# TRL - Transformer Reinforcement Learning

<div style="text-align: center">
<img src="https://huggingface.co/datasets/trl-internal-testing/example-images/resolve/main/images/trl_banner_dark.png">
</div>

<hr> <br>

<h3 align="center">
    <p>Full stack library to post-train large language models.</p>
</h3>

<p align="center">
    <a href="https://github.com/huggingface/trl/blob/main/LICENSE">
        <img alt="License" src="https://img.shields.io/github/license/huggingface/trl.svg?color=blue">
    </a>
    <a href="https://huggingface.co/docs/trl/index">
        <img alt="Documentation" src="https://img.shields.io/website/http/huggingface.co/docs/trl/index.svg?down_color=red&down_message=offline&up_message=online">
    </a>
    <a href="https://github.com/huggingface/trl/releases">
        <img alt="GitHub release" src="https://img.shields.io/github/release/huggingface/trl.svg">
    </a>
</p>


## What is it?

TRL is a library that post-trains LLMs and diffusion models using methods such as Supervised Fine-Tuning (SFT), Proximal Policy Optimization (PPO), and Direct Preference Optimization (DPO). 

The library is built on top of [🤗 Transformers](https://github.com/huggingface/transformers) and is compatible with any model architecture available there.


## Highlights

- **`Efficient and scalable`**: 
    - [🤗 Accelerate](https://github.com/huggingface/accelerate) is the backbone of TRL that models training to scale from a single GPU to a large-scale multi-node cluster with methods such as DDP and DeepSpeed.
<<<<<<< HEAD
    - [`PEFT`](https://github.com/huggingface/peft) is fully integrated and allows to train of even the largest models on modest hardware with quantization and methods such as LoRA or QLoRA.
=======
    - [`PEFT`](https://github.com/huggingface/peft) is fully integrated and allows to train even the largest models on modest hardware with quantization and methods such as LoRA or QLoRA.
>>>>>>> adf58d80
    - [Unsloth](https://github.com/unslothai/unsloth) is also integrated and allows to significantly speed up training with dedicated kernels.
      
- **`CLI`**: With the [CLI](https://huggingface.co/docs/trl/clis) you can fine-tune and chat with LLMs without writing any code using a single command and a flexible config system.
- **`Trainers`**: The trainer classes are an abstraction to apply many fine-tuning methods with ease such as the [`SFTTrainer`](https://huggingface.co/docs/trl/sft_trainer), [`DPOTrainer`](https://huggingface.co/docs/trl/dpo_trainer), [`RewardTrainer`](https://huggingface.co/docs/trl/reward_trainer), [`PPOTrainer`](https://huggingface.co/docs/trl/ppov2_trainer), and [`ORPOTrainer`](https://huggingface.co/docs/trl/orpo_trainer).

- **`AutoModels`**: The [`AutoModelForCausalLMWithValueHead`](https://huggingface.co/docs/trl/models#trl.AutoModelForCausalLMWithValueHead) & [`AutoModelForSeq2SeqLMWithValueHead`](https://huggingface.co/docs/trl/models#trl.AutoModelForSeq2SeqLMWithValueHead) classes add an additional value head to the model which allows to train them with RL algorithms such as PPO.

- **`Examples`**: Fine-tune Llama for chat applications or apply full RLHF using adapters etc, following the [examples](https://github.com/huggingface/trl/tree/main/examples).

## Installation

### Python package

Install the library with `pip`:

```bash
pip install trl
```

### From source

<<<<<<< HEAD
If you want to use the latest features before an official release you can install them from source:
=======
If you want to use the latest features before an official release, you can install TRL from source:
>>>>>>> adf58d80

```bash
pip install git+https://github.com/huggingface/trl.git
```

### Repository

If you want to use the examples you can clone the repository with the following command:

```bash
git clone https://github.com/huggingface/trl.git
```

## Command Line Interface (CLI)

You can use the TRL Command Line Interface (CLI) to quickly get started with Supervised Fine-tuning (SFT) and Direct Preference Optimization (DPO), or vibe check your model with the chat CLI: 

**SFT:**

```bash
trl sft --model_name_or_path Qwen/Qwen2.5-0.5B --dataset_name trl-lib/Capybara --output_dir Qwen2.5-0.5B-SFT
```

**DPO:**

```bash
trl dpo --model_name_or_path Qwen/Qwen2.5-0.5B-Instruct --dataset_name argilla/Capybara-Preferences --output_dir Qwen2.5-0.5B-DPO 
```

**Chat:**

```bash
trl chat --model_name_or_path Qwen/Qwen2.5-0.5B-Instruct
```

Read more about CLI in the [relevant documentation section](https://huggingface.co/docs/trl/main/en/clis) or use `--help` for more details.

## How to use

For more flexibility and control over training, TRL provides dedicated trainer classes to post-train language models or PEFT adapters on a custom dataset. Each trainer in TRL is a light wrapper around the 🤗 Transformers trainer and natively supports distributed training methods like DDP, DeepSpeed ZeRO, and FSDP.

### `SFTTrainer`

Here is a basic example of how to use the `SFTTrainer`:

```python
from trl import SFTConfig, SFTTrainer
from datasets import load_dataset

dataset = load_dataset("trl-lib/Capybara", split="train")

training_args = SFTConfig(output_dir="Qwen/Qwen2.5-0.5B-SFT")
trainer = SFTTrainer(
    args=training_args,
    model="Qwen/Qwen2.5-0.5B",
    train_dataset=dataset,
)
trainer.train()
```

### `RewardTrainer`

Here is a basic example of how to use the `RewardTrainer`:

```python
from trl import RewardConfig, RewardTrainer
from datasets import load_dataset
from transformers import AutoModelForSequenceClassification, AutoTokenizer

tokenizer = AutoTokenizer.from_pretrained("Qwen/Qwen2.5-0.5B-Instruct")
model = AutoModelForSequenceClassification.from_pretrained(
    "Qwen/Qwen2.5-0.5B-Instruct", num_labels=1
)
model.config.pad_token_id = tokenizer.pad_token_id

dataset = load_dataset("trl-lib/ultrafeedback_binarized", split="train")

training_args = RewardConfig(output_dir="Qwen2.5-0.5B-Reward", per_device_train_batch_size=2)
trainer = RewardTrainer(
    args=training_args,
    model=model,
    processing_class=tokenizer,
    train_dataset=dataset,
)
trainer.train()
```

### `RLOOTrainer`

`RLOOTrainer` implements a [REINFORCE-style optimization](https://huggingface.co/papers/2402.14740) for RLHF that is more performant and memory-efficient than PPO. Here is a basic example of how to use the `RLOOTrainer`:

```python
from trl import RLOOConfig, RLOOTrainer, apply_chat_template
from datasets import load_dataset
from transformers import (
    AutoModelForCausalLM,
    AutoModelForSequenceClassification,
    AutoTokenizer,
)

tokenizer = AutoTokenizer.from_pretrained("Qwen/Qwen2.5-0.5B-Instruct")
reward_model = AutoModelForSequenceClassification.from_pretrained(
    "Qwen/Qwen2.5-0.5B-Instruct", num_labels=1
)
ref_policy = AutoModelForCausalLM.from_pretrained("Qwen/Qwen2.5-0.5B-Instruct")
policy = AutoModelForCausalLM.from_pretrained("Qwen/Qwen2.5-0.5B-Instruct")

dataset = load_dataset("trl-lib/ultrafeedback-prompt")
dataset = dataset.map(apply_chat_template, fn_kwargs={"tokenizer": tokenizer})
dataset = dataset.map(lambda x: tokenizer(x["prompt"]), remove_columns="prompt")

training_args = RLOOConfig(output_dir="Qwen2.5-0.5B-RL")
trainer = RLOOTrainer(
    config=training_args,
    processing_class=tokenizer,
    policy=policy,
    ref_policy=ref_policy,
    reward_model=reward_model,
    train_dataset=dataset["train"],
    eval_dataset=dataset["test"],
)
trainer.train()
```

### `DPOTrainer`

`DPOTrainer` implements the popular [Direct Preference Optimization (DPO) algorithm](https://huggingface.co/papers/2305.18290) that was used to post-train Llama 3 and many other models. Here is a basic example of how to use the `DPOTrainer`:

```python
from datasets import load_dataset
from transformers import AutoModelForCausalLM, AutoTokenizer
from trl import DPOConfig, DPOTrainer

model = AutoModelForCausalLM.from_pretrained("Qwen/Qwen2.5-0.5B-Instruct")
tokenizer = AutoTokenizer.from_pretrained("Qwen/Qwen2.5-0.5B-Instruct")
dataset = load_dataset("trl-lib/ultrafeedback_binarized", split="train")
training_args = DPOConfig(output_dir="Qwen2.5-0.5B-DPO")
trainer = DPOTrainer(model=model, args=training_args, train_dataset=dataset, processing_class=tokenizer)
trainer.train()
```

## Development

If you want to contribute to `trl` or customize it to your needs make sure to read the [contribution guide](https://github.com/huggingface/trl/blob/main/CONTRIBUTING.md) and make sure you make a dev install:

```bash
git clone https://github.com/huggingface/trl.git
cd trl/
make dev
```

## Citation

```bibtex
@misc{vonwerra2022trl,
  author = {Leandro von Werra and Younes Belkada and Lewis Tunstall and Edward Beeching and Tristan Thrush and Nathan Lambert and Shengyi Huang and Kashif Rasul and Quentin Gallouédec},
  title = {TRL: Transformer Reinforcement Learning},
  year = {2020},
  publisher = {GitHub},
  journal = {GitHub repository},
  howpublished = {\url{https://github.com/huggingface/trl}}
}
```

## License

This repository's source code is available under the [MIT License](LICENSE).<|MERGE_RESOLUTION|>--- conflicted
+++ resolved
@@ -34,11 +34,7 @@
 
 - **`Efficient and scalable`**: 
     - [🤗 Accelerate](https://github.com/huggingface/accelerate) is the backbone of TRL that models training to scale from a single GPU to a large-scale multi-node cluster with methods such as DDP and DeepSpeed.
-<<<<<<< HEAD
-    - [`PEFT`](https://github.com/huggingface/peft) is fully integrated and allows to train of even the largest models on modest hardware with quantization and methods such as LoRA or QLoRA.
-=======
     - [`PEFT`](https://github.com/huggingface/peft) is fully integrated and allows to train even the largest models on modest hardware with quantization and methods such as LoRA or QLoRA.
->>>>>>> adf58d80
     - [Unsloth](https://github.com/unslothai/unsloth) is also integrated and allows to significantly speed up training with dedicated kernels.
       
 - **`CLI`**: With the [CLI](https://huggingface.co/docs/trl/clis) you can fine-tune and chat with LLMs without writing any code using a single command and a flexible config system.
@@ -60,11 +56,7 @@
 
 ### From source
 
-<<<<<<< HEAD
-If you want to use the latest features before an official release you can install them from source:
-=======
 If you want to use the latest features before an official release, you can install TRL from source:
->>>>>>> adf58d80
 
 ```bash
 pip install git+https://github.com/huggingface/trl.git
@@ -231,4 +223,4 @@
 
 ## License
 
-This repository's source code is available under the [MIT License](LICENSE).+This repository's source code is available under the [Apache-2.0 License](LICENSE).