# TRL - Transformer Reinforcement Learning

<div style="text-align: center">
<img src="https://huggingface.co/datasets/trl-internal-testing/example-images/resolve/main/images/trl_banner_dark.png" alt="TRL Banner">
</div>

<hr> <br>

<h3 align="center">
    <p>A comprehensive library to post-train foundation models</p>
</h3>

<p align="center">
    <a href="https://github.com/huggingface/trl/blob/main/LICENSE"><img alt="License" src="https://img.shields.io/github/license/huggingface/trl.svg?color=blue"></a>
    <a href="https://huggingface.co/docs/trl/index"><img alt="Documentation" src="https://img.shields.io/website/http/huggingface.co/docs/trl/index.svg?down_color=red&down_message=offline&up_color=blue&up_message=online"></a>
    <a href="https://github.com/huggingface/trl/releases"><img alt="GitHub release" src="https://img.shields.io/github/release/huggingface/trl.svg"></a>
</p>

## Overview

TRL is a cutting-edge library designed for post-training foundation models using advanced techniques like Supervised Fine-Tuning (SFT), Proximal Policy Optimization (PPO), and Direct Preference Optimization (DPO). Built on top of the [🤗 Transformers](https://github.com/huggingface/transformers) ecosystem, TRL supports a variety of model architectures and modalities, and can be scaled-up across various hardware setups.

<<<<<<< HEAD
## Highlights
=======
TRL is a library that post-trains LLMs and diffusion models using methods such as Supervised Fine-Tuning (SFT), Proximal Policy Optimization (PPO), and Direct Preference Optimization (DPO).
>>>>>>> f436c3e1

- **Efficient and scalable**: 
    - Leverages [🤗 Accelerate](https://github.com/huggingface/accelerate) to scale from single GPU to multi-node clusters using methods like DDP and DeepSpeed.
    - Full integration with [`PEFT`](https://github.com/huggingface/peft) enables training on large models with modest hardware via quantization and LoRA/QLoRA.
    - Integrates [Unsloth](https://github.com/unslothai/unsloth) for accelerating training using optimized kernels.

- **Command Line Interface (CLI)**: A simple interface lets you fine-tune and interact with models without needing to write code.

- **Custom Trainers**: Various fine-tuning methods are easily accessible via trainers like [`SFTTrainer`](https://huggingface.co/docs/trl/sft_trainer), [`DPOTrainer`](https://huggingface.co/docs/trl/dpo_trainer), and more.

<<<<<<< HEAD
- **AutoModels**: Use pre-defined model classes like [`AutoModelForCausalLMWithValueHead`](https://huggingface.co/docs/trl/models#trl.AutoModelForCausalLMWithValueHead) to simplify reinforcement learning (RL) with LLMs.
=======
- **`Efficient and scalable`**: 
    - [🤗 Accelerate](https://github.com/huggingface/accelerate) is the backbone of TRL that models training to scale from a single GPU to a large-scale multi-node cluster with methods such as DDP and DeepSpeed.
    - [`PEFT`](https://github.com/huggingface/peft) is fully integrated and allows users to train even the largest models on modest hardware with quantization and methods such as LoRA or QLoRA.
    - [Unsloth](https://github.com/unslothai/unsloth) is also integrated and allows to significantly speed up training with dedicated kernels.
      
- **`CLI`**: With the [CLI](https://huggingface.co/docs/trl/clis) you can fine-tune and chat with LLMs without writing any code using a single command and a flexible config system.
- **`Trainers`**: The trainer classes are an abstraction to apply many fine-tuning methods with ease such as the [`SFTTrainer`](https://huggingface.co/docs/trl/sft_trainer), [`DPOTrainer`](https://huggingface.co/docs/trl/dpo_trainer), [`RewardTrainer`](https://huggingface.co/docs/trl/reward_trainer), [`PPOTrainer`](https://huggingface.co/docs/trl/ppov2_trainer), and [`ORPOTrainer`](https://huggingface.co/docs/trl/orpo_trainer).

- **`AutoModels`**: The [`AutoModelForCausalLMWithValueHead`](https://huggingface.co/docs/trl/models#trl.AutoModelForCausalLMWithValueHead) & [`AutoModelForSeq2SeqLMWithValueHead`](https://huggingface.co/docs/trl/models#trl.AutoModelForSeq2SeqLMWithValueHead) classes add an additional value head to the model which allows to train them with RL algorithms such as PPO.

- **`Examples`**: Fine-tune Llama for chat applications or apply full RLHF using adapters etc, following the [examples](https://github.com/huggingface/trl/tree/main/examples).
>>>>>>> f436c3e1

## Installation

### Python Package

Install the library using `pip`:

```bash
pip install trl
```

### From source

If you want to use the latest features before an official release, you can install TRL from source:

```bash
pip install git+https://github.com/huggingface/trl.git
```

### Repository

If you want to use the examples you can clone the repository with the following command:

```bash
git clone https://github.com/huggingface/trl.git
```

## Command Line Interface (CLI)

You can use the TRL Command Line Interface (CLI) to quickly get started with Supervised Fine-tuning (SFT) and Direct Preference Optimization (DPO), or vibe check your model with the chat CLI: 

**SFT:**

```bash
trl sft --model_name_or_path Qwen/Qwen2.5-0.5B --dataset_name trl-lib/Capybara --output_dir Qwen2.5-0.5B-SFT
```

**DPO:**

```bash
trl dpo --model_name_or_path Qwen/Qwen2.5-0.5B-Instruct --dataset_name argilla/Capybara-Preferences --output_dir Qwen2.5-0.5B-DPO 
```

**Chat:**

```bash
trl chat --model_name_or_path Qwen/Qwen2.5-0.5B-Instruct
```

Read more about CLI in the [relevant documentation section](https://huggingface.co/docs/trl/main/en/clis) or use `--help` for more details.

## How to use

For more flexibility and control over training, TRL provides dedicated trainer classes to post-train language models or PEFT adapters on a custom dataset. Each trainer in TRL is a light wrapper around the 🤗 Transformers trainer and natively supports distributed training methods like DDP, DeepSpeed ZeRO, and FSDP.

### `SFTTrainer`

Here is a basic example of how to use the `SFTTrainer`:

```python
from trl import SFTConfig, SFTTrainer
from datasets import load_dataset

dataset = load_dataset("trl-lib/Capybara", split="train")

training_args = SFTConfig(output_dir="Qwen/Qwen2.5-0.5B-SFT")
trainer = SFTTrainer(
    args=training_args,
    model="Qwen/Qwen2.5-0.5B",
    train_dataset=dataset,
)
trainer.train()
```

### `RewardTrainer`

Here is a basic example of how to use the `RewardTrainer`:

```python
from trl import RewardConfig, RewardTrainer
from datasets import load_dataset
from transformers import AutoModelForSequenceClassification, AutoTokenizer

tokenizer = AutoTokenizer.from_pretrained("Qwen/Qwen2.5-0.5B-Instruct")
model = AutoModelForSequenceClassification.from_pretrained(
    "Qwen/Qwen2.5-0.5B-Instruct", num_labels=1
)
model.config.pad_token_id = tokenizer.pad_token_id

dataset = load_dataset("trl-lib/ultrafeedback_binarized", split="train")

training_args = RewardConfig(output_dir="Qwen2.5-0.5B-Reward", per_device_train_batch_size=2)
trainer = RewardTrainer(
    args=training_args,
    model=model,
    processing_class=tokenizer,
    train_dataset=dataset,
)
trainer.train()
```

### `RLOOTrainer`

`RLOOTrainer` implements a [REINFORCE-style optimization](https://huggingface.co/papers/2402.14740) for RLHF that is more performant and memory-efficient than PPO. Here is a basic example of how to use the `RLOOTrainer`:

```python
from trl import RLOOConfig, RLOOTrainer, apply_chat_template
from datasets import load_dataset
from transformers import (
    AutoModelForCausalLM,
    AutoModelForSequenceClassification,
    AutoTokenizer,
)

tokenizer = AutoTokenizer.from_pretrained("Qwen/Qwen2.5-0.5B-Instruct")
reward_model = AutoModelForSequenceClassification.from_pretrained(
    "Qwen/Qwen2.5-0.5B-Instruct", num_labels=1
)
ref_policy = AutoModelForCausalLM.from_pretrained("Qwen/Qwen2.5-0.5B-Instruct")
policy = AutoModelForCausalLM.from_pretrained("Qwen/Qwen2.5-0.5B-Instruct")

dataset = load_dataset("trl-lib/ultrafeedback-prompt")
dataset = dataset.map(apply_chat_template, fn_kwargs={"tokenizer": tokenizer})
dataset = dataset.map(lambda x: tokenizer(x["prompt"]), remove_columns="prompt")

training_args = RLOOConfig(output_dir="Qwen2.5-0.5B-RL")
trainer = RLOOTrainer(
    config=training_args,
    processing_class=tokenizer,
    policy=policy,
    ref_policy=ref_policy,
    reward_model=reward_model,
    train_dataset=dataset["train"],
    eval_dataset=dataset["test"],
)
trainer.train()
```

### `DPOTrainer`

`DPOTrainer` implements the popular [Direct Preference Optimization (DPO) algorithm](https://huggingface.co/papers/2305.18290) that was used to post-train Llama 3 and many other models. Here is a basic example of how to use the `DPOTrainer`:

```python
from datasets import load_dataset
from transformers import AutoModelForCausalLM, AutoTokenizer
from trl import DPOConfig, DPOTrainer

model = AutoModelForCausalLM.from_pretrained("Qwen/Qwen2.5-0.5B-Instruct")
tokenizer = AutoTokenizer.from_pretrained("Qwen/Qwen2.5-0.5B-Instruct")
dataset = load_dataset("trl-lib/ultrafeedback_binarized", split="train")
training_args = DPOConfig(output_dir="Qwen2.5-0.5B-DPO")
trainer = DPOTrainer(model=model, args=training_args, train_dataset=dataset, processing_class=tokenizer)
trainer.train()
```

## Development

If you want to contribute to `trl` or customize it to your needs make sure to read the [contribution guide](https://github.com/huggingface/trl/blob/main/CONTRIBUTING.md) and make sure you make a dev install:

```bash
git clone https://github.com/huggingface/trl.git
cd trl/
make dev
```

## Citation

```bibtex
@misc{vonwerra2022trl,
  author = {Leandro von Werra and Younes Belkada and Lewis Tunstall and Edward Beeching and Tristan Thrush and Nathan Lambert and Shengyi Huang and Kashif Rasul and Quentin Gallouédec},
  title = {TRL: Transformer Reinforcement Learning},
  year = {2020},
  publisher = {GitHub},
  journal = {GitHub repository},
  howpublished = {\url{https://github.com/huggingface/trl}}
}
```

## License

This repository's source code is available under the [Apache-2.0 License](LICENSE).<|MERGE_RESOLUTION|>--- conflicted
+++ resolved
@@ -20,11 +20,7 @@
 
 TRL is a cutting-edge library designed for post-training foundation models using advanced techniques like Supervised Fine-Tuning (SFT), Proximal Policy Optimization (PPO), and Direct Preference Optimization (DPO). Built on top of the [🤗 Transformers](https://github.com/huggingface/transformers) ecosystem, TRL supports a variety of model architectures and modalities, and can be scaled-up across various hardware setups.
 
-<<<<<<< HEAD
 ## Highlights
-=======
-TRL is a library that post-trains LLMs and diffusion models using methods such as Supervised Fine-Tuning (SFT), Proximal Policy Optimization (PPO), and Direct Preference Optimization (DPO).
->>>>>>> f436c3e1
 
 - **Efficient and scalable**: 
     - Leverages [🤗 Accelerate](https://github.com/huggingface/accelerate) to scale from single GPU to multi-node clusters using methods like DDP and DeepSpeed.
@@ -33,23 +29,9 @@
 
 - **Command Line Interface (CLI)**: A simple interface lets you fine-tune and interact with models without needing to write code.
 
-- **Custom Trainers**: Various fine-tuning methods are easily accessible via trainers like [`SFTTrainer`](https://huggingface.co/docs/trl/sft_trainer), [`DPOTrainer`](https://huggingface.co/docs/trl/dpo_trainer), and more.
-
-<<<<<<< HEAD
+- **Trainers**: Various fine-tuning methods are easily accessible via trainers like [`SFTTrainer`](https://huggingface.co/docs/trl/sft_trainer), [`DPOTrainer`](https://huggingface.co/docs/trl/dpo_trainer), [`RewardTrainer`](https://huggingface.co/docs/trl/reward_trainer), [`ORPOTrainer`](https://huggingface.co/docs/trl/orpo_trainer) and more.
+
 - **AutoModels**: Use pre-defined model classes like [`AutoModelForCausalLMWithValueHead`](https://huggingface.co/docs/trl/models#trl.AutoModelForCausalLMWithValueHead) to simplify reinforcement learning (RL) with LLMs.
-=======
-- **`Efficient and scalable`**: 
-    - [🤗 Accelerate](https://github.com/huggingface/accelerate) is the backbone of TRL that models training to scale from a single GPU to a large-scale multi-node cluster with methods such as DDP and DeepSpeed.
-    - [`PEFT`](https://github.com/huggingface/peft) is fully integrated and allows users to train even the largest models on modest hardware with quantization and methods such as LoRA or QLoRA.
-    - [Unsloth](https://github.com/unslothai/unsloth) is also integrated and allows to significantly speed up training with dedicated kernels.
-      
-- **`CLI`**: With the [CLI](https://huggingface.co/docs/trl/clis) you can fine-tune and chat with LLMs without writing any code using a single command and a flexible config system.
-- **`Trainers`**: The trainer classes are an abstraction to apply many fine-tuning methods with ease such as the [`SFTTrainer`](https://huggingface.co/docs/trl/sft_trainer), [`DPOTrainer`](https://huggingface.co/docs/trl/dpo_trainer), [`RewardTrainer`](https://huggingface.co/docs/trl/reward_trainer), [`PPOTrainer`](https://huggingface.co/docs/trl/ppov2_trainer), and [`ORPOTrainer`](https://huggingface.co/docs/trl/orpo_trainer).
-
-- **`AutoModels`**: The [`AutoModelForCausalLMWithValueHead`](https://huggingface.co/docs/trl/models#trl.AutoModelForCausalLMWithValueHead) & [`AutoModelForSeq2SeqLMWithValueHead`](https://huggingface.co/docs/trl/models#trl.AutoModelForSeq2SeqLMWithValueHead) classes add an additional value head to the model which allows to train them with RL algorithms such as PPO.
-
-- **`Examples`**: Fine-tune Llama for chat applications or apply full RLHF using adapters etc, following the [examples](https://github.com/huggingface/trl/tree/main/examples).
->>>>>>> f436c3e1
 
 ## Installation
 
