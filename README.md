--- conflicted
+++ resolved
@@ -25,16 +25,11 @@
 - **Trainers**: Various fine-tuning methods are easily accessible via trainers like [`SFTTrainer`](https://huggingface.co/docs/trl/sft_trainer), [`GRPOTrainer`](https://huggingface.co/docs/trl/grpo_trainer), [`DPOTrainer`](https://huggingface.co/docs/trl/dpo_trainer), [`RewardTrainer`](https://huggingface.co/docs/trl/reward_trainer) and more.
 
 - **Efficient and scalable**: 
-<<<<<<< HEAD
+
     - Leverages [🤗 Accelerate](https://github.com/huggingface/accelerate) to scale from single GPU to multi-node clusters using methods like DDP and DeepSpeed.
     - Full integration with [`PEFT`](https://github.com/huggingface/peft) enables training on large models with modest hardware via quantization and LoRA/QLoRA.
     - Integrates [Unsloth](https://github.com/unslothai/unsloth) for accelerating training using optimized kernels.
     - Supports [SGLang](https://github.com/sgl-project/sglang) for accelerated inference and training, especially with GRPO.
-=======
-    - Leverages [🤗 Accelerate](https://github.com/huggingface/accelerate) to scale from single GPU to multi-node clusters using methods like [DDP](https://pytorch.org/tutorials/intermediate/ddp_tutorial.html) and [DeepSpeed](https://github.com/deepspeedai/DeepSpeed).
-    - Full integration with [🤗 PEFT](https://github.com/huggingface/peft) enables training on large models with modest hardware via quantization and LoRA/QLoRA.
-    - Integrates [🦥 Unsloth](https://github.com/unslothai/unsloth) for accelerating training using optimized kernels.
->>>>>>> 4871c82b
 
 - **Command Line Interface (CLI)**: A simple interface lets you fine-tune with models without needing to write code.
 
@@ -95,9 +90,8 @@
 from trl import GRPOTrainer
 
 dataset = load_dataset("trl-lib/tldr", split="train")
-<<<<<<< HEAD
-
-# Dummy reward function: count the number of unique caracteres in the completions
+
+# Dummy reward function: count the number of unique characteres in the completions
 def reward_num_unique_chars(completions, **kwargs):
     return [len(set(c)) for c in completions]
 
@@ -108,23 +102,6 @@
 )
 trainer.train()
 ```
-
-=======
-
-# Dummy reward function: count the number of unique caracteres in the completions
-def reward_num_unique_chars(completions, **kwargs):
-    return [len(set(c)) for c in completions]
-
-trainer = GRPOTrainer(
-    model="Qwen/Qwen2-0.5B-Instruct",
-    reward_funcs=reward_num_unique_chars,
-    train_dataset=dataset,
-)
-trainer.train()
-```
-
->>>>>>> 4871c82b
-### `DPOTrainer`
 
 [`DPOTrainer`](https://huggingface.co/docs/trl/dpo_trainer) implements the popular [Direct Preference Optimization (DPO) algorithm](https://huggingface.co/papers/2305.18290) that was used to post-train [Llama 3](https://huggingface.co/papers/2407.21783) and many other models. Here is a basic example of how to use the `DPOTrainer`:
 
@@ -185,7 +162,6 @@
     --output_dir Qwen2.5-0.5B-SFT
 ```
 
-<<<<<<< HEAD
 #### Using SGLang with GRPO
 
 TRL supports SGLang integration for accelerated inference and training with GRPO. SGLang provides optimized kernels for faster generation and training, particularly beneficial for reinforcement learning methods.
@@ -216,9 +192,6 @@
 from datasets import load_dataset
 from transformers import AutoModelForCausalLM, AutoTokenizer
 from trl import DPOConfig, DPOTrainer
-=======
-**DPO:**
->>>>>>> 4871c82b
 
 ```bash
 trl dpo --model_name_or_path Qwen/Qwen2.5-0.5B-Instruct \
