[metadata]
name = trl
version = file: VERSION
description = Train transformer language models with reinforcement learning.
long_description = file: README.md
long_description_content_type = text/markdown
author = Leandro von Werra
author_email = leandro.vonwerra@gmail.com
url = https://github.com/huggingface/trl
keywords = transformers, huggingface, language modeling, post-training, rlhf, sft, dpo, grpo
license_file = LICENSE
classifiers =
    Development Status :: 2 - Pre-Alpha
    Intended Audience :: Developers
    Intended Audience :: Science/Research
    Natural Language :: English
    Operating System :: OS Independent
    Programming Language :: Python :: 3
    Programming Language :: Python :: 3.9
    Programming Language :: Python :: 3.10
    Programming Language :: Python :: 3.11
    Programming Language :: Python :: 3.12
    Programming Language :: Python :: 3.13

[options]
packages = find_namespace:
python_requires = >=3.9
include_package_data = True
install_requires =
    accelerate>=1.4.0
    datasets>=3.0.0
    transformers>=4.56.1

[options.packages.find]
exclude =
    tests*

[options.extras_require]
bco =
    scikit-learn
    joblib
deepspeed =
    deepspeed>=0.14.4
judges =
    openai>=1.23.2
    llm-blender>=0.0.2
liger =
    liger-kernel>=0.6.2
peft =
    peft>=0.8.0
quality =
    pre-commit
    hf-doc-builder
quantization =
    bitsandbytes
scikit =
    scikit-learn
test =
    parameterized
    pytest-cov
    pytest-rerunfailures==15.1
    pytest-xdist
    pytest
vllm =
<<<<<<< HEAD
    # vLLM package does not yet support Python 3.13. These constraints can be lifted once support is added:
    # see https://github.com/vllm-project/vllm/pull/13164
    vllm>=0.10.0,<=0.10.2; python_version < "3.13"
    fastapi; python_version < "3.13"
    pydantic; python_version < "3.13"
    requests; python_version < "3.13"
    uvicorn; python_version < "3.13"
=======
    vllm>=0.10.0,<=0.10.2
    fastapi
    pydantic
    requests
    uvicorn
>>>>>>> 424d50d3

vlm =
    Pillow
    torchvision
    num2words==0.5.14
dev =
    %(bco)s
    %(deepspeed)s
    %(judges)s
    %(liger)s
    %(peft)s
    %(quality)s
    %(quantization)s
    %(scikit)s
    %(test)s
    %(vlm)s

[options.entry_points]
console_scripts =
    trl = trl.cli:main

[coverage:run]
branch = True<|MERGE_RESOLUTION|>--- conflicted
+++ resolved
@@ -62,21 +62,11 @@
     pytest-xdist
     pytest
 vllm =
-<<<<<<< HEAD
-    # vLLM package does not yet support Python 3.13. These constraints can be lifted once support is added:
-    # see https://github.com/vllm-project/vllm/pull/13164
-    vllm>=0.10.0,<=0.10.2; python_version < "3.13"
-    fastapi; python_version < "3.13"
-    pydantic; python_version < "3.13"
-    requests; python_version < "3.13"
-    uvicorn; python_version < "3.13"
-=======
     vllm>=0.10.0,<=0.10.2
     fastapi
     pydantic
     requests
     uvicorn
->>>>>>> 424d50d3
 
 vlm =
     Pillow
