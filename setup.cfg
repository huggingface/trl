--- conflicted
+++ resolved
@@ -68,7 +68,6 @@
     pytest-xdist
     pytest
 vllm =
-<<<<<<< HEAD
     vllm>=0.8.3
     fastapi
     pydantic
@@ -77,16 +76,7 @@
 sglang =
     sglang>=0.4.6post2
     requests
-=======
-    # vLLM package does not yet support Python 3.13. These constraints can be lifted once support is added:
-    # see https://github.com/vllm-project/vllm/pull/13164
-    vllm>=0.8.3; python_version < "3.13"
-    fastapi; python_version < "3.13"
-    pydantic; python_version < "3.13"
-    requests; python_version < "3.13"
-    uvicorn; python_version < "3.13"
 
->>>>>>> fd04a546
 vlm =
     Pillow
 dev =
