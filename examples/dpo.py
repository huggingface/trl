--- conflicted
+++ resolved
@@ -157,10 +157,7 @@
         max_length=script_args.max_length,
         max_target_length=script_args.max_target_length,
         max_prompt_length=script_args.max_prompt_length,
-<<<<<<< HEAD
         generate_during_eval=True,
-=======
->>>>>>> 7877e929
     )
 
     # 6. train
