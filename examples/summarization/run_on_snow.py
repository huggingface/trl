--- conflicted
+++ resolved
@@ -7,13 +7,8 @@
 import generate_and_eval
 import yaml
 from accelerate.commands import launch
-<<<<<<< HEAD
 from generate_vllm import generate_relabel_args_dict
 from haven import haven_wizard as hw
-
-=======
-from generate_vllm import generate_vllm_args_dict
->>>>>>> 76746cf1
 
 def run_exp(exp_dict, savedir, args):
     exp_name = exp_dict.pop("name")
