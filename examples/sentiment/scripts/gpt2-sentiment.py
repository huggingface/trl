# coding=utf-8
# Copyright 2022 The HuggingFace Inc. team. All rights reserved.
#
# Licensed under the Apache License, Version 2.0 (the "License");
# you may not use this file except in compliance with the License.
# You may obtain a copy of the License at
#
#     http://www.apache.org/licenses/LICENSE-2.0
#
# Unless required by applicable law or agreed to in writing, software
# distributed under the License is distributed on an "AS IS" BASIS,
# WITHOUT WARRANTIES OR CONDITIONS OF ANY KIND, either express or implied.
# See the License for the specific language governing permissions and
# limitations under the License.
from dataclasses import dataclass, field
from typing import Optional

import torch
from datasets import load_dataset
from tqdm import tqdm
from transformers import AutoTokenizer, HfArgumentParser, pipeline

from trl import AutoModelForCausalLMWithValueHead, PPOConfig, PPOTrainer, set_seed
from trl.core import LengthSampler


tqdm.pandas()

########################################################################
# This is a fully working simple example to use trl with accelerate.
#
# This example fine-tunes a GPT2 model on the IMDB dataset using PPO
# (proximal policy optimization).
# in any of the following settings (with the same script):
#   - single CPU or single GPU
#   - multi GPUS (using PyTorch distributed mode)
#   - multi GPUS (using DeepSpeed ZeRO-Offload stages 1 & 2)
#   - fp16 (mixed-precision) or fp32 (normal precision)
#
# To run it in each of these various modes, first initialize the accelerate
# configuration with `accelerate config`
#
########################################################################


# We first define the configuration of the experiment, defining the model, the dataset,
# the training parameters, and the PPO parameters.
# Check the default arguments in the `PPOConfig` class for more details.
# If you want to log with tensorboard, add the kwarg
# `accelerator_kwargs={"logging_dir": PATH_TO_LOGS}` to the PPOConfig.
# Define and parse arguments.
@dataclass
class ScriptArguments:
    """
    The name of the Casual LM model we wish to fine with PPO
    """

    # NOTE: gpt2 models use Conv1D instead of Linear layers which are not yet supported in 8 bit mode
    # models like gpt-neo* models are more suitable.
    model_name: Optional[str] = field(default="lvwerra/gpt2-imdb", metadata={"help": "the model name"})
    log_with: Optional[str] = field(default=None, metadata={"help": "use 'wandb' to log with wandb"})
    learning_rate: Optional[float] = field(default=1.41e-5, metadata={"help": "the learning rate"})
    mini_batch_size: Optional[int] = field(default=128, metadata={"help": "the PPO minibatch size"})
    batch_size: Optional[int] = field(default=128, metadata={"help": "the batch size"})
    gradient_accumulation_steps: Optional[int] = field(
        default=1, metadata={"help": "the number of gradient accumulation steps"}
    )
    early_stopping: Optional[bool] = field(default=False, metadata={"help": "whether to early stop"})
<<<<<<< HEAD
    target_kl: Optional[float] = field(default=6, metadata={"help": "kl target for early stopping"})
    kl_penalty: Optional[str] = field(
        default="kl",
        metadata={
            "help": "kl penalty options: 'kl': model_logp - ref_logp,  'abs': abs(kl) and 'mse': mean squared error mse(kl)."
        },
    )
=======
    target_kl: Optional[float] = field(default=0.1, metadata={"help": "kl target for early stopping"})
>>>>>>> 4f7f73dd
    seed: Optional[int] = field(default=0, metadata={"help": "the random seed"})


parser = HfArgumentParser(ScriptArguments)
script_args = parser.parse_args_into_dataclasses()[0]

config = PPOConfig(
    model_name=script_args.model_name,
    learning_rate=script_args.learning_rate,
    log_with=script_args.log_with,
    mini_batch_size=script_args.mini_batch_size,
    batch_size=script_args.batch_size,
    gradient_accumulation_steps=script_args.gradient_accumulation_steps,
    early_stopping=script_args.early_stopping,
    target_kl=script_args.target_kl,
<<<<<<< HEAD
    kl_penalty=script_args.kl_penalty,
=======
>>>>>>> 4f7f73dd
    seed=script_args.seed,
)


# We then define the arguments to pass to the sentiment analysis pipeline.
# We set `return_all_scores` to True to get the sentiment score for each token.
sent_kwargs = {"return_all_scores": True, "function_to_apply": "none", "batch_size": 16}


# Below is an example function to build the dataset. In our case, we use the IMDB dataset
# from the `datasets` library. One should customize this function to train the model on
# its own dataset.
def build_dataset(config, dataset_name="imdb", input_min_text_length=2, input_max_text_length=8):
    """
    Build dataset for training. This builds the dataset from `load_dataset`, one should
    customize this function to train the model on its own dataset.

    Args:
        dataset_name (`str`):
            The name of the dataset to be loaded.

    Returns:
        dataloader (`torch.utils.data.DataLoader`):
            The dataloader for the dataset.
    """
    tokenizer = AutoTokenizer.from_pretrained(config.model_name)
    tokenizer.pad_token = tokenizer.eos_token
    # load imdb with datasets
    ds = load_dataset(dataset_name, split="train")
    ds = ds.rename_columns({"text": "review"})
    ds = ds.filter(lambda x: len(x["review"]) > 200, batched=False)

    input_size = LengthSampler(input_min_text_length, input_max_text_length)

    def tokenize(sample):
        sample["input_ids"] = tokenizer.encode(sample["review"])[: input_size()]
        sample["query"] = tokenizer.decode(sample["input_ids"])
        return sample

    ds = ds.map(tokenize, batched=False)
    ds.set_format(type="torch")
    return ds


# We retrieve the dataloader by calling the `build_dataset` function.
dataset = build_dataset(config)


def collator(data):
    return dict((key, [d[key] for d in data]) for key in data[0])


# set seed before initializing value head for deterministic eval
set_seed(config.seed)

# Now let's build the model, the reference model, and the tokenizer.
model = AutoModelForCausalLMWithValueHead.from_pretrained(config.model_name)
ref_model = AutoModelForCausalLMWithValueHead.from_pretrained(config.model_name)
tokenizer = AutoTokenizer.from_pretrained(config.model_name)

# GPT-2 tokenizer has a pad token, but it is not eos_token by default. We need to set it to eos_token.
# only for this model.
tokenizer.pad_token = tokenizer.eos_token

# We then build the PPOTrainer, passing the model, the reference model, the tokenizer
ppo_trainer = PPOTrainer(config, model, ref_model, tokenizer, dataset=dataset, data_collator=collator)

# We then build the sentiment analysis pipeline, passing the model name and the
# sentiment analysis pipeline arguments. Let's also make sure to set the device
# to the same device as the PPOTrainer.
device = ppo_trainer.accelerator.device
if ppo_trainer.accelerator.num_processes == 1:
    device = 0 if torch.cuda.is_available() else "cpu"  # to avoid a `pipeline` bug
sentiment_pipe = pipeline("sentiment-analysis", model="lvwerra/distilbert-imdb", device=device)

# We then define the arguments to pass to the `generate` function. These arguments
# are passed to the `generate` function of the PPOTrainer, which is a wrapper around
# the `generate` function of the trained model.
generation_kwargs = {
    "min_length": -1,
    "top_k": 0.0,
    "top_p": 1.0,
    "do_sample": True,
    "pad_token_id": tokenizer.eos_token_id,
    "max_new_tokens": 32,
}

for epoch, batch in tqdm(enumerate(ppo_trainer.dataloader)):
    query_tensors = batch["input_ids"]

    # Get response from gpt2
    response_tensors = ppo_trainer.generate(query_tensors, return_prompt=False, **generation_kwargs)
    batch["response"] = tokenizer.batch_decode(response_tensors)

    # Compute sentiment score
    texts = [q + r for q, r in zip(batch["query"], batch["response"])]
    pipe_outputs = sentiment_pipe(texts, **sent_kwargs)
    rewards = [torch.tensor(output[1]["score"]) for output in pipe_outputs]

    # Run PPO step
    stats = ppo_trainer.step(query_tensors, response_tensors, rewards)
    ppo_trainer.log_stats(stats, batch, rewards)<|MERGE_RESOLUTION|>--- conflicted
+++ resolved
@@ -66,17 +66,13 @@
         default=1, metadata={"help": "the number of gradient accumulation steps"}
     )
     early_stopping: Optional[bool] = field(default=False, metadata={"help": "whether to early stop"})
-<<<<<<< HEAD
-    target_kl: Optional[float] = field(default=6, metadata={"help": "kl target for early stopping"})
     kl_penalty: Optional[str] = field(
         default="kl",
         metadata={
             "help": "kl penalty options: 'kl': model_logp - ref_logp,  'abs': abs(kl) and 'mse': mean squared error mse(kl)."
         },
     )
-=======
     target_kl: Optional[float] = field(default=0.1, metadata={"help": "kl target for early stopping"})
->>>>>>> 4f7f73dd
     seed: Optional[int] = field(default=0, metadata={"help": "the random seed"})
 
 
@@ -92,10 +88,7 @@
     gradient_accumulation_steps=script_args.gradient_accumulation_steps,
     early_stopping=script_args.early_stopping,
     target_kl=script_args.target_kl,
-<<<<<<< HEAD
     kl_penalty=script_args.kl_penalty,
-=======
->>>>>>> 4f7f73dd
     seed=script_args.seed,
 )
 
