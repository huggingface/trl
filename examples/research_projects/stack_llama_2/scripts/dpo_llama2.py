# 0. imports
import os
from dataclasses import dataclass, field
from typing import Dict, Optional

import torch
from accelerate import Accelerator
from datasets import Dataset, load_dataset
from peft import LoraConfig
<<<<<<< HEAD
from transformers import AutoModelForCausalLM, AutoTokenizer, HfArgumentParser
=======
from transformers import AutoModelForCausalLM, AutoTokenizer, HfArgumentParser, TrainingArguments, set_seed
>>>>>>> 2a2676e7

from trl import DPOConfig, DPOTrainer


# Define and parse arguments.
@dataclass
class ScriptArguments:
    """
    The arguments for the DPO training script.
    """

    # data parameters
    beta: Optional[float] = field(default=0.1, metadata={"help": "the beta parameter for DPO loss"})

    # training parameters
    model_name_or_path: Optional[str] = field(
        default="../sft/results/final_checkpoint",
        metadata={"help": "the location of the SFT model name or path"},
    )
    learning_rate: Optional[float] = field(default=5e-4, metadata={"help": "optimizer learning rate"})
    lr_scheduler_type: Optional[str] = field(default="cosine", metadata={"help": "the lr scheduler type"})
    warmup_steps: Optional[int] = field(default=100, metadata={"help": "the number of warmup steps"})
    weight_decay: Optional[float] = field(default=0.05, metadata={"help": "the weight decay"})
    optimizer_type: Optional[str] = field(default="paged_adamw_32bit", metadata={"help": "the optimizer type"})

    per_device_train_batch_size: Optional[int] = field(default=4, metadata={"help": "train batch size per device"})
    per_device_eval_batch_size: Optional[int] = field(default=1, metadata={"help": "eval batch size per device"})
    gradient_accumulation_steps: Optional[int] = field(
        default=4, metadata={"help": "the number of gradient accumulation steps"}
    )
    gradient_checkpointing: Optional[bool] = field(
        default=True, metadata={"help": "whether to use gradient checkpointing"}
    )

    gradient_checkpointing_use_reentrant: Optional[bool] = field(
        default=True, metadata={"help": "whether to use reentrant for gradient checkpointing"}
    )

    lora_alpha: Optional[float] = field(default=16, metadata={"help": "the lora alpha parameter"})
    lora_dropout: Optional[float] = field(default=0.05, metadata={"help": "the lora dropout parameter"})
    lora_r: Optional[int] = field(default=8, metadata={"help": "the lora r parameter"})

    max_prompt_length: Optional[int] = field(default=512, metadata={"help": "the maximum prompt length"})
    max_length: Optional[int] = field(default=1024, metadata={"help": "the maximum sequence length"})
    max_steps: Optional[int] = field(default=1000, metadata={"help": "max number of training steps"})
    logging_steps: Optional[int] = field(default=10, metadata={"help": "the logging frequency"})
    save_steps: Optional[int] = field(default=100, metadata={"help": "the saving frequency"})
    eval_steps: Optional[int] = field(default=100, metadata={"help": "the evaluation frequency"})

    output_dir: Optional[str] = field(default="./results", metadata={"help": "the output directory"})
    log_freq: Optional[int] = field(default=1, metadata={"help": "the logging frequency"})

    # instrumentation
    sanity_check: Optional[bool] = field(default=False, metadata={"help": "only train on 1000 samples"})
    report_to: Optional[str] = field(
        default="wandb",
        metadata={
            "help": 'The list of integrations to report the results and logs to. Supported platforms are `"azure_ml"`,'
            '`"comet_ml"`, `"mlflow"`, `"neptune"`, `"tensorboard"`,`"clearml"` and `"wandb"`. '
            'Use `"all"` to report to all integrations installed, `"none"` for no integrations.'
        },
    )
    # debug argument for distributed training
    ignore_bias_buffers: Optional[bool] = field(
        default=False,
        metadata={
            "help": "fix for DDP issues with LM bias/mask buffers - invalid scalar type,`inplace operation. See"
            "https://github.com/huggingface/transformers/issues/22482#issuecomment-1595790992"
        },
    )
    seed: Optional[int] = field(
        default=0, metadata={"help": "Random seed that will be set at the beginning of training."}
    )


def get_stack_exchange_paired(
    data_dir: str = "data/rl",
    sanity_check: bool = False,
    cache_dir: Optional[str] = None,
    num_proc=24,
) -> Dataset:
    """Load the stack-exchange-paired dataset from Hugging Face and convert it to the necessary format.

    The dataset is converted to a dictionary with the following structure:
    {
        'prompt': List[str],
        'chosen': List[str],
        'rejected': List[str],
    }

    Prompts are structured as follows:
      "Question: " + <prompt> + "\n\nAnswer: "
    """
    dataset = load_dataset(
        "lvwerra/stack-exchange-paired",
        split="train",
        cache_dir=cache_dir,
        data_dir=data_dir,
    )
    original_columns = dataset.column_names

    if sanity_check:
        dataset = dataset.select(range(min(len(dataset), 1000)))

    def return_prompt_and_responses(samples) -> Dict[str, str]:
        return {
            "prompt": ["Question: " + question + "\n\nAnswer: " for question in samples["question"]],
            "chosen": samples["response_j"],
            "rejected": samples["response_k"],
        }

    return dataset.map(
        return_prompt_and_responses,
        batched=True,
        num_proc=num_proc,
        remove_columns=original_columns,
    )


if __name__ == "__main__":
    parser = HfArgumentParser(ScriptArguments)
    script_args = parser.parse_args_into_dataclasses()[0]

    set_seed(script_args.seed)

    # 1. load a pretrained model
    model = AutoModelForCausalLM.from_pretrained(
        script_args.model_name_or_path,
        low_cpu_mem_usage=True,
        torch_dtype=torch.float16,
        load_in_4bit=True,
        device_map={"": Accelerator().local_process_index},
    )
    model.config.use_cache = False

    if script_args.ignore_bias_buffers:
        # torch distributed hack
        model._ddp_params_and_buffers_to_ignore = [
            name for name, buffer in model.named_buffers() if buffer.dtype == torch.bool
        ]

    tokenizer = AutoTokenizer.from_pretrained("meta-llama/Llama-2-7b-hf")
    tokenizer.pad_token = tokenizer.eos_token

    # 2. Load the Stack-exchange paired dataset
    train_dataset = get_stack_exchange_paired(data_dir="data/rl", sanity_check=script_args.sanity_check)
    train_dataset = train_dataset.filter(
        lambda x: len(x["prompt"]) + len(x["chosen"]) <= script_args.max_length
        and len(x["prompt"]) + len(x["rejected"]) <= script_args.max_length
    )

    # 3. Load evaluation dataset
    eval_dataset = get_stack_exchange_paired(data_dir="data/evaluation", sanity_check=True)
    eval_dataset = eval_dataset.filter(
        lambda x: len(x["prompt"]) + len(x["chosen"]) <= script_args.max_length
        and len(x["prompt"]) + len(x["rejected"]) <= script_args.max_length
    )

    # 4. initialize training arguments:
    training_args = DPOConfig(
        per_device_train_batch_size=script_args.per_device_train_batch_size,
        per_device_eval_batch_size=script_args.per_device_eval_batch_size,
        max_steps=script_args.max_steps,
        logging_steps=script_args.logging_steps,
        save_steps=script_args.save_steps,
        gradient_accumulation_steps=script_args.gradient_accumulation_steps,
        gradient_checkpointing=script_args.gradient_checkpointing,
        learning_rate=script_args.learning_rate,
        evaluation_strategy="steps",
        eval_steps=script_args.eval_steps,
        output_dir=script_args.output_dir,
        report_to=script_args.report_to,
        lr_scheduler_type=script_args.lr_scheduler_type,
        warmup_steps=script_args.warmup_steps,
        optim=script_args.optimizer_type,
        bf16=True,
        remove_unused_columns=False,
        run_name="dpo_llama2",
        gradient_checkpointing_kwargs=dict(use_reentrant=script_args.gradient_checkpointing_use_reentrant),
        seed=script_args.seed,
    )

    peft_config = LoraConfig(
        r=script_args.lora_r,
        lora_alpha=script_args.lora_alpha,
        lora_dropout=script_args.lora_dropout,
        target_modules=[
            "q_proj",
            "v_proj",
            "k_proj",
            "out_proj",
            "fc_in",
            "fc_out",
            "wte",
        ],
        bias="none",
        task_type="CAUSAL_LM",
    )

    # 5. initialize the DPO trainer
    dpo_trainer = DPOTrainer(
        model,
        ref_model=None,
        args=training_args,
        beta=script_args.beta,
        train_dataset=train_dataset,
        eval_dataset=eval_dataset,
        tokenizer=tokenizer,
        peft_config=peft_config,
        max_prompt_length=script_args.max_prompt_length,
        max_length=script_args.max_length,
    )

    # 6. train
    dpo_trainer.train()
    dpo_trainer.save_model(script_args.output_dir)

    # 7. save
    output_dir = os.path.join(script_args.output_dir, "final_checkpoint")
    dpo_trainer.model.save_pretrained(output_dir)<|MERGE_RESOLUTION|>--- conflicted
+++ resolved
@@ -7,11 +7,7 @@
 from accelerate import Accelerator
 from datasets import Dataset, load_dataset
 from peft import LoraConfig
-<<<<<<< HEAD
-from transformers import AutoModelForCausalLM, AutoTokenizer, HfArgumentParser
-=======
 from transformers import AutoModelForCausalLM, AutoTokenizer, HfArgumentParser, TrainingArguments, set_seed
->>>>>>> 2a2676e7
 
 from trl import DPOConfig, DPOTrainer
 
