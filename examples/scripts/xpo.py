# Copyright 2020-2025 The HuggingFace Team. All rights reserved.
#
# Licensed under the Apache License, Version 2.0 (the "License");
# you may not use this file except in compliance with the License.
# You may obtain a copy of the License at
#
#     http://www.apache.org/licenses/LICENSE-2.0
#
# Unless required by applicable law or agreed to in writing, software
# distributed under the License is distributed on an "AS IS" BASIS,
# WITHOUT WARRANTIES OR CONDITIONS OF ANY KIND, either express or implied.
# See the License for the specific language governing permissions and
# limitations under the License.

# /// script
# dependencies = [
#     "trl",
#     "trackio",
#     "kernels",
# ]
# ///

"""
Usage:

python examples/scripts/xpo.py \
    --model_name_or_path trl-lib/pythia-1b-deduped-tldr-sft  \
    --reward_model_path trl-lib/pythia-1b-deduped-tldr-rm \
    --dataset_name trl-lib/tldr \
    --learning_rate 5.0e-7 \
    --output_dir pythia-1b-tldr-xpo \
    --per_device_train_batch_size 4 \
    --gradient_accumulation_steps 32 \
    --num_train_epochs 3 \
    --max_new_tokens 64 \
    --warmup_ratio 0.1 \
    --missing_eos_penalty 1.0 \
    --push_to_hub
"""

import os

import torch
from datasets import load_dataset
from transformers import AutoModelForCausalLM, AutoModelForSequenceClassification, AutoTokenizer, GenerationConfig

from trl import (
    HfPairwiseJudge,
    LogCompletionsCallback,
    ModelConfig,
    OpenAIPairwiseJudge,
    PairRMJudge,
    ScriptArguments,
    TrlParser,
    get_kbit_device_map,
    get_quantization_config,
)
<<<<<<< HEAD
from trl.trainer.utils import SIMPLE_CHAT_TEMPLATE
=======
from trl.experimental.xpo import XPOConfig, XPOTrainer
>>>>>>> 97ca1a25


# Enable logging in a Hugging Face Space
os.environ.setdefault("TRACKIO_SPACE_ID", "trl-trackio")


JUDGES = {"pair_rm": PairRMJudge, "openai": OpenAIPairwiseJudge, "hf": HfPairwiseJudge}


if __name__ == "__main__":
    parser = TrlParser((ScriptArguments, XPOConfig, ModelConfig))
    script_args, training_args, model_args = parser.parse_args_and_config()
    training_args.gradient_checkpointing_kwargs = {"use_reentrant": True}

    dtype = model_args.dtype if model_args.dtype in ["auto", None] else getattr(torch, model_args.dtype)
    model_kwargs = dict(
        revision=model_args.model_revision,
        attn_implementation=model_args.attn_implementation,
        dtype=dtype,
        use_cache=False if training_args.gradient_checkpointing else True,
    )
    quantization_config = get_quantization_config(model_args)
    if quantization_config is not None:
        # Passing None would not be treated the same as omitting the argument, so we include it only when valid.
        model_kwargs["device_map"] = get_kbit_device_map()
        model_kwargs["quantization_config"] = quantization_config

    model = AutoModelForCausalLM.from_pretrained(
        model_args.model_name_or_path, trust_remote_code=model_args.trust_remote_code, **model_kwargs
    )
    ref_model = AutoModelForCausalLM.from_pretrained(
        model_args.model_name_or_path, trust_remote_code=model_args.trust_remote_code, **model_kwargs
    )

    if training_args.reward_model_path is not None:
        reward_model = AutoModelForSequenceClassification.from_pretrained(
            training_args.reward_model_path,
            num_labels=1,
            trust_remote_code=model_args.trust_remote_code,
            **model_kwargs,
        )
    else:
        reward_model = None

    if training_args.judge is not None:
        judge_cls = JUDGES[training_args.judge]
        judge = judge_cls()
    else:
        judge = None

    tokenizer = AutoTokenizer.from_pretrained(
        model_args.model_name_or_path, padding_side="left", trust_remote_code=model_args.trust_remote_code
    )
    if tokenizer.pad_token is None:
        tokenizer.pad_token = tokenizer.eos_token
    if tokenizer.chat_template is None:
        tokenizer.chat_template = SIMPLE_CHAT_TEMPLATE

    dataset = load_dataset(script_args.dataset_name, name=script_args.dataset_config)

    trainer = XPOTrainer(
        model=model,
        ref_model=ref_model,
        reward_funcs=reward_model,
        judge=judge,
        args=training_args,
        train_dataset=dataset[script_args.dataset_train_split],
        eval_dataset=dataset[script_args.dataset_test_split] if training_args.eval_strategy != "no" else None,
        processing_class=tokenizer,
    )

    if training_args.eval_strategy != "no":
        generation_config = GenerationConfig(
            max_new_tokens=training_args.max_new_tokens, do_sample=True, temperature=training_args.temperature
        )
        completions_callback = LogCompletionsCallback(trainer, generation_config, num_prompts=8)
        trainer.add_callback(completions_callback)

    trainer.train()

    # Save and push to hub
    trainer.save_model(training_args.output_dir)
    if training_args.push_to_hub:
        trainer.push_to_hub(dataset_name=script_args.dataset_name)<|MERGE_RESOLUTION|>--- conflicted
+++ resolved
@@ -55,11 +55,7 @@
     get_kbit_device_map,
     get_quantization_config,
 )
-<<<<<<< HEAD
-from trl.trainer.utils import SIMPLE_CHAT_TEMPLATE
-=======
 from trl.experimental.xpo import XPOConfig, XPOTrainer
->>>>>>> 97ca1a25
 
 
 # Enable logging in a Hugging Face Space
