# flake8: noqa
# Copyright 2024 The HuggingFace Inc. team. All rights reserved.
#
# Licensed under the Apache License, Version 2.0 (the "License");
# you may not use this file except in compliance with the License.
# You may obtain a copy of the License at
#
#     http://www.apache.org/licenses/LICENSE-2.0
#
# Unless required by applicable law or agreed to in writing, software
# distributed under the License is distributed on an "AS IS" BASIS,
# WITHOUT WARRANTIES OR CONDITIONS OF ANY KIND, either express or implied.
# See the License for the specific language governing permissions and
# limitations under the License.
"""
Usage:

python examples/scripts/dpo_online.py \
    --model_name_or_path trl-lib/pythia-1b-deduped-tldr-sft  \
    --reward_model_path trl-lib/pythia-1b-deduped-tldr-rm \
    --dataset_name trl-lib/tldr \
    --learning_rate 5.0e-7 \
    --output_dir pythia-1b-tldr-online-dpo \
    --per_device_train_batch_size 8 \
    --gradient_accumulation_steps 16 \
    --warmup_ratio 0.1 \
    --missing_eos_penalty 1.0

With LoRA:
python examples/scripts/dpo_online.py \
    --model_name_or_path trl-lib/pythia-1b-deduped-tldr-sft  \
    --reward_model_path trl-lib/pythia-1b-deduped-tldr-rm \
    --dataset_name trl-lib/tldr \
    --learning_rate 5.0e-6 \
    --output_dir pythia-1b-tldr-online-dpo \
    --per_device_train_batch_size 16 \
    --gradient_accumulation_steps 8 \
    --warmup_ratio 0.1 \
    --missing_eos_penalty 1.0 \
    --use_peft
"""

import torch
from datasets import load_dataset
from transformers import AutoModelForCausalLM, AutoModelForSequenceClassification, AutoTokenizer, GenerationConfig
from accelerate import PartialState
from trl import (
    DPOScriptArguments,
    ModelConfig,
    OnlineDPOConfig,
    OnlineDPOTrainer,
    get_kbit_device_map,
    get_peft_config,
    get_quantization_config,
    maybe_apply_chat_template,
<<<<<<< HEAD
=======
    LogCompletionsCallback,
>>>>>>> 88bede66
)

from trl.commands.cli_utils import TrlParser
from trl.trainer.utils import SIMPLE_QUERY_CHAT_TEMPLATE

if __name__ == "__main__":
    parser = TrlParser((DPOScriptArguments, OnlineDPOConfig, ModelConfig))
    args, training_args, model_config = parser.parse_args_and_config()
    args.gradient_checkpointing_kwargs = {"use_reentrant": True}

    torch_dtype = (
        model_config.torch_dtype
        if model_config.torch_dtype in ["auto", None]
        else getattr(torch, model_config.torch_dtype)
    )
    quantization_config = get_quantization_config(model_config)
    model_kwargs = dict(
        revision=model_config.model_revision,
        attn_implementation=model_config.attn_implementation,
        torch_dtype=torch_dtype,
        use_cache=False if training_args.gradient_checkpointing else True,
        device_map=get_kbit_device_map() if quantization_config is not None else None,
        quantization_config=quantization_config,
    )

    model = AutoModelForCausalLM.from_pretrained(
        model_config.model_name_or_path, trust_remote_code=model_config.trust_remote_code, **model_kwargs
    )

    reward_model = AutoModelForSequenceClassification.from_pretrained(
        training_args.reward_model_path,
        num_labels=1,
        trust_remote_code=model_config.trust_remote_code,
        **model_kwargs,
    )

    tokenizer = AutoTokenizer.from_pretrained(
        model_config.model_name_or_path,
        padding_side="left",
        trust_remote_code=model_config.trust_remote_code,
        **model_kwargs,
    )
    if tokenizer.chat_template is None:
        tokenizer.chat_template = SIMPLE_QUERY_CHAT_TEMPLATE
    if tokenizer.pad_token_id is None:
        tokenizer.pad_token = tokenizer.eos_token

    dataset = load_dataset(args.dataset_name)

    with PartialState().local_main_process_first():
        dataset = dataset.map(
            maybe_apply_chat_template, num_proc=training_args.dataset_num_proc, fn_kwargs={"tokenizer": tokenizer}
        )

    trainer = OnlineDPOTrainer(
        model=model,
        reward_model=reward_model,
        args=training_args,
        train_dataset=dataset[args.dataset_train_split],
        eval_dataset=dataset[args.dataset_test_split],
        tokenizer=tokenizer,
        peft_config=get_peft_config(model_config),
    )
<<<<<<< HEAD
    log_completions_callback = LogCompletionsCallback(dataset[args.dataset_test_split]["prompt"][:8], freq=100)
    trainer.add_callback(log_completions_callback)
=======
    generation_config = GenerationConfig(
        max_new_tokens=training_args.max_new_tokens, do_sample=True, temperature=training_args.temperature
    )
    completions_callback = LogCompletionsCallback(trainer, generation_config, num_prompts=8)
    trainer.add_callback(completions_callback)
>>>>>>> 88bede66
    trainer.train()<|MERGE_RESOLUTION|>--- conflicted
+++ resolved
@@ -53,10 +53,7 @@
     get_peft_config,
     get_quantization_config,
     maybe_apply_chat_template,
-<<<<<<< HEAD
-=======
     LogCompletionsCallback,
->>>>>>> 88bede66
 )
 
 from trl.commands.cli_utils import TrlParser
@@ -120,14 +117,9 @@
         tokenizer=tokenizer,
         peft_config=get_peft_config(model_config),
     )
-<<<<<<< HEAD
-    log_completions_callback = LogCompletionsCallback(dataset[args.dataset_test_split]["prompt"][:8], freq=100)
-    trainer.add_callback(log_completions_callback)
-=======
     generation_config = GenerationConfig(
         max_new_tokens=training_args.max_new_tokens, do_sample=True, temperature=training_args.temperature
     )
     completions_callback = LogCompletionsCallback(trainer, generation_config, num_prompts=8)
     trainer.add_callback(completions_callback)
->>>>>>> 88bede66
     trainer.train()