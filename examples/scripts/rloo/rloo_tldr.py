--- conflicted
+++ resolved
@@ -135,14 +135,6 @@
 
     assert train_dataset[0]["input_ids"][-1] != tokenizer.eos_token_id, "The last token should not be an EOS token"
 
-<<<<<<< HEAD
-    # Initialize trackio if specified
-    if "trackio" in (
-        training_args.report_to if isinstance(training_args.report_to, (list, tuple)) else [training_args.report_to]
-    ):
-        trackio.init(project=training_args.output_dir, space_id=training_args.output_dir + "-trackio")
-=======
->>>>>>> b7676d17
     ################
     # Training
     ################
