--- conflicted
+++ resolved
@@ -72,15 +72,10 @@
             modules_to_save=["scores"],
         ),
     )
-<<<<<<< HEAD
-=======
-    gradient_checkpointing: Optional[bool] = field(default=True, metadata={"help": "Enable gradient checkpointing"})
-    load_in_8bit: Optional[bool] = field(default=False, metadata={"help": "load the model in 8 bits precision"})
-    load_in_4bit: Optional[bool] = field(default=False, metadata={"help": "load the model in 4 bits precision"})
-    use_peft: Optional[bool] = field(default=False, metadata={"help": "Wether to use PEFT or not to train adapters"})
-    trust_remote_code: Optional[bool] = field(default=False, metadata={"help": "Enable `trust_remote_code`"})
-    output_dir: Optional[str] = field(default="output", metadata={"help": "the output directory"})
->>>>>>> eda1f36c
+    load_in_8bit: bool = False
+    """load the model in 8 bits precision"""
+    load_in_4bit: bool = False
+    """load the model in 4 bits precision"""
 
 
 args = tyro.cli(ScriptArguments)
