# Copyright 2020-2025 The HuggingFace Team. All rights reserved.
#
# Licensed under the Apache License, Version 2.0 (the "License");
# you may not use this file except in compliance with the License.
# You may obtain a copy of the License at
#
#     http://www.apache.org/licenses/LICENSE-2.0
#
# Unless required by applicable law or agreed to in writing, software
# distributed under the License is distributed on an "AS IS" BASIS,
# WITHOUT WARRANTIES OR CONDITIONS OF ANY KIND, either express or implied.
# See the License for the specific language governing permissions and
# limitations under the License.

# /// script
# dependencies = [
#     "trl @ git+https://github.com/huggingface/trl.git",
#     "diffusers",
#     "peft",
#     "trackio",
# ]
# ///

"""
python examples/scripts/ddpo.py \
    --num_epochs 200 \
    --train_gradient_accumulation_steps 1 \
    --sample_num_steps 50 \
    --sample_batch_size 6 \
    --train_batch_size 3 \
    --sample_num_batches_per_epoch 4 \
    --per_prompt_stat_tracking True \
    --per_prompt_stat_tracking_buffer_size 32 \
    --tracker_project_name "stable_diffusion_training"
"""

import os
from dataclasses import dataclass, field

import numpy as np
import torch
<<<<<<< HEAD
import torch.nn as nn
import trackio
=======
>>>>>>> b7676d17
from huggingface_hub import hf_hub_download
from huggingface_hub.utils import EntryNotFoundError
from torch import nn
from transformers import CLIPModel, CLIPProcessor, HfArgumentParser, is_torch_npu_available, is_torch_xpu_available

from trl import DDPOConfig, DDPOTrainer, DefaultDDPOStableDiffusionPipeline


# Enable logging in a Hugging Face Space
os.environ.setdefault("TRACKIO_SPACE_ID", "trl-trackio")


@dataclass
class ScriptArguments:
    r"""
    Arguments for the script.

    Args:
        pretrained_model (`str`, *optional*, defaults to `"runwayml/stable-diffusion-v1-5"`):
            Pretrained model to use.
        pretrained_revision (`str`, *optional*, defaults to `"main"`):
            Pretrained model revision to use.
        hf_hub_model_id (`str`, *optional*, defaults to `"ddpo-finetuned-stable-diffusion"`):
            HuggingFace repo to save model weights to.
        hf_hub_aesthetic_model_id (`str`, *optional*, defaults to `"trl-lib/ddpo-aesthetic-predictor"`):
            Hugging Face model ID for aesthetic scorer model weights.
        hf_hub_aesthetic_model_filename (`str`, *optional*, defaults to `"aesthetic-model.pth"`):
            Hugging Face model filename for aesthetic scorer model weights.
        use_lora (`bool`, *optional*, defaults to `True`):
            Whether to use LoRA.
    """

    pretrained_model: str = field(
        default="runwayml/stable-diffusion-v1-5", metadata={"help": "Pretrained model to use."}
    )
    pretrained_revision: str = field(default="main", metadata={"help": "Pretrained model revision to use."})
    hf_hub_model_id: str = field(
        default="ddpo-finetuned-stable-diffusion", metadata={"help": "HuggingFace repo to save model weights to."}
    )
    hf_hub_aesthetic_model_id: str = field(
        default="trl-lib/ddpo-aesthetic-predictor",
        metadata={"help": "Hugging Face model ID for aesthetic scorer model weights."},
    )
    hf_hub_aesthetic_model_filename: str = field(
        default="aesthetic-model.pth",
        metadata={"help": "Hugging Face model filename for aesthetic scorer model weights."},
    )
    use_lora: bool = field(default=True, metadata={"help": "Whether to use LoRA."})


class MLP(nn.Module):
    def __init__(self):
        super().__init__()
        self.layers = nn.Sequential(
            nn.Linear(768, 1024),
            nn.Dropout(0.2),
            nn.Linear(1024, 128),
            nn.Dropout(0.2),
            nn.Linear(128, 64),
            nn.Dropout(0.1),
            nn.Linear(64, 16),
            nn.Linear(16, 1),
        )

    @torch.no_grad()
    def forward(self, embed):
        return self.layers(embed)


class AestheticScorer(torch.nn.Module):
    """
    This model attempts to predict the aesthetic score of an image. The aesthetic score
    is a numerical approximation of how much a specific image is liked by humans on average.
    This is from https://github.com/christophschuhmann/improved-aesthetic-predictor
    """

    def __init__(self, *, dtype, model_id, model_filename):
        super().__init__()
        self.clip = CLIPModel.from_pretrained("openai/clip-vit-large-patch14")
        self.processor = CLIPProcessor.from_pretrained("openai/clip-vit-large-patch14")
        self.mlp = MLP()
        try:
            cached_path = hf_hub_download(model_id, model_filename)
        except EntryNotFoundError:
            cached_path = os.path.join(model_id, model_filename)
        state_dict = torch.load(cached_path, map_location=torch.device("cpu"), weights_only=True)
        self.mlp.load_state_dict(state_dict)
        self.dtype = dtype
        self.eval()

    @torch.no_grad()
    def __call__(self, images):
        device = next(self.parameters()).device
        inputs = self.processor(images=images, return_tensors="pt")
        inputs = {k: v.to(self.dtype).to(device) for k, v in inputs.items()}
        embed = self.clip.get_image_features(**inputs)
        # normalize embedding
        embed = embed / torch.linalg.vector_norm(embed, dim=-1, keepdim=True)
        return self.mlp(embed).squeeze(1)


def aesthetic_scorer(hub_model_id, model_filename):
    scorer = AestheticScorer(
        model_id=hub_model_id,
        model_filename=model_filename,
        dtype=torch.float32,
    )
    if is_torch_npu_available():
        scorer = scorer.npu()
    elif is_torch_xpu_available():
        scorer = scorer.xpu()
    else:
        scorer = scorer.cuda()

    def _fn(images, prompts, metadata):
        images = (images * 255).round().clamp(0, 255).to(torch.uint8)
        scores = scorer(images)
        return scores, {}

    return _fn


# list of example prompts to feed stable diffusion
animals = [
    "cat",
    "dog",
    "horse",
    "monkey",
    "rabbit",
    "zebra",
    "spider",
    "bird",
    "sheep",
    "deer",
    "cow",
    "goat",
    "lion",
    "frog",
    "chicken",
    "duck",
    "goose",
    "bee",
    "pig",
    "turkey",
    "fly",
    "llama",
    "camel",
    "bat",
    "gorilla",
    "hedgehog",
    "kangaroo",
]


def prompt_fn():
    return np.random.choice(animals), {}


def image_outputs_logger(image_data, global_step, accelerate_logger):
    # For the sake of this example, we will only log the last batch of images
    # and associated data
    result = {}
    images, prompts, _, rewards, _ = image_data[-1]

    for i, image in enumerate(images):
        prompt = prompts[i]
        reward = rewards[i].item()
        result[f"{prompt:.25} | {reward:.2f}"] = image.unsqueeze(0).float()

    accelerate_logger.log_images(
        result,
        step=global_step,
    )


if __name__ == "__main__":
    parser = HfArgumentParser((ScriptArguments, DDPOConfig))
    script_args, training_args = parser.parse_args_into_dataclasses()
    training_args.project_kwargs = {
        "logging_dir": "./logs",
        "automatic_checkpoint_naming": True,
        "total_limit": 5,
        "project_dir": "./save",
    }

    pipeline = DefaultDDPOStableDiffusionPipeline(
        script_args.pretrained_model,
        pretrained_model_revision=script_args.pretrained_revision,
        use_lora=script_args.use_lora,
    )

    # Initialize trackio if specified
    if "trackio" in (
        training_args.report_to if isinstance(training_args.report_to, (list, tuple)) else [training_args.report_to]
    ):
        trackio.init(project=training_args.output_dir, space_id=training_args.output_dir + "-trackio")

    trainer = DDPOTrainer(
        training_args,
        aesthetic_scorer(script_args.hf_hub_aesthetic_model_id, script_args.hf_hub_aesthetic_model_filename),
        prompt_fn,
        pipeline,
        image_samples_hook=image_outputs_logger,
    )

    trainer.train()

    # Save and push to hub
    trainer.save_model(training_args.output_dir)
    if training_args.push_to_hub:
        trainer.push_to_hub(dataset_name=script_args.dataset_name)

    trackio.finish()<|MERGE_RESOLUTION|>--- conflicted
+++ resolved
@@ -39,11 +39,6 @@
 
 import numpy as np
 import torch
-<<<<<<< HEAD
-import torch.nn as nn
-import trackio
-=======
->>>>>>> b7676d17
 from huggingface_hub import hf_hub_download
 from huggingface_hub.utils import EntryNotFoundError
 from torch import nn
