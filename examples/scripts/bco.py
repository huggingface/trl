--- conflicted
+++ resolved
@@ -49,11 +49,7 @@
 
 # QLoRA:
 python examples/scripts/bco.py \
-<<<<<<< HEAD
-    --model_name_or_path=nnheui/stablelm-2-1_6b-sft-full \
-=======
     --model_name_or_path Qwen/Qwen2.5-0.5B-Instruct \
->>>>>>> b7676d17
     --trust_remote_code \
     --dataset_name trl-lib/ultrafeedback-gpt-3.5-turbo-helpfulness \
     --per_device_train_batch_size 16 \
