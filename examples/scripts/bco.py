--- conflicted
+++ resolved
@@ -150,15 +150,9 @@
         model,
         ref_model,
         args=training_args,
-<<<<<<< HEAD
         train_dataset=dataset[script_args.dataset_train_split],
         eval_dataset=dataset[script_args.dataset_test_split],
-        tokenizer=tokenizer,
-=======
-        train_dataset=dataset["train"],
-        eval_dataset=dataset["test"],
         processing_class=tokenizer,
->>>>>>> 70036bf8
         peft_config=get_peft_config(model_args),
         embedding_func=embedding_func,
         embedding_tokenizer=embedding_tokenizer,
