# Copyright 2024 The HuggingFace Inc. team. All rights reserved.
#
# Licensed under the Apache License, Version 2.0 (the "License");
# you may not use this file except in compliance with the License.
# You may obtain a copy of the License at
#
#     http://www.apache.org/licenses/LICENSE-2.0
#
# Unless required by applicable law or agreed to in writing, software
# distributed under the License is distributed on an "AS IS" BASIS,
# WITHOUT WARRANTIES OR CONDITIONS OF ANY KIND, either express or implied.
# See the License for the specific language governing permissions and
# limitations under the License.
"""
Run the CPO training script with the following command with some example arguments.
In general, the optimal configuration for CPO will be similar to that of DPO:

# regular:
python examples/scripts/cpo.py \
    --model_name_or_path=gpt2 \
    --per_device_train_batch_size 4 \
    --max_steps 1000 \
    --learning_rate 8e-6 \
    --gradient_accumulation_steps 1 \
    --logging_steps 10 \
    --eval_steps 500 \
    --output_dir="gpt2-aligned-cpo" \
    --warmup_steps 150 \
    --report_to wandb \
    --bf16 \
    --logging_first_step \
    --no_remove_unused_columns

# peft:
python examples/scripts/cpo.py \
    --model_name_or_path=gpt2 \
    --per_device_train_batch_size 4 \
    --max_steps 1000 \
    --learning_rate 8e-5 \
    --gradient_accumulation_steps 1 \
    --logging_steps 10 \
    --eval_steps 500 \
    --output_dir="gpt2-lora-aligned-cpo" \
    --optim rmsprop \
    --warmup_steps 150 \
    --report_to wandb \
    --bf16 \
    --logging_first_step \
    --no_remove_unused_columns \
    --use_peft \
    --lora_r=16 \
    --lora_alpha=16
"""

<<<<<<< HEAD
from accelerate import PartialState
=======
from dataclasses import dataclass, field

>>>>>>> 70036bf8
from datasets import load_dataset
from transformers import AutoModelForCausalLM, AutoTokenizer, HfArgumentParser

from trl import CPOConfig, CPOTrainer, ModelConfig, ScriptArguments, get_peft_config
from trl.trainer.utils import SIMPLE_CHAT_TEMPLATE


<<<<<<< HEAD
=======
@dataclass
class ScriptArguments:
    dataset_name: str = field(
        default="trl-lib/ultrafeedback_binarized",
        metadata={"help": "The name of the dataset to use."},
    )


>>>>>>> 70036bf8
if __name__ == "__main__":
    parser = HfArgumentParser((ScriptArguments, CPOConfig, ModelConfig))
    script_args, training_args, model_config = parser.parse_args_into_dataclasses()

    ################
    # Model & Tokenizer
    ################
    model = AutoModelForCausalLM.from_pretrained(
        model_config.model_name_or_path, trust_remote_code=model_config.trust_remote_code
    )
    tokenizer = AutoTokenizer.from_pretrained(
        model_config.model_name_or_path, trust_remote_code=model_config.trust_remote_code
    )
    if tokenizer.pad_token is None:
        tokenizer.pad_token = tokenizer.eos_token

    ################
    # Dataset
    ################
    dataset = load_dataset(script_args.dataset_name)
    if tokenizer.chat_template is None:
        tokenizer.chat_template = SIMPLE_CHAT_TEMPLATE

    ################
    # Training
    ################
    trainer = CPOTrainer(
        model,
        args=training_args,
<<<<<<< HEAD
        train_dataset=dataset[script_args.dataset_train_split],
        eval_dataset=dataset[script_args.dataset_test_split],
        tokenizer=tokenizer,
=======
        train_dataset=dataset["train"],
        eval_dataset=dataset["test"],
        processing_class=tokenizer,
>>>>>>> 70036bf8
        peft_config=get_peft_config(model_config),
    )

    # train and save the model
    trainer.train()

    # Save and push to hub
    trainer.save_model(training_args.output_dir)
    if training_args.push_to_hub:
        trainer.push_to_hub(dataset_name=script_args.dataset_name)<|MERGE_RESOLUTION|>--- conflicted
+++ resolved
@@ -17,6 +17,7 @@
 
 # regular:
 python examples/scripts/cpo.py \
+    --dataset_name trl-lib/ultrafeedback_binarized \
     --model_name_or_path=gpt2 \
     --per_device_train_batch_size 4 \
     --max_steps 1000 \
@@ -33,6 +34,7 @@
 
 # peft:
 python examples/scripts/cpo.py \
+    --dataset_name trl-lib/ultrafeedback_binarized \
     --model_name_or_path=gpt2 \
     --per_device_train_batch_size 4 \
     --max_steps 1000 \
@@ -52,12 +54,6 @@
     --lora_alpha=16
 """
 
-<<<<<<< HEAD
-from accelerate import PartialState
-=======
-from dataclasses import dataclass, field
-
->>>>>>> 70036bf8
 from datasets import load_dataset
 from transformers import AutoModelForCausalLM, AutoTokenizer, HfArgumentParser
 
@@ -65,17 +61,6 @@
 from trl.trainer.utils import SIMPLE_CHAT_TEMPLATE
 
 
-<<<<<<< HEAD
-=======
-@dataclass
-class ScriptArguments:
-    dataset_name: str = field(
-        default="trl-lib/ultrafeedback_binarized",
-        metadata={"help": "The name of the dataset to use."},
-    )
-
-
->>>>>>> 70036bf8
 if __name__ == "__main__":
     parser = HfArgumentParser((ScriptArguments, CPOConfig, ModelConfig))
     script_args, training_args, model_config = parser.parse_args_into_dataclasses()
@@ -105,15 +90,9 @@
     trainer = CPOTrainer(
         model,
         args=training_args,
-<<<<<<< HEAD
         train_dataset=dataset[script_args.dataset_train_split],
         eval_dataset=dataset[script_args.dataset_test_split],
-        tokenizer=tokenizer,
-=======
-        train_dataset=dataset["train"],
-        eval_dataset=dataset["test"],
         processing_class=tokenizer,
->>>>>>> 70036bf8
         peft_config=get_peft_config(model_config),
     )
 
