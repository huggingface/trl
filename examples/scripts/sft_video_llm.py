# Copyright 2020-2025 The HuggingFace Team. All rights reserved.
#
# Licensed under the Apache License, Version 2.0 (the "License");
# you may not use this file except in compliance with the License.
# You may obtain a copy of the License at
#
#     http://www.apache.org/licenses/LICENSE-2.0
#
# Unless required by applicable law or agreed to in writing, software
# distributed under the License is distributed on an "AS IS" BASIS,
# WITHOUT WARRANTIES OR CONDITIONS OF ANY KIND, either express or implied.
# See the License for the specific language governing permissions and
# limitations under the License.

# /// script
# dependencies = [
#     "trl @ git+https://github.com/huggingface/trl.git",
#     "peft",
#     "qwen-vl-utils",
#     "torchvision",
#     "bitsandbytes",
#     "trackio",
# ]
# ///

"""
Example usage:
accelerate launch \
    --config_file deepspeed_zero2.yaml \
    examples/scripts/sft_video_llm.py \
    --dataset_name mfarre/simplevideoshorts \
    --video_cache_dir "/optional/path/to/cache/" \
    --model_name_or_path Qwen/Qwen2-VL-7B-Instruct \
    --per_device_train_batch_size 1 \
    --output_dir video-llm-output \
    --tf32 True \
    --gradient_accumulation_steps 4 \
    --num_train_epochs 4 \
    --optim adamw_torch_fused \
    --log_level debug \
    --log_level_replica debug \
    --save_strategy steps \
    --save_steps 300 \
    --learning_rate 8e-5 \
    --max_grad_norm 0.3 \
    --warmup_ratio 0.1 \
    --lr_scheduler_type cosine \
    --push_to_hub False \
    --torch_dtype bfloat16 \
    --gradient_checkpointing True
"""

import json
import os
import random
from dataclasses import dataclass, field
from typing import Any

import requests
import torch
<<<<<<< HEAD
import trackio
=======
>>>>>>> b7676d17
from datasets import load_dataset
from peft import LoraConfig
from qwen_vl_utils import process_vision_info
from transformers import AutoModelForImageTextToText, AutoProcessor, BitsAndBytesConfig, Qwen2VLProcessor

from trl import ModelConfig, ScriptArguments, SFTConfig, SFTTrainer, TrlParser, get_kbit_device_map


# Enable logging in a Hugging Face Space
os.environ.setdefault("TRACKIO_SPACE_ID", "trl-trackio")


def download_video(url: str, cache_dir: str) -> str:
    """Download video if not already present locally."""
    os.makedirs(cache_dir, exist_ok=True)  # Create cache dir if it doesn't exist
    filename = url.split("/")[-1]
    local_path = os.path.join(cache_dir, filename)

    if os.path.exists(local_path):
        return local_path

    try:
        with requests.get(url, stream=True) as r:
            r.raise_for_status()
            with open(local_path, "wb") as f:
                for chunk in r.iter_content(chunk_size=8192):
                    if chunk:
                        f.write(chunk)
        return local_path
    except requests.RequestException as e:
        raise Exception(f"Failed to download video: {e}") from e


def prepare_dataset(example: dict[str, Any], cache_dir: str) -> dict[str, list[dict[str, Any]]]:
    """Prepare dataset example for training."""
    video_url = example["video_url"]
    timecoded_cc = example["timecoded_cc"]
    qa_pairs = json.loads(example["qa"])

    system_message = "You are an expert in movie narrative analysis."
    base_prompt = f"""Analyze the video and consider the following timecoded subtitles:

{timecoded_cc}

Based on this information, please answer the following questions:"""

    selected_qa = random.sample(qa_pairs, 1)[0]

    messages = [
        {"role": "system", "content": [{"type": "text", "text": system_message}]},
        {
            "role": "user",
            "content": [
                {"type": "video", "video": download_video(video_url, cache_dir), "max_pixels": 360 * 420, "fps": 1.0},
                {"type": "text", "text": f"{base_prompt}\n\nQuestion: {selected_qa['question']}"},
            ],
        },
        {"role": "assistant", "content": [{"type": "text", "text": selected_qa["answer"]}]},
    ]

    return {"messages": messages}


def collate_fn(examples: list[dict[str, Any]]) -> dict[str, torch.Tensor]:
    """Collate batch of examples for training."""
    texts = []
    video_inputs = []

    for i, example in enumerate(examples):
        try:
            video_path = next(
                content["video"]
                for message in example["messages"]
                for content in message["content"]
                if content.get("type") == "video"
            )
            print(f"Processing video: {os.path.basename(video_path)}")

            texts.append(processor.apply_chat_template(example["messages"], tokenize=False))
            video_input = process_vision_info(example["messages"])[1][0]
            video_inputs.append(video_input)
        except Exception as e:
            raise ValueError(f"Failed to process example {i}: {e}") from e

    inputs = processor(text=texts, videos=video_inputs, return_tensors="pt", padding=True)

    labels = inputs["input_ids"].clone()
    labels[labels == processor.tokenizer.pad_token_id] = -100

    # Handle visual tokens based on processor type
    visual_tokens = (
        [151652, 151653, 151656]
        if isinstance(processor, Qwen2VLProcessor)
        else [processor.tokenizer.convert_tokens_to_ids(processor.image_token)]
    )

    for visual_token_id in visual_tokens:
        labels[labels == visual_token_id] = -100

    inputs["labels"] = labels
    return inputs


@dataclass
class CustomScriptArguments(ScriptArguments):
    r"""
    Arguments for the script.

    Args:
        video_cache_dir (`str`, *optional*, defaults to `"/tmp/videos/"`):
            Video cache directory.
    """

    video_cache_dir: str = field(default="/tmp/videos/", metadata={"help": "Video cache directory."})


if __name__ == "__main__":
    # Parse arguments
    parser = TrlParser((CustomScriptArguments, SFTConfig, ModelConfig))
    script_args, training_args, model_args = parser.parse_args_and_config()

    # Configure training args
    training_args.gradient_checkpointing_kwargs = dict(use_reentrant=False)
    training_args.remove_unused_columns = False

    # Load dataset
    dataset = load_dataset(script_args.dataset_name, name=script_args.dataset_config, split="train")

    # Setup model
    torch_dtype = (
        model_args.torch_dtype if model_args.torch_dtype in ["auto", None] else getattr(torch, model_args.torch_dtype)
    )

    # Quantization configuration for 4-bit training
    bnb_config = BitsAndBytesConfig(
        load_in_4bit=True,
        bnb_4bit_use_double_quant=True,
        bnb_4bit_quant_type="nf4",
        bnb_4bit_compute_dtype=torch.bfloat16,
    )

    # Model initialization
    model_kwargs = dict(
        revision=model_args.model_revision,
        trust_remote_code=model_args.trust_remote_code,
        torch_dtype=torch_dtype,
        device_map=get_kbit_device_map(),
        quantization_config=bnb_config,
    )

    model = AutoModelForImageTextToText.from_pretrained(model_args.model_name_or_path, **model_kwargs)

    peft_config = LoraConfig(
        task_type="CAUSAL_LM",
        r=16,
        lora_alpha=16,
        lora_dropout=0.1,
        bias="none",
        target_modules=["q_proj", "k_proj", "v_proj", "o_proj"],
    )

    # Configure model modules for gradients
    if training_args.gradient_checkpointing:
        model.gradient_checkpointing_enable()
        model.config.use_reentrant = False
        model.enable_input_require_grads()

    processor = AutoProcessor.from_pretrained(
        model_args.model_name_or_path, trust_remote_code=model_args.trust_remote_code
    )

    # Prepare dataset
    prepared_dataset = [prepare_dataset(example, script_args.video_cache_dir) for example in dataset]

<<<<<<< HEAD
    # Initialize trackio if specified
    if "trackio" in (
        training_args.report_to if isinstance(training_args.report_to, (list, tuple)) else [training_args.report_to]
    ):
        trackio.init(project=training_args.output_dir, space_id=training_args.output_dir + "-trackio")

=======
>>>>>>> b7676d17
    # Initialize trainer
    trainer = SFTTrainer(
        model=model,
        args=training_args,
        train_dataset=prepared_dataset,
        data_collator=collate_fn,
        peft_config=peft_config,
        processing_class=processor,
    )

    # Train model
    trainer.train()

    # Save final model
    trainer.save_model(training_args.output_dir)
    if training_args.push_to_hub:
        trainer.push_to_hub(dataset_name=script_args.dataset_name)
        if trainer.accelerator.is_main_process:
            processor.push_to_hub(training_args.hub_model_id)

    # Cleanup
    del model
    del trainer
<<<<<<< HEAD
    torch.cuda.empty_cache()
    trackio.finish()
=======
    torch.cuda.empty_cache()
>>>>>>> b7676d17
<|MERGE_RESOLUTION|>--- conflicted
+++ resolved
@@ -58,10 +58,6 @@
 
 import requests
 import torch
-<<<<<<< HEAD
-import trackio
-=======
->>>>>>> b7676d17
 from datasets import load_dataset
 from peft import LoraConfig
 from qwen_vl_utils import process_vision_info
@@ -236,15 +232,6 @@
     # Prepare dataset
     prepared_dataset = [prepare_dataset(example, script_args.video_cache_dir) for example in dataset]
 
-<<<<<<< HEAD
-    # Initialize trackio if specified
-    if "trackio" in (
-        training_args.report_to if isinstance(training_args.report_to, (list, tuple)) else [training_args.report_to]
-    ):
-        trackio.init(project=training_args.output_dir, space_id=training_args.output_dir + "-trackio")
-
-=======
->>>>>>> b7676d17
     # Initialize trainer
     trainer = SFTTrainer(
         model=model,
@@ -268,9 +255,4 @@
     # Cleanup
     del model
     del trainer
-<<<<<<< HEAD
-    torch.cuda.empty_cache()
-    trackio.finish()
-=======
-    torch.cuda.empty_cache()
->>>>>>> b7676d17
+    torch.cuda.empty_cache()