--- conflicted
+++ resolved
@@ -26,32 +26,7 @@
 """
 Example usage:
 accelerate launch \
-<<<<<<< HEAD
-    --config_file=examples/accelerate_configs/deepspeed_zero2.yaml \
-    examples/scripts/sft_video_llm.py \
-    --dataset_name=mfarre/simplevideoshorts \
-    --video_cache_dir="/optional/path/to/cache/" \
-    --model_name_or_path=Qwen/Qwen2-VL-7B-Instruct \
-    --per_device_train_batch_size=1 \
-    --output_dir=video-llm-output \
-    --tf32=True \
-    --gradient_accumulation_steps=4 \
-    --num_train_epochs=4 \
-    --optim="adamw_torch_fused" \
-    --log_level="debug" \
-    --log_level_replica="debug" \
-    --save_strategy="steps" \
-    --save_steps=300 \
-    --learning_rate=8e-5 \
-    --max_grad_norm=0.3 \
-    --warmup_ratio=0.1 \
-    --lr_scheduler_type="cosine" \
-    --report_to="wandb" \
-    --push_to_hub=False \
-    --torch_dtype=bfloat16 \
-    --gradient_checkpointing=True
-=======
-    --config_file deepspeed_zero2.yaml \
+    --config_file examples/accelerate_configs/deepspeed_zero2.yaml \
     examples/scripts/sft_video_llm.py \
     --dataset_name mfarre/simplevideoshorts \
     --video_cache_dir "/optional/path/to/cache/" \
@@ -73,7 +48,6 @@
     --push_to_hub False \
     --torch_dtype bfloat16 \
     --gradient_checkpointing True
->>>>>>> b7676d17
 """
 
 import json
