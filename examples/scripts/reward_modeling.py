# Copyright 2020-2025 The HuggingFace Team. All rights reserved.
#
# Licensed under the Apache License, Version 2.0 (the "License");
# you may not use this file except in compliance with the License.
# You may obtain a copy of the License at
#
#     http://www.apache.org/licenses/LICENSE-2.0
#
# Unless required by applicable law or agreed to in writing, software
# distributed under the License is distributed on an "AS IS" BASIS,
# WITHOUT WARRANTIES OR CONDITIONS OF ANY KIND, either express or implied.
# See the License for the specific language governing permissions and
# limitations under the License.

# /// script
# dependencies = [
#     "trl @ git+https://github.com/huggingface/trl.git",
#     "trackio",
# ]
# ///

"""
Full training:
python examples/scripts/reward_modeling.py \
    --model_name_or_path Qwen/Qwen2-0.5B-Instruct \
    --dataset_name trl-lib/ultrafeedback_binarized \
    --output_dir Qwen2-0.5B-Reward \
    --per_device_train_batch_size 8 \
    --num_train_epochs 1 \
    --gradient_checkpointing True \
    --learning_rate 1.0e-5 \
    --eval_strategy steps \
    --eval_steps 50 \
    --max_length 2048

LoRA:
python examples/scripts/reward_modeling.py \
    --model_name_or_path Qwen/Qwen2-0.5B-Instruct \
    --dataset_name trl-lib/ultrafeedback_binarized \
    --output_dir Qwen2-0.5B-Reward-LoRA \
    --per_device_train_batch_size 8 \
    --num_train_epochs 1 \
    --gradient_checkpointing True \
    --learning_rate 1.0e-4 \
    --eval_strategy steps \
    --eval_steps 50 \
    --max_length 2048 \
    --use_peft \
    --lora_r 32 \
    --lora_alpha 16
"""

import torch
<<<<<<< HEAD
import trackio
=======
from accelerate import logging
>>>>>>> 48d7ecc6
from datasets import load_dataset
from transformers import AutoModelForSequenceClassification, AutoTokenizer, HfArgumentParser

from trl import (
    ModelConfig,
    RewardConfig,
    RewardTrainer,
    ScriptArguments,
    get_kbit_device_map,
    get_peft_config,
    get_quantization_config,
    setup_chat_format,
)


logger = logging.get_logger(__name__)


if __name__ == "__main__":
    parser = HfArgumentParser((ScriptArguments, RewardConfig, ModelConfig))
    script_args, training_args, model_args = parser.parse_args_into_dataclasses()
    training_args.gradient_checkpointing_kwargs = dict(use_reentrant=False)

    ################
    # Model & Tokenizer
    ################
    torch_dtype = (
        model_args.torch_dtype if model_args.torch_dtype in ["auto", None] else getattr(torch, model_args.torch_dtype)
    )
    quantization_config = get_quantization_config(model_args)
    model_kwargs = dict(
        revision=model_args.model_revision,
        device_map=get_kbit_device_map() if quantization_config is not None else None,
        quantization_config=quantization_config,
        use_cache=False if training_args.gradient_checkpointing else True,
        torch_dtype=torch_dtype,
    )
    tokenizer = AutoTokenizer.from_pretrained(
        model_args.model_name_or_path, trust_remote_code=model_args.trust_remote_code, use_fast=True
    )
    model = AutoModelForSequenceClassification.from_pretrained(
        model_args.model_name_or_path, num_labels=1, trust_remote_code=model_args.trust_remote_code, **model_kwargs
    )
    # Align padding tokens between tokenizer and model
    model.config.pad_token_id = tokenizer.pad_token_id

    # If post-training a base model, use ChatML as the default template
    if tokenizer.chat_template is None:
        model, tokenizer = setup_chat_format(model, tokenizer)

    if model_args.use_peft and model_args.lora_task_type != "SEQ_CLS":
        logger.warning(
            "You are using a `task_type` that is different than `SEQ_CLS` for PEFT. This will lead to silent bugs"
            " Make sure to pass --lora_task_type SEQ_CLS when using this script with PEFT.",
        )

    ##############
    # Load dataset
    ##############
    dataset = load_dataset(script_args.dataset_name, name=script_args.dataset_config)

    # Initialize trackio if specified
    if "trackio" in (
        training_args.report_to if isinstance(training_args.report_to, (list, tuple)) else [training_args.report_to]
    ):
        trackio.init(project=training_args.output_dir, space_id=training_args.output_dir + "-trackio")

    ##########
    # Training
    ##########
    trainer = RewardTrainer(
        model=model,
        processing_class=tokenizer,
        args=training_args,
        train_dataset=dataset[script_args.dataset_train_split],
        eval_dataset=dataset[script_args.dataset_test_split] if training_args.eval_strategy != "no" else None,
        peft_config=get_peft_config(model_args),
    )
    trainer.train()

    ############################
    # Save model and push to Hub
    ############################
    trainer.save_model(training_args.output_dir)

    if training_args.eval_strategy != "no":
        metrics = trainer.evaluate()
        trainer.log_metrics("eval", metrics)
        trainer.save_metrics("eval", metrics)

    # Save and push to hub
    trainer.save_model(training_args.output_dir)
    if training_args.push_to_hub:
        trainer.push_to_hub(dataset_name=script_args.dataset_name)

    trackio.finish()<|MERGE_RESOLUTION|>--- conflicted
+++ resolved
@@ -51,11 +51,8 @@
 """
 
 import torch
-<<<<<<< HEAD
 import trackio
-=======
 from accelerate import logging
->>>>>>> 48d7ecc6
 from datasets import load_dataset
 from transformers import AutoModelForSequenceClassification, AutoTokenizer, HfArgumentParser
 
