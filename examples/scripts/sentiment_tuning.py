--- conflicted
+++ resolved
@@ -16,11 +16,8 @@
 from typing import Optional
 
 import torch
-<<<<<<< HEAD
 import tyro
-=======
 from accelerate import Accelerator
->>>>>>> 453c4eca
 from datasets import load_dataset
 from peft import LoraConfig
 from tqdm import tqdm
