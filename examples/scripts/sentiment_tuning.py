# coding=utf-8
# Copyright 2023 The HuggingFace Inc. team. All rights reserved.
#
# Licensed under the Apache License, Version 2.0 (the "License");
# you may not use this file except in compliance with the License.
# You may obtain a copy of the License at
#
#     http://www.apache.org/licenses/LICENSE-2.0
#
# Unless required by applicable law or agreed to in writing, software
# distributed under the License is distributed on an "AS IS" BASIS,
# WITHOUT WARRANTIES OR CONDITIONS OF ANY KIND, either express or implied.
# See the License for the specific language governing permissions and
# limitations under the License.
from dataclasses import dataclass, field
from typing import Optional

import torch
import tyro
from accelerate import Accelerator
from datasets import load_dataset
from peft import LoraConfig
from tqdm import tqdm
from transformers import AutoTokenizer, pipeline

from trl import AutoModelForCausalLMWithValueHead, AutoModelForSeq2SeqLMWithValueHead, PPOConfig, PPOTrainer, set_seed
from trl.core import LengthSampler


tqdm.pandas()


@dataclass
class ScriptArguments:
    ppo_config: PPOConfig = field(
        default_factory=lambda: PPOConfig(
            model_name="lvwerra/gpt2-imdb",
            query_dataset="imdb",
            reward_model="sentiment-analysis:lvwerra/distilbert-imdb",
            learning_rate=1.41e-5,
            log_with=None,
            mini_batch_size=128,
            batch_size=128,
            gradient_accumulation_steps=1,
            early_stopping=False,
            target_kl=6.0,
            kl_penalty="kl",
            seed=0,
            use_score_scaling=False,
            use_score_norm=False,
            score_clip=None,
        )
    )
    query_dataset: str = field(default="imdb", metadata={"help": "the dataset to query"})
    use_seq2seq: bool = field(default=False, metadata={"help": "whether to use seq2seq models"})
    use_peft: bool = field(default=False, metadata={"help": "whether to use peft"})
    peft_config: Optional[LoraConfig] = field(
        default_factory=lambda: LoraConfig(
            r=16,
            lora_alpha=16,
            bias="none",
            task_type="CAUSAL_LM",
        ),
    )


args = tyro.cli(ScriptArguments)


# We then define the arguments to pass to the sentiment analysis pipeline.
# We set `return_all_scores` to True to get the sentiment score for each token.
sent_kwargs = {"return_all_scores": True, "function_to_apply": "none", "batch_size": 16}

trl_model_class = AutoModelForCausalLMWithValueHead if not args.use_seq2seq else AutoModelForSeq2SeqLMWithValueHead


# Below is an example function to build the dataset. In our case, we use the IMDB dataset
# from the `datasets` library. One should customize this function to train the model on
# its own dataset.
def build_dataset(config, query_dataset, input_min_text_length=2, input_max_text_length=8):
    """
    Build dataset for training. This builds the dataset from `load_dataset`, one should
    customize this function to train the model on its own dataset.

    Args:
        query_dataset (`str`):
            The name of the dataset to be loaded.

    Returns:
        dataloader (`torch.utils.data.DataLoader`):
            The dataloader for the dataset.
    """
    tokenizer = AutoTokenizer.from_pretrained(config.model_name)
    tokenizer.pad_token = tokenizer.eos_token
    # load imdb with datasets
    ds = load_dataset(query_dataset, split="train")
    ds = ds.rename_columns({"text": "review"})
    ds = ds.filter(lambda x: len(x["review"]) > 200, batched=False)

    input_size = LengthSampler(input_min_text_length, input_max_text_length)

    def tokenize(sample):
        sample["input_ids"] = tokenizer.encode(sample["review"])[: input_size()]
        sample["query"] = tokenizer.decode(sample["input_ids"])
        return sample

    ds = ds.map(tokenize, batched=False)
    ds.set_format(type="torch")
    return ds


# We retrieve the dataloader by calling the `build_dataset` function.
dataset = build_dataset(args.ppo_config, args.query_dataset)


def collator(data):
    return dict((key, [d[key] for d in data]) for key in data[0])


# set seed before initializing value head for deterministic eval
set_seed(args.ppo_config.seed)

# Now let's build the model, the reference model, and the tokenizer.
if not args.use_peft:
    ref_model = trl_model_class.from_pretrained(args.ppo_config.model_name, trust_remote_code=True)
    device_map = None
    peft_config = None
else:
    peft_config = args.peft_config
    ref_model = None
    # Copy the model to each device
    device_map = {"": Accelerator().local_process_index}

model = trl_model_class.from_pretrained(
    args.ppo_config.model_name,
    trust_remote_code=True,
    device_map=device_map,
    peft_config=peft_config,
)


tokenizer = AutoTokenizer.from_pretrained(args.ppo_config.model_name)

# Some tokenizers like GPT-2's don't have a padding token by default, so we set one here.
tokenizer.pad_token_id = tokenizer.eos_token_id

# We then build the PPOTrainer, passing the model, the reference model, the tokenizer
ppo_trainer = PPOTrainer(args.ppo_config, model, ref_model, tokenizer, dataset=dataset, data_collator=collator)

# We then build the sentiment analysis pipeline, passing the model name and the
# sentiment analysis pipeline arguments. Let's also make sure to set the device
# to the same device as the PPOTrainer.
device = ppo_trainer.accelerator.device
if ppo_trainer.accelerator.num_processes == 1:
    device = 0 if torch.cuda.is_available() else "cpu"  # to avoid a `pipeline` bug
ds_plugin = ppo_trainer.accelerator.state.deepspeed_plugin
<<<<<<< HEAD
if ds_plugin is not None and ds_plugin.is_zero3_init_enabled():
    with ds_plugin.zero3_init_context_manager(enable=False):
        sentiment_pipe = pipeline("sentiment-analysis", model="lvwerra/distilbert-imdb", device=device)
else:
    sentiment_pipe = pipeline("sentiment-analysis", model="lvwerra/distilbert-imdb", device=device)
=======
task, model_name = args.ppo_config.reward_model.split(":")
if ds_plugin is not None and ds_plugin.is_zero3_init_enabled():
    with ds_plugin.zero3_init_context_manager(enable=False):
        sentiment_pipe = pipeline(task, model=model_name, device=device)
else:
    sentiment_pipe = pipeline(task, model=model_name, device=device)

# Some tokenizers like GPT-2's don't have a padding token by default, so we set one here.
if sentiment_pipe.tokenizer.pad_token_id is None:
    sentiment_pipe.tokenizer.pad_token_id = tokenizer.pad_token_id

if sentiment_pipe.model.config.pad_token_id is None:
    sentiment_pipe.model.config.pad_token_id = tokenizer.pad_token_id
>>>>>>> e4f9a483

# We then define the arguments to pass to the `generate` function. These arguments
# are passed to the `generate` function of the PPOTrainer, which is a wrapper around
# the `generate` function of the trained model.
generation_kwargs = {
    "min_length": -1,
    "top_k": 0.0,
    "top_p": 1.0,
    "do_sample": True,
    "pad_token_id": tokenizer.eos_token_id,
    "max_new_tokens": 32,
}

for epoch, batch in tqdm(enumerate(ppo_trainer.dataloader)):
    query_tensors = batch["input_ids"]

    # Get response from gpt2
    response_tensors = ppo_trainer.generate(query_tensors, return_prompt=False, **generation_kwargs)
    batch["response"] = tokenizer.batch_decode(response_tensors)

    # Compute sentiment score
    texts = [q + r for q, r in zip(batch["query"], batch["response"])]
    pipe_outputs = sentiment_pipe(texts, **sent_kwargs)
    rewards = [torch.tensor(output[1]["score"]) for output in pipe_outputs]

    # Run PPO step
    stats = ppo_trainer.step(query_tensors, response_tensors, rewards)
    ppo_trainer.log_stats(stats, batch, rewards)<|MERGE_RESOLUTION|>--- conflicted
+++ resolved
@@ -154,13 +154,6 @@
 if ppo_trainer.accelerator.num_processes == 1:
     device = 0 if torch.cuda.is_available() else "cpu"  # to avoid a `pipeline` bug
 ds_plugin = ppo_trainer.accelerator.state.deepspeed_plugin
-<<<<<<< HEAD
-if ds_plugin is not None and ds_plugin.is_zero3_init_enabled():
-    with ds_plugin.zero3_init_context_manager(enable=False):
-        sentiment_pipe = pipeline("sentiment-analysis", model="lvwerra/distilbert-imdb", device=device)
-else:
-    sentiment_pipe = pipeline("sentiment-analysis", model="lvwerra/distilbert-imdb", device=device)
-=======
 task, model_name = args.ppo_config.reward_model.split(":")
 if ds_plugin is not None and ds_plugin.is_zero3_init_enabled():
     with ds_plugin.zero3_init_context_manager(enable=False):
@@ -174,7 +167,6 @@
 
 if sentiment_pipe.model.config.pad_token_id is None:
     sentiment_pipe.model.config.pad_token_id = tokenizer.pad_token_id
->>>>>>> e4f9a483
 
 # We then define the arguments to pass to the `generate` function. These arguments
 # are passed to the `generate` function of the PPOTrainer, which is a wrapper around
