--- conflicted
+++ resolved
@@ -46,28 +46,6 @@
     --lora_alpha 16
 """
 
-<<<<<<< HEAD
-import logging
-import multiprocessing
-import os
-from contextlib import nullcontext
-import copy
-
-from trl.commands.cli_utils import DPOScriptArguments, init_zero_verbose, TrlParser, fix_chat_template_if_needed, \
-    is_right_apply_chat
-from trl.env_utils import strtobool
-
-TRL_USE_RICH = strtobool(os.getenv("TRL_USE_RICH", "0"))
-
-if TRL_USE_RICH:
-    init_zero_verbose()
-    FORMAT = "%(message)s"
-
-    from rich.console import Console
-    from rich.logging import RichHandler
-
-=======
->>>>>>> 697c164c
 import torch
 from datasets import load_dataset
 from transformers import AutoModelForCausalLM, AutoTokenizer
@@ -82,13 +60,8 @@
     get_peft_config,
     get_quantization_config,
 )
-<<<<<<< HEAD
+from trl.trainer.utils import SIMPLE_CHAT_TEMPLATE
 
-if TRL_USE_RICH:
-    logging.basicConfig(format=FORMAT, datefmt="[%X]", handlers=[RichHandler()], level=logging.INFO)
-=======
-from trl.trainer.utils import SIMPLE_CHAT_TEMPLATE
->>>>>>> 697c164c
 
 if __name__ == "__main__":
     parser = TrlParser((DPOScriptArguments, DPOConfig, ModelConfig))
@@ -137,40 +110,7 @@
     ################
     # Dataset
     ################
-<<<<<<< HEAD
-    ds = load_dataset(args.dataset_name)
-    if args.sanity_check:
-        for key in ds:
-            ds[key] = ds[key].select(range(50))
-
-    # whether "apply chat template" is correct
-    is_right_chat = is_right_apply_chat(tokenizer, ds[args.dataset_train_split]["chosen"][0][:-1],
-                                        [ds[args.dataset_train_split]["chosen"][0][-1]])
-
-
-    def process(row):
-        prompt = row["chosen"][:-1]
-        chosen = [row["chosen"][-1]]
-        rejected = [row["rejected"][-1]]
-        if is_right_chat:
-            row["prompt"] = tokenizer.apply_chat_template(prompt, tokenize=False)
-            row["chosen"] = tokenizer.apply_chat_template(chosen, tokenize=False)
-            row["rejected"] = tokenizer.apply_chat_template(rejected, tokenize=False)
-        else:
-            # fix if needed
-            fixed_prompt, fixed_chosen, fixed_rejected = fix_chat_template_if_needed(tokenizer, prompt, chosen, rejected)
-            row["prompt"] = fixed_prompt
-            row["chosen"] = fixed_chosen
-            row["rejected"] = fixed_rejected
-        return row
-
-    # Compute that only on the main process for faster data processing.
-    # see: https://github.com/huggingface/trl/pull/1255
-    with PartialState().local_main_process_first():
-        ds = ds.map(process, num_proc=training_args.dataset_num_proc)
-=======
     dataset = load_dataset(script_args.dataset_name)
->>>>>>> 697c164c
 
     ##########
     # Training
