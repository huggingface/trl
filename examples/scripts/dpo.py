# flake8: noqa
# Copyright 2023 The HuggingFace Inc. team. All rights reserved.
#
# Licensed under the Apache License, Version 2.0 (the "License");
# you may not use this file except in compliance with the License.
# You may obtain a copy of the License at
#
#     http://www.apache.org/licenses/LICENSE-2.0
#
# Unless required by applicable law or agreed to in writing, software
# distributed under the License is distributed on an "AS IS" BASIS,
# WITHOUT WARRANTIES OR CONDITIONS OF ANY KIND, either express or implied.
# See the License for the specific language governing permissions and
# limitations under the License.
"""
# Full training
python examples/scripts/dpo.py \
    --dataset_name trl-lib/ultrafeedback_binarized \
    --model_name_or_path Qwen/Qwen2-0.5B-Instruct \
    --learning_rate 5.0e-7 \
    --num_train_epochs 1 \
    --per_device_train_batch_size 2 \
    --gradient_accumulation_steps 8 \
    --gradient_checkpointing \
    --logging_steps 25 \
    --eval_strategy steps \
    --eval_steps 50 \
    --output_dir Qwen2-0.5B-DPO \
    --no_remove_unused_columns

# LoRA:
python examples/scripts/dpo.py \
    --dataset_name trl-lib/ultrafeedback_binarized \
    --model_name_or_path Qwen/Qwen2-0.5B-Instruct \
    --learning_rate 5.0e-6 \
    --num_train_epochs 1 \
    --per_device_train_batch_size 2 \
    --gradient_accumulation_steps 8 \
    --gradient_checkpointing \
    --logging_steps 25 \
    --eval_strategy steps \
    --eval_steps 50 \
    --output_dir Qwen2-0.5B-DPO \
    --no_remove_unused_columns \
    --use_peft \
    --lora_r 32 \
    --lora_alpha 16
"""

<<<<<<< HEAD
import logging
import multiprocessing
import os
from contextlib import nullcontext

from trl.commands.cli_utils import DPOScriptArguments, init_zero_verbose, TrlParser
from trl.env_utils import strtobool
from trl.trainer.utils import SIMPLE_QUERY_CHAT_TEMPLATE

TRL_USE_RICH = strtobool(os.getenv("TRL_USE_RICH", "0"))

if TRL_USE_RICH:
    init_zero_verbose()
    FORMAT = "%(message)s"

    from rich.console import Console
    from rich.logging import RichHandler
=======
from trl.commands.cli_utils import DPOScriptArguments, TrlParser
>>>>>>> 85696aa6

import torch
from datasets import load_dataset
from transformers import AutoModelForCausalLM, AutoTokenizer
from accelerate import PartialState
from trl import (
    DPOConfig,
    DPOTrainer,
    ModelConfig,
    get_kbit_device_map,
    get_peft_config,
    get_quantization_config,
    maybe_extract_prompt,
    maybe_apply_chat_template,
)


if __name__ == "__main__":
    parser = TrlParser((DPOScriptArguments, DPOConfig, ModelConfig))
    args, training_args, model_config = parser.parse_args_and_config()

    ################
    # Model & Tokenizer
    ###################
    torch_dtype = (
        model_config.torch_dtype
        if model_config.torch_dtype in ["auto", None]
        else getattr(torch, model_config.torch_dtype)
    )
    quantization_config = get_quantization_config(model_config)
    model_kwargs = dict(
        revision=model_config.model_revision,
        attn_implementation=model_config.attn_implementation,
        torch_dtype=torch_dtype,
        use_cache=False if training_args.gradient_checkpointing else True,
        device_map=get_kbit_device_map() if quantization_config is not None else None,
        quantization_config=quantization_config,
    )
    model = AutoModelForCausalLM.from_pretrained(
        model_config.model_name_or_path, trust_remote_code=model_config.trust_remote_code, **model_kwargs
    )
    peft_config = get_peft_config(model_config)
    if peft_config is None:
        ref_model = AutoModelForCausalLM.from_pretrained(
            model_config.model_name_or_path, trust_remote_code=model_config.trust_remote_code, **model_kwargs
        )
    else:
        ref_model = None
    tokenizer = AutoTokenizer.from_pretrained(
        model_config.model_name_or_path, trust_remote_code=model_config.trust_remote_code
    )
    if tokenizer.pad_token is None:
        tokenizer.pad_token = tokenizer.eos_token
    if tokenizer.chat_template is None:
        tokenizer.chat_template = SIMPLE_QUERY_CHAT_TEMPLATE
    if args.ignore_bias_buffers:
        # torch distributed hack
        model._ddp_params_and_buffers_to_ignore = [
            name for name, buffer in model.named_buffers() if buffer.dtype == torch.bool
        ]

    ################
    # Dataset
    ################
    ds = load_dataset(args.dataset_name)

<<<<<<< HEAD
    # Compute that only on the main process for faster data processing.
    # see: https://github.com/huggingface/trl/pull/1255
=======
    def process(row):
        row["prompt"] = tokenizer.apply_chat_template(row["chosen"][:-1], tokenize=False)
        row["chosen"] = tokenizer.apply_chat_template([row["chosen"][-1]], tokenize=False)
        row["rejected"] = tokenizer.apply_chat_template([row["rejected"][-1]], tokenize=False)
        return row

>>>>>>> 85696aa6
    with PartialState().local_main_process_first():
        ds = ds.map(maybe_extract_prompt, num_proc=training_args.dataset_num_proc)
        ds = ds.map(
            maybe_apply_chat_template, num_proc=training_args.dataset_num_proc, fn_kwargs={"tokenizer": tokenizer}
        )

    train_dataset = ds[args.dataset_train_split]
    eval_dataset = ds[args.dataset_test_split]

    ##########
    # Training
    ################
    trainer = DPOTrainer(
        model,
        ref_model,
        args=training_args,
        train_dataset=train_dataset,
        eval_dataset=eval_dataset,
        tokenizer=tokenizer,
        peft_config=peft_config,
    )

    trainer.train()
    metrics = trainer.evaluate()
    trainer.log_metrics("eval", metrics)
    trainer.save_metrics("eval", metrics)
    trainer.save_model(training_args.output_dir)<|MERGE_RESOLUTION|>--- conflicted
+++ resolved
@@ -47,28 +47,8 @@
     --lora_alpha 16
 """
 
-<<<<<<< HEAD
-import logging
-import multiprocessing
-import os
-from contextlib import nullcontext
-
-from trl.commands.cli_utils import DPOScriptArguments, init_zero_verbose, TrlParser
-from trl.env_utils import strtobool
+from trl.commands.cli_utils import DPOScriptArguments, TrlParser
 from trl.trainer.utils import SIMPLE_QUERY_CHAT_TEMPLATE
-
-TRL_USE_RICH = strtobool(os.getenv("TRL_USE_RICH", "0"))
-
-if TRL_USE_RICH:
-    init_zero_verbose()
-    FORMAT = "%(message)s"
-
-    from rich.console import Console
-    from rich.logging import RichHandler
-=======
-from trl.commands.cli_utils import DPOScriptArguments, TrlParser
->>>>>>> 85696aa6
-
 import torch
 from datasets import load_dataset
 from transformers import AutoModelForCausalLM, AutoTokenizer
@@ -134,17 +114,6 @@
     ################
     ds = load_dataset(args.dataset_name)
 
-<<<<<<< HEAD
-    # Compute that only on the main process for faster data processing.
-    # see: https://github.com/huggingface/trl/pull/1255
-=======
-    def process(row):
-        row["prompt"] = tokenizer.apply_chat_template(row["chosen"][:-1], tokenize=False)
-        row["chosen"] = tokenizer.apply_chat_template([row["chosen"][-1]], tokenize=False)
-        row["rejected"] = tokenizer.apply_chat_template([row["rejected"][-1]], tokenize=False)
-        return row
-
->>>>>>> 85696aa6
     with PartialState().local_main_process_first():
         ds = ds.map(maybe_extract_prompt, num_proc=training_args.dataset_num_proc)
         ds = ds.map(
