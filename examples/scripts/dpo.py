--- conflicted
+++ resolved
@@ -51,10 +51,6 @@
 from datasets import load_dataset
 from transformers import AutoModelForCausalLM, AutoTokenizer
 
-<<<<<<< HEAD
-from trl import DPOConfig, DPOTrainer, ModelConfig, get_kbit_device_map, get_peft_config, get_quantization_config
-from trl.commands.cli_utils import DPOScriptArguments, TrlParser
-=======
 from trl import (
     DPOConfig,
     DPOScriptArguments,
@@ -67,7 +63,6 @@
     maybe_apply_chat_template,
     maybe_extract_prompt,
 )
->>>>>>> 5368be1e
 from trl.trainer.utils import SIMPLE_CHAT_TEMPLATE
 
 
