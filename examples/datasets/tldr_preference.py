from dataclasses import dataclass
from typing import Optional

from datasets import load_dataset
from transformers import HfArgumentParser


<<<<<<< HEAD
@dataclass
class ScriptArguments:
    r"""
    Arguments for the script.

    Args:
        push_to_hub (`bool`, *optional*, defaults to `False`):
            Whether to push the dataset to the Hugging Face Hub.
        repo_id (`str`, *optional*, defaults to `"trl-lib/tldr-preference"`):
            Hugging Face repository ID to push the dataset to.
        dataset_num_proc (`Optional[int]`, *optional*, defaults to `None`):
            Number of workers to use for dataset processing.
    """

    push_to_hub: bool = False
    repo_id: str = "trl-lib/tldr-preference"
    dataset_num_proc: Optional[int] = None


def to_preference(example):
    info = example["info"]
    if example["batch"] in ["batch0_cnndm", "cnndm0", "cnndm2"]:  # CNN Daily Mail batches
        article = info["article"].replace("\n\n", "\n")
        prompt = f"TITLE: {info['title']}\n\n{article}\n\nTL;DR:"
    elif example["batch"] in [f"batch{i}" for i in range(3, 23)] + ["edit_b2_eval_test"]:  # Reddit batches
        post = info["post"].replace("\n\n", "\n")
        prompt = f"SUBREDDIT: r/{info['subreddit']}\n\nTITLE: {info['title']}\n\nPOST: {post}\n\nTL;DR:"
    else:
        raise ValueError(f"Unknown batch: {example['batch']}")

    chosen_idx = example["choice"]
    rejected_idx = 1 - chosen_idx
    chosen = example["summaries"][chosen_idx]["text"]
    rejected = example["summaries"][rejected_idx]["text"]
    return {"prompt": prompt, "chosen": chosen, "rejected": rejected}


if __name__ == "__main__":
    parser = HfArgumentParser(ScriptArguments)
    args = parser.parse_args_into_dataclasses()[0]
=======
"""
python examples/datasets/tldr_preference.py --push_to_hub --hf_entity trl-internal-testing
"""


api = HfApi()


@dataclass
class ScriptArguments:
    hf_entity: Optional[str] = field(default=None, metadata={"help": "The Hugging Face entity to use"})
    hf_repo_id: Optional[str] = field(
        default="tldr-preference-trl-style", metadata={"help": "The Hugging Face repository ID"}
    )
    sft_hf_repo_id: Optional[str] = field(
        default="tldr-preference-sft-trl-style", metadata={"help": "The Hugging Face repository ID"}
    )
    revision: Optional[str] = field(default="0.1.0", metadata={"help": "The revision of the repository"})
    update_main_revision: Optional[bool] = field(
        default=True, metadata={"help": "Update the main revision of the repository"}
    )
    push_to_hub: Optional[bool] = field(default=False, metadata={"help": "Push the dataset to the Hugging Face Hub"})
    dataset_num_proc: Optional[int] = field(
        default=None, metadata={"help": "The number of workers to use to tokenize the data"}
    )


if __name__ == "__main__":
    args = HfArgumentParser(ScriptArguments).parse_args_into_dataclasses()[0]
    if args.hf_entity is None:
        args.hf_entity = api.whoami()["name"]
    full_repo_id = f"{args.hf_entity}/{args.hf_repo_id}"
    full_sft_repo_id = f"{args.hf_entity}/{args.sft_hf_repo_id}"

    ################
    # Preference dataset
    ################
    ds = load_dataset("openai/summarize_from_feedback", "comparisons")
    cnndm_batches = ["batch0_cnndm", "cnndm0", "cnndm2"]
    ds["validation_cnndm"] = ds["validation"].filter(
        lambda x: x["batch"] in cnndm_batches, num_proc=args.dataset_num_proc
    )
    ds["validation"] = ds["validation"].filter(
        lambda x: x["batch"] not in cnndm_batches, num_proc=args.dataset_num_proc
    )

    tldr_format_str = "SUBREDDIT: r/{subreddit}\n\nTITLE: {title}\n\nPOST: {post}\n\nTL;DR:"
    cnndm_format_str = "Article:\n{article}\n\nTL;DR:"

    def process(row):
        format_str = cnndm_format_str if row["batch"] in cnndm_batches else tldr_format_str
        row["prompt"] = format_str.format(**row["info"])
        choice = row["choice"]
        # need to remove the leading space
        chosen = row["summaries"][choice]["text"].strip()
        rejected = row["summaries"][1 - choice]["text"].strip()
        row["chosen"] = [{"role": "user", "content": row["prompt"]}, {"role": "assistant", "content": chosen}]
        row["rejected"] = [{"role": "user", "content": row["prompt"]}, {"role": "assistant", "content": rejected}]
        return row

    ds = ds.map(process, num_proc=args.dataset_num_proc)
    for key in ds:  # reorder columns
        ds[key] = ds[key].select_columns(
            ["prompt", "chosen", "rejected", "info", "summaries", "choice", "worker", "batch", "split", "extra"]
        )
    if args.push_to_hub:
        revisions = ["main"] if args.update_main_revision else []
        revisions.append(args.revision)

        # get the commnad used to run the script
        run_command = " ".join(["python"] + sys.argv)

        for revision in revisions:
            ds.push_to_hub(full_repo_id, revision=revision)
            repo_full_url = f"https://huggingface.co/datasets/{full_repo_id}/tree/{revision}"

            # get the name of the current file
            file_name = __file__.split("/")[-1]
            api.upload_file(
                path_or_fileobj=__file__,
                path_in_repo=file_name,
                revision=revision,
                repo_id=full_repo_id,
                repo_type="dataset",
            )
>>>>>>> 85696aa6

    dataset = load_dataset("openai/summarize_from_feedback", "comparisons")

<<<<<<< HEAD
    dataset = dataset.map(
        to_preference,
        num_proc=args.dataset_num_proc,
        remove_columns=["info", "summaries", "choice", "worker", "batch", "split", "extra"],
    )
=======
We preprocess the dataset using our standard `prompt, chosen, rejected` format.

## Source of the dataset

We take the dataset from https://huggingface.co/datasets/openai/summarize_from_feedback.

## Reproduce this dataset

1. Download the `{file_name}` from the {repo_full_url}.
2. Run `{run_command}`
"""
        preference_card.push_to_hub(
            full_repo_id,
            repo_type="dataset",
        )

    ################
    # SFT dataset
    ################
    sft_ds = load_dataset("vwxyzjn/summarize_from_feedback_tldr_3_filtered")

    def sft_process(row):
        row["prompt"] = tldr_format_str.format(**row)
        row["messages"] = [
            {"role": "user", "content": row["prompt"]},
            {"role": "assistant", "content": row["summary"]},
        ]
        return row
>>>>>>> 85696aa6

    if args.push_to_hub:
        # api = HfApi()
        dataset.push_to_hub(args.repo_id)<|MERGE_RESOLUTION|>--- conflicted
+++ resolved
@@ -5,7 +5,6 @@
 from transformers import HfArgumentParser
 
 
-<<<<<<< HEAD
 @dataclass
 class ScriptArguments:
     r"""
@@ -46,133 +45,14 @@
 if __name__ == "__main__":
     parser = HfArgumentParser(ScriptArguments)
     args = parser.parse_args_into_dataclasses()[0]
-=======
-"""
-python examples/datasets/tldr_preference.py --push_to_hub --hf_entity trl-internal-testing
-"""
-
-
-api = HfApi()
-
-
-@dataclass
-class ScriptArguments:
-    hf_entity: Optional[str] = field(default=None, metadata={"help": "The Hugging Face entity to use"})
-    hf_repo_id: Optional[str] = field(
-        default="tldr-preference-trl-style", metadata={"help": "The Hugging Face repository ID"}
-    )
-    sft_hf_repo_id: Optional[str] = field(
-        default="tldr-preference-sft-trl-style", metadata={"help": "The Hugging Face repository ID"}
-    )
-    revision: Optional[str] = field(default="0.1.0", metadata={"help": "The revision of the repository"})
-    update_main_revision: Optional[bool] = field(
-        default=True, metadata={"help": "Update the main revision of the repository"}
-    )
-    push_to_hub: Optional[bool] = field(default=False, metadata={"help": "Push the dataset to the Hugging Face Hub"})
-    dataset_num_proc: Optional[int] = field(
-        default=None, metadata={"help": "The number of workers to use to tokenize the data"}
-    )
-
-
-if __name__ == "__main__":
-    args = HfArgumentParser(ScriptArguments).parse_args_into_dataclasses()[0]
-    if args.hf_entity is None:
-        args.hf_entity = api.whoami()["name"]
-    full_repo_id = f"{args.hf_entity}/{args.hf_repo_id}"
-    full_sft_repo_id = f"{args.hf_entity}/{args.sft_hf_repo_id}"
-
-    ################
-    # Preference dataset
-    ################
-    ds = load_dataset("openai/summarize_from_feedback", "comparisons")
-    cnndm_batches = ["batch0_cnndm", "cnndm0", "cnndm2"]
-    ds["validation_cnndm"] = ds["validation"].filter(
-        lambda x: x["batch"] in cnndm_batches, num_proc=args.dataset_num_proc
-    )
-    ds["validation"] = ds["validation"].filter(
-        lambda x: x["batch"] not in cnndm_batches, num_proc=args.dataset_num_proc
-    )
-
-    tldr_format_str = "SUBREDDIT: r/{subreddit}\n\nTITLE: {title}\n\nPOST: {post}\n\nTL;DR:"
-    cnndm_format_str = "Article:\n{article}\n\nTL;DR:"
-
-    def process(row):
-        format_str = cnndm_format_str if row["batch"] in cnndm_batches else tldr_format_str
-        row["prompt"] = format_str.format(**row["info"])
-        choice = row["choice"]
-        # need to remove the leading space
-        chosen = row["summaries"][choice]["text"].strip()
-        rejected = row["summaries"][1 - choice]["text"].strip()
-        row["chosen"] = [{"role": "user", "content": row["prompt"]}, {"role": "assistant", "content": chosen}]
-        row["rejected"] = [{"role": "user", "content": row["prompt"]}, {"role": "assistant", "content": rejected}]
-        return row
-
-    ds = ds.map(process, num_proc=args.dataset_num_proc)
-    for key in ds:  # reorder columns
-        ds[key] = ds[key].select_columns(
-            ["prompt", "chosen", "rejected", "info", "summaries", "choice", "worker", "batch", "split", "extra"]
-        )
-    if args.push_to_hub:
-        revisions = ["main"] if args.update_main_revision else []
-        revisions.append(args.revision)
-
-        # get the commnad used to run the script
-        run_command = " ".join(["python"] + sys.argv)
-
-        for revision in revisions:
-            ds.push_to_hub(full_repo_id, revision=revision)
-            repo_full_url = f"https://huggingface.co/datasets/{full_repo_id}/tree/{revision}"
-
-            # get the name of the current file
-            file_name = __file__.split("/")[-1]
-            api.upload_file(
-                path_or_fileobj=__file__,
-                path_in_repo=file_name,
-                revision=revision,
-                repo_id=full_repo_id,
-                repo_type="dataset",
-            )
->>>>>>> 85696aa6
 
     dataset = load_dataset("openai/summarize_from_feedback", "comparisons")
 
-<<<<<<< HEAD
     dataset = dataset.map(
         to_preference,
         num_proc=args.dataset_num_proc,
         remove_columns=["info", "summaries", "choice", "worker", "batch", "split", "extra"],
     )
-=======
-We preprocess the dataset using our standard `prompt, chosen, rejected` format.
-
-## Source of the dataset
-
-We take the dataset from https://huggingface.co/datasets/openai/summarize_from_feedback.
-
-## Reproduce this dataset
-
-1. Download the `{file_name}` from the {repo_full_url}.
-2. Run `{run_command}`
-"""
-        preference_card.push_to_hub(
-            full_repo_id,
-            repo_type="dataset",
-        )
-
-    ################
-    # SFT dataset
-    ################
-    sft_ds = load_dataset("vwxyzjn/summarize_from_feedback_tldr_3_filtered")
-
-    def sft_process(row):
-        row["prompt"] = tldr_format_str.format(**row)
-        row["messages"] = [
-            {"role": "user", "content": row["prompt"]},
-            {"role": "assistant", "content": row["summary"]},
-        ]
-        return row
->>>>>>> 85696aa6
 
     if args.push_to_hub:
-        # api = HfApi()
         dataset.push_to_hub(args.repo_id)