# Copyright 2024 The HuggingFace Inc. team. All rights reserved.
#
# Licensed under the Apache License, Version 2.0 (the "License");
# you may not use this file except in compliance with the License.
# You may obtain a copy of the License at
#
#     http://www.apache.org/licenses/LICENSE-2.0
#
# Unless required by applicable law or agreed to in writing, software
# distributed under the License is distributed on an "AS IS" BASIS,
# WITHOUT WARRANTIES OR CONDITIONS OF ANY KIND, either express or implied.
# See the License for the specific language governing permissions and
# limitations under the License.

"""trl is an open library for RL with transformer models.

Note:

   VERSION needs to be formatted following the MAJOR.MINOR.PATCH convention
   (we need to follow this convention to be able to retrieve versioned scripts)

Simple check list for release from AllenNLP repo: https://github.com/allenai/allennlp/blob/master/setup.py

To create the package for pypi.

0. Prerequisites:
   - Dependencies:
     - twine: "pip install twine"
   - Create an account in (and join the 'trl' project):
     - PyPI: https://pypi.org/
     - Test PyPI: https://test.pypi.org/

1. Change the version in:
   - __init__.py
   - setup.py

2. Commit these changes: "git commit -m 'Release: VERSION'"

3. Add a tag in git to mark the release: "git tag VERSION -m 'Add tag VERSION for pypi'"
   Push the tag to remote: git push --tags origin main

4. Build both the sources and the wheel. Do not change anything in setup.py between
   creating the wheel and the source distribution (obviously).

   First, delete any "build" directory that may exist from previous builds.

   For the wheel, run: "python setup.py bdist_wheel" in the top level directory.
   (this will build a wheel for the python version you use to build it).

   For the sources, run: "python setup.py sdist"
   You should now have a /dist directory with both .whl and .tar.gz source versions.

5. Check that everything looks correct by uploading the package to the pypi test server:

   twine upload dist/* -r pypitest --repository-url=https://test.pypi.org/legacy/

   Check that you can install it in a virtualenv/notebook by running:
   pip install huggingface_hub fsspec aiohttp
   pip install -U tqdm
   pip install -i https://testpypi.python.org/pypi evaluate

6. Upload the final version to actual pypi:
   twine upload dist/* -r pypi

7. Fill release notes in the tag in github once everything is looking hunky-dory.

8. Change the version in __init__.py and setup.py to X.X.X+1.dev0 (e.g. VERSION=1.18.3 -> 1.18.4.dev0).
   Then push the change with a message 'set dev version'
"""

import os

from setuptools import find_packages, setup


__version__ = "0.13.0.dev0"  # expected format is one of x.y.z.dev0, or x.y.z.rc1 or x.y.z (no to dashes, yes to dots)

REQUIRED_PKGS = [
    "accelerate>=0.34.0",
    "datasets>=2.21.0",
    "rich",  # rich shouldn't be a required package for trl, we should remove it from here
    "transformers>=4.46.0",
]
EXTRAS = {
    # Windows support is partially supported with DeepSpeed https://github.com/microsoft/DeepSpeed/tree/master#windows
    "deepspeed": ["deepspeed>=0.14.4; sys_platform != 'win32'"],
    "diffusers": ["diffusers>=0.18.0"],
<<<<<<< HEAD
    "async": ["vllm >= 0.6.0"],
=======
    "judges": ["openai>=1.23.2", "llm-blender>=0.0.2"],
>>>>>>> 148b5923
    # liger-kernel depends on triton, which is only available on Linux https://github.com/triton-lang/triton#compatibility
    "liger": ["liger-kernel>=0.4.0; sys_platform != 'win32'"],
    "mergekit": ["mergekit>=0.0.5.1"],
    "peft": ["peft>=0.8.0"],
    "quantization": ["bitsandbytes"],
    "scikit": ["scikit-learn"],
    "test": ["parameterized", "pytest-cov", "pytest-rerunfailures", "pytest-xdist", "pytest"],
    "vlm": ["Pillow"],
}
EXTRAS["dev"] = []
for reqs in EXTRAS.values():
    EXTRAS["dev"].extend(reqs)

try:
    file_path = os.path.dirname(os.path.abspath(__file__))
    os.symlink(os.path.join(file_path, "examples/scripts"), os.path.join(file_path, "trl/commands/scripts"))

    setup(
        name="trl",
        license="Apache 2.0",
        classifiers=[
            "Development Status :: 2 - Pre-Alpha",
            "Intended Audience :: Developers",
            "Intended Audience :: Science/Research",
            "License :: OSI Approved :: Apache Software License",
            "Natural Language :: English",
            "Operating System :: OS Independent",
            "Programming Language :: Python :: 3",
            "Programming Language :: Python :: 3.9",
            "Programming Language :: Python :: 3.10",
            "Programming Language :: Python :: 3.11",
            "Programming Language :: Python :: 3.12",
        ],
        url="https://github.com/huggingface/trl",
        entry_points={
            "console_scripts": ["trl=trl.commands.cli:main"],
        },
        include_package_data=True,
        package_data={"trl": ["commands/scripts/config/*", "commands/scripts/*", "templates/*.md"]},
        packages=find_packages(exclude={"tests"}),
        install_requires=REQUIRED_PKGS,
        extras_require=EXTRAS,
        python_requires=">=3.9",
        long_description=open("README.md", encoding="utf-8").read(),
        long_description_content_type="text/markdown",
        zip_safe=False,
        version=__version__,
        description="Train transformer language models with reinforcement learning.",
        keywords="ppo, transformers, huggingface, gpt2, language modeling, rlhf",
        author="Leandro von Werra",
        author_email="leandro.vonwerra@gmail.com",
    )
finally:
    os.unlink(os.path.join(file_path, "trl/commands/scripts"))<|MERGE_RESOLUTION|>--- conflicted
+++ resolved
@@ -85,11 +85,8 @@
     # Windows support is partially supported with DeepSpeed https://github.com/microsoft/DeepSpeed/tree/master#windows
     "deepspeed": ["deepspeed>=0.14.4; sys_platform != 'win32'"],
     "diffusers": ["diffusers>=0.18.0"],
-<<<<<<< HEAD
     "async": ["vllm >= 0.6.0"],
-=======
     "judges": ["openai>=1.23.2", "llm-blender>=0.0.2"],
->>>>>>> 148b5923
     # liger-kernel depends on triton, which is only available on Linux https://github.com/triton-lang/triton#compatibility
     "liger": ["liger-kernel>=0.4.0; sys_platform != 'win32'"],
     "mergekit": ["mergekit>=0.0.5.1"],
