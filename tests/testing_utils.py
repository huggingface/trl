# Copyright 2023 The HuggingFace Team. All rights reserved.
#
# Licensed under the Apache License, Version 2.0 (the "License");
# you may not use this file except in compliance with the License.
# You may obtain a copy of the License at
#
#     http://www.apache.org/licenses/LICENSE-2.0
#
# Unless required by applicable law or agreed to in writing, software
# distributed under the License is distributed on an "AS IS" BASIS,
# WITHOUT WARRANTIES OR CONDITIONS OF ANY KIND, either express or implied.
# See the License for the specific language governing permissions and
# limitations under the License.
import random
import unittest

from transformers import is_bitsandbytes_available, is_sklearn_available, is_wandb_available

<<<<<<< HEAD
from trl import is_diffusers_available, is_llm_blender_available
from trl.import_utils import is_mergekit_available
=======
from trl import BaseBinaryJudge, BasePairwiseJudge, is_diffusers_available, is_llm_blender_available


# transformers.testing_utils contains a require_bitsandbytes function, but relies on pytest markers which we don't use
# in our test suite. We therefore need to implement our own version of this function.
def require_bitsandbytes(test_case):
    """
    Decorator marking a test that requires bitsandbytes. Skips the test if bitsandbytes is not available.
    """
    return unittest.skipUnless(is_bitsandbytes_available(), "test requires bitsandbytes")(test_case)
>>>>>>> a0066f47


def require_diffusers(test_case):
    """
    Decorator marking a test that requires diffusers. Skips the test if diffusers is not available.
    """
    return unittest.skipUnless(is_diffusers_available(), "test requires diffusers")(test_case)


def require_no_wandb(test_case):
    """
    Decorator marking a test that requires no wandb. Skips the test if wandb is available.
    """
    return unittest.skipUnless(not is_wandb_available(), "test requires no wandb")(test_case)


def require_sklearn(test_case):
    """
    Decorator marking a test that requires sklearn. Skips the test if sklearn is not available.
    """
    return unittest.skipUnless(is_sklearn_available(), "test requires sklearn")(test_case)


def require_llm_blender(test_case):
    """
    Decorator marking a test that requires llm-blender. Skips the test if llm-blender is not available.
    """
    return unittest.skipUnless(is_llm_blender_available(), "test requires llm-blender")(test_case)


<<<<<<< HEAD
def require_mergekit(test_case):
    """
    Decorator marking a test that requires Mergekit. Skips the test if Mergekit is not available.
    """
    return unittest.skipUnless(is_mergekit_available(), "test requires Mergekit")(test_case)
=======
class RandomBinaryJudge(BaseBinaryJudge):
    """
    Random binary judge, for testing purposes.
    """

    def judge(self, prompts, completions, gold_completions=None, shuffle_order=True):
        return [random.choice([0, 1, -1]) for _ in range(len(prompts))]


class RandomPairwiseJudge(BasePairwiseJudge):
    """
    Random pairwise judge, for testing purposes.
    """

    def judge(self, prompts, completions, shuffle_order=True, return_scores=False):
        if not return_scores:
            return [random.randint(0, len(completion) - 1) for completion in completions]
        else:
            return [random.random() for _ in range(len(prompts))]
>>>>>>> a0066f47
<|MERGE_RESOLUTION|>--- conflicted
+++ resolved
@@ -16,11 +16,8 @@
 
 from transformers import is_bitsandbytes_available, is_sklearn_available, is_wandb_available
 
-<<<<<<< HEAD
-from trl import is_diffusers_available, is_llm_blender_available
+from trl import BaseBinaryJudge, BasePairwiseJudge, is_diffusers_available, is_llm_blender_available
 from trl.import_utils import is_mergekit_available
-=======
-from trl import BaseBinaryJudge, BasePairwiseJudge, is_diffusers_available, is_llm_blender_available
 
 
 # transformers.testing_utils contains a require_bitsandbytes function, but relies on pytest markers which we don't use
@@ -30,7 +27,6 @@
     Decorator marking a test that requires bitsandbytes. Skips the test if bitsandbytes is not available.
     """
     return unittest.skipUnless(is_bitsandbytes_available(), "test requires bitsandbytes")(test_case)
->>>>>>> a0066f47
 
 
 def require_diffusers(test_case):
@@ -61,13 +57,13 @@
     return unittest.skipUnless(is_llm_blender_available(), "test requires llm-blender")(test_case)
 
 
-<<<<<<< HEAD
 def require_mergekit(test_case):
     """
     Decorator marking a test that requires Mergekit. Skips the test if Mergekit is not available.
     """
     return unittest.skipUnless(is_mergekit_available(), "test requires Mergekit")(test_case)
-=======
+
+
 class RandomBinaryJudge(BaseBinaryJudge):
     """
     Random binary judge, for testing purposes.
@@ -86,5 +82,4 @@
         if not return_scores:
             return [random.randint(0, len(completion) - 1) for completion in completions]
         else:
-            return [random.random() for _ in range(len(prompts))]
->>>>>>> a0066f47
+            return [random.random() for _ in range(len(prompts))]