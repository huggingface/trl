# Copyright 2025 The HuggingFace Team. All rights reserved.
#
# Licensed under the Apache License, Version 2.0 (the "License");
# you may not use this file except in compliance with the License.
# You may obtain a copy of the License at
#
#     http://www.apache.org/licenses/LICENSE-2.0
#
# Unless required by applicable law or agreed to in writing, software
# distributed under the License is distributed on an "AS IS" BASIS,
# WITHOUT WARRANTIES OR CONDITIONS OF ANY KIND, either express or implied.
# See the License for the specific language governing permissions and
# limitations under the License.

import sys
import tempfile
import unittest

import torch
from datasets import load_dataset
from parameterized import parameterized
from transformers import AutoModelForCausalLM, AutoModelForSequenceClassification, AutoTokenizer
from transformers.testing_utils import require_peft, require_torch_accelerator
from transformers.utils import is_peft_available

from trl import GRPOConfig, GRPOTrainer
from trl.import_utils import is_vllm_available


if is_peft_available():
    from peft import LoraConfig


class GRPOTrainerTester(unittest.TestCase):
    def test_init_minimal(self):
        # Test that GRPOTrainer can be instantiated with only model, reward_model and train_dataset
        dataset = load_dataset("trl-internal-testing/zen", "standard_prompt_only", split="train")
        GRPOTrainer(
            model="trl-internal-testing/tiny-Qwen2ForCausalLM-2.5",
            reward_funcs="trl-internal-testing/tiny-Qwen2ForSequenceClassification-2.5",
            train_dataset=dataset,
        )

    @parameterized.expand([("standard_prompt_only",), ("conversational_prompt_only",)])
    def test_training(self, config_name):
        dataset = load_dataset("trl-internal-testing/zen", config_name, split="train")

        with tempfile.TemporaryDirectory() as tmp_dir:
            training_args = GRPOConfig(
                output_dir=tmp_dir,
                learning_rate=0.1,  # increase the learning rate to speed up the test
                per_device_train_batch_size=3,  # reduce the batch size to reduce memory usage
                num_generations=3,  # reduce the number of generations to reduce memory usage
                max_completion_length=32,  # reduce the completion length to reduce memory usage
                report_to="none",
            )
            trainer = GRPOTrainer(
                model="trl-internal-testing/tiny-Qwen2ForCausalLM-2.5",
                reward_funcs="trl-internal-testing/tiny-Qwen2ForSequenceClassification-2.5",
                args=training_args,
                train_dataset=dataset,
            )

            previous_trainable_params = {n: param.clone() for n, param in trainer.model.named_parameters()}

            trainer.train()

            self.assertIsNotNone(trainer.state.log_history[-1]["train_loss"])

            # Check that the params have changed
            for n, param in previous_trainable_params.items():
                new_param = trainer.model.get_parameter(n)
                self.assertFalse(torch.equal(param, new_param), f"Parameter {n} has not changed.")

    def test_training_with_eval(self):
        dataset = load_dataset("trl-internal-testing/zen", "standard_prompt_only")

        with tempfile.TemporaryDirectory() as tmp_dir:
            training_args = GRPOConfig(
                output_dir=tmp_dir,
                per_device_train_batch_size=3,  # reduce the batch size to reduce memory usage
                per_device_eval_batch_size=3,  # reduce the batch size to reduce memory usage
                num_generations=3,  # reduce the number of generations to reduce memory usage
                max_completion_length=32,  # reduce the completion length to reduce memory usage
                eval_strategy="steps",
                eval_steps=2,
                report_to="none",
            )
            trainer = GRPOTrainer(
                model="trl-internal-testing/tiny-Qwen2ForCausalLM-2.5",
                reward_funcs="trl-internal-testing/tiny-Qwen2ForSequenceClassification-2.5",
                args=training_args,
                train_dataset=dataset["train"],
                eval_dataset=dataset["test"],
            )

            trainer.train()

    @require_peft
    def test_training_peft(self):
        model = AutoModelForCausalLM.from_pretrained("trl-internal-testing/tiny-Qwen2ForCausalLM-2.5")
        base_param_names = [f"base_model.model.{n}" for n, _ in model.named_parameters()]
        dataset = load_dataset("trl-internal-testing/zen", "standard_prompt_only", split="train")

        with tempfile.TemporaryDirectory() as tmp_dir:
            training_args = GRPOConfig(
                output_dir=tmp_dir,
                learning_rate=0.1,  # increase the learning rate to speed up the test
                per_device_train_batch_size=3,  # reduce the batch size to reduce memory usage
                num_generations=3,  # reduce the number of generations to reduce memory usage
                max_completion_length=32,  # reduce the completion length to reduce memory usage
                report_to="none",
            )
            trainer = GRPOTrainer(
                model=model,
                reward_funcs="trl-internal-testing/tiny-Qwen2ForSequenceClassification-2.5",
                args=training_args,
                train_dataset=dataset,
                peft_config=LoraConfig(),
            )

            previous_trainable_params = {n: param.clone() for n, param in trainer.model.named_parameters()}

            trainer.train()

            self.assertIsNotNone(trainer.state.log_history[-1]["train_loss"])

            # Check the peft params have changed and the base model params have not changed
            for n, param in previous_trainable_params.items():
                new_param = trainer.model.get_parameter(n)
                if n in base_param_names:  # We expect the base model params to be the same
                    self.assertTrue(torch.allclose(param, new_param), f"Parameter {n} has changed.")
                elif "base_layer" not in n:  # We expect the peft params to be different (except for the base layer)
                    self.assertFalse(torch.allclose(param, new_param), f"Parameter {n} has not changed.")

    def test_training_different_reward_model(self):
        # Use a reward model different from the model: different chat template, tokenization, etc.
        dataset = load_dataset("trl-internal-testing/zen", "conversational_prompt_only", split="train")
        reward_model_id = "trl-internal-testing/tiny-LlamaForSequenceClassification-3.2"
        reward_model = AutoModelForSequenceClassification.from_pretrained(reward_model_id)
        reward_tokenizer = AutoTokenizer.from_pretrained(reward_model_id)
        # By default, the trainer uses the eos token as the padding token. However, for Llama models, the eos token
        # appears in the chat template. Using it as a pad token disrupts the reward calculation, as the calculation
        # considers the score of the last token before the first pad token. To ensure correct reward calculations,
        # we use a separate pad token instead.
        reward_tokenizer.pad_token = "<|finetune_right_pad_id|>"

        with tempfile.TemporaryDirectory() as tmp_dir:
            training_args = GRPOConfig(
                output_dir=tmp_dir,
                learning_rate=0.1,  # increase the learning rate to speed up the test
                per_device_train_batch_size=3,  # reduce the batch size to reduce memory usage
                num_generations=3,  # reduce the number of generations to reduce memory usage
                max_completion_length=32,  # reduce the completion length to reduce memory usage
                report_to="none",
            )
            trainer = GRPOTrainer(
                model="trl-internal-testing/tiny-Qwen2ForCausalLM-2.5",
                reward_funcs=reward_model,
                args=training_args,
                train_dataset=dataset,
                reward_processing_classes=reward_tokenizer,
            )

            previous_trainable_params = {n: param.clone() for n, param in trainer.model.named_parameters()}

            trainer.train()

            self.assertIsNotNone(trainer.state.log_history[-1]["train_loss"])

            # Check the params have changed
            for n, param in previous_trainable_params.items():
                new_param = trainer.model.get_parameter(n)
                self.assertFalse(torch.equal(param, new_param), f"Parameter {n} has not changed.")

    def test_training_reward_func_standard(self):
        # Test if trainer can handle reward function with standard format
        dataset = load_dataset("trl-internal-testing/zen", "standard_prompt_only", split="train")

        def reward_func(completions, **kwargs):
            """Reward function that rewards longer completions."""
            return [float(len(completion)) for completion in completions]

        with tempfile.TemporaryDirectory() as tmp_dir:
            training_args = GRPOConfig(
                output_dir=tmp_dir,
                learning_rate=0.1,  # increase the learning rate to speed up the test
                per_device_train_batch_size=3,  # reduce the batch size to reduce memory usage
                num_generations=3,  # reduce the number of generations to reduce memory usage
                max_completion_length=32,  # reduce the completion length to reduce memory usage
                report_to="none",
            )
            trainer = GRPOTrainer(
                model="trl-internal-testing/tiny-Qwen2ForCausalLM-2.5",
                reward_funcs=reward_func,
                args=training_args,
                train_dataset=dataset,
            )

            previous_trainable_params = {n: param.clone() for n, param in trainer.model.named_parameters()}

            trainer.train()

            self.assertIsNotNone(trainer.state.log_history[-1]["train_loss"])

            # Check the params have changed
            for n, param in previous_trainable_params.items():
                new_param = trainer.model.get_parameter(n)
                self.assertFalse(torch.equal(param, new_param), f"Parameter {n} has not changed.")

    def test_training_reward_func_conversational(self):
        # Test if trainer can handle reward function with conversational format
        dataset = load_dataset("trl-internal-testing/zen", "conversational_prompt_only", split="train")

        def reward_func(completions, **kwargs):
            """Reward function that gives higher scores to longer completion content."""
            completion_contents = [completion[0]["content"] for completion in completions]
            return [float(len(content)) for content in completion_contents]

        with tempfile.TemporaryDirectory() as tmp_dir:
            training_args = GRPOConfig(
                output_dir=tmp_dir,
                learning_rate=0.1,  # increase the learning rate to speed up the test
                per_device_train_batch_size=3,  # reduce the batch size to reduce memory usage
                num_generations=3,  # reduce the number of generations to reduce memory usage
                max_completion_length=32,  # reduce the completion length to reduce memory usage
                report_to="none",
            )
            trainer = GRPOTrainer(
                model="trl-internal-testing/tiny-Qwen2ForCausalLM-2.5",
                reward_funcs=reward_func,
                args=training_args,
                train_dataset=dataset,
            )

            previous_trainable_params = {n: param.clone() for n, param in trainer.model.named_parameters()}

            trainer.train()

            self.assertIsNotNone(trainer.state.log_history[-1]["train_loss"])

            # Check the params have changed
            for n, param in previous_trainable_params.items():
                new_param = trainer.model.get_parameter(n)
                self.assertFalse(torch.equal(param, new_param), f"Parameter {n} has not changed.")

    def test_training_multiple_reward_funcs(self):
        # Test that GRPOTrainer can be instantiated with multiple reward functions
        dataset = load_dataset("trl-internal-testing/zen", "standard_prompt_only", split="train")

        def reward_func1(completions, **kwargs):
            """Reward function that rewards longer completions."""
            return [float(len(completion)) for completion in completions]

        def reward_func2(completions, **kwargs):
            """Reward function that rewards completions with more unique letters."""
            return [float(len(set(completion))) for completion in completions]

        with tempfile.TemporaryDirectory() as tmp_dir:
            training_args = GRPOConfig(
                output_dir=tmp_dir,
                learning_rate=0.1,  # increase the learning rate to speed up the test
                per_device_train_batch_size=3,  # reduce the batch size to reduce memory usage
                num_generations=3,  # reduce the number of generations to reduce memory usage
                max_completion_length=32,  # reduce the completion length to reduce memory usage
                report_to="none",
            )
            trainer = GRPOTrainer(
                model="trl-internal-testing/tiny-Qwen2ForCausalLM-2.5",
                reward_funcs=[reward_func1, reward_func2],
                args=training_args,
                train_dataset=dataset,
            )

            previous_trainable_params = {n: param.clone() for n, param in trainer.model.named_parameters()}

            trainer.train()

            self.assertIsNotNone(trainer.state.log_history[-1]["train_loss"])

            # Check the params have changed
            for n, param in previous_trainable_params.items():
                new_param = trainer.model.get_parameter(n)
                self.assertFalse(torch.equal(param, new_param), f"Parameter {n} has not changed.")

    def test_training_multiple_reward_funcs_with_weights(self):
        """Test that GRPOTrainer can handle multiple reward functions with weights."""
        dataset = load_dataset("trl-internal-testing/zen", "standard_prompt_only", split="train")

        def reward_func1(completions, **kwargs):
            """Reward function that rewards longer completions."""
            return [float(len(completion)) for completion in completions]

        def reward_func2(completions, **kwargs):
            """Reward function that rewards completions with more unique letters."""
            return [float(len(set(completion))) for completion in completions]

        with tempfile.TemporaryDirectory() as tmp_dir:
            training_args = GRPOConfig(
                output_dir=tmp_dir,
                learning_rate=0.1,  # increase the learning rate to speed up the test
                per_device_train_batch_size=3,  # reduce the batch size to reduce memory usage
                num_generations=3,  # reduce the number of generations to reduce memory usage
                max_completion_length=32,  # reduce the completion length to reduce memory usage
                report_to="none",
                reward_weights=[0.7, 0.3],  # weight of reward_func1 and reward_func2 respectively
            )
            trainer = GRPOTrainer(
                model="trl-internal-testing/tiny-Qwen2ForCausalLM-2.5",
                reward_funcs=[reward_func1, reward_func2],
                args=training_args,
                train_dataset=dataset,
            )

            previous_trainable_params = {n: param.clone() for n, param in trainer.model.named_parameters()}

            trainer.train()

            # Check that training logs contain both reward metrics
            self.assertIsNotNone(trainer.state.log_history[-1]["train_loss"])
            self.assertIn("rewards/reward_func1", trainer.state.log_history[-1])
            self.assertIn("rewards/reward_func2", trainer.state.log_history[-1])

            # Check that the params have changed
            for n, param in previous_trainable_params.items():
                new_param = trainer.model.get_parameter(n)
                self.assertFalse(torch.equal(param, new_param), f"Parameter {n} has not changed.")

    def test_training_multiple_mixed_reward_funcs(self):
        # Test if the trainer can handle a mix of reward functions and reward models
        dataset = load_dataset("trl-internal-testing/zen", "standard_prompt_only", split="train")

        def reward_func(completions, **kwargs):
            """Reward function that rewards longer completions."""
            return [float(len(completion)) for completion in completions]

        with tempfile.TemporaryDirectory() as tmp_dir:
            training_args = GRPOConfig(
                output_dir=tmp_dir,
                learning_rate=0.1,  # increase the learning rate to speed up the test
                per_device_train_batch_size=3,  # reduce the batch size to reduce memory usage
                num_generations=3,  # reduce the number of generations to reduce memory usage
                max_completion_length=32,  # reduce the completion length to reduce memory usage
                report_to="none",
            )
            trainer = GRPOTrainer(
                model="trl-internal-testing/tiny-Qwen2ForCausalLM-2.5",
                reward_funcs=[reward_func, "trl-internal-testing/tiny-Qwen2ForSequenceClassification-2.5"],
                args=training_args,
                train_dataset=dataset,
            )

            previous_trainable_params = {n: param.clone() for n, param in trainer.model.named_parameters()}

            trainer.train()

            self.assertIsNotNone(trainer.state.log_history[-1]["train_loss"])

            # Check the params have changed
            for n, param in previous_trainable_params.items():
                new_param = trainer.model.get_parameter(n)
                self.assertFalse(torch.equal(param, new_param), f"Parameter {n} has not changed.")

    def test_training_reward_func_additional_column(self):
        # Test if trainer can handle reward function that rely on additional columns in the dataset
        dataset = load_dataset("trl-internal-testing/zen", "standard_prompt_only", split="train")

        # Add a column to the dataset (dummy example, the column could be anything)
        some_values = list(range(len(dataset)))
        dataset = dataset.add_column("some_values", some_values)

        def reward_func(completions, some_values, **kwargs):
            """Reward function that rewards completions with lengths closer to the values in some_values."""
            return [float(abs(len(completion) - value)) for completion, value in zip(completions, some_values)]

        with tempfile.TemporaryDirectory() as tmp_dir:
            training_args = GRPOConfig(
                output_dir=tmp_dir,
                learning_rate=0.1,  # increase the learning rate to speed up the test
                per_device_train_batch_size=3,  # reduce the batch size to reduce memory usage
                num_generations=3,  # reduce the number of generations to reduce memory usage
                max_completion_length=32,  # reduce the completion length to reduce memory usage
                report_to="none",
            )
            trainer = GRPOTrainer(
                model="trl-internal-testing/tiny-Qwen2ForCausalLM-2.5",
                reward_funcs=reward_func,
                args=training_args,
                train_dataset=dataset,
            )

            previous_trainable_params = {n: param.clone() for n, param in trainer.model.named_parameters()}

            trainer.train()

            self.assertIsNotNone(trainer.state.log_history[-1]["train_loss"])

            # Check the params have changed
            for n, param in previous_trainable_params.items():
                new_param = trainer.model.get_parameter(n)
                self.assertFalse(torch.equal(param, new_param), f"Parameter {n} has not changed.")

    @unittest.skipIf(not is_vllm_available(), "vLLM is not available")
    @require_torch_accelerator
    def test_training_vllm(self):
        """Test that training works with vLLM for generation."""
        dataset = load_dataset("trl-internal-testing/zen", "standard_prompt_only", split="train")

        with tempfile.TemporaryDirectory() as tmp_dir:
            training_args = GRPOConfig(
                output_dir=tmp_dir,
                learning_rate=0.1,  # increase the learning rate to speed up the test
                per_device_train_batch_size=3,  # reduce the batch size to reduce memory usage
                num_generations=3,  # reduce the number of generations to reduce memory usage
                max_completion_length=32,  # reduce the completion length to reduce memory usage
                report_to="none",
                use_vllm=True,
                vllm_device="cuda:0",  # will raise a warning, but allows this test to work with only one GPU
            )
            trainer = GRPOTrainer(
                model="trl-internal-testing/small-Qwen2ForCausalLM-2.5",
                reward_funcs="trl-internal-testing/tiny-Qwen2ForSequenceClassification-2.5",
                args=training_args,
                train_dataset=dataset,
            )

            previous_trainable_params = {n: param.clone() for n, param in trainer.model.named_parameters()}

            trainer.train()

            self.assertIsNotNone(trainer.state.log_history[-1]["train_loss"])

            # Check that the params have changed
            for n, param in previous_trainable_params.items():
                new_param = trainer.model.get_parameter(n)
                self.assertFalse(torch.equal(param, new_param), f"Parameter {n} has not changed.")

    @unittest.skipIf(sys.platform.startswith("win"), "Skipping on Windows")  # compiling seems to be broken on Windows
    def test_training_torch_compile(self):
        dataset = load_dataset("trl-internal-testing/zen", "standard_prompt_only", split="train")

        with tempfile.TemporaryDirectory() as tmp_dir:
            training_args = GRPOConfig(
                output_dir=tmp_dir,
                learning_rate=0.1,  # increase the learning rate to speed up the test
                per_device_train_batch_size=3,  # reduce the batch size to reduce memory usage
                num_generations=3,  # reduce the number of generations to reduce memory usage
                max_completion_length=32,  # reduce the completion length to reduce memory usage
                torch_compile=True,
                report_to="none",
            )
            trainer = GRPOTrainer(
                model="trl-internal-testing/tiny-Qwen2ForCausalLM-2.5",
                reward_funcs="trl-internal-testing/tiny-Qwen2ForSequenceClassification-2.5",
                args=training_args,
                train_dataset=dataset,
            )

            previous_trainable_params = {n: param.clone() for n, param in trainer.model.named_parameters()}

            trainer.train()

            self.assertIsNotNone(trainer.state.log_history[-1]["train_loss"])

            # Check that the params have changed
            for n, param in previous_trainable_params.items():
                new_param = trainer.model.get_parameter(n)
                self.assertFalse(torch.equal(param, new_param), f"Parameter {n} has not changed.")

    def test_training_with_sync_ref_model(self):
        dataset = load_dataset("trl-internal-testing/zen", "standard_prompt_only", split="train")

        with tempfile.TemporaryDirectory() as tmp_dir:
            training_args = GRPOConfig(
                output_dir=tmp_dir,
                learning_rate=0.1,  # increase the learning rate to speed up the test
                per_device_train_batch_size=3,  # reduce the batch size to reduce memory usage
                num_generations=3,  # reduce the number of generations to reduce memory usage
                max_completion_length=32,  # reduce the completion length to reduce memory usage
                sync_ref_model=True,
                ref_model_sync_steps=2,  # reduce sync steps to ensure a sync happens
                report_to="none",
            )
            trainer = GRPOTrainer(
                model="trl-internal-testing/tiny-Qwen2ForCausalLM-2.5",
                reward_funcs="trl-internal-testing/tiny-Qwen2ForSequenceClassification-2.5",
                args=training_args,
                train_dataset=dataset,
            )

            previous_trainable_params = {n: param.clone() for n, param in trainer.model.named_parameters()}

            trainer.train()

            self.assertIsNotNone(trainer.state.log_history[-1]["train_loss"])

            # Check that the params have changed
            for n, param in previous_trainable_params.items():
                new_param = trainer.model.get_parameter(n)
                self.assertFalse(torch.equal(param, new_param), f"Parameter {n} has not changed.")

<<<<<<< HEAD
    def test_beta_zero_no_ref_model_and_no_kl(self):
        dataset = load_dataset("trl-internal-testing/zen", "standard_prompt_only", split="train")
        with tempfile.TemporaryDirectory() as tmp_dir:
            training_args = GRPOConfig(
                output_dir=tmp_dir,
                beta=0,  # set beta to 0 to test the case where the reference model is not used
                learning_rate=0.1,
                per_device_train_batch_size=3,
                num_generations=3,
                max_completion_length=32,
                max_steps=1,  # run only one training step to keep the test fast
                report_to="none",
            )
            trainer = GRPOTrainer(
                model="trl-internal-testing/tiny-Qwen2ForCausalLM-2.5",
=======
    @unittest.skipIf(not is_vllm_available(), "vLLM is not available")
    @require_torch_accelerator
    @require_peft
    def test_training_vllm_and_peft(self):
        """Test that training works with vLLM for generation."""
        dataset = load_dataset("trl-internal-testing/zen", "standard_prompt_only", split="train")

        with tempfile.TemporaryDirectory() as tmp_dir:
            training_args = GRPOConfig(
                output_dir=tmp_dir,
                learning_rate=0.1,  # increase the learning rate to speed up the test
                per_device_train_batch_size=3,  # reduce the batch size to reduce memory usage
                num_generations=3,  # reduce the number of generations to reduce memory usage
                max_completion_length=32,  # reduce the completion length to reduce memory usage
                use_vllm=True,
                report_to="none",
            )
            trainer = GRPOTrainer(
                model="trl-internal-testing/small-Qwen2ForCausalLM-2.5",
>>>>>>> b0f513c1
                reward_funcs="trl-internal-testing/tiny-Qwen2ForSequenceClassification-2.5",
                args=training_args,
                train_dataset=dataset,
            )

<<<<<<< HEAD
            # Check that the reference model is not initialized when beta is 0
            self.assertIsNone(trainer.ref_model, "ref_model should be None when beta==0")

            trainer.train()

            # Check that no KL divergence was computed during training
            for log in trainer.state.log_history:
                self.assertNotIn("kl", log, "KL divergence metric should not be logged when beta==0")
=======
            previous_trainable_params = {n: param.clone() for n, param in trainer.model.named_parameters()}

            trainer.train()

            self.assertIsNotNone(trainer.state.log_history[-1]["train_loss"])

            # Check that the params have changed
            for n, param in previous_trainable_params.items():
                new_param = trainer.model.get_parameter(n)
                self.assertFalse(torch.equal(param, new_param), f"Parameter {n} has not changed.")
>>>>>>> b0f513c1
<|MERGE_RESOLUTION|>--- conflicted
+++ resolved
@@ -499,7 +499,7 @@
                 new_param = trainer.model.get_parameter(n)
                 self.assertFalse(torch.equal(param, new_param), f"Parameter {n} has not changed.")
 
-<<<<<<< HEAD
+
     def test_beta_zero_no_ref_model_and_no_kl(self):
         dataset = load_dataset("trl-internal-testing/zen", "standard_prompt_only", split="train")
         with tempfile.TemporaryDirectory() as tmp_dir:
@@ -515,7 +515,7 @@
             )
             trainer = GRPOTrainer(
                 model="trl-internal-testing/tiny-Qwen2ForCausalLM-2.5",
-=======
+
     @unittest.skipIf(not is_vllm_available(), "vLLM is not available")
     @require_torch_accelerator
     @require_peft
@@ -535,22 +535,11 @@
             )
             trainer = GRPOTrainer(
                 model="trl-internal-testing/small-Qwen2ForCausalLM-2.5",
->>>>>>> b0f513c1
-                reward_funcs="trl-internal-testing/tiny-Qwen2ForSequenceClassification-2.5",
-                args=training_args,
-                train_dataset=dataset,
-            )
-
-<<<<<<< HEAD
-            # Check that the reference model is not initialized when beta is 0
-            self.assertIsNone(trainer.ref_model, "ref_model should be None when beta==0")
-
-            trainer.train()
-
-            # Check that no KL divergence was computed during training
-            for log in trainer.state.log_history:
-                self.assertNotIn("kl", log, "KL divergence metric should not be logged when beta==0")
-=======
+                reward_funcs="trl-internal-testing/tiny-Qwen2ForSequenceClassification-2.5",
+                args=training_args,
+                train_dataset=dataset,
+            )
+
             previous_trainable_params = {n: param.clone() for n, param in trainer.model.named_parameters()}
 
             trainer.train()
@@ -560,5 +549,4 @@
             # Check that the params have changed
             for n, param in previous_trainable_params.items():
                 new_param = trainer.model.get_parameter(n)
-                self.assertFalse(torch.equal(param, new_param), f"Parameter {n} has not changed.")
->>>>>>> b0f513c1
+                self.assertFalse(torch.equal(param, new_param), f"Parameter {n} has not changed.")