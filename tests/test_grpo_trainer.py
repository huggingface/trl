# Copyright 2020-2025 The HuggingFace Team. All rights reserved.
#
# Licensed under the Apache License, Version 2.0 (the "License");
# you may not use this file except in compliance with the License.
# You may obtain a copy of the License at
#
#     http://www.apache.org/licenses/LICENSE-2.0
#
# Unless required by applicable law or agreed to in writing, software
# distributed under the License is distributed on an "AS IS" BASIS,
# WITHOUT WARRANTIES OR CONDITIONS OF ANY KIND, either express or implied.
# See the License for the specific language governing permissions and
# limitations under the License.

import tempfile
import unittest
from unittest.mock import patch

import torch
from datasets import load_dataset
from parameterized import parameterized
from transformers import AutoModelForCausalLM, AutoModelForSequenceClassification, AutoTokenizer
from transformers.testing_utils import require_peft
from transformers.utils import is_peft_available

from trl import GRPOConfig, GRPOTrainer
from trl.trainer.grpo_trainer import RepeatSampler, get_high_entropy_mask, shuffle_tensor_dict, split_tensor_dict

from .testing_utils import require_vllm


if is_peft_available():
    from peft import LoraConfig, PeftModel


class SplitTensorDictTester(unittest.TestCase):
    def test_split_equal_chunks(self):
        x = torch.arange(12).reshape(6, 2)
        y = torch.arange(6).reshape(6, 1)
        tensor_dict = {"x": x, "y": y}

        result = split_tensor_dict(tensor_dict, 3)

        expected_x_chunks = torch.chunk(x, 3, dim=0)
        expected_y_chunks = torch.chunk(y, 3, dim=0)
        self.assertEqual(len(result), 3)
        for i in range(3):
            self.assertTrue(torch.equal(result[i]["x"], expected_x_chunks[i]))
            self.assertTrue(torch.equal(result[i]["y"], expected_y_chunks[i]))

    def test_with_none_tensor(self):
        x = torch.arange(12).reshape(6, 2)
        tensor_dict = {"x": x, "y": None}

        result = split_tensor_dict(tensor_dict, 2)

        expected_x_chunks = torch.chunk(x, 2, dim=0)
        self.assertEqual(len(result), 2)
        for i in range(2):
            self.assertTrue(torch.equal(result[i]["x"], expected_x_chunks[i]))
            self.assertIsNone(result[i]["y"])


class ShuffleTensorDictTester(unittest.TestCase):
    def test_shuffle_preserves_shape(self):
        x = torch.arange(6).reshape(3, 2)
        y = torch.arange(3).reshape(3, 1)
        tensor_dict = {"x": x.clone(), "y": y.clone()}

        shuffled = shuffle_tensor_dict(tensor_dict)

        self.assertEqual(shuffled["x"].shape, x.shape)
        self.assertEqual(shuffled["y"].shape, y.shape)

    def test_shuffle_consistent_across_tensors(self):
        # Use known patterns to check alignment
        x = torch.tensor([[10, 11], [20, 21], [30, 31]])
        y = torch.tensor([[1], [2], [3]])
        tensor_dict = {"x": x.clone(), "y": y.clone()}

        shuffled = shuffle_tensor_dict(tensor_dict)

        # Build a reverse map from shuffled x rows to y values
        for i in range(3):
            x_row = shuffled["x"][i]
            y_val = shuffled["y"][i].item()

            if torch.equal(x_row, torch.tensor([10, 11])):
                self.assertEqual(y_val, 1)
            elif torch.equal(x_row, torch.tensor([20, 21])):
                self.assertEqual(y_val, 2)
            elif torch.equal(x_row, torch.tensor([30, 31])):
                self.assertEqual(y_val, 3)
            else:
                self.fail("Unexpected x row in shuffled output.")

    def test_none_tensor_remains_none(self):
        x = torch.arange(6).reshape(3, 2)
        tensor_dict = {"x": x.clone(), "y": None}

        shuffled = shuffle_tensor_dict(tensor_dict)

        self.assertIsNone(shuffled["y"])
        self.assertEqual(shuffled["x"].shape, x.shape)


class RepeatRandomSamplerTester(unittest.TestCase):
    def test_sampler(self):
        dataset = ["a", "b", "c", "d", "e", "f", "g"]
        sampler = RepeatSampler(dataset, mini_repeat_count=2)
        # Should output something like [4, 4, 3, 3, 0, 0, 1, 1, 2, 2, 6, 6, 5, 5]
        sampled = list(sampler)
        # Check that the length is doubled
        assert len(sampled) == 2 * len(dataset)
        # Check that all indexes are present
        assert set(sampled) == set(range(len(dataset)))
        # Check that each element is repeated twice
        assert all(sampled[i] == sampled[i + 1] for i in range(0, len(sampled), 2))

    def test_sampler_no_shuffle(self):
        dataset = ["a", "b", "c", "d", "e", "f", "g"]
        sampler = RepeatSampler(dataset, mini_repeat_count=2, shuffle=False)
        sampled = list(sampler)
        expected = [0, 0, 1, 1, 2, 2, 3, 3, 4, 4, 5, 5, 6, 6]
        self.assertEqual(sampled, expected)

    def test_sampler_no_repeat(self):
        dataset = ["a", "b", "c", "d", "e", "f", "g"]
        sampler = RepeatSampler(dataset, mini_repeat_count=1)
        # Should output something like [4, 3, 0, 1, 2, 6, 5]
        sampled = list(sampler)
        # Check that the length is the same
        assert len(sampled) == len(dataset)
        # Check that all indexes are present
        assert set(sampled) == set(range(len(dataset)))

    def test_sampler_with_batch_size(self):
        dataset = ["a", "b", "c", "d", "e", "f", "g", "h"]
        sampler = RepeatSampler(dataset, mini_repeat_count=1, batch_size=2, repeat_count=2)
        # Should output something like [4, 3, 4, 3, 0, 1, 0, 1, 2, 6, 2, 6, 5, 7, 5, 7]
        sampled = list(sampler)
        # Check that the length is doubled
        assert len(sampled) == 2 * len(dataset)
        # Check that all indexes are present
        assert set(sampled) == set(range(len(dataset)))
        # Check that each element is repeated as expected
        assert all(sampled[i : i + 1] == sampled[i + 2 : i + 3] for i in range(0, len(sampled), 4))

    def test_sampler_with_batch_size_and_drop(self):
        dataset = ["a", "b", "c", "d", "e", "f", "g"]
        sampler = RepeatSampler(dataset, mini_repeat_count=1, batch_size=2, repeat_count=2)
        # Should output something like [4, 3, 4, 3, 0, 1, 0, 1, 2, 6, 2, 6]
        sampled = list(sampler)
        # Check that the length is doubled
        assert len(sampled) == 2 * (
            len(dataset) - 1
        )  # one element is dropped, because it's not enough to form a batch
        assert len(sampler) == len(sampled)  # the length should be the same as the sampled length
        # Check that the sampled indexes are a subset of the dataset indexes
        assert set(sampled).issubset(set(range(len(dataset))))
        # Check that each element is repeated as expected
        assert all(sampled[i : i + 1] == sampled[i + 2 : i + 3] for i in range(0, len(sampled), 4))

    def test_sampler_with_mini_repeat_count_and_batch_size_1(self):
        dataset = ["a", "b", "c", "d", "e", "f", "g"]
        sampler = RepeatSampler(dataset, mini_repeat_count=2, batch_size=3, repeat_count=2)
        # Should output something like [4, 4, 3, 3, 0, 0, 4, 4, 3, 3, 0, 0,
        #                               1, 1, 2, 2, 6, 6, 1, 1, 2, 2, 6, 6]
        sampled = list(sampler)
        # Check that the length is quadrupled
        assert len(sampled) == 4 * (len(dataset) - 1)  # 1 element is dropped, because it's not enough to form a batch
        assert len(sampler) == len(sampled)  # the length should be the same as the sampled length
        # Check that the sampled indexes are a subset of the dataset indexes
        assert set(sampled).issubset(set(range(len(dataset))))
        # Check that each element is repeated as expected
        assert all(sampled[i] == sampled[i + 1] for i in range(0, len(sampled), 2))
        # Check that the batch is repeated as expected
        assert sampled[0:6] == sampled[6:12]
        assert sampled[12:18] == sampled[18:24]

    def test_sampler_with_mini_repeat_count_and_batch_size_2(self):
        dataset = ["a", "b", "c", "d", "e", "f", "g"]
        sampler = RepeatSampler(dataset, mini_repeat_count=3, batch_size=2, repeat_count=2)
        # Should output something like [4, 4, 4, 3, 3, 3, 4, 4, 4, 3, 3, 3,
        #                               0, 0, 0, 1, 1, 1, 0, 0, 0, 1, 1, 1,
        #                               2, 2, 2, 6, 6, 6, 2, 2, 2, 6, 6, 6]
        sampled = list(sampler)
        # Check that the length is sextupled
        assert len(sampled) == 6 * (len(dataset) - 1)  # 1 element is dropped, because it's not enough to form a batch
        assert len(sampler) == len(sampled)  # the length should be the same as the sampled length
        # Check that the sampled indexes are a subset of the dataset indexes
        assert set(sampled).issubset(set(range(len(dataset))))
        # Check that each element is repeated as expected
        assert all(sampled[i] == sampled[i + 1] == sampled[i + 2] for i in range(0, len(sampled), 3))
        # Check that the batch is repeated as expected
        assert sampled[0:6] == sampled[6:12]
        assert sampled[12:18] == sampled[18:24]
        assert sampled[24:30] == sampled[30:36]

    def test_sampler_with_mini_repeat_count_and_batch_size_3(self):
        dataset = ["a", "b", "c", "d", "e", "f", "g"]
        sampler = RepeatSampler(dataset, mini_repeat_count=2, batch_size=2, repeat_count=3)
        # Should output something like [4, 4, 3, 3, 4, 4, 3, 3, 4, 4, 3, 3,
        #                               0, 0, 1, 1, 0, 0, 1, 1, 0, 0, 1, 1,
        #                               2, 2, 6, 6, 2, 2, 6, 6, 2, 2, 6, 6]
        sampled = list(sampler)
        # Check that the length is sextupled
        assert len(sampled) == 6 * (len(dataset) - 1)  # 1 element is dropped, because it's not enough to form a batch
        # Check that the sampled indexes are a subset of the dataset indexes
        assert set(sampled).issubset(set(range(len(dataset))))
        # Check that each element is repeated as expected
        assert all(sampled[i] == sampled[i + 1] for i in range(0, len(sampled), 2))
        # Check that the batch is repeated as expected
        assert sampled[0:4] == sampled[4:8] == sampled[8:12]
        assert sampled[12:16] == sampled[16:20] == sampled[20:24]
        assert sampled[24:28] == sampled[28:32] == sampled[32:36]


class GetHighEntropyMaskTester(unittest.TestCase):
    def test_compute_entropy_mask_0(self):
        # We have a total of 12 tokens out of which 10 are non-pad.
        # for a top_entropy_quantile of 0.8, we expect the top 20% i.e 2 non-pad tokens corresponding to
        # the highest entropy to be unmasked.
        # In our example these will be the tokens corresponding to the entropies 0.9 and 1.0 since 1.1 and 1.2 are pad
        # tokens they are excluded from the entropy threshold calculation.
        entropies = torch.tensor([[0.1, 0.2, 0.3, 0.4, 0.5, 0.6], [0.7, 0.8, 0.9, 1.0, 1.1, 1.2]])
        mask = torch.tensor([[1, 1, 1, 1, 1, 1], [1, 1, 1, 1, 0, 0]])
        entropy_mask = get_high_entropy_mask(entropies, mask, threshold=0.8)
        expected_mask = torch.tensor([[0, 0, 0, 0, 0, 0], [0, 0, 1, 1, 0, 0]], dtype=torch.bool)
        torch.testing.assert_close(entropy_mask, expected_mask)

    def test_compute_entropy_mask_1(self):
        # Another example with a different set of entropies and a different mask.
        entropies = torch.tensor([[0.1, 0.2, 0.3, 1.4, 0.5, 0.14], [0.5, 0.6, 0.7, 0.8, 0.9, 1.0]])
        mask = torch.tensor([[1, 1, 1, 1, 0, 0], [1, 1, 1, 1, 0, 0]])
        entropy_mask = get_high_entropy_mask(entropies, mask, threshold=0.8)
        expected_mask = torch.tensor([[0, 0, 0, 1, 0, 0], [0, 0, 0, 1, 0, 0]], dtype=torch.bool)
        torch.testing.assert_close(entropy_mask, expected_mask)

    def test_compute_entropy_mask_lower_threshold(self):
        # For a threshold of 0.5 we expect the top half of the non-pad tokens to be unmasked.
        entropies = torch.tensor([[0.1, 0.2, 0.3, 0.4, 0.5, 0.6], [0.7, 0.8, 0.9, 1.0, 1.1, 1.2]])
        mask = torch.tensor([[1, 1, 1, 1, 1, 1], [1, 1, 1, 1, 0, 0]])
        entropy_mask = get_high_entropy_mask(entropies, mask, threshold=0.5)
        expected_mask = torch.tensor([[0, 0, 0, 0, 0, 1], [1, 1, 1, 1, 0, 0]], dtype=torch.bool)
        torch.testing.assert_close(entropy_mask, expected_mask)

    def test_compute_entropy_threshold_0(self):
        # If the threshold is 0.0 then we expect the mask to be all ones for non-pad tokens.
        entropies = torch.tensor([[0.1, 0.2, 0.3, 0.4, 0.5, 0.6], [0.7, 0.8, 0.9, 1.0, 1.1, 1.2]])
        mask = torch.tensor([[1, 1, 1, 1, 1, 1], [1, 1, 1, 1, 0, 0]])
        entropy_mask = get_high_entropy_mask(entropies, mask, threshold=0.0)
        expected_mask = torch.tensor([[1, 1, 1, 1, 1, 1], [1, 1, 1, 1, 0, 0]], dtype=torch.bool)
        torch.testing.assert_close(entropy_mask, expected_mask)

    def test_compute_entropy_threshold_1(self):
        # If the threshold is 1.0 then we expect the mask to be all zeros BUT ONE VALUE.
        entropies = torch.tensor([[0.1, 0.2, 0.3, 0.4, 0.5, 0.6], [0.7, 0.8, 0.9, 1.0, 1.1, 1.2]])
        mask = torch.tensor([[1, 1, 1, 1, 1, 1], [1, 1, 1, 1, 0, 0]])
        entropy_mask = get_high_entropy_mask(entropies, mask, threshold=1.0)
        expected_mask = torch.tensor([[0, 0, 0, 0, 0, 0], [0, 0, 0, 1, 0, 0]], dtype=torch.bool)
        torch.testing.assert_close(entropy_mask, expected_mask)

    def test_compute_entropy_all_masked(self):
        # If there are no non-pad tokens we expect the mask to be all zeros BUT ONE VALUE.
        entropies = torch.tensor([[0.1, 0.2, 0.3, 0.4, 0.5, 0.6], [0.7, 0.8, 0.9, 1.0, 1.1, 1.2]])
        mask = torch.tensor([[0, 0, 0, 0, 0, 0], [0, 0, 0, 0, 0, 0]])
        entropy_mask = get_high_entropy_mask(entropies, mask, threshold=0.5)
        expected_mask = torch.tensor([[0, 0, 0, 0, 0, 0], [0, 0, 0, 0, 0, 0]], dtype=torch.bool)
        torch.testing.assert_close(entropy_mask, expected_mask)


class GRPOTrainerTester(unittest.TestCase):
    def test_init_minimal(self):
        # Test that GRPOTrainer can be instantiated with only model, reward_model and train_dataset
        dataset = load_dataset("trl-internal-testing/zen", "standard_prompt_only", split="train")
        GRPOTrainer(
            model="trl-internal-testing/tiny-Qwen2ForCausalLM-2.5",
            reward_funcs="trl-internal-testing/tiny-Qwen2ForSequenceClassification-2.5",
            train_dataset=dataset,
        )

    @parameterized.expand([("standard_prompt_only",), ("conversational_prompt_only",)])
    def test_training(self, config_name):
        dataset = load_dataset("trl-internal-testing/zen", config_name, split="train")

        with tempfile.TemporaryDirectory() as tmp_dir:
            training_args = GRPOConfig(
                output_dir=tmp_dir,
                learning_rate=0.1,  # increase the learning rate to speed up the test
                per_device_train_batch_size=3,  # reduce the batch size to reduce memory usage
                num_generations=3,  # reduce the number of generations to reduce memory usage
                max_completion_length=8,  # reduce the completion length to reduce memory usage
                report_to="none",
            )
            trainer = GRPOTrainer(
                model="trl-internal-testing/tiny-Qwen2ForCausalLM-2.5",
                reward_funcs="trl-internal-testing/tiny-Qwen2ForSequenceClassification-2.5",
                args=training_args,
                train_dataset=dataset,
            )

            previous_trainable_params = {n: param.clone() for n, param in trainer.model.named_parameters()}

            trainer.train()

            self.assertIsNotNone(trainer.state.log_history[-1]["train_loss"])

            # Check that the params have changed
            for n, param in previous_trainable_params.items():
                new_param = trainer.model.get_parameter(n)
                self.assertFalse(torch.equal(param, new_param), f"Parameter {n} has not changed.")

    @parameterized.expand([("bnpo",), ("dr_grpo",)])
    def test_training_loss_types(self, loss_type):
        dataset = load_dataset("trl-internal-testing/zen", "standard_prompt_only", split="train")

        with tempfile.TemporaryDirectory() as tmp_dir:
            training_args = GRPOConfig(
                output_dir=tmp_dir,
                learning_rate=0.1,  # increase the learning rate to speed up the test
                per_device_train_batch_size=3,  # reduce the batch size to reduce memory usage
                num_generations=3,  # reduce the number of generations to reduce memory usage
                max_completion_length=32,  # reduce the completion length to reduce memory usage
                loss_type=loss_type,
                report_to="none",
            )
            trainer = GRPOTrainer(
                model="trl-internal-testing/tiny-Qwen2ForCausalLM-2.5",
                reward_funcs="trl-internal-testing/tiny-Qwen2ForSequenceClassification-2.5",
                args=training_args,
                train_dataset=dataset,
            )

            previous_trainable_params = {n: param.clone() for n, param in trainer.model.named_parameters()}

            trainer.train()

            self.assertIsNotNone(trainer.state.log_history[-1]["train_loss"])

            # Check that the params have changed
            for n, param in previous_trainable_params.items():
                new_param = trainer.model.get_parameter(n)
                self.assertFalse(torch.equal(param, new_param), f"Parameter {n} has not changed.")

    def test_training_with_eval(self):
        dataset = load_dataset("trl-internal-testing/zen", "standard_prompt_only")

        with tempfile.TemporaryDirectory() as tmp_dir:
            training_args = GRPOConfig(
                output_dir=tmp_dir,
                per_device_train_batch_size=3,  # reduce the batch size to reduce memory usage
                per_device_eval_batch_size=3,  # reduce the batch size to reduce memory usage
                num_generations=3,  # reduce the number of generations to reduce memory usage
                max_completion_length=8,  # reduce the completion length to reduce memory usage
                eval_strategy="steps",
                eval_steps=2,
                report_to="none",
            )
            trainer = GRPOTrainer(
                model="trl-internal-testing/tiny-Qwen2ForCausalLM-2.5",
                reward_funcs="trl-internal-testing/tiny-Qwen2ForSequenceClassification-2.5",
                args=training_args,
                train_dataset=dataset["train"],
                eval_dataset=dataset["test"],
            )

            trainer.train()

    def test_training_multiple_iterations(self):
        dataset = load_dataset("trl-internal-testing/zen", "standard_prompt_only", split="train")

        with tempfile.TemporaryDirectory() as tmp_dir:
            training_args = GRPOConfig(
                output_dir=tmp_dir,
                learning_rate=0.1,  # increase the learning rate to speed up the test
                per_device_train_batch_size=3,  # reduce the batch size to reduce memory usage
                num_generations=3,  # reduce the number of generations to reduce memory usage
                max_completion_length=8,  # reduce the completion length to reduce memory usage
                num_iterations=2,
                report_to="none",
            )
            trainer = GRPOTrainer(
                model="trl-internal-testing/tiny-Qwen2ForCausalLM-2.5",
                reward_funcs="trl-internal-testing/tiny-Qwen2ForSequenceClassification-2.5",
                args=training_args,
                train_dataset=dataset,
            )

            previous_trainable_params = {n: param.clone() for n, param in trainer.model.named_parameters()}

            trainer.train()

            self.assertIsNotNone(trainer.state.log_history[-1]["train_loss"])

            # Check that the params have changed
            for n, param in previous_trainable_params.items():
                new_param = trainer.model.get_parameter(n)
                self.assertFalse(torch.equal(param, new_param), f"Parameter {n} has not changed.")

    @require_peft
    def test_training_peft(self):
        model = AutoModelForCausalLM.from_pretrained("trl-internal-testing/tiny-Qwen2ForCausalLM-2.5")
        base_param_names = [f"base_model.model.{n}" for n, _ in model.named_parameters()]
        dataset = load_dataset("trl-internal-testing/zen", "standard_prompt_only", split="train")

        with tempfile.TemporaryDirectory() as tmp_dir:
            training_args = GRPOConfig(
                output_dir=tmp_dir,
                learning_rate=0.1,  # increase the learning rate to speed up the test
                per_device_train_batch_size=3,  # reduce the batch size to reduce memory usage
                num_generations=3,  # reduce the number of generations to reduce memory usage
                max_completion_length=8,  # reduce the completion length to reduce memory usage
                report_to="none",
            )
            trainer = GRPOTrainer(
                model=model,
                reward_funcs="trl-internal-testing/tiny-Qwen2ForSequenceClassification-2.5",
                args=training_args,
                train_dataset=dataset,
                peft_config=LoraConfig(),
            )

            previous_trainable_params = {n: param.clone() for n, param in trainer.model.named_parameters()}

            trainer.train()

            self.assertIsNotNone(trainer.state.log_history[-1]["train_loss"])

            # Check that the peft params have changed and the base model params have not changed
            for n, param in previous_trainable_params.items():
                new_param = trainer.model.get_parameter(n)
                if n in base_param_names:  # We expect the base model params to be the same
                    self.assertTrue(torch.allclose(param, new_param), f"Parameter {n} has changed.")
                elif "base_layer" not in n:  # We expect the peft params to be different (except for the base layer)
                    self.assertFalse(torch.allclose(param, new_param), f"Parameter {n} has not changed.")

    @require_peft
    def test_training_peft_with_gradient_checkpointing(self):
        """Test that training works with PEFT and gradient checkpointing enabled."""
        dataset = load_dataset("trl-internal-testing/zen", "standard_prompt_only", split="train")

        model = AutoModelForCausalLM.from_pretrained(
            "trl-internal-testing/tiny-Qwen2ForCausalLM-2.5",
            torch_dtype=torch.float32,  # Use float32 for testing to avoid precision issues
            use_cache=False,  # Required for gradient checkpointing
        )

        lora_config = LoraConfig(
            r=8, lora_alpha=32, target_modules=["q_proj", "v_proj"], lora_dropout=0.05, bias="none"
        )

        with tempfile.TemporaryDirectory() as tmp_dir:
            training_args = GRPOConfig(
                output_dir=tmp_dir,
                learning_rate=0.1,
                per_device_train_batch_size=3,
                num_generations=3,
                max_completion_length=8,
                gradient_checkpointing=True,  # Enable gradient checkpointing
                report_to="none",
            )
            trainer = GRPOTrainer(
                model=model,
                reward_funcs="trl-internal-testing/tiny-Qwen2ForSequenceClassification-2.5",
                args=training_args,
                train_dataset=dataset,
                peft_config=lora_config,
            )

            # Verify gradient checkpointing is enabled
            self.assertIsInstance(trainer.model, PeftModel)

            # Store initial parameters to check which ones change
            previous_trainable_params = {n: param.clone() for n, param in trainer.model.named_parameters()}

            trainer.train()

            self.assertIsNotNone(trainer.state.log_history[-1]["train_loss"])

            # Check that only LoRA parameters have changed, base model parameters remain unchanged
            for n, param in previous_trainable_params.items():
                new_param = trainer.model.get_parameter(n)
                if "lora" in n.lower():  # LoRA parameters should change
                    self.assertFalse(torch.equal(param, new_param), f"LoRA parameter {n} has not changed.")
                else:  # Base model parameters should not change
                    self.assertTrue(torch.equal(param, new_param), f"Base parameter {n} has changed.")

    def test_training_different_reward_model(self):
        # Use a reward model different from the model: different chat template, tokenization, etc.
        dataset = load_dataset("trl-internal-testing/zen", "conversational_prompt_only", split="train")
        reward_model_id = "trl-internal-testing/tiny-LlamaForSequenceClassification-3.2"
        reward_model = AutoModelForSequenceClassification.from_pretrained(reward_model_id)
        reward_tokenizer = AutoTokenizer.from_pretrained(reward_model_id)
        # By default, the trainer uses the eos token as the padding token. However, for Llama models, the eos token
        # appears in the chat template. Using it as a pad token disrupts the reward calculation, as the calculation
        # considers the score of the last token before the first pad token. To ensure correct reward calculations,
        # we use a separate pad token instead.
        reward_tokenizer.pad_token = "<|finetune_right_pad_id|>"

        with tempfile.TemporaryDirectory() as tmp_dir:
            training_args = GRPOConfig(
                output_dir=tmp_dir,
                learning_rate=0.1,  # increase the learning rate to speed up the test
                per_device_train_batch_size=3,  # reduce the batch size to reduce memory usage
                num_generations=3,  # reduce the number of generations to reduce memory usage
                max_completion_length=8,  # reduce the completion length to reduce memory usage
                report_to="none",
            )
            trainer = GRPOTrainer(
                model="trl-internal-testing/tiny-Qwen2ForCausalLM-2.5",
                reward_funcs=reward_model,
                args=training_args,
                train_dataset=dataset,
                reward_processing_classes=reward_tokenizer,
            )

            previous_trainable_params = {n: param.clone() for n, param in trainer.model.named_parameters()}

            trainer.train()

            self.assertIsNotNone(trainer.state.log_history[-1]["train_loss"])

            # Check that the params have changed
            for n, param in previous_trainable_params.items():
                new_param = trainer.model.get_parameter(n)
                self.assertFalse(torch.equal(param, new_param), f"Parameter {n} has not changed.")

    def test_training_reward_func_standard(self):
        # Test if trainer can handle reward function with standard format
        dataset = load_dataset("trl-internal-testing/zen", "standard_prompt_only", split="train")

        def reward_func(completions, **kwargs):
            """Reward function that rewards longer completions."""
            return [float(len(completion)) for completion in completions]

        with tempfile.TemporaryDirectory() as tmp_dir:
            training_args = GRPOConfig(
                output_dir=tmp_dir,
                learning_rate=0.1,  # increase the learning rate to speed up the test
                per_device_train_batch_size=3,  # reduce the batch size to reduce memory usage
                num_generations=3,  # reduce the number of generations to reduce memory usage
                max_completion_length=8,  # reduce the completion length to reduce memory usage
                report_to="none",
            )
            trainer = GRPOTrainer(
                model="trl-internal-testing/tiny-Qwen2ForCausalLM-2.5",
                reward_funcs=reward_func,
                args=training_args,
                train_dataset=dataset,
            )

            previous_trainable_params = {n: param.clone() for n, param in trainer.model.named_parameters()}

            trainer.train()

            self.assertIsNotNone(trainer.state.log_history[-1]["train_loss"])

            # Check that the params have changed
            for n, param in previous_trainable_params.items():
                new_param = trainer.model.get_parameter(n)
                self.assertFalse(torch.equal(param, new_param), f"Parameter {n} has not changed.")

    def test_training_reward_func_conversational(self):
        # Test if trainer can handle reward function with conversational format
        dataset = load_dataset("trl-internal-testing/zen", "conversational_prompt_only", split="train")

        def reward_func(completions, **kwargs):
            """Reward function that gives higher scores to longer completion content."""
            completion_contents = [completion[0]["content"] for completion in completions]
            return [float(len(content)) for content in completion_contents]

        with tempfile.TemporaryDirectory() as tmp_dir:
            training_args = GRPOConfig(
                output_dir=tmp_dir,
                learning_rate=0.1,  # increase the learning rate to speed up the test
                per_device_train_batch_size=3,  # reduce the batch size to reduce memory usage
                num_generations=3,  # reduce the number of generations to reduce memory usage
                max_completion_length=8,  # reduce the completion length to reduce memory usage
                report_to="none",
            )
            trainer = GRPOTrainer(
                model="trl-internal-testing/tiny-Qwen2ForCausalLM-2.5",
                reward_funcs=reward_func,
                args=training_args,
                train_dataset=dataset,
            )

            previous_trainable_params = {n: param.clone() for n, param in trainer.model.named_parameters()}

            trainer.train()

            self.assertIsNotNone(trainer.state.log_history[-1]["train_loss"])

            # Check that the params have changed
            for n, param in previous_trainable_params.items():
                new_param = trainer.model.get_parameter(n)
                self.assertFalse(torch.equal(param, new_param), f"Parameter {n} has not changed.")

    def test_training_multiple_reward_funcs(self):
        # Test that GRPOTrainer can be instantiated with multiple reward functions
        dataset = load_dataset("trl-internal-testing/zen", "standard_prompt_only", split="train")

        def reward_func1(completions, **kwargs):
            """Reward function that rewards longer completions."""
            return [float(len(completion)) for completion in completions]

        def reward_func2(completions, **kwargs):
            """Reward function that rewards completions with more unique letters."""
            return [float(len(set(completion))) for completion in completions]

        with tempfile.TemporaryDirectory() as tmp_dir:
            training_args = GRPOConfig(
                output_dir=tmp_dir,
                learning_rate=0.1,  # increase the learning rate to speed up the test
                per_device_train_batch_size=3,  # reduce the batch size to reduce memory usage
                num_generations=3,  # reduce the number of generations to reduce memory usage
                max_completion_length=8,  # reduce the completion length to reduce memory usage
                report_to="none",
            )
            trainer = GRPOTrainer(
                model="trl-internal-testing/tiny-Qwen2ForCausalLM-2.5",
                reward_funcs=[reward_func1, reward_func2],
                args=training_args,
                train_dataset=dataset,
            )

            previous_trainable_params = {n: param.clone() for n, param in trainer.model.named_parameters()}

            trainer.train()

            self.assertIsNotNone(trainer.state.log_history[-1]["train_loss"])

            # Check that the params have changed
            for n, param in previous_trainable_params.items():
                new_param = trainer.model.get_parameter(n)
                self.assertFalse(torch.equal(param, new_param), f"Parameter {n} has not changed.")

    def test_training_multiple_reward_funcs_with_None_output(self):
        """Test that a valid math reward function is processed correctly while the code reward function returns None."""
        dataset = load_dataset("trl-internal-testing/zen", "standard_prompt_only", split="train")

        def applicable_reward_func(completions, **kwargs):
            """A reward function that rewards longer completions."""
            return [float(len(completion)) for completion in completions]

        def non_applicable_reward_func(completions, **kwargs):
            """A reward function that returns None for all inputs, as it is not applicable to this sample."""
            return [None] * len(completions)

        with tempfile.TemporaryDirectory() as tmp_dir:
            training_args = GRPOConfig(
                output_dir=tmp_dir,
                learning_rate=0.1,
                per_device_train_batch_size=3,
                num_generations=3,
                max_completion_length=8,
                report_to="none",
            )

            trainer = GRPOTrainer(
                model="trl-internal-testing/tiny-Qwen2ForCausalLM-2.5",
                reward_funcs=[
                    applicable_reward_func,
                    non_applicable_reward_func,
                ],  # One applicable, one non applicable
                args=training_args,
                train_dataset=dataset,
            )

            previous_trainable_params = {
                n: param.clone() for n, param in trainer.model.named_parameters() if param.requires_grad
            }

            trainer.train()

            self.assertIsNotNone(trainer.state.log_history[-1]["train_loss"])

            # Check that the params have changed
            for n, param in previous_trainable_params.items():
                new_param = trainer.model.get_parameter(n)
                self.assertFalse(torch.equal(param, new_param), f"Parameter {n} has not changed.")

    def test_training_multiple_reward_funcs_with_weights(self):
        """Test that GRPOTrainer can handle multiple reward functions with weights."""
        dataset = load_dataset("trl-internal-testing/zen", "standard_prompt_only", split="train")

        def reward_func1(completions, **kwargs):
            """Reward function that rewards longer completions."""
            return [float(len(completion)) for completion in completions]

        def reward_func2(completions, **kwargs):
            """Reward function that rewards completions with more unique letters."""
            return [float(len(set(completion))) for completion in completions]

        with tempfile.TemporaryDirectory() as tmp_dir:
            training_args = GRPOConfig(
                output_dir=tmp_dir,
                learning_rate=0.1,  # increase the learning rate to speed up the test
                per_device_train_batch_size=3,  # reduce the batch size to reduce memory usage
                num_generations=3,  # reduce the number of generations to reduce memory usage
                max_completion_length=8,  # reduce the completion length to reduce memory usage
                report_to="none",
                reward_weights=[0.7, 0.3],  # weight of reward_func1 and reward_func2 respectively
            )
            trainer = GRPOTrainer(
                model="trl-internal-testing/tiny-Qwen2ForCausalLM-2.5",
                reward_funcs=[reward_func1, reward_func2],
                args=training_args,
                train_dataset=dataset,
            )

            previous_trainable_params = {n: param.clone() for n, param in trainer.model.named_parameters()}

            trainer.train()

            # Check that training logs contain both reward metrics
            self.assertIsNotNone(trainer.state.log_history[-1]["train_loss"])
            self.assertIn("rewards/reward_func1/mean", trainer.state.log_history[-1])
            self.assertIn("rewards/reward_func1/std", trainer.state.log_history[-1])
            self.assertIn("rewards/reward_func2/mean", trainer.state.log_history[-1])
            self.assertIn("rewards/reward_func2/std", trainer.state.log_history[-1])

            # Check that the params have changed
            for n, param in previous_trainable_params.items():
                new_param = trainer.model.get_parameter(n)
                self.assertFalse(torch.equal(param, new_param), f"Parameter {n} has not changed.")

    def test_training_multiple_mixed_reward_funcs(self):
        # Test if the trainer can handle a mix of reward functions and reward models
        dataset = load_dataset("trl-internal-testing/zen", "standard_prompt_only", split="train")

        def reward_func(completions, **kwargs):
            """Reward function that rewards longer completions."""
            return [float(len(completion)) for completion in completions]

        with tempfile.TemporaryDirectory() as tmp_dir:
            training_args = GRPOConfig(
                output_dir=tmp_dir,
                learning_rate=0.1,  # increase the learning rate to speed up the test
                per_device_train_batch_size=3,  # reduce the batch size to reduce memory usage
                num_generations=3,  # reduce the number of generations to reduce memory usage
                max_completion_length=8,  # reduce the completion length to reduce memory usage
                report_to="none",
            )
            trainer = GRPOTrainer(
                model="trl-internal-testing/tiny-Qwen2ForCausalLM-2.5",
                reward_funcs=[reward_func, "trl-internal-testing/tiny-Qwen2ForSequenceClassification-2.5"],
                args=training_args,
                train_dataset=dataset,
            )

            previous_trainable_params = {n: param.clone() for n, param in trainer.model.named_parameters()}

            trainer.train()

            self.assertIsNotNone(trainer.state.log_history[-1]["train_loss"])

            # Check that the params have changed
            for n, param in previous_trainable_params.items():
                new_param = trainer.model.get_parameter(n)
                self.assertFalse(torch.equal(param, new_param), f"Parameter {n} has not changed.")

    def test_training_reward_func_additional_column(self):
        # Test if trainer can handle reward function that rely on additional columns in the dataset
        dataset = load_dataset("trl-internal-testing/zen", "standard_prompt_only", split="train")

        # Add a column to the dataset (dummy example, the column could be anything)
        some_values = list(range(len(dataset)))
        dataset = dataset.add_column("some_values", some_values)

        def reward_func(completions, some_values, **kwargs):
            """Reward function that rewards completions with lengths closer to the values in some_values."""
            return [float(abs(len(completion) - value)) for completion, value in zip(completions, some_values)]

        with tempfile.TemporaryDirectory() as tmp_dir:
            training_args = GRPOConfig(
                output_dir=tmp_dir,
                learning_rate=0.1,  # increase the learning rate to speed up the test
                per_device_train_batch_size=3,  # reduce the batch size to reduce memory usage
                num_generations=3,  # reduce the number of generations to reduce memory usage
                max_completion_length=8,  # reduce the completion length to reduce memory usage
                report_to="none",
            )
            trainer = GRPOTrainer(
                model="trl-internal-testing/tiny-Qwen2ForCausalLM-2.5",
                reward_funcs=reward_func,
                args=training_args,
                train_dataset=dataset,
            )

            previous_trainable_params = {n: param.clone() for n, param in trainer.model.named_parameters()}

            trainer.train()

            self.assertIsNotNone(trainer.state.log_history[-1]["train_loss"])

            # Check that the params have changed
            for n, param in previous_trainable_params.items():
                new_param = trainer.model.get_parameter(n)
                self.assertFalse(torch.equal(param, new_param), f"Parameter {n} has not changed.")

    @require_vllm
    @unittest.skip("We should add a mock for the vLLM server.")
    def test_training_vllm(self):
        """Test that training works with vLLM for generation."""
        dataset = load_dataset("trl-internal-testing/zen", "standard_prompt_only", split="train")

        with tempfile.TemporaryDirectory() as tmp_dir:
            training_args = GRPOConfig(
                output_dir=tmp_dir,
                learning_rate=0.1,  # increase the learning rate to speed up the test
                per_device_train_batch_size=3,  # reduce the batch size to reduce memory usage
                num_generations=3,  # reduce the number of generations to reduce memory usage
                max_completion_length=8,  # reduce the completion length to reduce memory usage
                report_to="none",
                use_vllm=True,
            )
            trainer = GRPOTrainer(
                model="Qwen/Qwen2.5-0.5B-Instruct",  # tiny is too small for vLLM
                reward_funcs="trl-internal-testing/tiny-Qwen2ForSequenceClassification-2.5",
                args=training_args,
                train_dataset=dataset,
            )

            previous_trainable_params = {n: param.clone() for n, param in trainer.model.named_parameters()}

            trainer.train()

            self.assertIsNotNone(trainer.state.log_history[-1]["train_loss"])

            # Check that the params have changed
            for n, param in previous_trainable_params.items():
                new_param = trainer.model.get_parameter(n)
                self.assertFalse(torch.equal(param, new_param), f"Parameter {n} has not changed.")

    def test_training_with_sync_ref_model(self):
        dataset = load_dataset("trl-internal-testing/zen", "standard_prompt_only", split="train")

        with tempfile.TemporaryDirectory() as tmp_dir:
            training_args = GRPOConfig(
                output_dir=tmp_dir,
                learning_rate=0.1,  # increase the learning rate to speed up the test
                per_device_train_batch_size=3,  # reduce the batch size to reduce memory usage
                num_generations=3,  # reduce the number of generations to reduce memory usage
                max_completion_length=8,  # reduce the completion length to reduce memory usage
                sync_ref_model=True,
                ref_model_sync_steps=2,  # reduce sync steps to ensure a sync happens
                report_to="none",
            )
            trainer = GRPOTrainer(
                model="trl-internal-testing/tiny-Qwen2ForCausalLM-2.5",
                reward_funcs="trl-internal-testing/tiny-Qwen2ForSequenceClassification-2.5",
                args=training_args,
                train_dataset=dataset,
            )

            previous_trainable_params = {n: param.clone() for n, param in trainer.model.named_parameters()}

            trainer.train()

            self.assertIsNotNone(trainer.state.log_history[-1]["train_loss"])

            # Check that the params have changed
            for n, param in previous_trainable_params.items():
                new_param = trainer.model.get_parameter(n)
                self.assertFalse(torch.equal(param, new_param), f"Parameter {n} has not changed.")

    def test_training_beta_non_zero(self):
        dataset = load_dataset("trl-internal-testing/zen", "standard_prompt_only", split="train")
        with tempfile.TemporaryDirectory() as tmp_dir:
            training_args = GRPOConfig(
                output_dir=tmp_dir,
                beta=0.1,  # set beta to non-zero value to test the case where the reference model is used
                learning_rate=0.1,  # increase the learning rate to speed up the test
                per_device_train_batch_size=3,  # reduce the batch size to reduce memory usage
                num_generations=3,  # reduce the number of generations to reduce memory usage
                max_completion_length=8,  # reduce the completion length to reduce memory usage
                report_to="none",
            )
            trainer = GRPOTrainer(
                model="trl-internal-testing/tiny-Qwen2ForCausalLM-2.5",
                reward_funcs="trl-internal-testing/tiny-Qwen2ForSequenceClassification-2.5",
                args=training_args,
                train_dataset=dataset,
            )

            previous_trainable_params = {n: param.clone() for n, param in trainer.model.named_parameters()}

            trainer.train()

            self.assertIsNotNone(trainer.state.log_history[-1]["train_loss"])

            # Check that the params have changed
            for n, param in previous_trainable_params.items():
                new_param = trainer.model.get_parameter(n)
                self.assertFalse(torch.equal(param, new_param), f"Parameter {n} has not changed.")

    def test_training_with_entropy_filter(self):
        dataset = load_dataset("trl-internal-testing/zen", "standard_prompt_only", split="train")
        with tempfile.TemporaryDirectory() as tmp_dir:
            training_args = GRPOConfig(
                output_dir=tmp_dir,
                beta=0.1,  # set beta to non-zero value to test the case where the reference model is used
                learning_rate=0.1,  # increase the learning rate to speed up the test
                per_device_train_batch_size=3,  # reduce the batch size to reduce memory usage
                num_generations=3,  # reduce the number of generations to reduce memory usage
                max_completion_length=8,  # reduce the completion length to reduce memory usage
                report_to="none",
                top_entropy_quantile=0.2,
            )
            trainer = GRPOTrainer(
                model="trl-internal-testing/tiny-Qwen2ForCausalLM-2.5",
                reward_funcs="trl-internal-testing/tiny-Qwen2ForSequenceClassification-2.5",
                args=training_args,
                train_dataset=dataset,
            )

            previous_trainable_params = {n: param.clone() for n, param in trainer.model.named_parameters()}

            trainer.train()

            self.assertIsNotNone(trainer.state.log_history[-1]["train_loss"])

            # Check that the params have changed
            for n, param in previous_trainable_params.items():
                new_param = trainer.model.get_parameter(n)
                self.assertFalse(torch.equal(param, new_param), f"Parameter {n} has not changed.")

    @unittest.skip("We should add a mock for the vLLM server.")
    @require_peft
    @require_vllm
    def test_training_vllm_and_peft(self):
        """Test that training works with vLLM for generation."""
        model = AutoModelForCausalLM.from_pretrained("Qwen/Qwen2.5-0.5B-Instruct")  # tiny model is too small for vLLM
        base_param_names = [f"base_model.model.{n}" for n, _ in model.named_parameters()]
        dataset = load_dataset("trl-internal-testing/zen", "standard_prompt_only", split="train")

        with tempfile.TemporaryDirectory() as tmp_dir:
            training_args = GRPOConfig(
                output_dir=tmp_dir,
                learning_rate=0.1,  # increase the learning rate to speed up the test
                per_device_train_batch_size=3,  # reduce the batch size to reduce memory usage
                num_generations=3,  # reduce the number of generations to reduce memory usage
                max_completion_length=8,  # reduce the completion length to reduce memory usage
                report_to="none",
                use_vllm=True,
            )
            lora_config = LoraConfig(
                target_modules="all-linear",
                # test with non-default modules as it add extra keys in state_dict tht we need to handle
                modules_to_save=["embed_tokens", "lm_head"],
            )
            trainer = GRPOTrainer(
                model=model,
                reward_funcs="trl-internal-testing/tiny-Qwen2ForSequenceClassification-2.5",
                args=training_args,
                train_dataset=dataset,
                peft_config=lora_config,
            )

            previous_trainable_params = {n: param.clone() for n, param in trainer.model.named_parameters()}

            trainer.train()

            self.assertIsNotNone(trainer.state.log_history[-1]["train_loss"])

            # Check that the peft params have changed and the base model params have not changed
            for n, param in previous_trainable_params.items():
                new_param = trainer.model.get_parameter(n)
                if n in base_param_names:  # We expect the base model params to be the same
                    self.assertTrue(torch.allclose(param, new_param), f"Parameter {n} has changed.")
                elif "base_layer" not in n and "original_module" not in n:
                    # We expect the peft params to be different (except for the base layer)
                    self.assertFalse(torch.allclose(param, new_param), f"Parameter {n} has not changed.")

    @require_vllm
    @unittest.skip("We should add a mock for the vLLM server.")
    def test_training_vllm_guided_decoding(self):
        """Test that training works with vLLM for generation with guided decoding."""
        dataset = load_dataset("trl-internal-testing/zen", "standard_prompt_only", split="train")

        with tempfile.TemporaryDirectory() as tmp_dir:
            training_args = GRPOConfig(
                output_dir=tmp_dir,
                learning_rate=0.1,  # increase the learning rate to speed up the test
                per_device_train_batch_size=3,  # reduce the batch size to reduce memory usage
                num_generations=3,  # reduce the number of generations to reduce memory usage
                max_completion_length=8,  # reduce the completion length to reduce memory usage
                report_to="none",
                use_vllm=True,
                vllm_guided_decoding_regex=r"<reasoning>\n.*\n</reasoning>\n<answer>\n.*\n</answer>",
            )
            trainer = GRPOTrainer(
                model="Qwen/Qwen2.5-0.5B-Instruct",  # tiny model is too small for vLLM
                reward_funcs="trl-internal-testing/tiny-Qwen2ForSequenceClassification-2.5",
                args=training_args,
                train_dataset=dataset,
            )

            previous_trainable_params = {n: param.clone() for n, param in trainer.model.named_parameters()}

            trainer.train()

            self.assertIsNotNone(trainer.state.log_history[-1]["train_loss"])

            # Check that the params have changed
            for n, param in previous_trainable_params.items():
                new_param = trainer.model.get_parameter(n)
                self.assertFalse(torch.equal(param, new_param), f"Parameter {n} has not changed.")

    def test_training_with_additional_generation_kwargs(self):
        """Test that training works with additional generation kwargs."""
        dataset = load_dataset("trl-internal-testing/zen", "standard_prompt_only", split="train")

        with tempfile.TemporaryDirectory() as tmp_dir:
            training_args = GRPOConfig(
                output_dir=tmp_dir,
                learning_rate=0.1,  # increase the learning rate to speed up the test
                per_device_train_batch_size=3,  # reduce the batch size to reduce memory usage
                num_generations=3,  # reduce the number of generations to reduce memory usage
                max_completion_length=8,  # reduce the completion length to reduce memory usage
                report_to="none",
                top_p=0.9,
                top_k=10,
                min_p=0.01,
                repetition_penalty=1.1,
            )

            trainer = GRPOTrainer(
                model="trl-internal-testing/tiny-Qwen2ForCausalLM-2.5",
                reward_funcs="trl-internal-testing/tiny-Qwen2ForSequenceClassification-2.5",
                args=training_args,
                train_dataset=dataset,
            )

            previous_trainable_params = {n: param.clone() for n, param in trainer.model.named_parameters()}

            trainer.train()

            self.assertIsNotNone(trainer.state.log_history[-1]["train_loss"])

            # Check that the params have changed
            for n, param in previous_trainable_params.items():
                new_param = trainer.model.get_parameter(n)
                self.assertFalse(torch.equal(param, new_param), f"Parameter {n} has not changed.")

    @require_vllm
    @unittest.skip("We should add a mock for the vLLM server.")
    def test_training_vllm_with_additional_generation_kwargs(self):
        """Test that training works with vLLM and additional generation kwargs."""
        dataset = load_dataset("trl-internal-testing/zen", "standard_prompt_only", split="train")

        with tempfile.TemporaryDirectory() as tmp_dir:
            training_args = GRPOConfig(
                output_dir=tmp_dir,
                learning_rate=0.1,  # increase the learning rate to speed up the test
                per_device_train_batch_size=3,  # reduce the batch size to reduce memory usage
                num_generations=3,  # reduce the number of generations to reduce memory usage
                max_completion_length=8,  # reduce the completion length to reduce memory usage
                report_to="none",
                use_vllm=True,
                top_p=0.9,
                top_k=10,
                min_p=0.01,
                repetition_penalty=1.1,
            )

            trainer = GRPOTrainer(
                model="Qwen/Qwen2.5-0.5B-Instruct",  # tiny model is too small for vLLM
                reward_funcs="trl-internal-testing/tiny-Qwen2ForSequenceClassification-2.5",
                args=training_args,
                train_dataset=dataset,
            )

            previous_trainable_params = {n: param.clone() for n, param in trainer.model.named_parameters()}

            trainer.train()

            self.assertIsNotNone(trainer.state.log_history[-1]["train_loss"])

            # Check that the params have changed
            for n, param in previous_trainable_params.items():
                new_param = trainer.model.get_parameter(n)
                self.assertFalse(torch.equal(param, new_param), f"Parameter {n} has not changed.")

    def test_training_no_scale_rewards(self):
        dataset = load_dataset("trl-internal-testing/zen", "standard_prompt_only", split="train")

        with tempfile.TemporaryDirectory() as tmp_dir:
            training_args = GRPOConfig(
                output_dir=tmp_dir,
                learning_rate=0.1,  # increase the learning rate to speed up the test
                per_device_train_batch_size=3,  # reduce the batch size to reduce memory usage
                num_generations=3,  # reduce the number of generations to reduce memory usage
                max_completion_length=8,  # reduce the completion length to reduce memory usage
                scale_rewards=False,
                report_to="none",
            )
            trainer = GRPOTrainer(
                model="trl-internal-testing/tiny-Qwen2ForCausalLM-2.5",
                reward_funcs="trl-internal-testing/tiny-Qwen2ForSequenceClassification-2.5",
                args=training_args,
                train_dataset=dataset,
            )

            previous_trainable_params = {n: param.clone() for n, param in trainer.model.named_parameters()}

            trainer.train()

            self.assertIsNotNone(trainer.state.log_history[-1]["train_loss"])

            # Check that the params have changed
            for n, param in previous_trainable_params.items():
                new_param = trainer.model.get_parameter(n)
                self.assertFalse(torch.equal(param, new_param), f"Parameter {n} has not changed.")

    @patch("transformers.generation.utils.GenerationMixin.generate")
    def test_training_with_mask_truncated_completions(self, mock_generate):
        """Test that training works with mask_truncated_completions=True parameter."""

        # We mock the generate method because the model's random weights make it extremely unlikely to produce a
        # sequence containing the EOS token within the allowed max_completion_length. As a result, all tokens are
        # masked in the loss, the model doesn't update, and the final check (which verifies the update) fails.
        def fake_generate(prompt_ids, **kwargs):
            # pad_token_id = 151643; eos_token_id = 151645
            completions_ids = torch.tensor(
                [
                    [1, 2, 3, 4, 5, 6, 7, 8],  # this one is truncated
                    [9, 10, 11, 151645, 151643, 151643, 151643, 151643],  # this one contains eos
                    [12, 13, 14, 15, 16, 17, 18, 151645],  # particular case, eos is generated just within the limit
                ],
                device=prompt_ids.device,
            )
            return torch.cat([prompt_ids, completions_ids], dim=1)

        mock_generate.side_effect = fake_generate

        dataset = load_dataset("trl-internal-testing/zen", "standard_prompt_only", split="train")

        with tempfile.TemporaryDirectory() as tmp_dir:
            training_args = GRPOConfig(
                output_dir=tmp_dir,
                learning_rate=0.1,  # increase the learning rate to speed up the test
                per_device_train_batch_size=3,  # reduce the batch size to reduce memory usage
                num_generations=3,  # reduce the number of generations to reduce memory usage
                max_completion_length=8,  # reduce the completion length to reduce memory usage
                mask_truncated_completions=True,  # Enable masking of truncated completions
                report_to="none",
            )
            trainer = GRPOTrainer(
                model="trl-internal-testing/tiny-Qwen2ForCausalLM-2.5",
                reward_funcs="trl-internal-testing/tiny-Qwen2ForSequenceClassification-2.5",
                args=training_args,
                train_dataset=dataset,
            )

            previous_trainable_params = {n: param.clone() for n, param in trainer.model.named_parameters()}

            trainer.train()

            self.assertIsNotNone(trainer.state.log_history[-1]["train_loss"])

            # Check that the params have changed
            for n, param in previous_trainable_params.items():
                new_param = trainer.model.get_parameter(n)
                self.assertFalse(torch.equal(param, new_param), f"Parameter {n} has not changed.")

    def test_training_with_mask_truncated_completions_all_masked(self):
        """
        Test that when all generated completions are truncated (i.e., none contain an EOS token), and
        mask_truncated_completions=True, the model receives no effective learning signal and therefore does not update
        its parameters.

        Here, we don't mock the generate method, be we rely on the fact that the model the probability of generating
        the EOS token is extremely low, so all generated completions are truncated.
        """
        dataset = load_dataset("trl-internal-testing/zen", "standard_prompt_only", split="train")

        with tempfile.TemporaryDirectory() as tmp_dir:
            training_args = GRPOConfig(
                output_dir=tmp_dir,
                learning_rate=0.1,  # increase the learning rate to speed up the test
                per_device_train_batch_size=3,  # reduce the batch size to reduce memory usage
                num_generations=3,  # reduce the number of generations to reduce memory usage
                max_completion_length=8,  # reduce the completion length to reduce memory usage
                mask_truncated_completions=True,  # Enable masking of truncated completions
                report_to="none",
            )
            trainer = GRPOTrainer(
                model="trl-internal-testing/tiny-Qwen2ForCausalLM-2.5",
                reward_funcs="trl-internal-testing/tiny-Qwen2ForSequenceClassification-2.5",
                args=training_args,
                train_dataset=dataset,
            )

            previous_trainable_params = {n: param.clone() for n, param in trainer.model.named_parameters()}

            trainer.train()

            self.assertIsNotNone(trainer.state.log_history[-1]["train_loss"])

            # Check that the params have changed
            for n, param in previous_trainable_params.items():
                new_param = trainer.model.get_parameter(n)
                self.assertTrue(torch.equal(param, new_param), f"Parameter {n} has changed.")

    def test_training_num_generations_larger_than_batch_size(self):
        dataset = load_dataset("trl-internal-testing/zen", "standard_prompt_only", split="train")

        with tempfile.TemporaryDirectory() as tmp_dir:
            training_args = GRPOConfig(
                output_dir=tmp_dir,
                learning_rate=0.1,  # increase the learning rate to speed up the test
                per_device_train_batch_size=3,  # reduce the batch size to reduce memory usage
                max_completion_length=8,  # reduce the completion length to reduce memory usage
                num_generations=6,  # the number of generations is larger than the batch size, but
                gradient_accumulation_steps=2,  # gradient accumulation should allow that
                report_to="none",
            )
            trainer = GRPOTrainer(
                model="trl-internal-testing/tiny-Qwen2ForCausalLM-2.5",
                reward_funcs="trl-internal-testing/tiny-Qwen2ForSequenceClassification-2.5",
                args=training_args,
                train_dataset=dataset,
            )

            previous_trainable_params = {n: param.clone() for n, param in trainer.model.named_parameters()}

            trainer.train()

            self.assertIsNotNone(trainer.state.log_history[-1]["train_loss"])

            # Check that the params have changed
            for n, param in previous_trainable_params.items():
                new_param = trainer.model.get_parameter(n)
                self.assertFalse(torch.equal(param, new_param), f"Parameter {n} has not changed.")

    def test_training_delta_clipping(self):
        dataset = load_dataset("trl-internal-testing/zen", "standard_prompt_only", split="train")

        with tempfile.TemporaryDirectory() as tmp_dir:
            training_args = GRPOConfig(
                output_dir=tmp_dir,
                learning_rate=0.1,  # increase the learning rate to speed up the test
                per_device_train_batch_size=3,  # reduce the batch size to reduce memory usage
                num_generations=3,  # reduce the number of generations to reduce memory usage
                max_completion_length=8,  # reduce the completion length to reduce memory usage
                delta=2.0,  # set delta to a non-None value
                report_to="none",
            )
            trainer = GRPOTrainer(
                model="trl-internal-testing/tiny-Qwen2ForCausalLM-2.5",
                reward_funcs="trl-internal-testing/tiny-Qwen2ForSequenceClassification-2.5",
                args=training_args,
                train_dataset=dataset,
            )

            previous_trainable_params = {n: param.clone() for n, param in trainer.model.named_parameters()}

            trainer.train()

            self.assertIsNotNone(trainer.state.log_history[-1]["train_loss"])

            # Check that the params have changed
            for n, param in previous_trainable_params.items():
                new_param = trainer.model.get_parameter(n)
                self.assertFalse(torch.equal(param, new_param), f"Parameter {n} has not changed.")

    def test_training_multiple_dataloader_workers(self):
        dataset = load_dataset("trl-internal-testing/zen", "standard_prompt_only", split="train")

        with tempfile.TemporaryDirectory() as tmp_dir:
            training_args = GRPOConfig(
                output_dir=tmp_dir,
                learning_rate=0.1,  # increase the learning rate to speed up the test
                per_device_train_batch_size=3,  # reduce the batch size to reduce memory usage
                num_generations=3,  # reduce the number of generations to reduce memory usage
                max_completion_length=8,  # reduce the completion length to reduce memory usage
                dataloader_num_workers=2,  # use multiple dataloader workers
                report_to="none",
            )
            trainer = GRPOTrainer(
                model="trl-internal-testing/tiny-Qwen2ForCausalLM-2.5",
                reward_funcs="trl-internal-testing/tiny-Qwen2ForSequenceClassification-2.5",
                args=training_args,
                train_dataset=dataset,
            )

            previous_trainable_params = {n: param.clone() for n, param in trainer.model.named_parameters()}

            trainer.train()

            self.assertIsNotNone(trainer.state.log_history[-1]["train_loss"])

            # Check that the params have changed
            for n, param in previous_trainable_params.items():
                new_param = trainer.model.get_parameter(n)
                self.assertFalse(torch.equal(param, new_param), f"Parameter {n} has not changed.")

    def test_training_with_generation_kwargs(self):
        dataset = load_dataset("trl-internal-testing/zen", "standard_prompt_only", split="train")

        with tempfile.TemporaryDirectory() as tmp_dir:
            training_args = GRPOConfig(
                output_dir=tmp_dir,
                learning_rate=0.1,  # increase the learning rate to speed up the test
                per_device_train_batch_size=3,  # reduce the batch size to reduce memory usage
                num_generations=3,  # reduce the number of generations to reduce memory usage
                max_completion_length=8,  # reduce the completion length to reduce memory usage
                generation_kwargs={"do_sample": True, "top_k": 50, "length_penalty": -0.1},  # Add some gen kwargs
                report_to="none",
            )
            trainer = GRPOTrainer(
                model="trl-internal-testing/tiny-Qwen2ForCausalLM-2.5",
                reward_funcs="trl-internal-testing/tiny-Qwen2ForSequenceClassification-2.5",
                args=training_args,
                train_dataset=dataset,
            )

            previous_trainable_params = {n: param.clone() for n, param in trainer.model.named_parameters()}

            trainer.train()

            self.assertIsNotNone(trainer.state.log_history[-1]["train_loss"])

            # Check that the params have changed
            for n, param in previous_trainable_params.items():
                new_param = trainer.model.get_parameter(n)
                self.assertFalse(torch.equal(param, new_param), f"Parameter {n} has not changed.")

    def test_training_with_reward_func_accessing_trainer_state(self):
        dataset = load_dataset("trl-internal-testing/zen", "standard_prompt_only", split="train")

        def reward_func(completions, **kwargs):
            trainer_state = kwargs.get("trainer_state")
            assert trainer_state is not None
            # transformers.TrainerState instance should have a `global_step` property.
            assert hasattr(trainer_state, "global_step")
            return [float(len(set(completion))) for completion in completions]

        with tempfile.TemporaryDirectory() as tmp_dir:
            training_args = GRPOConfig(
                output_dir=tmp_dir,
                per_device_train_batch_size=2,
                num_generations=2,
                max_completion_length=8,
                report_to="none",
            )
            trainer = GRPOTrainer(
                model="trl-internal-testing/tiny-Qwen2ForCausalLM-2.5",
                reward_funcs=reward_func,
                args=training_args,
                train_dataset=dataset,
            )
<<<<<<< HEAD
            trainer.train()
=======
            trainer.train()

    def test_compute_entropy_mask(self):
        """Test the _compute_entropy_mask method."""
        trainer = GRPOTrainer(
            model="trl-internal-testing/tiny-Qwen2ForCausalLM-2.5",
            reward_funcs="trl-internal-testing/tiny-Qwen2ForSequenceClassification-2.5",
            args=GRPOConfig(token_entropy_percentile_threshold=0.8),
        )

        # Create dummy entropies and completion mask
        entropies = torch.tensor([[0.1, 0.2, 0.3, 0.4, 0.5, 0.6], [0.7, 0.8, 0.9, 1.0, 1.1, 1.2]])
        completion_mask = torch.tensor([[1, 1, 1, 1, 1, 1], [1, 1, 1, 1, 0, 0]])

        entropy_mask = trainer._compute_entropy_mask(entropies, completion_mask)

        self.assertEqual(entropy_mask.shape, entropies.shape)

        # We have a total of 12 tokens out of which 10 are non-pad,
        # for a token_entropy_percentile_threshold of 0.8,
        # we expect the top 20% i.e 2 non-pad tokens corresponding to the highest entropy to be unmasked.
        # In our example these will be the tokens corresponding to the entropies 0.9 and 1.0
        # since 1.1 and 1.2 are pad tokens they are excluded from the entropy threshold calculation.
        expected_mask = torch.tensor([[0, 0, 0, 0, 0, 0], [0, 0, 1, 1, 0, 0]], dtype=torch.bool)
        self.assertTrue(torch.equal(entropy_mask, expected_mask))

        entropies = torch.tensor([[0.1, 0.2, 0.3, 1.4, 0.5, 0.14], [0.5, 0.6, 0.7, 0.8, 0.9, 1.0]])
        completion_mask = torch.tensor([[1, 1, 1, 1, 0, 0], [1, 1, 1, 1, 0, 0]])

        expected_mask = torch.tensor([[0, 0, 0, 1, 0, 0], [0, 0, 0, 1, 0, 0]], dtype=torch.bool)
        entropy_mask = trainer._compute_entropy_mask(entropies, completion_mask)

        self.assertTrue(torch.equal(entropy_mask, expected_mask))

    def test_prepare_input_called_with_correct_data(self):
        dataset = load_dataset("trl-internal-testing/zen", "standard_prompt_only", split="train")
        with tempfile.TemporaryDirectory() as tmp_dir:
            training_args = GRPOConfig(
                output_dir=tmp_dir,
                learning_rate=0.1,  # increase the learning rate to speed up the test
                max_completion_length=8,  # reduce the completion length to reduce memory usage
                gradient_accumulation_steps=3,  # can be anything in this test
                # steps_per_generation*per_device_train_batch_size=24 is divisible by num_generations=4
                steps_per_generation=4,
                num_generations=4,
                per_device_train_batch_size=6,  # reduce the batch size to reduce memory usage
                num_iterations=2,
                shuffle_dataset=False,
                report_to="none",
            )
            trainer = GRPOTrainer(
                model="trl-internal-testing/tiny-Qwen2ForCausalLM-2.5",
                reward_funcs="trl-internal-testing/tiny-Qwen2ForSequenceClassification-2.5",
                args=training_args,
                train_dataset=dataset,
            )
            # steps_per_generation=4, per_device_train_batch_size=6 and num_generations=4, so we expect a
            # generation batch of 24 samples (steps_per_generation * per_device_train_batch_size), containing 6
            # different prompts (steps_per_generation * per_device_train_batch_size // num_generations), each repeated
            # 4 times (num_generations).
            expected_first_generation_batch = (
                [{"prompt": "Beautiful is better than"}] * 4
                + [{"prompt": "Explicit is"}] * 4
                + [{"prompt": "Simple is better"}] * 4
                + [{"prompt": "Complex"}] * 4
                + [{"prompt": "Flat is better than"}] * 4
                + [{"prompt": "Sparse is better"}] * 4
            )
            expected_second_generation_batch = (
                [{"prompt": "Readability"}] * 4
                + [{"prompt": "Special cases aren't special"}] * 4
                + [{"prompt": "Although practicality beats"}] * 4
                + [{"prompt": "Errors should never"}] * 4
                + [{"prompt": "Unless explicitly"}] * 4
                + [{"prompt": "In the face of ambiguity, refuse"}] * 4
            )

            with patch.object(GRPOTrainer, "training_step", wraps=trainer.training_step) as mock_prepare:
                trainer.train()
                # 3 epochs * 2 iterations * 2 generation batches to cover the dataset * 4 steps_per_generation
                self.assertEqual(mock_prepare.call_count, 48)
                for i in range(0, 8):  # Generation batch repeated 8 times (steps_per_generation*num_iterations)
                    assert mock_prepare.call_args_list[i].args[1] == expected_first_generation_batch
                for i in range(8, 16):
                    assert mock_prepare.call_args_list[i].args[1] == expected_second_generation_batch
>>>>>>> 8684cb46
<|MERGE_RESOLUTION|>--- conflicted
+++ resolved
@@ -1353,9 +1353,6 @@
                 args=training_args,
                 train_dataset=dataset,
             )
-<<<<<<< HEAD
-            trainer.train()
-=======
             trainer.train()
 
     def test_compute_entropy_mask(self):
@@ -1440,5 +1437,4 @@
                 for i in range(0, 8):  # Generation batch repeated 8 times (steps_per_generation*num_iterations)
                     assert mock_prepare.call_args_list[i].args[1] == expected_first_generation_batch
                 for i in range(8, 16):
-                    assert mock_prepare.call_args_list[i].args[1] == expected_second_generation_batch
->>>>>>> 8684cb46
+                    assert mock_prepare.call_args_list[i].args[1] == expected_second_generation_batch