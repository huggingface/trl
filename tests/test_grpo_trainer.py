--- conflicted
+++ resolved
@@ -949,15 +949,6 @@
                 new_param = trainer.model.get_parameter(n)
                 self.assertFalse(torch.equal(param, new_param), f"Parameter {n} has not changed.")
 
-<<<<<<< HEAD
-    def test_training_with_eval_from_iterable(self):
-        train_dataset = load_dataset(
-            "trl-internal-testing/zen", "standard_prompt_only", split="train"
-        ).to_iterable_dataset()
-        eval_dataset = load_dataset(
-            "trl-internal-testing/zen", "standard_prompt_only", split="test"
-        ).to_iterable_dataset()
-=======
     @patch("transformers.generation.utils.GenerationMixin.generate")
     def test_training_with_mask_truncated_completions(self, mock_generate):
         """Test that training works with mask_truncated_completions=True parameter."""
@@ -980,41 +971,21 @@
         mock_generate.side_effect = fake_generate
 
         dataset = load_dataset("trl-internal-testing/zen", "standard_prompt_only", split="train")
->>>>>>> 5e2e9cb4
-
-        with tempfile.TemporaryDirectory() as tmp_dir:
-            training_args = GRPOConfig(
-                output_dir=tmp_dir,
-<<<<<<< HEAD
-                per_device_train_batch_size=3,  # reduce the batch size to reduce memory usage
-                per_device_eval_batch_size=3,  # reduce the batch size to reduce memory usage
-                num_generations=3,  # reduce the number of generations to reduce memory usage
-                max_completion_length=32,  # reduce the completion length to reduce memory usage
-                eval_strategy="epoch",
-                eval_steps=2,
-                report_to="none",
-                max_steps=10,
-                dispatch_batches=False,
-=======
+
+        with tempfile.TemporaryDirectory() as tmp_dir:
+            training_args = GRPOConfig(
+                output_dir=tmp_dir,
                 learning_rate=0.1,  # increase the learning rate to speed up the test
                 per_device_train_batch_size=3,  # reduce the batch size to reduce memory usage
                 num_generations=3,  # reduce the number of generations to reduce memory usage
                 max_completion_length=8,  # reduce the completion length to reduce memory usage
                 mask_truncated_completions=True,  # Enable masking of truncated completions
                 report_to="none",
->>>>>>> 5e2e9cb4
-            )
-            trainer = GRPOTrainer(
-                model="trl-internal-testing/tiny-Qwen2ForCausalLM-2.5",
-                reward_funcs="trl-internal-testing/tiny-Qwen2ForSequenceClassification-2.5",
-                args=training_args,
-<<<<<<< HEAD
-                train_dataset=train_dataset,
-                eval_dataset=eval_dataset,
-            )
-
-            trainer.train()
-=======
+            )
+            trainer = GRPOTrainer(
+                model="trl-internal-testing/tiny-Qwen2ForCausalLM-2.5",
+                reward_funcs="trl-internal-testing/tiny-Qwen2ForSequenceClassification-2.5",
+                args=training_args,
                 train_dataset=dataset,
             )
 
@@ -1067,4 +1038,34 @@
             for n, param in previous_trainable_params.items():
                 new_param = trainer.model.get_parameter(n)
                 self.assertTrue(torch.equal(param, new_param), f"Parameter {n} has changed.")
->>>>>>> 5e2e9cb4
+
+    def test_training_with_eval_from_iterable(self):
+        train_dataset = load_dataset(
+            "trl-internal-testing/zen", "standard_prompt_only", split="train"
+        ).to_iterable_dataset()
+        eval_dataset = load_dataset(
+            "trl-internal-testing/zen", "standard_prompt_only", split="test"
+        ).to_iterable_dataset()
+
+        with tempfile.TemporaryDirectory() as tmp_dir:
+            training_args = GRPOConfig(
+                output_dir=tmp_dir,
+                per_device_train_batch_size=3,  # reduce the batch size to reduce memory usage
+                per_device_eval_batch_size=3,  # reduce the batch size to reduce memory usage
+                num_generations=3,  # reduce the number of generations to reduce memory usage
+                max_completion_length=32,  # reduce the completion length to reduce memory usage
+                eval_strategy="epoch",
+                eval_steps=2,
+                report_to="none",
+                max_steps=10,
+                dispatch_batches=False,
+            )
+            trainer = GRPOTrainer(
+                model="trl-internal-testing/tiny-Qwen2ForCausalLM-2.5",
+                reward_funcs="trl-internal-testing/tiny-Qwen2ForSequenceClassification-2.5",
+                args=training_args,
+                train_dataset=train_dataset,
+                eval_dataset=eval_dataset,
+            )
+
+            trainer.train()