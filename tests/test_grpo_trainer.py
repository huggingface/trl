# Copyright 2020-2025 The HuggingFace Team. All rights reserved.
#
# Licensed under the Apache License, Version 2.0 (the "License");
# you may not use this file except in compliance with the License.
# You may obtain a copy of the License at
#
#     http://www.apache.org/licenses/LICENSE-2.0
#
# Unless required by applicable law or agreed to in writing, software
# distributed under the License is distributed on an "AS IS" BASIS,
# WITHOUT WARRANTIES OR CONDITIONS OF ANY KIND, either express or implied.
# See the License for the specific language governing permissions and
# limitations under the License.

from unittest.mock import patch

import pytest
import torch
from datasets import load_dataset
from parameterized import parameterized
from transformers import (
    AutoModelForCausalLM,
    AutoModelForImageTextToText,
    AutoModelForSequenceClassification,
    AutoTokenizer,
)
from transformers.testing_utils import require_liger_kernel
from transformers.utils import is_peft_available

from trl import GRPOConfig, GRPOTrainer
from trl.experimental.grpo_with_replay_buffer.grpo_with_replay_buffer_config import GRPOWithReplayBufferConfig
from trl.experimental.grpo_with_replay_buffer.grpo_with_replay_buffer_trainer import (
    GRPOWithReplayBufferTrainer,
    ReplayBuffer,
)
from trl.experimental.gspo_token import GRPOTrainer as GSPOTokenTrainer

from .testing_utils import TrlTestCase, require_peft, require_vision, require_vllm


if is_peft_available():
    from peft import LoraConfig, PeftModel


class TestGetHighEntropyMask(TrlTestCase):
    def get_high_entropy_mask(self, entropies, mask, threshold):
        """Helper method to test the get_high_entropy_mask functionality."""
        # Create a mock trainer with minimal setup
        from unittest.mock import Mock

        # Create a mock accelerator
        mock_accelerator = Mock()
        mock_accelerator.num_processes = 1  # Single process for testing

        # Create a minimal trainer instance just to access the method
        trainer = Mock(spec=GRPOTrainer)
        trainer.accelerator = mock_accelerator
        trainer.accelerator.gather = lambda x: x
        trainer.accelerator.pad_across_processes = lambda x, dim, pad_index: x

        # Call the actual method from GRPOTrainer
        return GRPOTrainer.get_high_entropy_mask(trainer, entropies, mask, threshold)

    def test_compute_entropy_mask_0(self):
        # We have a total of 12 tokens out of which 10 are non-pad.
        # for a top_entropy_quantile of 0.8, we expect the top 20% i.e 2 non-pad tokens corresponding to
        # the highest entropy to be unmasked.
        # In our example these will be the tokens corresponding to the entropies 0.9 and 1.0 since 1.1 and 1.2 are pad
        # tokens they are excluded from the entropy threshold calculation.
        entropies = torch.tensor([[0.1, 0.2, 0.3, 0.4, 0.5, 0.6], [0.7, 0.8, 0.9, 1.0, 1.1, 1.2]])
        mask = torch.tensor([[1, 1, 1, 1, 1, 1], [1, 1, 1, 1, 0, 0]])
        entropy_mask = self.get_high_entropy_mask(entropies, mask, threshold=0.8)
        expected_mask = torch.tensor([[0, 0, 0, 0, 0, 0], [0, 0, 1, 1, 0, 0]], dtype=torch.bool)
        torch.testing.assert_close(entropy_mask, expected_mask)

    def test_compute_entropy_mask_1(self):
        # Another example with a different set of entropies and a different mask.
        entropies = torch.tensor([[0.1, 0.2, 0.3, 1.4, 0.5, 0.14], [0.5, 0.6, 0.7, 0.8, 0.9, 1.0]])
        mask = torch.tensor([[1, 1, 1, 1, 0, 0], [1, 1, 1, 1, 0, 0]])
        entropy_mask = self.get_high_entropy_mask(entropies, mask, threshold=0.8)
        expected_mask = torch.tensor([[0, 0, 0, 1, 0, 0], [0, 0, 0, 1, 0, 0]], dtype=torch.bool)
        torch.testing.assert_close(entropy_mask, expected_mask)

    def test_compute_entropy_mask_lower_threshold(self):
        # For a threshold of 0.5 we expect the top half of the non-pad tokens to be unmasked.
        entropies = torch.tensor([[0.1, 0.2, 0.3, 0.4, 0.5, 0.6], [0.7, 0.8, 0.9, 1.0, 1.1, 1.2]])
        mask = torch.tensor([[1, 1, 1, 1, 1, 1], [1, 1, 1, 1, 0, 0]])
        entropy_mask = self.get_high_entropy_mask(entropies, mask, threshold=0.5)
        expected_mask = torch.tensor([[0, 0, 0, 0, 0, 1], [1, 1, 1, 1, 0, 0]], dtype=torch.bool)
        torch.testing.assert_close(entropy_mask, expected_mask)

    def test_compute_entropy_threshold_0(self):
        # If the threshold is 0.0 then we expect the mask to be all ones for non-pad tokens.
        entropies = torch.tensor([[0.1, 0.2, 0.3, 0.4, 0.5, 0.6], [0.7, 0.8, 0.9, 1.0, 1.1, 1.2]])
        mask = torch.tensor([[1, 1, 1, 1, 1, 1], [1, 1, 1, 1, 0, 0]])
        entropy_mask = self.get_high_entropy_mask(entropies, mask, threshold=0.0)
        expected_mask = torch.tensor([[1, 1, 1, 1, 1, 1], [1, 1, 1, 1, 0, 0]], dtype=torch.bool)
        torch.testing.assert_close(entropy_mask, expected_mask)

    def test_compute_entropy_threshold_1(self):
        # If the threshold is 1.0 then we expect the mask to be all zeros BUT ONE VALUE.
        entropies = torch.tensor([[0.1, 0.2, 0.3, 0.4, 0.5, 0.6], [0.7, 0.8, 0.9, 1.0, 1.1, 1.2]])
        mask = torch.tensor([[1, 1, 1, 1, 1, 1], [1, 1, 1, 1, 0, 0]])
        entropy_mask = self.get_high_entropy_mask(entropies, mask, threshold=1.0)
        expected_mask = torch.tensor([[0, 0, 0, 0, 0, 0], [0, 0, 0, 1, 0, 0]], dtype=torch.bool)
        torch.testing.assert_close(entropy_mask, expected_mask)

    def test_compute_entropy_all_masked(self):
        # If there are no non-pad tokens we expect the mask to be all zeros.
        entropies = torch.tensor([[0.1, 0.2, 0.3, 0.4, 0.5, 0.6], [0.7, 0.8, 0.9, 1.0, 1.1, 1.2]])
        mask = torch.tensor([[0, 0, 0, 0, 0, 0], [0, 0, 0, 0, 0, 0]])
        entropy_mask = self.get_high_entropy_mask(entropies, mask, threshold=0.5)
        expected_mask = torch.tensor([[0, 0, 0, 0, 0, 0], [0, 0, 0, 0, 0, 0]], dtype=torch.bool)
        torch.testing.assert_close(entropy_mask, expected_mask)


class TestGRPOTrainer(TrlTestCase):
    def test_init_minimal(self):
        # Test that GRPOTrainer can be instantiated with only model, reward_model and train_dataset
        dataset = load_dataset("trl-internal-testing/zen", "standard_prompt_only", split="train")
        GRPOTrainer(
            model="trl-internal-testing/tiny-Qwen2ForCausalLM-2.5",
            reward_funcs="trl-internal-testing/tiny-Qwen2ForSequenceClassification-2.5",
            train_dataset=dataset,
        )

    @parameterized.expand([("standard_prompt_only",), ("conversational_prompt_only",)])
    def test_training(self, config_name):
        dataset = load_dataset("trl-internal-testing/zen", config_name, split="train")

        training_args = GRPOConfig(
            output_dir=self.tmp_dir,
            learning_rate=0.1,  # increase the learning rate to speed up the test
            per_device_train_batch_size=3,  # reduce the batch size to reduce memory usage
            num_generations=3,  # reduce the number of generations to reduce memory usage
            max_completion_length=8,  # reduce the completion length to reduce memory usage
            report_to="none",
        )
        trainer = GRPOTrainer(
            model="trl-internal-testing/tiny-Qwen2ForCausalLM-2.5",
            reward_funcs="trl-internal-testing/tiny-Qwen2ForSequenceClassification-2.5",
            args=training_args,
            train_dataset=dataset,
        )

        previous_trainable_params = {n: param.clone() for n, param in trainer.model.named_parameters()}

        trainer.train()

        assert trainer.state.log_history[-1]["train_loss"] is not None

        # Check that the params have changed
        for n, param in previous_trainable_params.items():
            new_param = trainer.model.get_parameter(n)
            assert not torch.equal(param, new_param), f"Parameter {n} has not changed."

    @parameterized.expand([("bnpo",), ("dr_grpo",), ("dapo",)])
    def test_training_loss_types(self, loss_type):
        dataset = load_dataset("trl-internal-testing/zen", "standard_prompt_only", split="train")

        training_args = GRPOConfig(
            output_dir=self.tmp_dir,
            learning_rate=0.1,  # increase the learning rate to speed up the test
            per_device_train_batch_size=3,  # reduce the batch size to reduce memory usage
            num_generations=3,  # reduce the number of generations to reduce memory usage
            max_completion_length=32,  # reduce the completion length to reduce memory usage
            gradient_accumulation_steps=2,  # set to 2 to test than DAPO can operate with accumulated batch
            loss_type=loss_type,
            report_to="none",
        )
        trainer = GRPOTrainer(
            model="trl-internal-testing/tiny-Qwen2ForCausalLM-2.5",
            reward_funcs="trl-internal-testing/tiny-Qwen2ForSequenceClassification-2.5",
            args=training_args,
            train_dataset=dataset,
        )

        previous_trainable_params = {n: param.clone() for n, param in trainer.model.named_parameters()}

        trainer.train()

        assert trainer.state.log_history[-1]["train_loss"] is not None

        # Check that the params have changed
        for n, param in previous_trainable_params.items():
            new_param = trainer.model.get_parameter(n)
            assert not torch.equal(param, new_param), f"Parameter {n} has not changed."

    def test_training_with_eval(self):
        dataset = load_dataset("trl-internal-testing/zen", "standard_prompt_only")

        training_args = GRPOConfig(
            output_dir=self.tmp_dir,
            per_device_train_batch_size=3,  # reduce the batch size to reduce memory usage
            per_device_eval_batch_size=3,  # reduce the batch size to reduce memory usage
            num_generations=3,  # reduce the number of generations to reduce memory usage
            max_completion_length=8,  # reduce the completion length to reduce memory usage
            eval_strategy="steps",
            eval_steps=2,
            report_to="none",
        )
        trainer = GRPOTrainer(
            model="trl-internal-testing/tiny-Qwen2ForCausalLM-2.5",
            reward_funcs="trl-internal-testing/tiny-Qwen2ForSequenceClassification-2.5",
            args=training_args,
            train_dataset=dataset["train"],
            eval_dataset=dataset["test"],
        )

        trainer.train()

    def test_training_multiple_iterations(self):
        dataset = load_dataset("trl-internal-testing/zen", "standard_prompt_only", split="train")

        training_args = GRPOConfig(
            output_dir=self.tmp_dir,
            learning_rate=0.1,  # increase the learning rate to speed up the test
            per_device_train_batch_size=3,  # reduce the batch size to reduce memory usage
            num_generations=3,  # reduce the number of generations to reduce memory usage
            max_completion_length=8,  # reduce the completion length to reduce memory usage
            num_iterations=2,
            report_to="none",
        )
        trainer = GRPOTrainer(
            model="trl-internal-testing/tiny-Qwen2ForCausalLM-2.5",
            reward_funcs="trl-internal-testing/tiny-Qwen2ForSequenceClassification-2.5",
            args=training_args,
            train_dataset=dataset,
        )

        previous_trainable_params = {n: param.clone() for n, param in trainer.model.named_parameters()}

        trainer.train()

        assert trainer.state.log_history[-1]["train_loss"] is not None

        # Check that the params have changed
        for n, param in previous_trainable_params.items():
            new_param = trainer.model.get_parameter(n)
            assert not torch.equal(param, new_param), f"Parameter {n} has not changed."

    @require_peft
    def test_training_peft(self):
        model = AutoModelForCausalLM.from_pretrained("trl-internal-testing/tiny-Qwen2ForCausalLM-2.5")
        base_param_names = [f"base_model.model.{n}" for n, _ in model.named_parameters()]
        dataset = load_dataset("trl-internal-testing/zen", "standard_prompt_only", split="train")

        training_args = GRPOConfig(
            output_dir=self.tmp_dir,
            learning_rate=0.1,  # increase the learning rate to speed up the test
            per_device_train_batch_size=3,  # reduce the batch size to reduce memory usage
            num_generations=3,  # reduce the number of generations to reduce memory usage
            max_completion_length=8,  # reduce the completion length to reduce memory usage
            report_to="none",
        )
        trainer = GRPOTrainer(
            model=model,
            reward_funcs="trl-internal-testing/tiny-Qwen2ForSequenceClassification-2.5",
            args=training_args,
            train_dataset=dataset,
            peft_config=LoraConfig(),
        )

        previous_trainable_params = {n: param.clone() for n, param in trainer.model.named_parameters()}

        trainer.train()

        assert trainer.state.log_history[-1]["train_loss"] is not None

        # Check that the peft params have changed and the base model params have not changed
        for n, param in previous_trainable_params.items():
            new_param = trainer.model.get_parameter(n)
            if n in base_param_names:  # We expect the base model params to be the same
                assert torch.allclose(param, new_param), f"Parameter {n} has changed."
            elif "base_layer" not in n:  # We expect the peft params to be different (except for the base layer)
                assert not torch.allclose(param, new_param), f"Parameter {n} has not changed."

    @require_peft
    def test_training_peft_with_gradient_checkpointing(self):
        """Test that training works with PEFT and gradient checkpointing enabled."""
        dataset = load_dataset("trl-internal-testing/zen", "standard_prompt_only", split="train")

        model = AutoModelForCausalLM.from_pretrained(
            "trl-internal-testing/tiny-Qwen2ForCausalLM-2.5",
            dtype=torch.float32,  # Use float32 for testing to avoid precision issues
        )

        lora_config = LoraConfig(
            r=8, lora_alpha=32, target_modules=["q_proj", "v_proj"], lora_dropout=0.05, bias="none"
        )

        training_args = GRPOConfig(
            output_dir=self.tmp_dir,
            learning_rate=0.1,
            per_device_train_batch_size=3,
            num_generations=3,
            max_completion_length=8,
            gradient_checkpointing=True,  # Enable gradient checkpointing
            report_to="none",
        )
        trainer = GRPOTrainer(
            model=model,
            reward_funcs="trl-internal-testing/tiny-Qwen2ForSequenceClassification-2.5",
            args=training_args,
            train_dataset=dataset,
            peft_config=lora_config,
        )

        # Verify gradient checkpointing is enabled
        assert isinstance(trainer.model, PeftModel)

        # Store initial parameters to check which ones change
        previous_trainable_params = {n: param.clone() for n, param in trainer.model.named_parameters()}

        trainer.train()

        assert trainer.state.log_history[-1]["train_loss"] is not None

        # Check that only LoRA parameters have changed, base model parameters remain unchanged
        for n, param in previous_trainable_params.items():
            new_param = trainer.model.get_parameter(n)
            if "lora" in n.lower():  # LoRA parameters should change
                assert not torch.equal(param, new_param), f"LoRA parameter {n} has not changed."
            else:  # Base model parameters should not change
                assert torch.equal(param, new_param), f"Base parameter {n} has changed."

    def test_training_different_reward_model(self):
        # Use a reward model different from the model: different chat template, tokenization, etc.
        dataset = load_dataset("trl-internal-testing/zen", "conversational_prompt_only", split="train")
        reward_model_id = "trl-internal-testing/tiny-LlamaForSequenceClassification-3.2"
        reward_model = AutoModelForSequenceClassification.from_pretrained(reward_model_id)
        reward_tokenizer = AutoTokenizer.from_pretrained(reward_model_id)
        # By default, the trainer uses the eos token as the padding token. However, for Llama models, the eos token
        # appears in the chat template. Using it as a pad token disrupts the reward calculation, as the calculation
        # considers the score of the last token before the first pad token. To ensure correct reward calculations,
        # we use a separate pad token instead.
        reward_tokenizer.pad_token = "<|finetune_right_pad_id|>"

        training_args = GRPOConfig(
            output_dir=self.tmp_dir,
            learning_rate=0.1,  # increase the learning rate to speed up the test
            per_device_train_batch_size=3,  # reduce the batch size to reduce memory usage
            num_generations=3,  # reduce the number of generations to reduce memory usage
            max_completion_length=8,  # reduce the completion length to reduce memory usage
            report_to="none",
        )
        trainer = GRPOTrainer(
            model="trl-internal-testing/tiny-Qwen2ForCausalLM-2.5",
            reward_funcs=reward_model,
            args=training_args,
            train_dataset=dataset,
            reward_processing_classes=reward_tokenizer,
        )

        previous_trainable_params = {n: param.clone() for n, param in trainer.model.named_parameters()}

        trainer.train()

        assert trainer.state.log_history[-1]["train_loss"] is not None

        # Check that the params have changed
        for n, param in previous_trainable_params.items():
            new_param = trainer.model.get_parameter(n)
            assert not torch.equal(param, new_param), f"Parameter {n} has not changed."

    def test_training_reward_func_standard(self):
        # Test if trainer can handle reward function with standard format
        dataset = load_dataset("trl-internal-testing/zen", "standard_prompt_only", split="train")

        def reward_func(completions, **kwargs):
            """Reward function that rewards longer completions."""
            return [float(len(completion)) for completion in completions]

        training_args = GRPOConfig(
            output_dir=self.tmp_dir,
            learning_rate=0.1,  # increase the learning rate to speed up the test
            per_device_train_batch_size=3,  # reduce the batch size to reduce memory usage
            num_generations=3,  # reduce the number of generations to reduce memory usage
            max_completion_length=8,  # reduce the completion length to reduce memory usage
            report_to="none",
        )
        trainer = GRPOTrainer(
            model="trl-internal-testing/tiny-Qwen2ForCausalLM-2.5",
            reward_funcs=reward_func,
            args=training_args,
            train_dataset=dataset,
        )

        previous_trainable_params = {n: param.clone() for n, param in trainer.model.named_parameters()}

        trainer.train()

        assert trainer.state.log_history[-1]["train_loss"] is not None

        # Check that the params have changed
        for n, param in previous_trainable_params.items():
            new_param = trainer.model.get_parameter(n)
            assert not torch.equal(param, new_param), f"Parameter {n} has not changed."

    def test_training_reward_func_conversational(self):
        # Test if trainer can handle reward function with conversational format
        dataset = load_dataset("trl-internal-testing/zen", "conversational_prompt_only", split="train")

        def reward_func(completions, **kwargs):
            """Reward function that gives higher scores to longer completion content."""
            completion_contents = [completion[0]["content"] for completion in completions]
            return [float(len(content)) for content in completion_contents]

        training_args = GRPOConfig(
            output_dir=self.tmp_dir,
            learning_rate=0.1,  # increase the learning rate to speed up the test
            per_device_train_batch_size=3,  # reduce the batch size to reduce memory usage
            num_generations=3,  # reduce the number of generations to reduce memory usage
            max_completion_length=8,  # reduce the completion length to reduce memory usage
            report_to="none",
        )
        trainer = GRPOTrainer(
            model="trl-internal-testing/tiny-Qwen2ForCausalLM-2.5",
            reward_funcs=reward_func,
            args=training_args,
            train_dataset=dataset,
        )

        previous_trainable_params = {n: param.clone() for n, param in trainer.model.named_parameters()}

        trainer.train()

        assert trainer.state.log_history[-1]["train_loss"] is not None

        # Check that the params have changed
        for n, param in previous_trainable_params.items():
            new_param = trainer.model.get_parameter(n)
            assert not torch.equal(param, new_param), f"Parameter {n} has not changed."

    def test_training_multiple_reward_funcs(self):
        # Test that GRPOTrainer can be instantiated with multiple reward functions
        dataset = load_dataset("trl-internal-testing/zen", "standard_prompt_only", split="train")

        def reward_func1(completions, **kwargs):
            """Reward function that rewards longer completions."""
            return [float(len(completion)) for completion in completions]

        def reward_func2(completions, **kwargs):
            """Reward function that rewards completions with more unique letters."""
            return [float(len(set(completion))) for completion in completions]

        training_args = GRPOConfig(
            output_dir=self.tmp_dir,
            learning_rate=0.1,  # increase the learning rate to speed up the test
            per_device_train_batch_size=3,  # reduce the batch size to reduce memory usage
            num_generations=3,  # reduce the number of generations to reduce memory usage
            max_completion_length=8,  # reduce the completion length to reduce memory usage
            report_to="none",
        )
        trainer = GRPOTrainer(
            model="trl-internal-testing/tiny-Qwen2ForCausalLM-2.5",
            reward_funcs=[reward_func1, reward_func2],
            args=training_args,
            train_dataset=dataset,
        )

        previous_trainable_params = {n: param.clone() for n, param in trainer.model.named_parameters()}

        trainer.train()

        assert trainer.state.log_history[-1]["train_loss"] is not None

        # Check that the params have changed
        for n, param in previous_trainable_params.items():
            new_param = trainer.model.get_parameter(n)
            assert not torch.equal(param, new_param), f"Parameter {n} has not changed."

    def test_training_multiple_reward_funcs_with_None_output(self):
        """Test that a valid math reward function is processed correctly while the code reward function returns None."""
        dataset = load_dataset("trl-internal-testing/zen", "standard_prompt_only", split="train")

        def applicable_reward_func(completions, **kwargs):
            """A reward function that rewards longer completions."""
            return [float(len(completion)) for completion in completions]

        def non_applicable_reward_func(completions, **kwargs):
            """A reward function that returns None for all inputs, as it is not applicable to this sample."""
            return [None] * len(completions)

        training_args = GRPOConfig(
            output_dir=self.tmp_dir,
            learning_rate=0.1,
            per_device_train_batch_size=3,
            num_generations=3,
            max_completion_length=8,
            report_to="none",
        )

        trainer = GRPOTrainer(
            model="trl-internal-testing/tiny-Qwen2ForCausalLM-2.5",
            reward_funcs=[
                applicable_reward_func,
                non_applicable_reward_func,
            ],  # One applicable, one non applicable
            args=training_args,
            train_dataset=dataset,
        )

        previous_trainable_params = {
            n: param.clone() for n, param in trainer.model.named_parameters() if param.requires_grad
        }

        trainer.train()

        assert trainer.state.log_history[-1]["train_loss"] is not None

        # Check that the params have changed
        for n, param in previous_trainable_params.items():
            new_param = trainer.model.get_parameter(n)
            assert not torch.equal(param, new_param), f"Parameter {n} has not changed."

    def test_training_multiple_reward_funcs_with_weights(self):
        """Test that GRPOTrainer can handle multiple reward functions with weights."""
        dataset = load_dataset("trl-internal-testing/zen", "standard_prompt_only", split="train")

        def reward_func1(completions, **kwargs):
            """Reward function that rewards longer completions."""
            return [float(len(completion)) for completion in completions]

        def reward_func2(completions, **kwargs):
            """Reward function that rewards completions with more unique letters."""
            return [float(len(set(completion))) for completion in completions]

        training_args = GRPOConfig(
            output_dir=self.tmp_dir,
            learning_rate=0.1,  # increase the learning rate to speed up the test
            per_device_train_batch_size=3,  # reduce the batch size to reduce memory usage
            num_generations=3,  # reduce the number of generations to reduce memory usage
            max_completion_length=8,  # reduce the completion length to reduce memory usage
            report_to="none",
            reward_weights=[0.7, 0.3],  # weight of reward_func1 and reward_func2 respectively
        )
        trainer = GRPOTrainer(
            model="trl-internal-testing/tiny-Qwen2ForCausalLM-2.5",
            reward_funcs=[reward_func1, reward_func2],
            args=training_args,
            train_dataset=dataset,
        )

        previous_trainable_params = {n: param.clone() for n, param in trainer.model.named_parameters()}

        trainer.train()

        # Check that training logs contain both reward metrics
        assert trainer.state.log_history[-1]["train_loss"] is not None
        assert "rewards/reward_func1/mean" in trainer.state.log_history[-1]
        assert "rewards/reward_func1/std" in trainer.state.log_history[-1]
        assert "rewards/reward_func2/mean" in trainer.state.log_history[-1]
        assert "rewards/reward_func2/std" in trainer.state.log_history[-1]

        # Check that the params have changed
        for n, param in previous_trainable_params.items():
            new_param = trainer.model.get_parameter(n)
            assert not torch.equal(param, new_param), f"Parameter {n} has not changed."

    def test_training_multiple_mixed_reward_funcs(self):
        # Test if the trainer can handle a mix of reward functions and reward models
        dataset = load_dataset("trl-internal-testing/zen", "standard_prompt_only", split="train")

        def reward_func(completions, **kwargs):
            """Reward function that rewards longer completions."""
            return [float(len(completion)) for completion in completions]

        training_args = GRPOConfig(
            output_dir=self.tmp_dir,
            learning_rate=0.1,  # increase the learning rate to speed up the test
            per_device_train_batch_size=3,  # reduce the batch size to reduce memory usage
            num_generations=3,  # reduce the number of generations to reduce memory usage
            max_completion_length=8,  # reduce the completion length to reduce memory usage
            report_to="none",
        )
        trainer = GRPOTrainer(
            model="trl-internal-testing/tiny-Qwen2ForCausalLM-2.5",
            reward_funcs=[reward_func, "trl-internal-testing/tiny-Qwen2ForSequenceClassification-2.5"],
            args=training_args,
            train_dataset=dataset,
        )

        previous_trainable_params = {n: param.clone() for n, param in trainer.model.named_parameters()}

        trainer.train()

        assert trainer.state.log_history[-1]["train_loss"] is not None

        # Check that the params have changed
        for n, param in previous_trainable_params.items():
            new_param = trainer.model.get_parameter(n)
            assert not torch.equal(param, new_param), f"Parameter {n} has not changed."

    def test_training_reward_func_additional_column(self):
        # Test if trainer can handle reward function that rely on additional columns in the dataset
        dataset = load_dataset("trl-internal-testing/zen", "standard_prompt_only", split="train")

        # Add a column to the dataset (dummy example, the column could be anything)
        some_values = list(range(len(dataset)))
        dataset = dataset.add_column("some_values", some_values)

        def reward_func(completions, some_values, **kwargs):
            """Reward function that rewards completions with lengths closer to the values in some_values."""
            return [float(abs(len(completion) - value)) for completion, value in zip(completions, some_values)]

        training_args = GRPOConfig(
            output_dir=self.tmp_dir,
            learning_rate=0.1,  # increase the learning rate to speed up the test
            per_device_train_batch_size=3,  # reduce the batch size to reduce memory usage
            num_generations=3,  # reduce the number of generations to reduce memory usage
            max_completion_length=8,  # reduce the completion length to reduce memory usage
            report_to="none",
        )
        trainer = GRPOTrainer(
            model="trl-internal-testing/tiny-Qwen2ForCausalLM-2.5",
            reward_funcs=reward_func,
            args=training_args,
            train_dataset=dataset,
        )

        previous_trainable_params = {n: param.clone() for n, param in trainer.model.named_parameters()}

        trainer.train()

        assert trainer.state.log_history[-1]["train_loss"] is not None

        # Check that the params have changed
        for n, param in previous_trainable_params.items():
            new_param = trainer.model.get_parameter(n)
            assert not torch.equal(param, new_param), f"Parameter {n} has not changed."

    def test_training_with_sync_ref_model(self):
        dataset = load_dataset("trl-internal-testing/zen", "standard_prompt_only", split="train")

        training_args = GRPOConfig(
            output_dir=self.tmp_dir,
            learning_rate=0.1,  # increase the learning rate to speed up the test
            per_device_train_batch_size=3,  # reduce the batch size to reduce memory usage
            num_generations=3,  # reduce the number of generations to reduce memory usage
            max_completion_length=8,  # reduce the completion length to reduce memory usage
            sync_ref_model=True,
            ref_model_sync_steps=2,  # reduce sync steps to ensure a sync happens
            report_to="none",
        )
        trainer = GRPOTrainer(
            model="trl-internal-testing/tiny-Qwen2ForCausalLM-2.5",
            reward_funcs="trl-internal-testing/tiny-Qwen2ForSequenceClassification-2.5",
            args=training_args,
            train_dataset=dataset,
        )

        previous_trainable_params = {n: param.clone() for n, param in trainer.model.named_parameters()}

        trainer.train()

        assert trainer.state.log_history[-1]["train_loss"] is not None

        # Check that the params have changed
        for n, param in previous_trainable_params.items():
            new_param = trainer.model.get_parameter(n)
            assert not torch.equal(param, new_param), f"Parameter {n} has not changed."

    def test_training_beta_non_zero(self):
        dataset = load_dataset("trl-internal-testing/zen", "standard_prompt_only", split="train")
        training_args = GRPOConfig(
            output_dir=self.tmp_dir,
            beta=0.1,  # set beta to non-zero value to test the case where the reference model is used
            learning_rate=0.1,  # increase the learning rate to speed up the test
            per_device_train_batch_size=3,  # reduce the batch size to reduce memory usage
            num_generations=3,  # reduce the number of generations to reduce memory usage
            max_completion_length=8,  # reduce the completion length to reduce memory usage
            report_to="none",
        )
        trainer = GRPOTrainer(
            model="trl-internal-testing/tiny-Qwen2ForCausalLM-2.5",
            reward_funcs="trl-internal-testing/tiny-Qwen2ForSequenceClassification-2.5",
            args=training_args,
            train_dataset=dataset,
        )

        previous_trainable_params = {n: param.clone() for n, param in trainer.model.named_parameters()}

        trainer.train()

        assert trainer.state.log_history[-1]["train_loss"] is not None

        # Check that the params have changed
        for n, param in previous_trainable_params.items():
            new_param = trainer.model.get_parameter(n)
            assert not torch.equal(param, new_param), f"Parameter {n} has not changed."

    def test_training_with_entropy_filter(self):
        dataset = load_dataset("trl-internal-testing/zen", "standard_prompt_only", split="train")
        training_args = GRPOConfig(
            output_dir=self.tmp_dir,
            learning_rate=0.1,  # increase the learning rate to speed up the test
            per_device_train_batch_size=3,  # reduce the batch size to reduce memory usage
            num_generations=3,  # reduce the number of generations to reduce memory usage
            max_completion_length=8,  # reduce the completion length to reduce memory usage
            report_to="none",
            top_entropy_quantile=0.2,
        )
        trainer = GRPOTrainer(
            model="trl-internal-testing/tiny-Qwen2ForCausalLM-2.5",
            reward_funcs="trl-internal-testing/tiny-Qwen2ForSequenceClassification-2.5",
            args=training_args,
            train_dataset=dataset,
        )

        previous_trainable_params = {n: param.clone() for n, param in trainer.model.named_parameters()}

        trainer.train()

        assert trainer.state.log_history[-1]["train_loss"] is not None

        # Check that the params have changed
        for n, param in previous_trainable_params.items():
            new_param = trainer.model.get_parameter(n)
            assert not torch.equal(param, new_param), f"Parameter {n} has not changed."

    @require_peft
    @require_vllm
    @pytest.mark.skip(reason="We should add a mock for the vLLM server.")
    def test_training_vllm_and_peft(self):
        """Test that training works with vLLM for generation."""
        model = AutoModelForCausalLM.from_pretrained("Qwen/Qwen2.5-0.5B-Instruct")  # tiny model is too small for vLLM
        base_param_names = [f"base_model.model.{n}" for n, _ in model.named_parameters()]
        dataset = load_dataset("trl-internal-testing/zen", "standard_prompt_only", split="train")

        training_args = GRPOConfig(
            output_dir=self.tmp_dir,
            learning_rate=0.1,  # increase the learning rate to speed up the test
            per_device_train_batch_size=3,  # reduce the batch size to reduce memory usage
            num_generations=3,  # reduce the number of generations to reduce memory usage
            max_completion_length=8,  # reduce the completion length to reduce memory usage
            report_to="none",
            use_vllm=True,
        )
        lora_config = LoraConfig(
            target_modules="all-linear",
            # test with non-default modules as it adds extra keys in state_dict that we need to handle
            modules_to_save=["embed_tokens", "lm_head"],
        )
        trainer = GRPOTrainer(
            model=model,
            reward_funcs="trl-internal-testing/tiny-Qwen2ForSequenceClassification-2.5",
            args=training_args,
            train_dataset=dataset,
            peft_config=lora_config,
        )

        previous_trainable_params = {n: param.clone() for n, param in trainer.model.named_parameters()}

        trainer.train()

        assert trainer.state.log_history[-1]["train_loss"] is not None

        # Check that the peft params have changed and the base model params have not changed
        for n, param in previous_trainable_params.items():
            new_param = trainer.model.get_parameter(n)
            if n in base_param_names:  # We expect the base model params to be the same
                assert torch.allclose(param, new_param), f"Parameter {n} has changed."
            elif "base_layer" not in n and "original_module" not in n:
                # We expect the peft params to be different (except for the base layer)
                assert not torch.allclose(param, new_param), f"Parameter {n} has not changed."

    @require_vllm
    @pytest.mark.skip(reason="We should add a mock for the vLLM server.")
    def test_training_vllm_guided_decoding(self):
        """Test that training works with vLLM for generation with guided decoding."""
        dataset = load_dataset("trl-internal-testing/zen", "standard_prompt_only", split="train")

        training_args = GRPOConfig(
            output_dir=self.tmp_dir,
            learning_rate=0.1,  # increase the learning rate to speed up the test
            per_device_train_batch_size=3,  # reduce the batch size to reduce memory usage
            num_generations=3,  # reduce the number of generations to reduce memory usage
            max_completion_length=8,  # reduce the completion length to reduce memory usage
            report_to="none",
            use_vllm=True,
            vllm_guided_decoding_regex=r"<reasoning>\n.*\n</reasoning>\n<answer>\n.*\n</answer>",
        )
        trainer = GRPOTrainer(
            model="Qwen/Qwen2.5-0.5B-Instruct",  # tiny model is too small for vLLM
            reward_funcs="trl-internal-testing/tiny-Qwen2ForSequenceClassification-2.5",
            args=training_args,
            train_dataset=dataset,
        )

        previous_trainable_params = {n: param.clone() for n, param in trainer.model.named_parameters()}

        trainer.train()

        assert trainer.state.log_history[-1]["train_loss"] is not None

        # Check that the params have changed
        for n, param in previous_trainable_params.items():
            new_param = trainer.model.get_parameter(n)
            assert not torch.equal(param, new_param), f"Parameter {n} has not changed."

    @require_vllm
    @pytest.mark.skip(reason="We should add a mock for the vLLM server.")
    def test_training_vllm_importance_sampling_correction(self):
        """Test that training works with vLLM for generation with guided decoding."""
        dataset = load_dataset("trl-internal-testing/zen", "standard_prompt_only", split="train")

        training_args = GRPOConfig(
            output_dir=self.tmp_dir,
            learning_rate=0.1,
            per_device_train_batch_size=3,
            num_generations=3,
            max_completion_length=8,
            report_to="none",
            use_vllm=True,
            vllm_importance_sampling_correction=True,
            vllm_importance_sampling_cap=3.0,
        )
        trainer = GRPOTrainer(
            model="Qwen/Qwen2.5-0.5B-Instruct",  # tiny model is too small for vLLM
            reward_funcs="trl-internal-testing/tiny-Qwen2ForSequenceClassification-2.5",
            args=training_args,
            train_dataset=dataset,
        )

        previous_trainable_params = {n: param.clone() for n, param in trainer.model.named_parameters()}

        trainer.train()

        assert trainer.state.log_history[-1]["train_loss"] is not None

        # Check that the params have changed
        for n, param in previous_trainable_params.items():
            new_param = trainer.model.get_parameter(n)
            assert not torch.equal(param, new_param), f"Parameter {n} has not changed."

    def test_training_with_additional_generation_kwargs(self):
        """Test that training works with additional generation kwargs."""
        dataset = load_dataset("trl-internal-testing/zen", "standard_prompt_only", split="train")

        training_args = GRPOConfig(
            output_dir=self.tmp_dir,
            learning_rate=0.1,  # increase the learning rate to speed up the test
            per_device_train_batch_size=3,  # reduce the batch size to reduce memory usage
            num_generations=3,  # reduce the number of generations to reduce memory usage
            max_completion_length=8,  # reduce the completion length to reduce memory usage
            report_to="none",
            top_p=0.9,
            top_k=10,
            min_p=0.01,
            repetition_penalty=1.1,
        )

        trainer = GRPOTrainer(
            model="trl-internal-testing/tiny-Qwen2ForCausalLM-2.5",
            reward_funcs="trl-internal-testing/tiny-Qwen2ForSequenceClassification-2.5",
            args=training_args,
            train_dataset=dataset,
        )

        previous_trainable_params = {n: param.clone() for n, param in trainer.model.named_parameters()}

        trainer.train()

        assert trainer.state.log_history[-1]["train_loss"] is not None

        # Check that the params have changed
        for n, param in previous_trainable_params.items():
            new_param = trainer.model.get_parameter(n)
            assert not torch.equal(param, new_param), f"Parameter {n} has not changed."

    @require_vllm
    @pytest.mark.skip(reason="We should add a mock for the vLLM server.")
    def test_training_vllm_with_additional_generation_kwargs(self):
        """Test that training works with vLLM and additional generation kwargs."""
        dataset = load_dataset("trl-internal-testing/zen", "standard_prompt_only", split="train")

        training_args = GRPOConfig(
            output_dir=self.tmp_dir,
            learning_rate=0.1,  # increase the learning rate to speed up the test
            per_device_train_batch_size=3,  # reduce the batch size to reduce memory usage
            num_generations=3,  # reduce the number of generations to reduce memory usage
            max_completion_length=8,  # reduce the completion length to reduce memory usage
            report_to="none",
            use_vllm=True,
            top_p=0.9,
            top_k=10,
            min_p=0.01,
            repetition_penalty=1.1,
        )

        trainer = GRPOTrainer(
            model="Qwen/Qwen2.5-0.5B-Instruct",  # tiny model is too small for vLLM
            reward_funcs="trl-internal-testing/tiny-Qwen2ForSequenceClassification-2.5",
            args=training_args,
            train_dataset=dataset,
        )

        previous_trainable_params = {n: param.clone() for n, param in trainer.model.named_parameters()}

        trainer.train()

        assert trainer.state.log_history[-1]["train_loss"] is not None

        # Check that the params have changed
        for n, param in previous_trainable_params.items():
            new_param = trainer.model.get_parameter(n)
            assert not torch.equal(param, new_param), f"Parameter {n} has not changed."

    @parameterized.expand([(False,), ("group",), ("batch",), (True,), ("none",)])
    def test_training_scale_rewards(self, scale_rewards):
        dataset = load_dataset("trl-internal-testing/zen", "standard_prompt_only", split="train")

        training_args = GRPOConfig(
            output_dir=self.tmp_dir,
            learning_rate=0.1,  # increase the learning rate to speed up the test
            per_device_train_batch_size=3,  # reduce the batch size to reduce memory usage
            num_generations=3,  # reduce the number of generations to reduce memory usage
            max_completion_length=8,  # reduce the completion length to reduce memory usage
            scale_rewards=scale_rewards,
            report_to="none",
        )
        trainer = GRPOTrainer(
            model="trl-internal-testing/tiny-Qwen2ForCausalLM-2.5",
            reward_funcs="trl-internal-testing/tiny-Qwen2ForSequenceClassification-2.5",
            args=training_args,
            train_dataset=dataset,
        )

        previous_trainable_params = {n: param.clone() for n, param in trainer.model.named_parameters()}

        trainer.train()

        assert trainer.state.log_history[-1]["train_loss"] is not None

        # Check that the params have changed
        for n, param in previous_trainable_params.items():
            new_param = trainer.model.get_parameter(n)
            assert not torch.equal(param, new_param), f"Parameter {n} has not changed."

    @patch("transformers.generation.utils.GenerationMixin.generate")
    def test_training_with_mask_truncated_completions(self, mock_generate):
        """Test that training works with mask_truncated_completions=True parameter."""

        # We mock the generate method because the model's random weights make it extremely unlikely to produce a
        # sequence containing the EOS token within the allowed max_completion_length. As a result, all tokens are
        # masked in the loss, the model doesn't update, and the final check (which verifies the update) fails.
        def fake_generate(input_ids, **kwargs):
            # pad_token_id = 151643; eos_token_id = 151645
            completions_ids = torch.tensor(
                [
                    [1, 2, 3, 4, 5, 6, 7, 8],  # this one is truncated
                    [9, 10, 11, 151645, 151643, 151643, 151643, 151643],  # this one contains eos
                    [12, 13, 14, 15, 16, 17, 18, 151645],  # particular case, eos is generated just within the limit
                ],
                device=input_ids.device,
            )
            return torch.cat([input_ids, completions_ids], dim=1)

        mock_generate.side_effect = fake_generate

        dataset = load_dataset("trl-internal-testing/zen", "standard_prompt_only", split="train")

        training_args = GRPOConfig(
            output_dir=self.tmp_dir,
            learning_rate=0.1,  # increase the learning rate to speed up the test
            per_device_train_batch_size=3,  # reduce the batch size to reduce memory usage
            num_generations=3,  # reduce the number of generations to reduce memory usage
            max_completion_length=8,  # reduce the completion length to reduce memory usage
            mask_truncated_completions=True,  # Enable masking of truncated completions
            report_to="none",
        )
        trainer = GRPOTrainer(
            model="trl-internal-testing/tiny-Qwen2ForCausalLM-2.5",
            reward_funcs="trl-internal-testing/tiny-Qwen2ForSequenceClassification-2.5",
            args=training_args,
            train_dataset=dataset,
        )

        previous_trainable_params = {n: param.clone() for n, param in trainer.model.named_parameters()}

        trainer.train()

        assert trainer.state.log_history[-1]["train_loss"] is not None

        # Check that the params have changed
        for n, param in previous_trainable_params.items():
            new_param = trainer.model.get_parameter(n)
            assert not torch.equal(param, new_param), f"Parameter {n} has not changed."

    def test_training_with_mask_truncated_completions_all_masked(self):
        """
        Test that when all generated completions are truncated (i.e., none contain an EOS token), and
        mask_truncated_completions=True, the model receives no effective learning signal and therefore does not update
        its parameters.

        Here, we don't mock the generate method, be we rely on the fact that the model the probability of generating
        the EOS token is extremely low, so all generated completions are truncated.
        """
        dataset = load_dataset("trl-internal-testing/zen", "standard_prompt_only", split="train")

        training_args = GRPOConfig(
            output_dir=self.tmp_dir,
            learning_rate=0.1,  # increase the learning rate to speed up the test
            per_device_train_batch_size=3,  # reduce the batch size to reduce memory usage
            num_generations=3,  # reduce the number of generations to reduce memory usage
            max_completion_length=8,  # reduce the completion length to reduce memory usage
            mask_truncated_completions=True,  # Enable masking of truncated completions
            report_to="none",
        )
        trainer = GRPOTrainer(
            model="trl-internal-testing/tiny-Qwen2ForCausalLM-2.5",
            reward_funcs="trl-internal-testing/tiny-Qwen2ForSequenceClassification-2.5",
            args=training_args,
            train_dataset=dataset,
        )

        previous_trainable_params = {n: param.clone() for n, param in trainer.model.named_parameters()}

        trainer.train()

        assert trainer.state.log_history[-1]["train_loss"] is not None

        # Check that the params have changed
        for n, param in previous_trainable_params.items():
            new_param = trainer.model.get_parameter(n)
            assert torch.equal(param, new_param), f"Parameter {n} has changed."

    def test_warning_raised_all_rewards_none(self, caplog):
        """Test that a proper warning is raised when all rewards are None."""
        dataset = load_dataset("trl-internal-testing/zen", "standard_prompt_only", split="train")

        def always_none_reward_func(completions, **kwargs):
            """Reward function that always returns None."""
            return [None] * len(completions)

        training_args = GRPOConfig(
            output_dir=self.tmp_dir,
            learning_rate=0.1,  # increase the learning rate to speed up the test
            per_device_train_batch_size=3,  # reduce the batch size to reduce memory usage
            num_generations=3,  # reduce the number of generations to reduce memory usage
            max_completion_length=8,  # reduce the completion length to reduce memory usage
            report_to="none",
        )
        trainer = GRPOTrainer(
            model="trl-internal-testing/tiny-Qwen2ForCausalLM-2.5",
            reward_funcs=always_none_reward_func,
            args=training_args,
            train_dataset=dataset,
        )

        with caplog.at_level("WARNING", logger="trl.trainer.grpo_trainer"):
            trainer.train()

        expected_warning = "All reward functions returned None for the following kwargs:"
        assert expected_warning in caplog.text

    def test_training_num_generations_larger_than_batch_size(self):
        dataset = load_dataset("trl-internal-testing/zen", "standard_prompt_only", split="train")

        training_args = GRPOConfig(
            output_dir=self.tmp_dir,
            learning_rate=0.1,  # increase the learning rate to speed up the test
            per_device_train_batch_size=3,  # reduce the batch size to reduce memory usage
            max_completion_length=8,  # reduce the completion length to reduce memory usage
            num_generations=6,  # the number of generations is larger than the batch size, but
            gradient_accumulation_steps=2,  # gradient accumulation should allow that
            report_to="none",
        )
        trainer = GRPOTrainer(
            model="trl-internal-testing/tiny-Qwen2ForCausalLM-2.5",
            reward_funcs="trl-internal-testing/tiny-Qwen2ForSequenceClassification-2.5",
            args=training_args,
            train_dataset=dataset,
        )

        previous_trainable_params = {n: param.clone() for n, param in trainer.model.named_parameters()}

        trainer.train()

        assert trainer.state.log_history[-1]["train_loss"] is not None

        # Check that the params have changed
        for n, param in previous_trainable_params.items():
            new_param = trainer.model.get_parameter(n)
            assert not torch.equal(param, new_param), f"Parameter {n} has not changed."

    def test_training_delta_clipping(self):
        dataset = load_dataset("trl-internal-testing/zen", "standard_prompt_only", split="train")

        training_args = GRPOConfig(
            output_dir=self.tmp_dir,
            learning_rate=0.1,  # increase the learning rate to speed up the test
            per_device_train_batch_size=3,  # reduce the batch size to reduce memory usage
            num_generations=3,  # reduce the number of generations to reduce memory usage
            max_completion_length=8,  # reduce the completion length to reduce memory usage
            delta=2.0,  # set delta to a non-None value
            report_to="none",
        )
        trainer = GRPOTrainer(
            model="trl-internal-testing/tiny-Qwen2ForCausalLM-2.5",
            reward_funcs="trl-internal-testing/tiny-Qwen2ForSequenceClassification-2.5",
            args=training_args,
            train_dataset=dataset,
        )

        previous_trainable_params = {n: param.clone() for n, param in trainer.model.named_parameters()}

        trainer.train()

        assert trainer.state.log_history[-1]["train_loss"] is not None

        # Check that the params have changed
        for n, param in previous_trainable_params.items():
            new_param = trainer.model.get_parameter(n)
            assert not torch.equal(param, new_param), f"Parameter {n} has not changed."

    def test_training_multiple_dataloader_workers(self):
        dataset = load_dataset("trl-internal-testing/zen", "standard_prompt_only", split="train")

        training_args = GRPOConfig(
            output_dir=self.tmp_dir,
            learning_rate=0.1,  # increase the learning rate to speed up the test
            per_device_train_batch_size=3,  # reduce the batch size to reduce memory usage
            num_generations=3,  # reduce the number of generations to reduce memory usage
            max_completion_length=8,  # reduce the completion length to reduce memory usage
            dataloader_num_workers=2,  # use multiple dataloader workers
            report_to="none",
        )
        trainer = GRPOTrainer(
            model="trl-internal-testing/tiny-Qwen2ForCausalLM-2.5",
            reward_funcs="trl-internal-testing/tiny-Qwen2ForSequenceClassification-2.5",
            args=training_args,
            train_dataset=dataset,
        )

        previous_trainable_params = {n: param.clone() for n, param in trainer.model.named_parameters()}

        trainer.train()

        assert trainer.state.log_history[-1]["train_loss"] is not None

        # Check that the params have changed
        for n, param in previous_trainable_params.items():
            new_param = trainer.model.get_parameter(n)
            assert not torch.equal(param, new_param), f"Parameter {n} has not changed."

    def test_training_with_generation_kwargs(self):
        dataset = load_dataset("trl-internal-testing/zen", "standard_prompt_only", split="train")

        training_args = GRPOConfig(
            output_dir=self.tmp_dir,
            learning_rate=0.1,  # increase the learning rate to speed up the test
            per_device_train_batch_size=3,  # reduce the batch size to reduce memory usage
            num_generations=3,  # reduce the number of generations to reduce memory usage
            max_completion_length=8,  # reduce the completion length to reduce memory usage
            generation_kwargs={"do_sample": True, "top_k": 50, "length_penalty": -0.1},  # Add some gen kwargs
            report_to="none",
        )
        trainer = GRPOTrainer(
            model="trl-internal-testing/tiny-Qwen2ForCausalLM-2.5",
            reward_funcs="trl-internal-testing/tiny-Qwen2ForSequenceClassification-2.5",
            args=training_args,
            train_dataset=dataset,
        )

        previous_trainable_params = {n: param.clone() for n, param in trainer.model.named_parameters()}

        trainer.train()

        assert trainer.state.log_history[-1]["train_loss"] is not None

        # Check that the params have changed
        for n, param in previous_trainable_params.items():
            new_param = trainer.model.get_parameter(n)
            assert not torch.equal(param, new_param), f"Parameter {n} has not changed."

    def test_training_with_reward_func_accessing_trainer_state(self):
        dataset = load_dataset("trl-internal-testing/zen", "standard_prompt_only", split="train")

        def reward_func(completions, **kwargs):
            trainer_state = kwargs.get("trainer_state")
            assert trainer_state is not None
            # transformers.TrainerState instance should have a `global_step` property.
            assert hasattr(trainer_state, "global_step")
            return [float(len(set(completion))) for completion in completions]

        training_args = GRPOConfig(
            output_dir=self.tmp_dir,
            per_device_train_batch_size=2,
            num_generations=2,
            max_completion_length=8,
            report_to="none",
        )
        trainer = GRPOTrainer(
            model="trl-internal-testing/tiny-Qwen2ForCausalLM-2.5",
            reward_funcs=reward_func,
            args=training_args,
            train_dataset=dataset,
        )
        trainer.train()

    def test_prepare_input_called_with_correct_data(self):
        dataset = load_dataset("trl-internal-testing/zen", "standard_prompt_only", split="train")
        training_args = GRPOConfig(
            output_dir=self.tmp_dir,
            learning_rate=0.1,  # increase the learning rate to speed up the test
            max_completion_length=8,  # reduce the completion length to reduce memory usage
            gradient_accumulation_steps=3,  # can be anything in this test
            # steps_per_generation*per_device_train_batch_size=24 is divisible by num_generations=4
            steps_per_generation=4,
            num_generations=4,
            per_device_train_batch_size=6,  # reduce the batch size to reduce memory usage
            num_iterations=2,
            shuffle_dataset=False,
            report_to="none",
        )
        trainer = GRPOTrainer(
            model="trl-internal-testing/tiny-Qwen2ForCausalLM-2.5",
            reward_funcs="trl-internal-testing/tiny-Qwen2ForSequenceClassification-2.5",
            args=training_args,
            train_dataset=dataset,
        )
        # steps_per_generation=4, per_device_train_batch_size=6 and num_generations=4, so we expect a
        # generation batch of 24 samples (steps_per_generation * per_device_train_batch_size), containing 6
        # different prompts (steps_per_generation * per_device_train_batch_size // num_generations), each repeated
        # 4 times (num_generations).
        expected_first_generation_batch = (
            [{"prompt": "Beautiful is better than"}] * 4
            + [{"prompt": "Explicit is"}] * 4
            + [{"prompt": "Simple is better"}] * 4
            + [{"prompt": "Complex"}] * 4
            + [{"prompt": "Flat is better than"}] * 4
            + [{"prompt": "Sparse is better"}] * 4
        )
        expected_second_generation_batch = (
            [{"prompt": "Readability"}] * 4
            + [{"prompt": "Special cases aren't special"}] * 4
            + [{"prompt": "Although practicality beats"}] * 4
            + [{"prompt": "Errors should never"}] * 4
            + [{"prompt": "Unless explicitly"}] * 4
            + [{"prompt": "In the face of ambiguity, refuse"}] * 4
        )

        with patch.object(GRPOTrainer, "training_step", wraps=trainer.training_step) as mock_prepare:
            trainer.train()
            # 3 epochs * 2 iterations * 2 generation batches to cover the dataset * 4 steps_per_generation
            assert mock_prepare.call_count == 48
            for i in range(0, 8):  # Generation batch repeated 8 times (steps_per_generation*num_iterations)
                assert mock_prepare.call_args_list[i].args[1] == expected_first_generation_batch
            for i in range(8, 16):
                assert mock_prepare.call_args_list[i].args[1] == expected_second_generation_batch

    @parameterized.expand(
        [
            ("trl-internal-testing/tiny-Gemma3ForConditionalGeneration",),
            ("trl-internal-testing/tiny-LlavaNextForConditionalGeneration",),
            ("trl-internal-testing/tiny-Qwen2_5_VLForConditionalGeneration",),
            ("trl-internal-testing/tiny-Qwen2VLForConditionalGeneration",),
            # ("trl-internal-testing/tiny-SmolVLMForConditionalGeneration",), seems not to support bf16 properly
        ]
    )
    @require_vision
    def test_training_vlm(self, model_id):
        dataset = load_dataset("trl-internal-testing/zen-image", "conversational_prompt_only", split="train")

        def reward_func(completions, **kwargs):
            """Reward function that rewards longer completions."""
            return [float(len(completion[0]["content"])) for completion in completions]

        training_args = GRPOConfig(
            output_dir=self.tmp_dir,
            learning_rate=0.1,  # increase the learning rate to speed up the test
            per_device_train_batch_size=3,  # reduce the batch size to reduce memory usage
            num_generations=3,  # reduce the number of generations to reduce memory usage
            max_completion_length=8,  # reduce the completion length to reduce memory usage
            max_prompt_length=None,  # disable prompt truncation, because usually, models don't support it
            report_to="none",
        )
        trainer = GRPOTrainer(
            model=model_id,
            reward_funcs=reward_func,
            args=training_args,
            train_dataset=dataset,
        )

        previous_trainable_params = {n: param.clone() for n, param in trainer.model.named_parameters()}

        trainer.train()

        assert trainer.state.log_history[-1]["train_loss"] is not None

        # Check that the params have changed
        # Because of the way the tiny models are initialized, the gradient does not flow properly through the
        # vision parts of the model, so we skip them. Ideally, we should fix the init of these models.
        params_to_skip = (
            "model.vision_tower.",
            "model.multi_modal_projector.",
            "model.vision_model.",
            "model.visual.",
            "model.image_newline",
        )
        for n, param in previous_trainable_params.items():
            if n.startswith(params_to_skip):
                continue
            new_param = trainer.model.get_parameter(n)
            assert not torch.equal(param, new_param), f"Parameter {n} has not changed."

    @require_vision
    def test_training_vlm_beta_non_zero(self):
        dataset = load_dataset("trl-internal-testing/zen-image", "conversational_prompt_only", split="train")

        def reward_func(completions, **kwargs):
            """Reward function that rewards longer completions."""
            return [float(len(completion[0]["content"])) for completion in completions]

        training_args = GRPOConfig(
            output_dir=self.tmp_dir,
            beta=0.1,  # set beta to non-zero value to test the case where the reference model is used
            learning_rate=0.1,  # increase the learning rate to speed up the test
            per_device_train_batch_size=3,  # reduce the batch size to reduce memory usage
            num_generations=3,  # reduce the number of generations to reduce memory usage
            max_completion_length=8,  # reduce the completion length to reduce memory usage
            report_to="none",
        )
        trainer = GRPOTrainer(
            model="trl-internal-testing/tiny-Qwen2_5_VLForConditionalGeneration",
            reward_funcs=reward_func,
            args=training_args,
            train_dataset=dataset,
        )

        previous_trainable_params = {n: param.clone() for n, param in trainer.model.named_parameters()}

        trainer.train()

        assert trainer.state.log_history[-1]["train_loss"] is not None

        # Check that the params have changed
        # Because of the way the tiny models are initialized, the gradient does not flow properly through the
        # vision parts of the model, so we skip them. Ideally, we should fix the init of these models.
        params_to_skip = ("model.visual.",)
        for n, param in previous_trainable_params.items():
            if n.startswith(params_to_skip):
                continue
            new_param = trainer.model.get_parameter(n)
            assert not torch.equal(param, new_param), f"Parameter {n} has not changed."

    @require_vision
    @require_peft
    def test_training_vlm_peft(self):
        model = AutoModelForImageTextToText.from_pretrained(
            "trl-internal-testing/tiny-Qwen2_5_VLForConditionalGeneration"
        )
        base_param_names = [f"base_model.model.{n}" for n, _ in model.named_parameters()]
        dataset = load_dataset("trl-internal-testing/zen-image", "conversational_prompt_only", split="train")

        def reward_func(completions, **kwargs):
            """Reward function that rewards longer completions."""
            return [float(len(completion[0]["content"])) for completion in completions]

        training_args = GRPOConfig(
            output_dir=self.tmp_dir,
            learning_rate=0.1,  # increase the learning rate to speed up the test
            per_device_train_batch_size=3,  # reduce the batch size to reduce memory usage
            num_generations=3,  # reduce the number of generations to reduce memory usage
            max_completion_length=8,  # reduce the completion length to reduce memory usage
            report_to="none",
        )
        trainer = GRPOTrainer(
            model=model,
            reward_funcs=reward_func,
            args=training_args,
            train_dataset=dataset,
            peft_config=LoraConfig(target_modules=["q_proj", "v_proj"]),
        )

        previous_trainable_params = {n: param.clone() for n, param in trainer.model.named_parameters()}

        trainer.train()

        assert trainer.state.log_history[-1]["train_loss"] is not None

        # Check that the peft params have changed and the base model params have not changed
        for n, param in previous_trainable_params.items():
            new_param = trainer.model.get_parameter(n)
            if n in base_param_names:  # We expect the base model params to be the same
                assert torch.allclose(param, new_param), f"Parameter {n} has changed."
            elif "base_layer" not in n:  # We expect the peft params to be different (except for the base layer)
                assert not torch.allclose(param, new_param), f"Parameter {n} has not changed."

    @require_vision
    def test_training_vlm_and_importance_sampling(self):
        dataset = load_dataset("trl-internal-testing/zen-image", "conversational_prompt_only", split="train")

        def reward_func(completions, **kwargs):
            """Reward function that rewards longer completions."""
            return [float(len(completion[0]["content"])) for completion in completions]

        training_args = GRPOConfig(
            output_dir=self.tmp_dir,
            learning_rate=0.1,  # increase the learning rate to speed up the test
            per_device_train_batch_size=3,  # reduce the batch size to reduce memory usage
            num_generations=3,  # reduce the number of generations to reduce memory usage
            max_completion_length=8,  # reduce the completion length to reduce memory usage
            steps_per_generation=2,  # increase the steps per generation to trigger IS
            report_to="none",
        )
        trainer = GRPOTrainer(
            model="trl-internal-testing/tiny-Qwen2_5_VLForConditionalGeneration",
            reward_funcs=reward_func,
            args=training_args,
            train_dataset=dataset,
        )

        previous_trainable_params = {n: param.clone() for n, param in trainer.model.named_parameters()}

        trainer.train()

        assert trainer.state.log_history[-1]["train_loss"] is not None

        # Check that the params have changed
        # Because of the way the tiny models are initialized, the gradient does not flow properly through the
        # vision parts of the model, so we skip them. Ideally, we should fix the init of these models.
        params_to_skip = ("model.visual.",)
        for n, param in previous_trainable_params.items():
            if n.startswith(params_to_skip):
                continue
            new_param = trainer.model.get_parameter(n)
            assert not torch.equal(param, new_param), f"Parameter {n} has not changed."

    @require_vision
    @require_liger_kernel
    def test_training_vlm_and_liger(self):
        dataset = load_dataset("trl-internal-testing/zen-image", "conversational_prompt_only", split="train")

        def reward_func(completions, **kwargs):
            """Reward function that rewards longer completions."""
            return [float(len(completion[0]["content"])) for completion in completions]

        training_args = GRPOConfig(
            output_dir=self.tmp_dir,
            learning_rate=0.1,  # increase the learning rate to speed up the test
            per_device_train_batch_size=3,  # reduce the batch size to reduce memory usage
            num_generations=3,  # reduce the number of generations to reduce memory usage
            max_completion_length=8,  # reduce the completion length to reduce memory usage
            use_liger_loss=True,  # enable Liger loss
            loss_type="bnpo",  # default dapo is not supported yet
            report_to="none",
        )
        trainer = GRPOTrainer(
            model="trl-internal-testing/tiny-Qwen2_5_VLForConditionalGeneration",
            reward_funcs=reward_func,
            args=training_args,
            train_dataset=dataset,
        )

        previous_trainable_params = {n: param.clone() for n, param in trainer.model.named_parameters()}

        trainer.train()

        assert trainer.state.log_history[-1]["train_loss"] is not None

        # Check that the params have changed
        # Because of the way the tiny models are initialized, the gradient does not flow properly through the
        # vision parts of the model, so we skip them. Ideally, we should fix the init of these models.
        params_to_skip = ("model.visual.",)
        for n, param in previous_trainable_params.items():
            if n.startswith(params_to_skip):
                continue
            new_param = trainer.model.get_parameter(n)
            assert not torch.equal(param, new_param), f"Parameter {n} has not changed."

    @require_vision
<<<<<<< HEAD
    @require_vllm
=======
    def test_training_vlm_and_prompt_truncation(self):
        # If not handled properly, prompt truncation may truncate image token
        dataset = load_dataset("trl-internal-testing/zen-image", "conversational_prompt_only", split="train")

        def reward_func(completions, **kwargs):
            """Reward function that rewards longer completions."""
            return [float(len(completion[0]["content"])) for completion in completions]

        training_args = GRPOConfig(
            output_dir=self.tmp_dir,
            learning_rate=0.1,  # increase the learning rate to speed up the test
            per_device_train_batch_size=3,  # reduce the batch size to reduce memory usage
            num_generations=3,  # reduce the number of generations to reduce memory usage
            max_completion_length=8,  # reduce the completion length to reduce memory usage
            max_prompt_length=18,
            report_to="none",
        )
        trainer = GRPOTrainer(
            model="trl-internal-testing/tiny-Qwen2_5_VLForConditionalGeneration",
            reward_funcs=reward_func,
            args=training_args,
            train_dataset=dataset,
        )

        previous_trainable_params = {n: param.clone() for n, param in trainer.model.named_parameters()}

        trainer.train()

        assert trainer.state.log_history[-1]["train_loss"] is not None

        # Check that the params have changed
        # Because of the way the tiny models are initialized, the gradient does not flow properly through the
        # vision parts of the model, so we skip them. Ideally, we should fix the init of these models.
        params_to_skip = ("model.visual.",)
        for n, param in previous_trainable_params.items():
            if n.startswith(params_to_skip):
                continue
            new_param = trainer.model.get_parameter(n)
            assert not torch.equal(param, new_param), f"Parameter {n} has not changed."

>>>>>>> 5b9a6ab7
    @parameterized.expand(
        [
            ("trl-internal-testing/tiny-Qwen2_5_VLForConditionalGeneration",),
            ("trl-internal-testing/tiny-Gemma3ForConditionalGeneration",),
        ]
    )
    @require_vision
    @require_vllm
    @pytest.mark.skip(reason="We should add a mock for the vLLM server.")
    def test_training_vlm_and_vllm(self, model_id) -> None:
        dataset = load_dataset("trl-internal-testing/zen-image", "conversational_prompt_only", split="train")

        def reward_func(completions, **kwargs):
            """Reward function that rewards longer completions."""
            return [float(len(completion[0]["content"])) for completion in completions]

        training_args = GRPOConfig(
            output_dir=self.tmp_dir,
            learning_rate=0.1,
            per_device_train_batch_size=3,
            num_generations=3,
            max_completion_length=8,
            max_prompt_length=18,
            report_to="none",
            use_vllm=True,
            vllm_mode="server",
        )
        trainer = GRPOTrainer(
            model=model_id,
            reward_funcs=reward_func,
            args=training_args,
            train_dataset=dataset,
        )

        previous_trainable_params = {n: param.clone() for n, param in trainer.model.named_parameters()}

        trainer.train()

        assert trainer.state.log_history[-1]["train_loss"] is not None

        for n, param in previous_trainable_params.items():
            new_param = trainer.model.get_parameter(n)
            assert not torch.equal(param, new_param), f"Parameter {n} has not changed."

    @require_vision
    def test_training_vlm_multi_image(self):
        dataset = load_dataset("trl-internal-testing/zen-multi-image", "conversational_prompt_only", split="train")

        # For now, mixing image+text and text-only examples is not supported, so we filter out text-only examples
        dataset = dataset.filter(lambda x: len(x["images"]) > 0)

        def reward_func(completions, **kwargs):
            """Reward function that rewards longer completions."""
            return [float(len(completion[0]["content"])) for completion in completions]

        training_args = GRPOConfig(
            output_dir=self.tmp_dir,
            learning_rate=0.1,  # increase the learning rate to speed up the test
            per_device_train_batch_size=3,  # reduce the batch size to reduce memory usage
            num_generations=3,  # reduce the number of generations to reduce memory usage
            max_completion_length=8,  # reduce the completion length to reduce memory usage
            max_prompt_length=None,  # disable prompt truncation, because usually, models don't support it
            report_to="none",
        )
        trainer = GRPOTrainer(
            model="trl-internal-testing/tiny-Qwen2_5_VLForConditionalGeneration",
            reward_funcs=reward_func,
            args=training_args,
            train_dataset=dataset,
        )

        previous_trainable_params = {n: param.clone() for n, param in trainer.model.named_parameters()}

        trainer.train()

        assert trainer.state.log_history[-1]["train_loss"] is not None

        # Check that the params have changed
        # Because of the way the tiny models are initialized, the gradient does not flow properly through the
        # vision parts of the model, so we skip them. Ideally, we should fix the init of these models.
        for n, param in previous_trainable_params.items():
            new_param = trainer.model.get_parameter(n)
            assert not torch.equal(param, new_param), f"Parameter {n} has not changed."

    def test_training_sequence_importance_sampling(self):
        dataset = load_dataset("trl-internal-testing/zen", "standard_prompt_only", split="train")

        training_args = GRPOConfig(
            output_dir=self.tmp_dir,
            learning_rate=0.1,  # increase the learning rate to speed up the test
            per_device_train_batch_size=3,  # reduce the batch size to reduce memory usage
            num_generations=3,  # reduce the number of generations to reduce memory usage
            max_completion_length=8,  # reduce the completion length to reduce memory usage
            num_iterations=2,  # the importance sampling weights won't be 0 in this case
            importance_sampling_level="sequence",
            report_to="none",
        )
        trainer = GRPOTrainer(
            model="trl-internal-testing/tiny-Qwen2ForCausalLM-2.5",
            reward_funcs="trl-internal-testing/tiny-Qwen2ForSequenceClassification-2.5",
            args=training_args,
            train_dataset=dataset,
        )

        previous_trainable_params = {n: param.clone() for n, param in trainer.model.named_parameters()}

        trainer.train()

        assert trainer.state.log_history[-1]["train_loss"] is not None

        # Check that the params have changed
        for n, param in previous_trainable_params.items():
            new_param = trainer.model.get_parameter(n)
            assert not torch.equal(param, new_param), f"Parameter {n} has not changed."

    def test_mismatched_reward_processing_classes_length(self):
        """Test that mismatched length between reward_funcs and reward_processing_classes raises error."""
        dataset = load_dataset("trl-internal-testing/zen", "standard_prompt_only", split="train")

        # Use two reward models
        reward_models = [
            "trl-internal-testing/tiny-Qwen2ForSequenceClassification-2.5",
            "trl-internal-testing/tiny-Qwen3ForSequenceClassification",
        ]

        # Create a single processing class (tokenizer)
        single_processing_class = AutoTokenizer.from_pretrained(
            "trl-internal-testing/tiny-Qwen2ForSequenceClassification-2.5"
        )

        training_args = GRPOConfig(output_dir=self.tmp_dir, report_to="none")

        with pytest.raises(ValueError, match="must match"):
            GRPOTrainer(
                model="trl-internal-testing/tiny-Qwen2ForCausalLM-2.5",
                reward_funcs=reward_models,
                reward_processing_classes=single_processing_class,  # only one, but need two
                args=training_args,
                train_dataset=dataset,
            )

    def test_correct_reward_processing_classes_list(self):
        """Test that correct list of reward_processing_classes works properly."""
        dataset = load_dataset("trl-internal-testing/zen", "standard_prompt_only", split="train")

        # Use two reward models
        reward_models = [
            "trl-internal-testing/tiny-Qwen2ForSequenceClassification-2.5",
            "trl-internal-testing/tiny-Qwen3ForSequenceClassification",
        ]

        # Create processing classes
        processing_class1 = AutoTokenizer.from_pretrained(
            "trl-internal-testing/tiny-Qwen2ForSequenceClassification-2.5"
        )
        processing_class2 = AutoTokenizer.from_pretrained("trl-internal-testing/tiny-Qwen3ForSequenceClassification")

        training_args = GRPOConfig(output_dir=self.tmp_dir, report_to="none")

        # Correct list length should work
        correct_processing_classes = [processing_class1, processing_class2]

        trainer = GRPOTrainer(
            model="trl-internal-testing/tiny-Qwen2ForCausalLM-2.5",
            reward_funcs=reward_models,
            reward_processing_classes=correct_processing_classes,
            args=training_args,
            train_dataset=dataset,
        )

        assert len(trainer.reward_processing_classes) == len(reward_models)

    def test_single_reward_model_with_single_processing_class(self):
        """Test that single reward model with single processing class works."""
        dataset = load_dataset("trl-internal-testing/zen", "standard_prompt_only", split="train")

        # Use single reward model
        reward_model = "trl-internal-testing/tiny-Qwen2ForSequenceClassification-2.5"

        # Create a single processing class (tokenizer)
        single_processing_class = AutoTokenizer.from_pretrained(
            "trl-internal-testing/tiny-Qwen2ForSequenceClassification-2.5"
        )

        training_args = GRPOConfig(output_dir=self.tmp_dir, report_to="none")

        trainer = GRPOTrainer(
            model="trl-internal-testing/tiny-Qwen2ForCausalLM-2.5",
            reward_funcs=reward_model,
            reward_processing_classes=single_processing_class,  # single object for single reward model
            args=training_args,
            train_dataset=dataset,
        )

        assert len(trainer.reward_processing_classes) == 1
        assert trainer.reward_processing_classes[0] == single_processing_class


@pytest.mark.low_priority
class TestReplayBuffer:
    def setup_method(self):
        self.replay_buffer = ReplayBuffer(max_size=5)

    def test_add(self):
        # Add elements to the replay buffer
        scores = [0.5, 0.8, 0.3, 0.9, 0.7]
        data = [
            {"id": 1},
            {"id": 2},
            {"id": 3},
            {"id": 4},
            {"id": 5},
        ]
        self.replay_buffer.add(scores, data)

        # Check if the buffer contains the correct number of elements
        assert len(self.replay_buffer.heap) == 5

        # Check if the buffer maintains the min-heap property
        heap_scores = [item[0] for item in self.replay_buffer.heap]
        assert heap_scores[0] == min(heap_scores)
        assert heap_scores[0] == 0.3

    def test_add_more_than_maxlen(self):
        # Add elements to the replay buffer
        scores = [0.5, 0.8, 0.3, 0.9, 0.7, 0.6, 0.4]
        data = [
            {"id": 1},
            {"id": 2},
            {"id": 3},
            {"id": 4},
            {"id": 5},
            {"id": 6},
            {"id": 7},
        ]
        self.replay_buffer.add(scores, data)

        # Check if the buffer contains the correct number of elements
        assert len(self.replay_buffer.heap) == 5

        # Check if the buffer maintains the min-heap property
        heap_scores = [item[0] for item in self.replay_buffer.heap]
        assert heap_scores[0] == min(heap_scores)
        assert heap_scores[0] == 0.5  # 0.3 and 0.4 should be removed

    def test_sample(self):
        # Add elements to the replay buffer
        scores = [0.5, 0.8, 0.3, 0.9, 0.7]
        data = [
            {"id": 1},
            {"id": 2},
            {"id": 3},
            {"id": 4},
            {"id": 5},
        ]
        self.replay_buffer.add(scores, data)

        # Sample elements from the buffer
        sampled = self.replay_buffer.sample(num_samples=3)

        # Check if the sampled elements are from the buffer
        assert len(sampled) == 3
        for item in sampled:
            assert item in [entry[1] for entry in self.replay_buffer.heap]


@pytest.mark.low_priority
class TestUpdateWithReplayBuffer:
    def setup_method(self):
        config = GRPOWithReplayBufferConfig(
            replay_buffer_size=5,
        )
        self.trainer = GRPOWithReplayBufferTrainer(
            model="trl-internal-testing/tiny-Qwen2ForCausalLM-2.5",
            reward_funcs="trl-internal-testing/tiny-Qwen2ForSequenceClassification-2.5",
            args=config,
            train_dataset=None,
        )
        self.trainer.replay_buffer = ReplayBuffer(max_size=5)
        self.trainer.num_generations = 2

    def _prepopulate_buffer(self, with_pixels=False, with_logprobs=False):
        scores = [0.1, 0.9]
        data = [
            {
                "prompt_ids": torch.tensor([[100, 101], [102, 103]]),
                "prompt_mask": torch.ones(2, 2, dtype=torch.long),
                "completion_ids": torch.tensor([[5, 6], [7, 8]]),
                "completion_mask": torch.ones(2, 2, dtype=torch.long),
                "advantages": torch.tensor([[0.5, 0.6]]),
                **({"pixel_values": torch.randn(2, 3, 224, 224)} if with_pixels else {}),
                **({"old_per_token_logps": torch.randn(2, 2)} if with_logprobs else {}),
            },
            {
                "prompt_ids": torch.tensor([[104, 105], [106, 107]]),
                "prompt_mask": torch.ones(2, 2, dtype=torch.long),
                "completion_ids": torch.tensor([[13, 14], [15, 16]]),
                "completion_mask": torch.ones(2, 2, dtype=torch.long),
                "advantages": torch.tensor([[0.8, 0.85]]),
                **({"pixel_values": torch.randn(2, 3, 224, 224)} if with_pixels else {}),
                **({"old_per_token_logps": torch.randn(2, 2)} if with_logprobs else {}),
            },
        ]
        self.trainer.replay_buffer.add(scores, data)

    def _make_inputs(self, group_advantages, with_pixels=False, with_logprobs=False):
        inputs = {
            "group_advantages": group_advantages,
            "prompt_ids": torch.tensor([[1, 2], [3, 4], [5, 6], [7, 8]]),
            "prompt_mask": torch.ones(4, 2, dtype=torch.long),
            "completion_ids": torch.tensor([[9, 10], [11, 12], [13, 14], [15, 16]]),
            "completion_mask": torch.ones(4, 2, dtype=torch.long),
            "prompt_inputs": {"pixel_values": torch.randn(4, 3, 224, 224)} if with_pixels else {},
            "old_per_token_logps": torch.randn(4, 2) if with_logprobs else None,
        }
        inputs["group_std_rewards"] = group_advantages.std(dim=1).expand_as(group_advantages)
        return inputs

    def test_update_with_replay_buffer_no_variance(self):
        self._prepopulate_buffer(with_pixels=True, with_logprobs=True)
        group_advantages = torch.tensor([[0.5, 0.5], [0.8, 0.8]])  # no variance
        inputs = self._make_inputs(group_advantages, with_pixels=True, with_logprobs=True)
        original_prompt_ids = inputs["prompt_ids"].clone()

        outputs = self.trainer.update_with_replay_buffer(**inputs, num_items_in_batch=4)

        assert outputs is not None
        assert "pixel_values" in outputs
        assert "old_per_token_logps" in outputs
        assert len(self.trainer.replay_buffer.heap) == 2
        for pid in outputs["prompt_ids"]:
            assert pid.tolist() not in original_prompt_ids.tolist()

    def test_update_with_replay_buffer_with_variance(self):
        self._prepopulate_buffer()
        group_advantages = torch.tensor([[0.6, 0.4], [0.7, 1.2]])  # has variance
        inputs = self._make_inputs(group_advantages)

        sampled = self.trainer.update_with_replay_buffer(**inputs, num_items_in_batch=4)

        assert len(self.trainer.replay_buffer.heap) == 4  # grew
        assert sampled is None

    def test_update_with_mixed_variance(self):
        self._prepopulate_buffer()
        group_advantages = torch.tensor([[0.6, 0.6], [0.3, 0.45]])  # one no-variance, one variance
        inputs = self._make_inputs(group_advantages)
        original_prompt_ids = inputs["prompt_ids"].clone().view(-1, self.trainer.num_generations, 2).tolist()

        outputs = self.trainer.update_with_replay_buffer(**inputs, num_items_in_batch=4)

        assert len(self.trainer.replay_buffer.heap) == 3  # grew by 1
        output_prompt_ids = outputs["prompt_ids"].view(-1, self.trainer.num_generations, 2).tolist()

        buffer_ids = [item[1]["prompt_ids"].tolist() for item in self.trainer.replay_buffer.heap]
        found_from_buffer = any(pid in buffer_ids for pid in output_prompt_ids)
        found_from_original = any(pid in original_prompt_ids for pid in output_prompt_ids)

        assert found_from_buffer
        assert found_from_original
        assert [[1, 2], [3, 4]] not in output_prompt_ids  # excluded no-variance group

    def test_update_with_inputs_different_seq_len(self):
        """
        Test with inputs where the sequence lengths are different from the prepopulated buffer.
        """
        self._prepopulate_buffer()
        pad_token_id = self.trainer.processing_class.pad_token_id
        group_advantages = torch.tensor([[0.6, 0.6], [0.3, 0.45]])  # one no-variance, one variance
        inputs = {
            "group_advantages": group_advantages,
            "prompt_ids": torch.tensor(
                [
                    [1, 2, pad_token_id],
                    [1, 2, pad_token_id],
                    [3, 4, 5],
                    [3, 4, 5],
                ]
            ),
            "prompt_mask": torch.tensor([[1, 1, 0], [1, 1, 0], [1, 1, 1], [1, 1, 1]], dtype=torch.long),
            "completion_ids": torch.tensor(
                [
                    [1009, 1010, pad_token_id],
                    [1011, 1012, 1013],
                    [1013, 1014, pad_token_id],
                    [1015, 1016, 1017],
                ]
            ),
            "completion_mask": torch.tensor([[1, 1, 0], [1, 1, 1], [1, 1, 0], [1, 1, 1]], dtype=torch.long),
            "prompt_inputs": {},
        }
        inputs["group_std_rewards"] = group_advantages.std(dim=1).expand_as(group_advantages)

        outputs_after_sampling = self.trainer.update_with_replay_buffer(**inputs, num_items_in_batch=4)
        # Seq length of current batch should be preserved
        assert outputs_after_sampling["prompt_ids"].shape[-1] == 3
        assert len(self.trainer.replay_buffer.heap) == 3
        output_prompt_ids = outputs_after_sampling["prompt_ids"].view(-1, self.trainer.num_generations, 3).tolist()

        buffered_prompt_completion_ids = [
            (item[1]["prompt_ids"].tolist(), item[1]["completion_ids"].tolist())
            for item in self.trainer.replay_buffer.heap
        ]
        buffered_prompt_ids, buffered_completion_ids = zip(*buffered_prompt_completion_ids)

        # Check for new entry with seq len 3 in buffer
        assert [[3, 4, 5], [3, 4, 5]] in buffered_prompt_ids  # excluded no-variance group
        assert [
            [1013, 1014, pad_token_id],
            [1015, 1016, 1017],
        ] in buffered_completion_ids  # excluded no-variance group

        # Check that sampled outputs contain one group with prompt_ids starting with a pad token
        assert [
            [pad_token_id, 101, 102],
            [pad_token_id, 102, 103],
        ] in output_prompt_ids or [
            [pad_token_id, 104, 105],
            [pad_token_id, 106, 107],
        ] in output_prompt_ids


@pytest.mark.low_priority
class TestGRPOWithReplayBufferTrainer(TrlTestCase):
    def test_training_with_replay_buffer(self):
        dataset = load_dataset("trl-internal-testing/zen", "standard_prompt_only", split="train")

        # Guarantee that some rewards have 0 std
        def custom_reward_func(completions, **kwargs):
            if torch.rand(1).item() < 0.25:
                return [0] * len(completions)  # simulate some None rewards
            else:
                return torch.rand(len(completions)).tolist()

        training_args = GRPOWithReplayBufferConfig(
            output_dir=self.tmp_dir,
            learning_rate=0.1,  # increase the learning rate to speed up the test
            per_device_train_batch_size=4,  # reduce the batch size to reduce memory usage
            num_generations=4,  # reduce the number of generations to reduce memory usage
            max_completion_length=8,  # reduce the completion length to reduce memory usage
            replay_buffer_size=8,
            report_to="none",
        )
        trainer = GRPOTrainer(
            model="trl-internal-testing/tiny-Qwen2ForCausalLM-2.5",
            reward_funcs=[custom_reward_func],
            args=training_args,
            train_dataset=dataset,
        )

        previous_trainable_params = {n: param.clone() for n, param in trainer.model.named_parameters()}

        trainer.train()

        assert trainer.state.log_history[-1]["train_loss"] is not None

        # Check that the params have changed
        for n, param in previous_trainable_params.items():
            new_param = trainer.model.get_parameter(n)
            assert not torch.equal(param, new_param), f"Parameter {n} has not changed."


class TestGSPOTokenTrainer(TrlTestCase):
    def test_training(self):
        dataset = load_dataset("trl-internal-testing/zen", "standard_prompt_only", split="train")

        training_args = GRPOConfig(
            output_dir=self.tmp_dir,
            learning_rate=0.1,  # increase the learning rate to speed up the test
            per_device_train_batch_size=3,  # reduce the batch size to reduce memory usage
            num_generations=3,  # reduce the number of generations to reduce memory usage
            max_completion_length=8,  # reduce the completion length to reduce memory usage
            num_iterations=2,  # the importance sampling weights won't be 0 in this case
            importance_sampling_level="sequence_token",
            report_to="none",
        )
        trainer = GSPOTokenTrainer(
            model="trl-internal-testing/tiny-Qwen2ForCausalLM-2.5",
            reward_funcs="trl-internal-testing/tiny-Qwen2ForSequenceClassification-2.5",
            args=training_args,
            train_dataset=dataset,
        )

        previous_trainable_params = {n: param.clone() for n, param in trainer.model.named_parameters()}

        trainer.train()

        assert trainer.state.log_history[-1]["train_loss"] is not None

        # Check that the params have changed
        for n, param in previous_trainable_params.items():
            new_param = trainer.model.get_parameter(n)
            assert not torch.equal(param, new_param), f"Parameter {n} has not changed."<|MERGE_RESOLUTION|>--- conflicted
+++ resolved
@@ -1472,9 +1472,6 @@
             assert not torch.equal(param, new_param), f"Parameter {n} has not changed."
 
     @require_vision
-<<<<<<< HEAD
-    @require_vllm
-=======
     def test_training_vlm_and_prompt_truncation(self):
         # If not handled properly, prompt truncation may truncate image token
         dataset = load_dataset("trl-internal-testing/zen-image", "conversational_prompt_only", split="train")
@@ -1515,7 +1512,6 @@
             new_param = trainer.model.get_parameter(n)
             assert not torch.equal(param, new_param), f"Parameter {n} has not changed."
 
->>>>>>> 5b9a6ab7
     @parameterized.expand(
         [
             ("trl-internal-testing/tiny-Qwen2_5_VLForConditionalGeneration",),
