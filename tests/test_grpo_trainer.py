# Copyright 2020-2025 The HuggingFace Team. All rights reserved.
#
# Licensed under the Apache License, Version 2.0 (the "License");
# you may not use this file except in compliance with the License.
# You may obtain a copy of the License at
#
#     http://www.apache.org/licenses/LICENSE-2.0
#
# Unless required by applicable law or agreed to in writing, software
# distributed under the License is distributed on an "AS IS" BASIS,
# WITHOUT WARRANTIES OR CONDITIONS OF ANY KIND, either express or implied.
# See the License for the specific language governing permissions and
# limitations under the License.

import tempfile
import unittest
from unittest.mock import patch

import torch
from datasets import load_dataset
from parameterized import parameterized
from transformers import AutoModelForCausalLM, AutoModelForSequenceClassification, AutoTokenizer
from transformers.testing_utils import require_peft
from transformers.utils import is_peft_available

from trl import GRPOConfig, GRPOTrainer
from trl.trainer.grpo_trainer import RepeatSampler, shuffle_tensor_dict, split_tensor_dict

from .testing_utils import require_vllm


if is_peft_available():
    from peft import LoraConfig, PeftModel


class SplitTensorDictTester(unittest.TestCase):
    def test_split_equal_chunks(self):
        x = torch.arange(12).reshape(6, 2)
        y = torch.arange(6).reshape(6, 1)
        tensor_dict = {"x": x, "y": y}

        result = split_tensor_dict(tensor_dict, 3)

        expected_x_chunks = torch.chunk(x, 3, dim=0)
        expected_y_chunks = torch.chunk(y, 3, dim=0)
        self.assertEqual(len(result), 3)
        for i in range(3):
            self.assertTrue(torch.equal(result[i]["x"], expected_x_chunks[i]))
            self.assertTrue(torch.equal(result[i]["y"], expected_y_chunks[i]))

    def test_with_none_tensor(self):
        x = torch.arange(12).reshape(6, 2)
        tensor_dict = {"x": x, "y": None}

        result = split_tensor_dict(tensor_dict, 2)

        expected_x_chunks = torch.chunk(x, 2, dim=0)
        self.assertEqual(len(result), 2)
        for i in range(2):
            self.assertTrue(torch.equal(result[i]["x"], expected_x_chunks[i]))
            self.assertIsNone(result[i]["y"])


class ShuffleTensorDictTester(unittest.TestCase):
    def test_shuffle_preserves_shape(self):
        x = torch.arange(6).reshape(3, 2)
        y = torch.arange(3).reshape(3, 1)
        tensor_dict = {"x": x.clone(), "y": y.clone()}

        shuffled = shuffle_tensor_dict(tensor_dict)

        self.assertEqual(shuffled["x"].shape, x.shape)
        self.assertEqual(shuffled["y"].shape, y.shape)

    def test_shuffle_consistent_across_tensors(self):
        # Use known patterns to check alignment
        x = torch.tensor([[10, 11], [20, 21], [30, 31]])
        y = torch.tensor([[1], [2], [3]])
        tensor_dict = {"x": x.clone(), "y": y.clone()}

        shuffled = shuffle_tensor_dict(tensor_dict)

        # Build a reverse map from shuffled x rows to y values
        for i in range(3):
            x_row = shuffled["x"][i]
            y_val = shuffled["y"][i].item()

            if torch.equal(x_row, torch.tensor([10, 11])):
                self.assertEqual(y_val, 1)
            elif torch.equal(x_row, torch.tensor([20, 21])):
                self.assertEqual(y_val, 2)
            elif torch.equal(x_row, torch.tensor([30, 31])):
                self.assertEqual(y_val, 3)
            else:
                self.fail("Unexpected x row in shuffled output.")

    def test_none_tensor_remains_none(self):
        x = torch.arange(6).reshape(3, 2)
        tensor_dict = {"x": x.clone(), "y": None}

        shuffled = shuffle_tensor_dict(tensor_dict)

        self.assertIsNone(shuffled["y"])
        self.assertEqual(shuffled["x"].shape, x.shape)


class RepeatRandomSamplerTester(unittest.TestCase):
    def test_sampler(self):
        dataset = ["a", "b", "c", "d", "e", "f", "g"]
        sampler = RepeatSampler(dataset, mini_repeat_count=2)
        # Should output something like [4, 4, 3, 3, 0, 0, 1, 1, 2, 2, 6, 6, 5, 5]
        sampled = list(sampler)
        # Check that the length is doubled
        assert len(sampled) == 2 * len(dataset)
        # Check that all indexes are present
        assert set(sampled) == set(range(len(dataset)))
        # Check that each element is repeated twice
        assert all(sampled[i] == sampled[i + 1] for i in range(0, len(sampled), 2))

    def test_sampler_no_shuffle(self):
        dataset = ["a", "b", "c", "d", "e", "f", "g"]
        sampler = RepeatSampler(dataset, mini_repeat_count=2, shuffle=False)
        sampled = list(sampler)
        expected = [0, 0, 1, 1, 2, 2, 3, 3, 4, 4, 5, 5, 6, 6]
        self.assertEqual(sampled, expected)

    def test_sampler_no_repeat(self):
        dataset = ["a", "b", "c", "d", "e", "f", "g"]
        sampler = RepeatSampler(dataset, mini_repeat_count=1)
        # Should output something like [4, 3, 0, 1, 2, 6, 5]
        sampled = list(sampler)
        # Check that the length is the same
        assert len(sampled) == len(dataset)
        # Check that all indexes are present
        assert set(sampled) == set(range(len(dataset)))

    def test_sampler_with_batch_size(self):
        dataset = ["a", "b", "c", "d", "e", "f", "g", "h"]
        sampler = RepeatSampler(dataset, mini_repeat_count=1, batch_size=2, repeat_count=2)
        # Should output something like [4, 3, 4, 3, 0, 1, 0, 1, 2, 6, 2, 6, 5, 7, 5, 7]
        sampled = list(sampler)
        # Check that the length is doubled
        assert len(sampled) == 2 * len(dataset)
        # Check that all indexes are present
        assert set(sampled) == set(range(len(dataset)))
        # Check that each element is repeated as expected
        assert all(sampled[i : i + 1] == sampled[i + 2 : i + 3] for i in range(0, len(sampled), 4))

    def test_sampler_with_batch_size_and_drop(self):
        dataset = ["a", "b", "c", "d", "e", "f", "g"]
        sampler = RepeatSampler(dataset, mini_repeat_count=1, batch_size=2, repeat_count=2)
        # Should output something like [4, 3, 4, 3, 0, 1, 0, 1, 2, 6, 2, 6]
        sampled = list(sampler)
        # Check that the length is doubled
        assert len(sampled) == 2 * (
            len(dataset) - 1
        )  # one element is dropped, because it's not enough to form a batch
        # Check that the sampled indexes are a subset of the dataset indexes
        assert set(sampled).issubset(set(range(len(dataset))))
        # Check that each element is repeated as expected
        assert all(sampled[i : i + 1] == sampled[i + 2 : i + 3] for i in range(0, len(sampled), 4))

    def test_sampler_with_mini_repeat_count_and_batch_size_1(self):
        dataset = ["a", "b", "c", "d", "e", "f", "g"]
        sampler = RepeatSampler(dataset, mini_repeat_count=2, batch_size=3, repeat_count=2)
        # Should output something like [4, 4, 3, 3, 0, 0, 4, 4, 3, 3, 0, 0,
        #                               1, 1, 2, 2, 6, 6, 1, 1, 2, 2, 6, 6]
        sampled = list(sampler)
        # Check that the length is quadrupled
        assert len(sampled) == 4 * (len(dataset) - 1)  # 1 element is dropped, because it's not enough to form a batch
        # Check that the sampled indexes are a subset of the dataset indexes
        assert set(sampled).issubset(set(range(len(dataset))))
        # Check that each element is repeated as expected
        assert all(sampled[i] == sampled[i + 1] for i in range(0, len(sampled), 2))
        # Check that the batch is repeated as expected
        assert sampled[0:6] == sampled[6:12]
        assert sampled[12:18] == sampled[18:24]

    def test_sampler_with_mini_repeat_count_and_batch_size_2(self):
        dataset = ["a", "b", "c", "d", "e", "f", "g"]
        sampler = RepeatSampler(dataset, mini_repeat_count=3, batch_size=2, repeat_count=2)
        # Should output something like [4, 4, 4, 3, 3, 3, 4, 4, 4, 3, 3, 3,
        #                               0, 0, 0, 1, 1, 1, 0, 0, 0, 1, 1, 1,
        #                               2, 2, 2, 6, 6, 6, 2, 2, 2, 6, 6, 6]
        sampled = list(sampler)
        # Check that the length is sextupled
        assert len(sampled) == 6 * (len(dataset) - 1)  # 1 element is dropped, because it's not enough to form a batch
        # Check that the sampled indexes are a subset of the dataset indexes
        assert set(sampled).issubset(set(range(len(dataset))))
        # Check that each element is repeated as expected
        assert all(sampled[i] == sampled[i + 1] == sampled[i + 2] for i in range(0, len(sampled), 3))
        # Check that the batch is repeated as expected
        assert sampled[0:6] == sampled[6:12]
        assert sampled[12:18] == sampled[18:24]
        assert sampled[24:30] == sampled[30:36]

    def test_sampler_with_mini_repeat_count_and_batch_size_3(self):
        dataset = ["a", "b", "c", "d", "e", "f", "g"]
        sampler = RepeatSampler(dataset, mini_repeat_count=2, batch_size=2, repeat_count=3)
        # Should output something like [4, 4, 3, 3, 4, 4, 3, 3, 4, 4, 3, 3,
        #                               0, 0, 1, 1, 0, 0, 1, 1, 0, 0, 1, 1,
        #                               2, 2, 6, 6, 2, 2, 6, 6, 2, 2, 6, 6]
        sampled = list(sampler)
        # Check that the length is sextupled
        assert len(sampled) == 6 * (len(dataset) - 1)  # 1 element is dropped, because it's not enough to form a batch
        # Check that the sampled indexes are a subset of the dataset indexes
        assert set(sampled).issubset(set(range(len(dataset))))
        # Check that each element is repeated as expected
        assert all(sampled[i] == sampled[i + 1] for i in range(0, len(sampled), 2))
        # Check that the batch is repeated as expected
        assert sampled[0:4] == sampled[4:8] == sampled[8:12]
        assert sampled[12:16] == sampled[16:20] == sampled[20:24]
        assert sampled[24:28] == sampled[28:32] == sampled[32:36]


class GRPOTrainerTester(unittest.TestCase):
    def test_init_minimal(self):
        # Test that GRPOTrainer can be instantiated with only model, reward_model and train_dataset
        dataset = load_dataset("trl-internal-testing/zen", "standard_prompt_only", split="train")
        GRPOTrainer(
            model="trl-internal-testing/tiny-Qwen2ForCausalLM-2.5",
            reward_funcs="trl-internal-testing/tiny-Qwen2ForSequenceClassification-2.5",
            train_dataset=dataset,
        )

    @parameterized.expand([("standard_prompt_only",), ("conversational_prompt_only",)])
    def test_training(self, config_name):
        dataset = load_dataset("trl-internal-testing/zen", config_name, split="train")

        with tempfile.TemporaryDirectory() as tmp_dir:
            training_args = GRPOConfig(
                output_dir=tmp_dir,
                learning_rate=0.1,  # increase the learning rate to speed up the test
                per_device_train_batch_size=3,  # reduce the batch size to reduce memory usage
                num_generations=3,  # reduce the number of generations to reduce memory usage
                max_completion_length=8,  # reduce the completion length to reduce memory usage
                report_to="none",
            )
            trainer = GRPOTrainer(
                model="trl-internal-testing/tiny-Qwen2ForCausalLM-2.5",
                reward_funcs="trl-internal-testing/tiny-Qwen2ForSequenceClassification-2.5",
                args=training_args,
                train_dataset=dataset,
            )

            previous_trainable_params = {n: param.clone() for n, param in trainer.model.named_parameters()}

            trainer.train()

            self.assertIsNotNone(trainer.state.log_history[-1]["train_loss"])

            # Check that the params have changed
            for n, param in previous_trainable_params.items():
                new_param = trainer.model.get_parameter(n)
                self.assertFalse(torch.equal(param, new_param), f"Parameter {n} has not changed.")

    @parameterized.expand([("bnpo",), ("dr_grpo",)])
    def test_training_loss_types(self, loss_type):
        dataset = load_dataset("trl-internal-testing/zen", "standard_prompt_only", split="train")

        with tempfile.TemporaryDirectory() as tmp_dir:
            training_args = GRPOConfig(
                output_dir=tmp_dir,
                learning_rate=0.1,  # increase the learning rate to speed up the test
                per_device_train_batch_size=3,  # reduce the batch size to reduce memory usage
                num_generations=3,  # reduce the number of generations to reduce memory usage
                max_completion_length=32,  # reduce the completion length to reduce memory usage
                loss_type=loss_type,
                report_to="none",
            )
            trainer = GRPOTrainer(
                model="trl-internal-testing/tiny-Qwen2ForCausalLM-2.5",
                reward_funcs="trl-internal-testing/tiny-Qwen2ForSequenceClassification-2.5",
                args=training_args,
                train_dataset=dataset,
            )

            previous_trainable_params = {n: param.clone() for n, param in trainer.model.named_parameters()}

            trainer.train()

            self.assertIsNotNone(trainer.state.log_history[-1]["train_loss"])

            # Check that the params have changed
            for n, param in previous_trainable_params.items():
                new_param = trainer.model.get_parameter(n)
                self.assertFalse(torch.equal(param, new_param), f"Parameter {n} has not changed.")

    def test_training_with_eval(self):
        dataset = load_dataset("trl-internal-testing/zen", "standard_prompt_only")

        with tempfile.TemporaryDirectory() as tmp_dir:
            training_args = GRPOConfig(
                output_dir=tmp_dir,
                per_device_train_batch_size=3,  # reduce the batch size to reduce memory usage
                per_device_eval_batch_size=3,  # reduce the batch size to reduce memory usage
                num_generations=3,  # reduce the number of generations to reduce memory usage
                max_completion_length=8,  # reduce the completion length to reduce memory usage
                eval_strategy="steps",
                eval_steps=2,
                report_to="none",
            )
            trainer = GRPOTrainer(
                model="trl-internal-testing/tiny-Qwen2ForCausalLM-2.5",
                reward_funcs="trl-internal-testing/tiny-Qwen2ForSequenceClassification-2.5",
                args=training_args,
                train_dataset=dataset["train"],
                eval_dataset=dataset["test"],
            )

            trainer.train()

    def test_training_multiple_iterations(self):
        dataset = load_dataset("trl-internal-testing/zen", "standard_prompt_only", split="train")

        with tempfile.TemporaryDirectory() as tmp_dir:
            training_args = GRPOConfig(
                output_dir=tmp_dir,
                learning_rate=0.1,  # increase the learning rate to speed up the test
                per_device_train_batch_size=3,  # reduce the batch size to reduce memory usage
                num_generations=3,  # reduce the number of generations to reduce memory usage
                max_completion_length=8,  # reduce the completion length to reduce memory usage
                num_iterations=2,
                report_to="none",
            )
            trainer = GRPOTrainer(
                model="trl-internal-testing/tiny-Qwen2ForCausalLM-2.5",
                reward_funcs="trl-internal-testing/tiny-Qwen2ForSequenceClassification-2.5",
                args=training_args,
                train_dataset=dataset,
            )

            previous_trainable_params = {n: param.clone() for n, param in trainer.model.named_parameters()}

            trainer.train()

            self.assertIsNotNone(trainer.state.log_history[-1]["train_loss"])

            # Check that the params have changed
            for n, param in previous_trainable_params.items():
                new_param = trainer.model.get_parameter(n)
                self.assertFalse(torch.equal(param, new_param), f"Parameter {n} has not changed.")

    @require_peft
    def test_training_peft(self):
        model = AutoModelForCausalLM.from_pretrained("trl-internal-testing/tiny-Qwen2ForCausalLM-2.5")
        base_param_names = [f"base_model.model.{n}" for n, _ in model.named_parameters()]
        dataset = load_dataset("trl-internal-testing/zen", "standard_prompt_only", split="train")

        with tempfile.TemporaryDirectory() as tmp_dir:
            training_args = GRPOConfig(
                output_dir=tmp_dir,
                learning_rate=0.1,  # increase the learning rate to speed up the test
                per_device_train_batch_size=3,  # reduce the batch size to reduce memory usage
                num_generations=3,  # reduce the number of generations to reduce memory usage
                max_completion_length=8,  # reduce the completion length to reduce memory usage
                report_to="none",
            )
            trainer = GRPOTrainer(
                model=model,
                reward_funcs="trl-internal-testing/tiny-Qwen2ForSequenceClassification-2.5",
                args=training_args,
                train_dataset=dataset,
                peft_config=LoraConfig(),
            )

            previous_trainable_params = {n: param.clone() for n, param in trainer.model.named_parameters()}

            trainer.train()

            self.assertIsNotNone(trainer.state.log_history[-1]["train_loss"])

            # Check that the peft params have changed and the base model params have not changed
            for n, param in previous_trainable_params.items():
                new_param = trainer.model.get_parameter(n)
                if n in base_param_names:  # We expect the base model params to be the same
                    self.assertTrue(torch.allclose(param, new_param), f"Parameter {n} has changed.")
                elif "base_layer" not in n:  # We expect the peft params to be different (except for the base layer)
                    self.assertFalse(torch.allclose(param, new_param), f"Parameter {n} has not changed.")

    @require_peft
    def test_training_peft_with_gradient_checkpointing(self):
        """Test that training works with PEFT and gradient checkpointing enabled."""
        dataset = load_dataset("trl-internal-testing/zen", "standard_prompt_only", split="train")

        model = AutoModelForCausalLM.from_pretrained(
            "trl-internal-testing/tiny-Qwen2ForCausalLM-2.5",
            torch_dtype=torch.float32,  # Use float32 for testing to avoid precision issues
            use_cache=False,  # Required for gradient checkpointing
        )

        lora_config = LoraConfig(
            r=8, lora_alpha=32, target_modules=["q_proj", "v_proj"], lora_dropout=0.05, bias="none"
        )

        with tempfile.TemporaryDirectory() as tmp_dir:
            training_args = GRPOConfig(
                output_dir=tmp_dir,
                learning_rate=0.1,
                per_device_train_batch_size=3,
                num_generations=3,
                max_completion_length=8,
                gradient_checkpointing=True,  # Enable gradient checkpointing
                report_to="none",
            )
            trainer = GRPOTrainer(
                model=model,
                reward_funcs="trl-internal-testing/tiny-Qwen2ForSequenceClassification-2.5",
                args=training_args,
                train_dataset=dataset,
                peft_config=lora_config,
            )

            # Verify gradient checkpointing is enabled
            self.assertIsInstance(trainer.model, PeftModel)

            # Store initial parameters to check which ones change
            previous_trainable_params = {n: param.clone() for n, param in trainer.model.named_parameters()}

            trainer.train()

            self.assertIsNotNone(trainer.state.log_history[-1]["train_loss"])

            # Check that only LoRA parameters have changed, base model parameters remain unchanged
            for n, param in previous_trainable_params.items():
                new_param = trainer.model.get_parameter(n)
                if "lora" in n.lower():  # LoRA parameters should change
                    self.assertFalse(torch.equal(param, new_param), f"LoRA parameter {n} has not changed.")
                else:  # Base model parameters should not change
                    self.assertTrue(torch.equal(param, new_param), f"Base parameter {n} has changed.")

    def test_training_different_reward_model(self):
        # Use a reward model different from the model: different chat template, tokenization, etc.
        dataset = load_dataset("trl-internal-testing/zen", "conversational_prompt_only", split="train")
        reward_model_id = "trl-internal-testing/tiny-LlamaForSequenceClassification-3.2"
        reward_model = AutoModelForSequenceClassification.from_pretrained(reward_model_id)
        reward_tokenizer = AutoTokenizer.from_pretrained(reward_model_id)
        # By default, the trainer uses the eos token as the padding token. However, for Llama models, the eos token
        # appears in the chat template. Using it as a pad token disrupts the reward calculation, as the calculation
        # considers the score of the last token before the first pad token. To ensure correct reward calculations,
        # we use a separate pad token instead.
        reward_tokenizer.pad_token = "<|finetune_right_pad_id|>"

        with tempfile.TemporaryDirectory() as tmp_dir:
            training_args = GRPOConfig(
                output_dir=tmp_dir,
                learning_rate=0.1,  # increase the learning rate to speed up the test
                per_device_train_batch_size=3,  # reduce the batch size to reduce memory usage
                num_generations=3,  # reduce the number of generations to reduce memory usage
                max_completion_length=8,  # reduce the completion length to reduce memory usage
                report_to="none",
            )
            trainer = GRPOTrainer(
                model="trl-internal-testing/tiny-Qwen2ForCausalLM-2.5",
                reward_funcs=reward_model,
                args=training_args,
                train_dataset=dataset,
                reward_processing_classes=reward_tokenizer,
            )

            previous_trainable_params = {n: param.clone() for n, param in trainer.model.named_parameters()}

            trainer.train()

            self.assertIsNotNone(trainer.state.log_history[-1]["train_loss"])

            # Check that the params have changed
            for n, param in previous_trainable_params.items():
                new_param = trainer.model.get_parameter(n)
                self.assertFalse(torch.equal(param, new_param), f"Parameter {n} has not changed.")

    def test_training_reward_func_standard(self):
        # Test if trainer can handle reward function with standard format
        dataset = load_dataset("trl-internal-testing/zen", "standard_prompt_only", split="train")

        def reward_func(completions, **kwargs):
            """Reward function that rewards longer completions."""
            return [float(len(completion)) for completion in completions]

        with tempfile.TemporaryDirectory() as tmp_dir:
            training_args = GRPOConfig(
                output_dir=tmp_dir,
                learning_rate=0.1,  # increase the learning rate to speed up the test
                per_device_train_batch_size=3,  # reduce the batch size to reduce memory usage
                num_generations=3,  # reduce the number of generations to reduce memory usage
                max_completion_length=8,  # reduce the completion length to reduce memory usage
                report_to="none",
            )
            trainer = GRPOTrainer(
                model="trl-internal-testing/tiny-Qwen2ForCausalLM-2.5",
                reward_funcs=reward_func,
                args=training_args,
                train_dataset=dataset,
            )

            previous_trainable_params = {n: param.clone() for n, param in trainer.model.named_parameters()}

            trainer.train()

            self.assertIsNotNone(trainer.state.log_history[-1]["train_loss"])

            # Check that the params have changed
            for n, param in previous_trainable_params.items():
                new_param = trainer.model.get_parameter(n)
                self.assertFalse(torch.equal(param, new_param), f"Parameter {n} has not changed.")

    def test_training_reward_func_conversational(self):
        # Test if trainer can handle reward function with conversational format
        dataset = load_dataset("trl-internal-testing/zen", "conversational_prompt_only", split="train")

        def reward_func(completions, **kwargs):
            """Reward function that gives higher scores to longer completion content."""
            completion_contents = [completion[0]["content"] for completion in completions]
            return [float(len(content)) for content in completion_contents]

        with tempfile.TemporaryDirectory() as tmp_dir:
            training_args = GRPOConfig(
                output_dir=tmp_dir,
                learning_rate=0.1,  # increase the learning rate to speed up the test
                per_device_train_batch_size=3,  # reduce the batch size to reduce memory usage
                num_generations=3,  # reduce the number of generations to reduce memory usage
                max_completion_length=8,  # reduce the completion length to reduce memory usage
                report_to="none",
            )
            trainer = GRPOTrainer(
                model="trl-internal-testing/tiny-Qwen2ForCausalLM-2.5",
                reward_funcs=reward_func,
                args=training_args,
                train_dataset=dataset,
            )

            previous_trainable_params = {n: param.clone() for n, param in trainer.model.named_parameters()}

            trainer.train()

            self.assertIsNotNone(trainer.state.log_history[-1]["train_loss"])

            # Check that the params have changed
            for n, param in previous_trainable_params.items():
                new_param = trainer.model.get_parameter(n)
                self.assertFalse(torch.equal(param, new_param), f"Parameter {n} has not changed.")

    def test_training_multiple_reward_funcs(self):
        # Test that GRPOTrainer can be instantiated with multiple reward functions
        dataset = load_dataset("trl-internal-testing/zen", "standard_prompt_only", split="train")

        def reward_func1(completions, **kwargs):
            """Reward function that rewards longer completions."""
            return [float(len(completion)) for completion in completions]

        def reward_func2(completions, **kwargs):
            """Reward function that rewards completions with more unique letters."""
            return [float(len(set(completion))) for completion in completions]

        with tempfile.TemporaryDirectory() as tmp_dir:
            training_args = GRPOConfig(
                output_dir=tmp_dir,
                learning_rate=0.1,  # increase the learning rate to speed up the test
                per_device_train_batch_size=3,  # reduce the batch size to reduce memory usage
                num_generations=3,  # reduce the number of generations to reduce memory usage
                max_completion_length=8,  # reduce the completion length to reduce memory usage
                report_to="none",
            )
            trainer = GRPOTrainer(
                model="trl-internal-testing/tiny-Qwen2ForCausalLM-2.5",
                reward_funcs=[reward_func1, reward_func2],
                args=training_args,
                train_dataset=dataset,
            )

            previous_trainable_params = {n: param.clone() for n, param in trainer.model.named_parameters()}

            trainer.train()

            self.assertIsNotNone(trainer.state.log_history[-1]["train_loss"])

            # Check that the params have changed
            for n, param in previous_trainable_params.items():
                new_param = trainer.model.get_parameter(n)
                self.assertFalse(torch.equal(param, new_param), f"Parameter {n} has not changed.")

    def test_training_multiple_reward_funcs_with_None_output(self):
        """Test that a valid math reward function is processed correctly while the code reward function returns None."""
        dataset = load_dataset("trl-internal-testing/zen", "standard_prompt_only", split="train")

        def applicable_reward_func(completions, **kwargs):
            """A reward function that rewards longer completions."""
            return [float(len(completion)) for completion in completions]

        def non_applicable_reward_func(completions, **kwargs):
            """A reward function that returns None for all inputs, as it is not applicable to this sample."""
            return [None] * len(completions)

        with tempfile.TemporaryDirectory() as tmp_dir:
            training_args = GRPOConfig(
                output_dir=tmp_dir,
                learning_rate=0.1,
                per_device_train_batch_size=3,
                num_generations=3,
                max_completion_length=8,
                report_to="none",
            )

            trainer = GRPOTrainer(
                model="trl-internal-testing/tiny-Qwen2ForCausalLM-2.5",
                reward_funcs=[
                    applicable_reward_func,
                    non_applicable_reward_func,
                ],  # One applicable, one non applicable
                args=training_args,
                train_dataset=dataset,
            )

            previous_trainable_params = {
                n: param.clone() for n, param in trainer.model.named_parameters() if param.requires_grad
            }

            trainer.train()

            self.assertIsNotNone(trainer.state.log_history[-1]["train_loss"])

            # Check that the params have changed
            for n, param in previous_trainable_params.items():
                new_param = trainer.model.get_parameter(n)
                self.assertFalse(torch.equal(param, new_param), f"Parameter {n} has not changed.")

    def test_training_multiple_reward_funcs_with_weights(self):
        """Test that GRPOTrainer can handle multiple reward functions with weights."""
        dataset = load_dataset("trl-internal-testing/zen", "standard_prompt_only", split="train")

        def reward_func1(completions, **kwargs):
            """Reward function that rewards longer completions."""
            return [float(len(completion)) for completion in completions]

        def reward_func2(completions, **kwargs):
            """Reward function that rewards completions with more unique letters."""
            return [float(len(set(completion))) for completion in completions]

        with tempfile.TemporaryDirectory() as tmp_dir:
            training_args = GRPOConfig(
                output_dir=tmp_dir,
                learning_rate=0.1,  # increase the learning rate to speed up the test
                per_device_train_batch_size=3,  # reduce the batch size to reduce memory usage
                num_generations=3,  # reduce the number of generations to reduce memory usage
                max_completion_length=8,  # reduce the completion length to reduce memory usage
                report_to="none",
                reward_weights=[0.7, 0.3],  # weight of reward_func1 and reward_func2 respectively
            )
            trainer = GRPOTrainer(
                model="trl-internal-testing/tiny-Qwen2ForCausalLM-2.5",
                reward_funcs=[reward_func1, reward_func2],
                args=training_args,
                train_dataset=dataset,
            )

            previous_trainable_params = {n: param.clone() for n, param in trainer.model.named_parameters()}

            trainer.train()

            # Check that training logs contain both reward metrics
            self.assertIsNotNone(trainer.state.log_history[-1]["train_loss"])
            self.assertIn("rewards/reward_func1/mean", trainer.state.log_history[-1])
            self.assertIn("rewards/reward_func1/std", trainer.state.log_history[-1])
            self.assertIn("rewards/reward_func2/mean", trainer.state.log_history[-1])
            self.assertIn("rewards/reward_func2/std", trainer.state.log_history[-1])

            # Check that the params have changed
            for n, param in previous_trainable_params.items():
                new_param = trainer.model.get_parameter(n)
                self.assertFalse(torch.equal(param, new_param), f"Parameter {n} has not changed.")

    def test_training_multiple_mixed_reward_funcs(self):
        # Test if the trainer can handle a mix of reward functions and reward models
        dataset = load_dataset("trl-internal-testing/zen", "standard_prompt_only", split="train")

        def reward_func(completions, **kwargs):
            """Reward function that rewards longer completions."""
            return [float(len(completion)) for completion in completions]

        with tempfile.TemporaryDirectory() as tmp_dir:
            training_args = GRPOConfig(
                output_dir=tmp_dir,
                learning_rate=0.1,  # increase the learning rate to speed up the test
                per_device_train_batch_size=3,  # reduce the batch size to reduce memory usage
                num_generations=3,  # reduce the number of generations to reduce memory usage
                max_completion_length=8,  # reduce the completion length to reduce memory usage
                report_to="none",
            )
            trainer = GRPOTrainer(
                model="trl-internal-testing/tiny-Qwen2ForCausalLM-2.5",
                reward_funcs=[reward_func, "trl-internal-testing/tiny-Qwen2ForSequenceClassification-2.5"],
                args=training_args,
                train_dataset=dataset,
            )

            previous_trainable_params = {n: param.clone() for n, param in trainer.model.named_parameters()}

            trainer.train()

            self.assertIsNotNone(trainer.state.log_history[-1]["train_loss"])

            # Check that the params have changed
            for n, param in previous_trainable_params.items():
                new_param = trainer.model.get_parameter(n)
                self.assertFalse(torch.equal(param, new_param), f"Parameter {n} has not changed.")

    def test_training_reward_func_additional_column(self):
        # Test if trainer can handle reward function that rely on additional columns in the dataset
        dataset = load_dataset("trl-internal-testing/zen", "standard_prompt_only", split="train")

        # Add a column to the dataset (dummy example, the column could be anything)
        some_values = list(range(len(dataset)))
        dataset = dataset.add_column("some_values", some_values)

        def reward_func(completions, some_values, **kwargs):
            """Reward function that rewards completions with lengths closer to the values in some_values."""
            return [float(abs(len(completion) - value)) for completion, value in zip(completions, some_values)]

        with tempfile.TemporaryDirectory() as tmp_dir:
            training_args = GRPOConfig(
                output_dir=tmp_dir,
                learning_rate=0.1,  # increase the learning rate to speed up the test
                per_device_train_batch_size=3,  # reduce the batch size to reduce memory usage
                num_generations=3,  # reduce the number of generations to reduce memory usage
                max_completion_length=8,  # reduce the completion length to reduce memory usage
                report_to="none",
            )
            trainer = GRPOTrainer(
                model="trl-internal-testing/tiny-Qwen2ForCausalLM-2.5",
                reward_funcs=reward_func,
                args=training_args,
                train_dataset=dataset,
            )

            previous_trainable_params = {n: param.clone() for n, param in trainer.model.named_parameters()}

            trainer.train()

            self.assertIsNotNone(trainer.state.log_history[-1]["train_loss"])

            # Check that the params have changed
            for n, param in previous_trainable_params.items():
                new_param = trainer.model.get_parameter(n)
                self.assertFalse(torch.equal(param, new_param), f"Parameter {n} has not changed.")

    @require_vllm
    @unittest.skip("We should add a mock for the vLLM server.")
    def test_training_vllm(self):
        """Test that training works with vLLM for generation."""
        dataset = load_dataset("trl-internal-testing/zen", "standard_prompt_only", split="train")

        with tempfile.TemporaryDirectory() as tmp_dir:
            training_args = GRPOConfig(
                output_dir=tmp_dir,
                learning_rate=0.1,  # increase the learning rate to speed up the test
                per_device_train_batch_size=3,  # reduce the batch size to reduce memory usage
                num_generations=3,  # reduce the number of generations to reduce memory usage
                max_completion_length=8,  # reduce the completion length to reduce memory usage
                report_to="none",
                use_vllm=True,
            )
            trainer = GRPOTrainer(
                model="Qwen/Qwen2.5-0.5B-Instruct",  # tiny is too small for vLLM
                reward_funcs="trl-internal-testing/tiny-Qwen2ForSequenceClassification-2.5",
                args=training_args,
                train_dataset=dataset,
            )

            previous_trainable_params = {n: param.clone() for n, param in trainer.model.named_parameters()}

            trainer.train()

            self.assertIsNotNone(trainer.state.log_history[-1]["train_loss"])

            # Check that the params have changed
            for n, param in previous_trainable_params.items():
                new_param = trainer.model.get_parameter(n)
                self.assertFalse(torch.equal(param, new_param), f"Parameter {n} has not changed.")

    def test_training_with_sync_ref_model(self):
        dataset = load_dataset("trl-internal-testing/zen", "standard_prompt_only", split="train")

        with tempfile.TemporaryDirectory() as tmp_dir:
            training_args = GRPOConfig(
                output_dir=tmp_dir,
                learning_rate=0.1,  # increase the learning rate to speed up the test
                per_device_train_batch_size=3,  # reduce the batch size to reduce memory usage
                num_generations=3,  # reduce the number of generations to reduce memory usage
                max_completion_length=8,  # reduce the completion length to reduce memory usage
                sync_ref_model=True,
                ref_model_sync_steps=2,  # reduce sync steps to ensure a sync happens
                report_to="none",
            )
            trainer = GRPOTrainer(
                model="trl-internal-testing/tiny-Qwen2ForCausalLM-2.5",
                reward_funcs="trl-internal-testing/tiny-Qwen2ForSequenceClassification-2.5",
                args=training_args,
                train_dataset=dataset,
            )

            previous_trainable_params = {n: param.clone() for n, param in trainer.model.named_parameters()}

            trainer.train()

            self.assertIsNotNone(trainer.state.log_history[-1]["train_loss"])

            # Check that the params have changed
            for n, param in previous_trainable_params.items():
                new_param = trainer.model.get_parameter(n)
                self.assertFalse(torch.equal(param, new_param), f"Parameter {n} has not changed.")

    def test_training_beta_non_zero(self):
        dataset = load_dataset("trl-internal-testing/zen", "standard_prompt_only", split="train")
        with tempfile.TemporaryDirectory() as tmp_dir:
            training_args = GRPOConfig(
                output_dir=tmp_dir,
                beta=0.1,  # set beta to non-zero value to test the case where the reference model is used
                learning_rate=0.1,  # increase the learning rate to speed up the test
                per_device_train_batch_size=3,  # reduce the batch size to reduce memory usage
                num_generations=3,  # reduce the number of generations to reduce memory usage
                max_completion_length=8,  # reduce the completion length to reduce memory usage
                report_to="none",
            )
            trainer = GRPOTrainer(
                model="trl-internal-testing/tiny-Qwen2ForCausalLM-2.5",
                reward_funcs="trl-internal-testing/tiny-Qwen2ForSequenceClassification-2.5",
                args=training_args,
                train_dataset=dataset,
            )

            previous_trainable_params = {n: param.clone() for n, param in trainer.model.named_parameters()}

            trainer.train()

            self.assertIsNotNone(trainer.state.log_history[-1]["train_loss"])

            # Check that the params have changed
            for n, param in previous_trainable_params.items():
                new_param = trainer.model.get_parameter(n)
                self.assertFalse(torch.equal(param, new_param), f"Parameter {n} has not changed.")

    @unittest.skip("We should add a mock for the vLLM server.")
    @require_peft
    @require_vllm
    def test_training_vllm_and_peft(self):
        """Test that training works with vLLM for generation."""
        model = AutoModelForCausalLM.from_pretrained("Qwen/Qwen2.5-0.5B-Instruct")  # tiny model is too small for vLLM
        base_param_names = [f"base_model.model.{n}" for n, _ in model.named_parameters()]
        dataset = load_dataset("trl-internal-testing/zen", "standard_prompt_only", split="train")

        with tempfile.TemporaryDirectory() as tmp_dir:
            training_args = GRPOConfig(
                output_dir=tmp_dir,
                learning_rate=0.1,  # increase the learning rate to speed up the test
                per_device_train_batch_size=3,  # reduce the batch size to reduce memory usage
                num_generations=3,  # reduce the number of generations to reduce memory usage
                max_completion_length=8,  # reduce the completion length to reduce memory usage
                report_to="none",
                use_vllm=True,
            )
            lora_config = LoraConfig(
                target_modules="all-linear",
                # test with non-default modules as it add extra keys in state_dict tht we need to handle
                modules_to_save=["embed_tokens", "lm_head"],
            )
            trainer = GRPOTrainer(
                model=model,
                reward_funcs="trl-internal-testing/tiny-Qwen2ForSequenceClassification-2.5",
                args=training_args,
                train_dataset=dataset,
                peft_config=lora_config,
            )

            previous_trainable_params = {n: param.clone() for n, param in trainer.model.named_parameters()}

            trainer.train()

            self.assertIsNotNone(trainer.state.log_history[-1]["train_loss"])

            # Check that the peft params have changed and the base model params have not changed
            for n, param in previous_trainable_params.items():
                new_param = trainer.model.get_parameter(n)
                if n in base_param_names:  # We expect the base model params to be the same
                    self.assertTrue(torch.allclose(param, new_param), f"Parameter {n} has changed.")
                elif "base_layer" not in n and "original_module" not in n:
                    # We expect the peft params to be different (except for the base layer)
                    self.assertFalse(torch.allclose(param, new_param), f"Parameter {n} has not changed.")

    @require_vllm
    @unittest.skip("We should add a mock for the vLLM server.")
    def test_training_vllm_guided_decoding(self):
        """Test that training works with vLLM for generation with guided decoding."""
        dataset = load_dataset("trl-internal-testing/zen", "standard_prompt_only", split="train")

        with tempfile.TemporaryDirectory() as tmp_dir:
            training_args = GRPOConfig(
                output_dir=tmp_dir,
                learning_rate=0.1,  # increase the learning rate to speed up the test
                per_device_train_batch_size=3,  # reduce the batch size to reduce memory usage
                num_generations=3,  # reduce the number of generations to reduce memory usage
                max_completion_length=8,  # reduce the completion length to reduce memory usage
                report_to="none",
                use_vllm=True,
                vllm_guided_decoding_regex=r"<reasoning>\n.*\n</reasoning>\n<answer>\n.*\n</answer>",
            )
            trainer = GRPOTrainer(
                model="Qwen/Qwen2.5-0.5B-Instruct",  # tiny model is too small for vLLM
                reward_funcs="trl-internal-testing/tiny-Qwen2ForSequenceClassification-2.5",
                args=training_args,
                train_dataset=dataset,
            )

            previous_trainable_params = {n: param.clone() for n, param in trainer.model.named_parameters()}

            trainer.train()

            self.assertIsNotNone(trainer.state.log_history[-1]["train_loss"])

            # Check that the params have changed
            for n, param in previous_trainable_params.items():
                new_param = trainer.model.get_parameter(n)
                self.assertFalse(torch.equal(param, new_param), f"Parameter {n} has not changed.")

    def test_training_with_additional_generation_kwargs(self):
        """Test that training works with additional generation kwargs."""
        dataset = load_dataset("trl-internal-testing/zen", "standard_prompt_only", split="train")

        with tempfile.TemporaryDirectory() as tmp_dir:
            training_args = GRPOConfig(
                output_dir=tmp_dir,
                learning_rate=0.1,  # increase the learning rate to speed up the test
                per_device_train_batch_size=3,  # reduce the batch size to reduce memory usage
                num_generations=3,  # reduce the number of generations to reduce memory usage
                max_completion_length=8,  # reduce the completion length to reduce memory usage
                report_to="none",
                top_p=0.9,
                top_k=10,
                min_p=0.01,
                repetition_penalty=1.1,
            )

            trainer = GRPOTrainer(
                model="trl-internal-testing/tiny-Qwen2ForCausalLM-2.5",
                reward_funcs="trl-internal-testing/tiny-Qwen2ForSequenceClassification-2.5",
                args=training_args,
                train_dataset=dataset,
            )

            previous_trainable_params = {n: param.clone() for n, param in trainer.model.named_parameters()}

            trainer.train()

            self.assertIsNotNone(trainer.state.log_history[-1]["train_loss"])

            # Check that the params have changed
            for n, param in previous_trainable_params.items():
                new_param = trainer.model.get_parameter(n)
                self.assertFalse(torch.equal(param, new_param), f"Parameter {n} has not changed.")

    @require_vllm
    @unittest.skip("We should add a mock for the vLLM server.")
    def test_training_vllm_with_additional_generation_kwargs(self):
        """Test that training works with vLLM and additional generation kwargs."""
        dataset = load_dataset("trl-internal-testing/zen", "standard_prompt_only", split="train")

        with tempfile.TemporaryDirectory() as tmp_dir:
            training_args = GRPOConfig(
                output_dir=tmp_dir,
                learning_rate=0.1,  # increase the learning rate to speed up the test
                per_device_train_batch_size=3,  # reduce the batch size to reduce memory usage
                num_generations=3,  # reduce the number of generations to reduce memory usage
                max_completion_length=8,  # reduce the completion length to reduce memory usage
                report_to="none",
                use_vllm=True,
                top_p=0.9,
                top_k=10,
                min_p=0.01,
                repetition_penalty=1.1,
            )

            trainer = GRPOTrainer(
                model="Qwen/Qwen2.5-0.5B-Instruct",  # tiny model is too small for vLLM
                reward_funcs="trl-internal-testing/tiny-Qwen2ForSequenceClassification-2.5",
                args=training_args,
                train_dataset=dataset,
            )

            previous_trainable_params = {n: param.clone() for n, param in trainer.model.named_parameters()}

            trainer.train()

            self.assertIsNotNone(trainer.state.log_history[-1]["train_loss"])

            # Check that the params have changed
            for n, param in previous_trainable_params.items():
                new_param = trainer.model.get_parameter(n)
                self.assertFalse(torch.equal(param, new_param), f"Parameter {n} has not changed.")

    def test_training_no_scale_rewards(self):
        dataset = load_dataset("trl-internal-testing/zen", "standard_prompt_only", split="train")

        with tempfile.TemporaryDirectory() as tmp_dir:
            training_args = GRPOConfig(
                output_dir=tmp_dir,
                learning_rate=0.1,  # increase the learning rate to speed up the test
                per_device_train_batch_size=3,  # reduce the batch size to reduce memory usage
                num_generations=3,  # reduce the number of generations to reduce memory usage
                max_completion_length=8,  # reduce the completion length to reduce memory usage
                scale_rewards=False,
                report_to="none",
            )
            trainer = GRPOTrainer(
                model="trl-internal-testing/tiny-Qwen2ForCausalLM-2.5",
                reward_funcs="trl-internal-testing/tiny-Qwen2ForSequenceClassification-2.5",
                args=training_args,
                train_dataset=dataset,
            )

            previous_trainable_params = {n: param.clone() for n, param in trainer.model.named_parameters()}

            trainer.train()

            self.assertIsNotNone(trainer.state.log_history[-1]["train_loss"])

            # Check that the params have changed
            for n, param in previous_trainable_params.items():
                new_param = trainer.model.get_parameter(n)
                self.assertFalse(torch.equal(param, new_param), f"Parameter {n} has not changed.")

    @patch("transformers.generation.utils.GenerationMixin.generate")
    def test_training_with_mask_truncated_completions(self, mock_generate):
        """Test that training works with mask_truncated_completions=True parameter."""

        # We mock the generate method because the model's random weights make it extremely unlikely to produce a
        # sequence containing the EOS token within the allowed max_completion_length. As a result, all tokens are
        # masked in the loss, the model doesn't update, and the final check (which verifies the update) fails.
        def fake_generate(prompt_ids, **kwargs):
            # pad_token_id = 151643; eos_token_id = 151645
            completions_ids = torch.tensor(
                [
                    [1, 2, 3, 4, 5, 6, 7, 8],  # this one is truncated
                    [9, 10, 11, 151645, 151643, 151643, 151643, 151643],  # this one contains eos
                    [12, 13, 14, 15, 16, 17, 18, 151645],  # particular case, eos is generated just within the limit
                ],
                device=prompt_ids.device,
            )
            return torch.cat([prompt_ids, completions_ids], dim=1)

        mock_generate.side_effect = fake_generate

        dataset = load_dataset("trl-internal-testing/zen", "standard_prompt_only", split="train")

        with tempfile.TemporaryDirectory() as tmp_dir:
            training_args = GRPOConfig(
                output_dir=tmp_dir,
                learning_rate=0.1,  # increase the learning rate to speed up the test
                per_device_train_batch_size=3,  # reduce the batch size to reduce memory usage
                num_generations=3,  # reduce the number of generations to reduce memory usage
                max_completion_length=8,  # reduce the completion length to reduce memory usage
                mask_truncated_completions=True,  # Enable masking of truncated completions
                report_to="none",
            )
            trainer = GRPOTrainer(
                model="trl-internal-testing/tiny-Qwen2ForCausalLM-2.5",
                reward_funcs="trl-internal-testing/tiny-Qwen2ForSequenceClassification-2.5",
                args=training_args,
                train_dataset=dataset,
            )

            previous_trainable_params = {n: param.clone() for n, param in trainer.model.named_parameters()}

            trainer.train()

            self.assertIsNotNone(trainer.state.log_history[-1]["train_loss"])

            # Check that the params have changed
            for n, param in previous_trainable_params.items():
                new_param = trainer.model.get_parameter(n)
                self.assertFalse(torch.equal(param, new_param), f"Parameter {n} has not changed.")

    def test_training_with_mask_truncated_completions_all_masked(self):
        """
        Test that when all generated completions are truncated (i.e., none contain an EOS token), and
        mask_truncated_completions=True, the model receives no effective learning signal and therefore does not update
        its parameters.

        Here, we don't mock the generate method, be we rely on the fact that the model the probability of generating
        the EOS token is extremely low, so all generated completions are truncated.
        """
        dataset = load_dataset("trl-internal-testing/zen", "standard_prompt_only", split="train")

        with tempfile.TemporaryDirectory() as tmp_dir:
            training_args = GRPOConfig(
                output_dir=tmp_dir,
                learning_rate=0.1,  # increase the learning rate to speed up the test
                per_device_train_batch_size=3,  # reduce the batch size to reduce memory usage
                num_generations=3,  # reduce the number of generations to reduce memory usage
                max_completion_length=8,  # reduce the completion length to reduce memory usage
                mask_truncated_completions=True,  # Enable masking of truncated completions
                report_to="none",
            )
            trainer = GRPOTrainer(
                model="trl-internal-testing/tiny-Qwen2ForCausalLM-2.5",
                reward_funcs="trl-internal-testing/tiny-Qwen2ForSequenceClassification-2.5",
                args=training_args,
                train_dataset=dataset,
            )

            previous_trainable_params = {n: param.clone() for n, param in trainer.model.named_parameters()}

            trainer.train()

            self.assertIsNotNone(trainer.state.log_history[-1]["train_loss"])

            # Check that the params have changed
            for n, param in previous_trainable_params.items():
                new_param = trainer.model.get_parameter(n)
                self.assertTrue(torch.equal(param, new_param), f"Parameter {n} has changed.")

    def test_training_num_generations_larger_than_batch_size(self):
        dataset = load_dataset("trl-internal-testing/zen", "standard_prompt_only", split="train")

        with tempfile.TemporaryDirectory() as tmp_dir:
            training_args = GRPOConfig(
                output_dir=tmp_dir,
                learning_rate=0.1,  # increase the learning rate to speed up the test
                per_device_train_batch_size=3,  # reduce the batch size to reduce memory usage
                max_completion_length=8,  # reduce the completion length to reduce memory usage
                num_generations=6,  # the number of generations is larger than the batch size, but
                gradient_accumulation_steps=2,  # gradient accumulation should allow that
                report_to="none",
            )
            trainer = GRPOTrainer(
                model="trl-internal-testing/tiny-Qwen2ForCausalLM-2.5",
                reward_funcs="trl-internal-testing/tiny-Qwen2ForSequenceClassification-2.5",
                args=training_args,
                train_dataset=dataset,
            )

            previous_trainable_params = {n: param.clone() for n, param in trainer.model.named_parameters()}

            trainer.train()

            self.assertIsNotNone(trainer.state.log_history[-1]["train_loss"])

            # Check that the params have changed
            for n, param in previous_trainable_params.items():
                new_param = trainer.model.get_parameter(n)
                self.assertFalse(torch.equal(param, new_param), f"Parameter {n} has not changed.")

    def test_training_delta_clipping(self):
        dataset = load_dataset("trl-internal-testing/zen", "standard_prompt_only", split="train")

        with tempfile.TemporaryDirectory() as tmp_dir:
            training_args = GRPOConfig(
                output_dir=tmp_dir,
                learning_rate=0.1,  # increase the learning rate to speed up the test
                per_device_train_batch_size=3,  # reduce the batch size to reduce memory usage
                num_generations=3,  # reduce the number of generations to reduce memory usage
                max_completion_length=8,  # reduce the completion length to reduce memory usage
                delta=2.0,  # set delta to a non-None value
                report_to="none",
            )
            trainer = GRPOTrainer(
                model="trl-internal-testing/tiny-Qwen2ForCausalLM-2.5",
                reward_funcs="trl-internal-testing/tiny-Qwen2ForSequenceClassification-2.5",
                args=training_args,
                train_dataset=dataset,
            )

            previous_trainable_params = {n: param.clone() for n, param in trainer.model.named_parameters()}

            trainer.train()

            self.assertIsNotNone(trainer.state.log_history[-1]["train_loss"])

            # Check that the params have changed
            for n, param in previous_trainable_params.items():
                new_param = trainer.model.get_parameter(n)
                self.assertFalse(torch.equal(param, new_param), f"Parameter {n} has not changed.")

    def test_training_multiple_dataloader_workers(self):
        dataset = load_dataset("trl-internal-testing/zen", "standard_prompt_only", split="train")

        with tempfile.TemporaryDirectory() as tmp_dir:
            training_args = GRPOConfig(
                output_dir=tmp_dir,
                learning_rate=0.1,  # increase the learning rate to speed up the test
                per_device_train_batch_size=3,  # reduce the batch size to reduce memory usage
                num_generations=3,  # reduce the number of generations to reduce memory usage
                max_completion_length=8,  # reduce the completion length to reduce memory usage
                dataloader_num_workers=2,  # use multiple dataloader workers
                report_to="none",
            )
            trainer = GRPOTrainer(
                model="trl-internal-testing/tiny-Qwen2ForCausalLM-2.5",
                reward_funcs="trl-internal-testing/tiny-Qwen2ForSequenceClassification-2.5",
                args=training_args,
                train_dataset=dataset,
            )

            previous_trainable_params = {n: param.clone() for n, param in trainer.model.named_parameters()}

            trainer.train()

            self.assertIsNotNone(trainer.state.log_history[-1]["train_loss"])

            # Check that the params have changed
            for n, param in previous_trainable_params.items():
                new_param = trainer.model.get_parameter(n)
                self.assertFalse(torch.equal(param, new_param), f"Parameter {n} has not changed.")

<<<<<<< HEAD

class PackingTester(unittest.TestCase):
    def setUp(self):
        self.dataset = load_dataset("trl-internal-testing/zen", "standard_prompt_only", split="train")
        self.model_id = "trl-internal-testing/tiny-Qwen2ForCausalLM-2.5"
        self.reward_model_id = "trl-internal-testing/tiny-Qwen2ForSequenceClassification-2.5"

    def create_trainer(self, num_generations=2, batch_size=8, do_pack_completions=False, beta=0.0, max_steps=None, tmp_dir=None):
        args_kwargs = dict(
            output_dir=tmp_dir,
            learning_rate=0.1,
            per_device_train_batch_size=batch_size,
            num_generations=num_generations,
            report_to="none",
            bf16=False,
            do_pack_completions=do_pack_completions,
            beta=beta,
        )
        if max_steps is not None:
            args_kwargs["max_steps"] = max_steps
        training_args = GRPOConfig(**args_kwargs)
        return GRPOTrainer(
            model=self.model_id,
            reward_funcs=self.reward_model_id,
            args=training_args,
            train_dataset=self.dataset,
        )

    def test_pack_responses_in_a_group(self):
        num_generations = 2
        with tempfile.TemporaryDirectory() as tmp_dir:
            trainer = self.create_trainer(num_generations=num_generations, tmp_dir=tmp_dir, do_pack_completions=True)

            prompt_ids = torch.tensor(
                [
                    [100, 101, 102, 103],
                    [100, 101, 102, 103],
                    [200, 201, 202, 203],
                    [200, 201, 202, 203],
                ]
            )
            prompt_mask = torch.tensor(
                [
                    [True, True, True, True],
                    [True, True, True, True],
                    [True, True, False, False],
                    [True, True, False, False],
                ]
            )
            completion_ids = torch.tensor(
                [
                    [1000, 1001, 1002, 1003, 1004, 1005],
                    [1010, 1011, 1012, 1013, 1014, 1015],
                    [2000, 2001, 2002, 2003, 2004, 2005],
                    [2010, 2011, 2012, 2013, 2014, 2015],
                ]
            )
            completion_mask = torch.tensor(
                [
                    [True, True, True, True, False, False],
                    [True, True, True, True, True, False],
                    [True, True, True, True, True, True],
                    [True, True, False, False, False, False],
                ]
            )

            packed_sequence = trainer._pack_responses_in_a_group(prompt_ids, completion_ids, prompt_mask, completion_mask)
            packed_input_ids = packed_sequence["input_ids"]
            packed_position_ids = packed_sequence["position_ids"]
            packed_attention_mask = packed_sequence["attention_mask"]

            num_unique_prompts = len(prompt_ids) // num_generations
            self.assertEqual(len(packed_input_ids), num_unique_prompts)
            self.assertEqual(len(packed_position_ids), num_unique_prompts)
            self.assertEqual(len(packed_attention_mask), num_unique_prompts)

            pad_token_id = trainer.processing_class.pad_token_id
            expected_input_ids = torch.tensor(
                [
                    [100, 101, 102, 103, 1000, 1001, 1002, 1003, 1010, 1011, 1012, 1013, 1014],
                    [200, 201, 2000, 2001, 2002, 2003, 2004, 2005, 2010, 2011, pad_token_id, pad_token_id, pad_token_id],
                ]
            )
            self.assertTrue(torch.equal(packed_input_ids, expected_input_ids))
            expected_position_ids = torch.tensor(
                [
                    [0, 1, 2, 3, 4, 5, 6, 7, 4, 5, 6, 7, 8],
                    [0, 1, 2, 3, 4, 5, 6, 7, 2, 3, pad_token_id, pad_token_id, pad_token_id],
                ]
            )
            self.assertTrue(torch.equal(packed_position_ids, expected_position_ids))
            expected_attention_mask = torch.tensor(
                [
                    [1, 1, 1, 1, 1, 1, 1, 1, 1, 1, 1, 1, 1],
                    [1, 1, 1, 1, 1, 1, 1, 1, 1, 1, 0, 0, 0],
                ]
            )
            self.assertTrue(torch.equal(packed_attention_mask, expected_attention_mask))

    def test_unpack_tensor(self):
        num_generations = 2
        with tempfile.TemporaryDirectory() as tmp_dir:
            trainer = self.create_trainer(num_generations=num_generations, tmp_dir=tmp_dir, do_pack_completions=True)
            pad_token_id = trainer.processing_class.pad_token_id
            position_ids = torch.tensor(
                [
                    [0, 1, 2, 3, 4, 5, 6, 7, 4, 5, 6, 7, 8],
                    [0, 1, 2, 3, 4, 5, 6, 7, 2, 3, pad_token_id, pad_token_id, pad_token_id],
                ]
            )
            prompt_length = torch.tensor([4, 2])
            all_logps = torch.tensor(
                [
                    [0.1, 0.2, 0.3, 0.4, 0.5, 0.6, 0.7, 0.8, 0.9, 1.0, 1.1, 1.2, 1.3],
                    [0.2, 0.3, 0.4, 0.5, 0.6, 0.7, 0.8, 0.9, 1.0, 1.1, 0.0, 0.0, 0.0],
                ]
            )
            unpacked_logps = trainer._unpack_tensor(position_ids, all_logps, prompt_length)
            expected_unpacked_logps = torch.tensor(
                [
                    [0.5, 0.6, 0.7, 0.8, 0.0, 0.0],
                    [0.9, 1.0, 1.1, 1.2, 1.3, 0.0],
                    [0.4, 0.5, 0.6, 0.7, 0.8, 0.9],
                    [1.0, 1.1, 0.0, 0.0, 0.0, 0.0],
                ]
            )
            self.assertTrue(torch.allclose(unpacked_logps, expected_unpacked_logps))

    def test_training_with_packing(self):
        num_generations = 4
        with tempfile.TemporaryDirectory() as tmp_dir:
            trainer = self.create_trainer(
                num_generations=num_generations,
                do_pack_completions=True,
                beta=0.1,
                max_steps=4,
                tmp_dir=tmp_dir,
            )
            trainer.train()
            previous_trainable_params = {n: param.clone() for n, param in trainer.model.named_parameters()}
            self.assertIsNotNone(trainer.state.log_history[-1]["train_loss"])
            for n, param in previous_trainable_params.items():
                new_param = trainer.model.get_parameter(n)
                self.assertFalse(torch.equal(param, new_param), f"Parameter {n} has not changed.")

    def test_train_loss_same_with_and_without_packing(self):
        num_generations = 2
        with tempfile.TemporaryDirectory() as tmp_dir:
            trainer_packed = self.create_trainer(
                num_generations=num_generations,
                batch_size=4,
                do_pack_completions=True,
                beta=0.1,
                max_steps=1,
                tmp_dir=tmp_dir,
            )
            trainer_packed.train()
            train_loss_packed = trainer_packed.state.log_history[-1]["train_loss"]

        with tempfile.TemporaryDirectory() as tmp_dir2:
            trainer_no_packing = self.create_trainer(
                num_generations=num_generations,
                batch_size=4,
                do_pack_completions=False,
                beta=0.1,
                max_steps=1,
                tmp_dir=tmp_dir2,
            )
            trainer_no_packing.train()
            train_loss_no_packing = trainer_no_packing.state.log_history[-1]["train_loss"]

        self.assertAlmostEqual(train_loss_packed, train_loss_no_packing, places=5)
=======
    def test_training_with_generation_kwargs(self):
        dataset = load_dataset("trl-internal-testing/zen", "standard_prompt_only", split="train")

        with tempfile.TemporaryDirectory() as tmp_dir:
            training_args = GRPOConfig(
                output_dir=tmp_dir,
                learning_rate=0.1,  # increase the learning rate to speed up the test
                per_device_train_batch_size=3,  # reduce the batch size to reduce memory usage
                num_generations=3,  # reduce the number of generations to reduce memory usage
                max_completion_length=8,  # reduce the completion length to reduce memory usage
                generation_kwargs={"do_sample": True, "top_k": 50, "length_penalty": -0.1},  # Add some gen kwargs
                report_to="none",
            )
            trainer = GRPOTrainer(
                model="trl-internal-testing/tiny-Qwen2ForCausalLM-2.5",
                reward_funcs="trl-internal-testing/tiny-Qwen2ForSequenceClassification-2.5",
                args=training_args,
                train_dataset=dataset,
            )

            previous_trainable_params = {n: param.clone() for n, param in trainer.model.named_parameters()}

            trainer.train()

            self.assertIsNotNone(trainer.state.log_history[-1]["train_loss"])

            # Check that the params have changed
            for n, param in previous_trainable_params.items():
                new_param = trainer.model.get_parameter(n)
                self.assertFalse(torch.equal(param, new_param), f"Parameter {n} has not changed.")
>>>>>>> ab331bfd
<|MERGE_RESOLUTION|>--- conflicted
+++ resolved
@@ -1209,9 +1209,39 @@
             for n, param in previous_trainable_params.items():
                 new_param = trainer.model.get_parameter(n)
                 self.assertFalse(torch.equal(param, new_param), f"Parameter {n} has not changed.")
-
-<<<<<<< HEAD
-
+    
+    def test_training_with_generation_kwargs(self):
+        dataset = load_dataset("trl-internal-testing/zen", "standard_prompt_only", split="train")
+
+        with tempfile.TemporaryDirectory() as tmp_dir:
+            training_args = GRPOConfig(
+                output_dir=tmp_dir,
+                learning_rate=0.1,  # increase the learning rate to speed up the test
+                per_device_train_batch_size=3,  # reduce the batch size to reduce memory usage
+                num_generations=3,  # reduce the number of generations to reduce memory usage
+                max_completion_length=8,  # reduce the completion length to reduce memory usage
+                generation_kwargs={"do_sample": True, "top_k": 50, "length_penalty": -0.1},  # Add some gen kwargs
+                report_to="none",
+            )
+            trainer = GRPOTrainer(
+                model="trl-internal-testing/tiny-Qwen2ForCausalLM-2.5",
+                reward_funcs="trl-internal-testing/tiny-Qwen2ForSequenceClassification-2.5",
+                args=training_args,
+                train_dataset=dataset,
+            )
+
+            previous_trainable_params = {n: param.clone() for n, param in trainer.model.named_parameters()}
+
+            trainer.train()
+
+            self.assertIsNotNone(trainer.state.log_history[-1]["train_loss"])
+
+            # Check that the params have changed
+            for n, param in previous_trainable_params.items():
+                new_param = trainer.model.get_parameter(n)
+                self.assertFalse(torch.equal(param, new_param), f"Parameter {n} has not changed.")
+                
+                
 class PackingTester(unittest.TestCase):
     def setUp(self):
         self.dataset = load_dataset("trl-internal-testing/zen", "standard_prompt_only", split="train")
@@ -1382,36 +1412,4 @@
             trainer_no_packing.train()
             train_loss_no_packing = trainer_no_packing.state.log_history[-1]["train_loss"]
 
-        self.assertAlmostEqual(train_loss_packed, train_loss_no_packing, places=5)
-=======
-    def test_training_with_generation_kwargs(self):
-        dataset = load_dataset("trl-internal-testing/zen", "standard_prompt_only", split="train")
-
-        with tempfile.TemporaryDirectory() as tmp_dir:
-            training_args = GRPOConfig(
-                output_dir=tmp_dir,
-                learning_rate=0.1,  # increase the learning rate to speed up the test
-                per_device_train_batch_size=3,  # reduce the batch size to reduce memory usage
-                num_generations=3,  # reduce the number of generations to reduce memory usage
-                max_completion_length=8,  # reduce the completion length to reduce memory usage
-                generation_kwargs={"do_sample": True, "top_k": 50, "length_penalty": -0.1},  # Add some gen kwargs
-                report_to="none",
-            )
-            trainer = GRPOTrainer(
-                model="trl-internal-testing/tiny-Qwen2ForCausalLM-2.5",
-                reward_funcs="trl-internal-testing/tiny-Qwen2ForSequenceClassification-2.5",
-                args=training_args,
-                train_dataset=dataset,
-            )
-
-            previous_trainable_params = {n: param.clone() for n, param in trainer.model.named_parameters()}
-
-            trainer.train()
-
-            self.assertIsNotNone(trainer.state.log_history[-1]["train_loss"])
-
-            # Check that the params have changed
-            for n, param in previous_trainable_params.items():
-                new_param = trainer.model.get_parameter(n)
-                self.assertFalse(torch.equal(param, new_param), f"Parameter {n} has not changed.")
->>>>>>> ab331bfd
+        self.assertAlmostEqual(train_loss_packed, train_loss_no_packing, places=5)