# Copyright 2020-2025 The HuggingFace Team. All rights reserved.
#
# Licensed under the Apache License, Version 2.0 (the "License");
# you may not use this file except in compliance with the License.
# You may obtain a copy of the License at
#
#     http://www.apache.org/licenses/LICENSE-2.0
#
# Unless required by applicable law or agreed to in writing, software
# distributed under the License is distributed on an "AS IS" BASIS,
# WITHOUT WARRANTIES OR CONDITIONS OF ANY KIND, either express or implied.
# See the License for the specific language governing permissions and
# limitations under the License.

import tempfile
import unittest
from unittest.mock import patch

import torch
from datasets import load_dataset
from parameterized import parameterized
from transformers import AutoModelForCausalLM, AutoModelForSequenceClassification, AutoTokenizer, BatchFeature
from transformers.testing_utils import require_peft
from transformers.utils import is_peft_available

from trl import GRPOConfig, GRPOTrainer
from trl.trainer.grpo_trainer import RepeatSampler, shuffle_tensor_dict, split_tensor_dict

from .testing_utils import require_vllm


if is_peft_available():
    from peft import LoraConfig, PeftModel


class SplitTensorDictTester(unittest.TestCase):
    def test_split_equal_chunks(self):
        x = torch.arange(12).reshape(6, 2)
        y = torch.arange(6).reshape(6, 1)
        tensor_dict = {"x": x, "y": y}

        result = split_tensor_dict(tensor_dict, 3)

        expected_x_chunks = torch.chunk(x, 3, dim=0)
        expected_y_chunks = torch.chunk(y, 3, dim=0)
        self.assertEqual(len(result), 3)
        for i in range(3):
            self.assertTrue(torch.equal(result[i]["x"], expected_x_chunks[i]))
            self.assertTrue(torch.equal(result[i]["y"], expected_y_chunks[i]))

    def test_with_none_tensor(self):
        x = torch.arange(12).reshape(6, 2)
        tensor_dict = {"x": x, "y": None}

        result = split_tensor_dict(tensor_dict, 2)

        expected_x_chunks = torch.chunk(x, 2, dim=0)
        self.assertEqual(len(result), 2)
        for i in range(2):
            self.assertTrue(torch.equal(result[i]["x"], expected_x_chunks[i]))
            self.assertIsNone(result[i]["y"])


class ShuffleTensorDictTester(unittest.TestCase):
    def test_shuffle_preserves_shape(self):
        x = torch.arange(6).reshape(3, 2)
        y = torch.arange(3).reshape(3, 1)
        tensor_dict = {"x": x.clone(), "y": y.clone()}

        shuffled = shuffle_tensor_dict(tensor_dict)

        self.assertEqual(shuffled["x"].shape, x.shape)
        self.assertEqual(shuffled["y"].shape, y.shape)

    def test_shuffle_consistent_across_tensors(self):
        # Use known patterns to check alignment
        x = torch.tensor([[10, 11], [20, 21], [30, 31]])
        y = torch.tensor([[1], [2], [3]])
        tensor_dict = {"x": x.clone(), "y": y.clone()}

        shuffled = shuffle_tensor_dict(tensor_dict)

        # Build a reverse map from shuffled x rows to y values
        for i in range(3):
            x_row = shuffled["x"][i]
            y_val = shuffled["y"][i].item()

            if torch.equal(x_row, torch.tensor([10, 11])):
                self.assertEqual(y_val, 1)
            elif torch.equal(x_row, torch.tensor([20, 21])):
                self.assertEqual(y_val, 2)
            elif torch.equal(x_row, torch.tensor([30, 31])):
                self.assertEqual(y_val, 3)
            else:
                self.fail("Unexpected x row in shuffled output.")

    def test_none_tensor_remains_none(self):
        x = torch.arange(6).reshape(3, 2)
        tensor_dict = {"x": x.clone(), "y": None}

        shuffled = shuffle_tensor_dict(tensor_dict)

        self.assertIsNone(shuffled["y"])
        self.assertEqual(shuffled["x"].shape, x.shape)

    def test_shuffle_with_batch_feature(self):
        batch_feature = BatchFeature(
            {
                "input_ids": torch.tensor([[1, 2, 3], [4, 5, 6], [7, 8, 9]]),
                "attention_mask": torch.tensor([[1, 1, 1], [1, 1, 1], [1, 1, 1]]),
                "pixel_values": torch.randn(3, 3, 224, 224),
                "image_sizes": torch.tensor([[224, 224], [224, 224]]),
                "spatial_merge_size": 2,
            }
        )

        regular_tensor = torch.tensor([[10, 11], [12, 13], [14, 15]])
        tensor_dict = {"visual_inputs": batch_feature, "prompt_ids": regular_tensor}

        shuffled = shuffle_tensor_dict(tensor_dict)

        self.assertIsInstance(shuffled["visual_inputs"], BatchFeature)
        expected_keys = {"input_ids", "attention_mask", "pixel_values", "image_sizes", "spatial_merge_size"}
        self.assertEqual(set(shuffled["visual_inputs"].data.keys()), expected_keys)
        self.assertEqual(shuffled["visual_inputs"]["input_ids"].shape, (3, 3))
        self.assertEqual(shuffled["visual_inputs"]["attention_mask"].shape, (3, 3))
        self.assertEqual(shuffled["visual_inputs"]["pixel_values"].shape, (3, 3, 224, 224))
        self.assertEqual(shuffled["prompt_ids"].shape, (3, 2))
        self.assertTrue(torch.equal(shuffled["visual_inputs"]["image_sizes"], batch_feature["image_sizes"]))
        self.assertEqual(shuffled["visual_inputs"]["spatial_merge_size"], batch_feature["spatial_merge_size"])

        original_input_ids = batch_feature["input_ids"]
        shuffled_input_ids = shuffled["visual_inputs"]["input_ids"]
        shuffled_prompt_ids = shuffled["prompt_ids"]

        for i in range(3):
            original_pos = None
            for j in range(3):
                if torch.equal(shuffled_input_ids[i], original_input_ids[j]):
                    original_pos = j
                    break
            self.assertIsNotNone(original_pos)
            self.assertTrue(torch.equal(shuffled_prompt_ids[i], regular_tensor[original_pos]))

    def test_split_with_batch_feature(self):
        batch_feature = BatchFeature(
            {
                "input_ids": torch.tensor([[1, 2, 3], [4, 5, 6], [7, 8, 9], [10, 11, 12]]),
                "attention_mask": torch.tensor([[1, 1, 1], [1, 1, 1], [1, 1, 1], [1, 1, 1]]),
                "pixel_values": torch.randn(4, 3, 224, 224),
                "image_sizes": torch.tensor([[224, 224], [224, 224]]),
                "spatial_merge_size": 2,
            }
        )

        regular_tensor = torch.arange(8).reshape(4, 2)
        tensor_dict = {"visual_inputs": batch_feature, "prompt_ids": regular_tensor}

        result = split_tensor_dict(tensor_dict, 2)

        self.assertEqual(len(result), 2)
        for i in range(2):
            self.assertIsInstance(result[i]["visual_inputs"], BatchFeature)
            expected_keys = {"input_ids", "attention_mask", "pixel_values", "image_sizes", "spatial_merge_size"}
            self.assertEqual(set(result[i]["visual_inputs"].data.keys()), expected_keys)
            self.assertEqual(result[i]["visual_inputs"]["input_ids"].shape, (2, 3))
            self.assertEqual(result[i]["visual_inputs"]["attention_mask"].shape, (2, 3))
            self.assertEqual(result[i]["visual_inputs"]["pixel_values"].shape, (2, 3, 224, 224))
            self.assertEqual(result[i]["prompt_ids"].shape, (2, 2))
            self.assertTrue(torch.equal(result[i]["visual_inputs"]["image_sizes"], batch_feature["image_sizes"]))
            self.assertEqual(result[i]["visual_inputs"]["spatial_merge_size"], batch_feature["spatial_merge_size"])

        self.assertTrue(torch.equal(result[0]["visual_inputs"]["input_ids"], batch_feature["input_ids"][:2]))
        self.assertTrue(torch.equal(result[1]["visual_inputs"]["input_ids"], batch_feature["input_ids"][2:]))
        self.assertTrue(torch.equal(result[0]["prompt_ids"], regular_tensor[:2]))
        self.assertTrue(torch.equal(result[1]["prompt_ids"], regular_tensor[2:]))


class RepeatRandomSamplerTester(unittest.TestCase):
    def test_sampler(self):
        dataset = ["a", "b", "c", "d", "e", "f", "g"]
        sampler = RepeatSampler(dataset, mini_repeat_count=2)
        # Should output something like [4, 4, 3, 3, 0, 0, 1, 1, 2, 2, 6, 6, 5, 5]
        sampled = list(sampler)
        # Check that the length is doubled
        assert len(sampled) == 2 * len(dataset)
        # Check that all indexes are present
        assert set(sampled) == set(range(len(dataset)))
        # Check that each element is repeated twice
        assert all(sampled[i] == sampled[i + 1] for i in range(0, len(sampled), 2))

    def test_sampler_no_shuffle(self):
        dataset = ["a", "b", "c", "d", "e", "f", "g"]
        sampler = RepeatSampler(dataset, mini_repeat_count=2, shuffle=False)
        sampled = list(sampler)
        expected = [0, 0, 1, 1, 2, 2, 3, 3, 4, 4, 5, 5, 6, 6]
        self.assertEqual(sampled, expected)

    def test_sampler_no_repeat(self):
        dataset = ["a", "b", "c", "d", "e", "f", "g"]
        sampler = RepeatSampler(dataset, mini_repeat_count=1)
        # Should output something like [4, 3, 0, 1, 2, 6, 5]
        sampled = list(sampler)
        # Check that the length is the same
        assert len(sampled) == len(dataset)
        # Check that all indexes are present
        assert set(sampled) == set(range(len(dataset)))

    def test_sampler_with_batch_size(self):
        dataset = ["a", "b", "c", "d", "e", "f", "g", "h"]
        sampler = RepeatSampler(dataset, mini_repeat_count=1, batch_size=2, repeat_count=2)
        # Should output something like [4, 3, 4, 3, 0, 1, 0, 1, 2, 6, 2, 6, 5, 7, 5, 7]
        sampled = list(sampler)
        # Check that the length is doubled
        assert len(sampled) == 2 * len(dataset)
        # Check that all indexes are present
        assert set(sampled) == set(range(len(dataset)))
        # Check that each element is repeated as expected
        assert all(sampled[i : i + 1] == sampled[i + 2 : i + 3] for i in range(0, len(sampled), 4))

    def test_sampler_with_batch_size_and_drop(self):
        dataset = ["a", "b", "c", "d", "e", "f", "g"]
        sampler = RepeatSampler(dataset, mini_repeat_count=1, batch_size=2, repeat_count=2)
        # Should output something like [4, 3, 4, 3, 0, 1, 0, 1, 2, 6, 2, 6]
        sampled = list(sampler)
        # Check that the length is doubled
        assert len(sampled) == 2 * (
            len(dataset) - 1
        )  # one element is dropped, because it's not enough to form a batch
        assert len(sampler) == len(sampled)  # the length should be the same as the sampled length
        # Check that the sampled indexes are a subset of the dataset indexes
        assert set(sampled).issubset(set(range(len(dataset))))
        # Check that each element is repeated as expected
        assert all(sampled[i : i + 1] == sampled[i + 2 : i + 3] for i in range(0, len(sampled), 4))

    def test_sampler_with_mini_repeat_count_and_batch_size_1(self):
        dataset = ["a", "b", "c", "d", "e", "f", "g"]
        sampler = RepeatSampler(dataset, mini_repeat_count=2, batch_size=3, repeat_count=2)
        # Should output something like [4, 4, 3, 3, 0, 0, 4, 4, 3, 3, 0, 0,
        #                               1, 1, 2, 2, 6, 6, 1, 1, 2, 2, 6, 6]
        sampled = list(sampler)
        # Check that the length is quadrupled
        assert len(sampled) == 4 * (len(dataset) - 1)  # 1 element is dropped, because it's not enough to form a batch
        assert len(sampler) == len(sampled)  # the length should be the same as the sampled length
        # Check that the sampled indexes are a subset of the dataset indexes
        assert set(sampled).issubset(set(range(len(dataset))))
        # Check that each element is repeated as expected
        assert all(sampled[i] == sampled[i + 1] for i in range(0, len(sampled), 2))
        # Check that the batch is repeated as expected
        assert sampled[0:6] == sampled[6:12]
        assert sampled[12:18] == sampled[18:24]

    def test_sampler_with_mini_repeat_count_and_batch_size_2(self):
        dataset = ["a", "b", "c", "d", "e", "f", "g"]
        sampler = RepeatSampler(dataset, mini_repeat_count=3, batch_size=2, repeat_count=2)
        # Should output something like [4, 4, 4, 3, 3, 3, 4, 4, 4, 3, 3, 3,
        #                               0, 0, 0, 1, 1, 1, 0, 0, 0, 1, 1, 1,
        #                               2, 2, 2, 6, 6, 6, 2, 2, 2, 6, 6, 6]
        sampled = list(sampler)
        # Check that the length is sextupled
        assert len(sampled) == 6 * (len(dataset) - 1)  # 1 element is dropped, because it's not enough to form a batch
        assert len(sampler) == len(sampled)  # the length should be the same as the sampled length
        # Check that the sampled indexes are a subset of the dataset indexes
        assert set(sampled).issubset(set(range(len(dataset))))
        # Check that each element is repeated as expected
        assert all(sampled[i] == sampled[i + 1] == sampled[i + 2] for i in range(0, len(sampled), 3))
        # Check that the batch is repeated as expected
        assert sampled[0:6] == sampled[6:12]
        assert sampled[12:18] == sampled[18:24]
        assert sampled[24:30] == sampled[30:36]

    def test_sampler_with_mini_repeat_count_and_batch_size_3(self):
        dataset = ["a", "b", "c", "d", "e", "f", "g"]
        sampler = RepeatSampler(dataset, mini_repeat_count=2, batch_size=2, repeat_count=3)
        # Should output something like [4, 4, 3, 3, 4, 4, 3, 3, 4, 4, 3, 3,
        #                               0, 0, 1, 1, 0, 0, 1, 1, 0, 0, 1, 1,
        #                               2, 2, 6, 6, 2, 2, 6, 6, 2, 2, 6, 6]
        sampled = list(sampler)
        # Check that the length is sextupled
        assert len(sampled) == 6 * (len(dataset) - 1)  # 1 element is dropped, because it's not enough to form a batch
        # Check that the sampled indexes are a subset of the dataset indexes
        assert set(sampled).issubset(set(range(len(dataset))))
        # Check that each element is repeated as expected
        assert all(sampled[i] == sampled[i + 1] for i in range(0, len(sampled), 2))
        # Check that the batch is repeated as expected
        assert sampled[0:4] == sampled[4:8] == sampled[8:12]
        assert sampled[12:16] == sampled[16:20] == sampled[20:24]
        assert sampled[24:28] == sampled[28:32] == sampled[32:36]


class GRPOTrainerTester(unittest.TestCase):
    def test_init_minimal(self):
        # Test that GRPOTrainer can be instantiated with only model, reward_model and train_dataset
        dataset = load_dataset("trl-internal-testing/zen", "standard_prompt_only", split="train")
        GRPOTrainer(
            model="trl-internal-testing/tiny-Qwen2ForCausalLM-2.5",
            reward_funcs="trl-internal-testing/tiny-Qwen2ForSequenceClassification-2.5",
            train_dataset=dataset,
        )

    @parameterized.expand([("standard_prompt_only",), ("conversational_prompt_only",)])
    def test_training(self, config_name):
        dataset = load_dataset("trl-internal-testing/zen", config_name, split="train")

        with tempfile.TemporaryDirectory() as tmp_dir:
            training_args = GRPOConfig(
                output_dir=tmp_dir,
                learning_rate=0.1,  # increase the learning rate to speed up the test
                per_device_train_batch_size=3,  # reduce the batch size to reduce memory usage
                num_generations=3,  # reduce the number of generations to reduce memory usage
                max_completion_length=8,  # reduce the completion length to reduce memory usage
                report_to="none",
            )
            trainer = GRPOTrainer(
                model="trl-internal-testing/tiny-Qwen2ForCausalLM-2.5",
                reward_funcs="trl-internal-testing/tiny-Qwen2ForSequenceClassification-2.5",
                args=training_args,
                train_dataset=dataset,
            )

            previous_trainable_params = {n: param.clone() for n, param in trainer.model.named_parameters()}

            trainer.train()

            self.assertIsNotNone(trainer.state.log_history[-1]["train_loss"])

            # Check that the params have changed
            for n, param in previous_trainable_params.items():
                new_param = trainer.model.get_parameter(n)
                self.assertFalse(torch.equal(param, new_param), f"Parameter {n} has not changed.")

    @parameterized.expand([("bnpo",), ("dr_grpo",)])
    def test_training_loss_types(self, loss_type):
        dataset = load_dataset("trl-internal-testing/zen", "standard_prompt_only", split="train")

        with tempfile.TemporaryDirectory() as tmp_dir:
            training_args = GRPOConfig(
                output_dir=tmp_dir,
                learning_rate=0.1,  # increase the learning rate to speed up the test
                per_device_train_batch_size=3,  # reduce the batch size to reduce memory usage
                num_generations=3,  # reduce the number of generations to reduce memory usage
                max_completion_length=32,  # reduce the completion length to reduce memory usage
                loss_type=loss_type,
                report_to="none",
            )
            trainer = GRPOTrainer(
                model="trl-internal-testing/tiny-Qwen2ForCausalLM-2.5",
                reward_funcs="trl-internal-testing/tiny-Qwen2ForSequenceClassification-2.5",
                args=training_args,
                train_dataset=dataset,
            )

            previous_trainable_params = {n: param.clone() for n, param in trainer.model.named_parameters()}

            trainer.train()

            self.assertIsNotNone(trainer.state.log_history[-1]["train_loss"])

            # Check that the params have changed
            for n, param in previous_trainable_params.items():
                new_param = trainer.model.get_parameter(n)
                self.assertFalse(torch.equal(param, new_param), f"Parameter {n} has not changed.")

    def test_training_with_eval(self):
        dataset = load_dataset("trl-internal-testing/zen", "standard_prompt_only")

        with tempfile.TemporaryDirectory() as tmp_dir:
            training_args = GRPOConfig(
                output_dir=tmp_dir,
                per_device_train_batch_size=3,  # reduce the batch size to reduce memory usage
                per_device_eval_batch_size=3,  # reduce the batch size to reduce memory usage
                num_generations=3,  # reduce the number of generations to reduce memory usage
                max_completion_length=8,  # reduce the completion length to reduce memory usage
                eval_strategy="steps",
                eval_steps=2,
                report_to="none",
            )
            trainer = GRPOTrainer(
                model="trl-internal-testing/tiny-Qwen2ForCausalLM-2.5",
                reward_funcs="trl-internal-testing/tiny-Qwen2ForSequenceClassification-2.5",
                args=training_args,
                train_dataset=dataset["train"],
                eval_dataset=dataset["test"],
            )

            trainer.train()

    def test_training_multiple_iterations(self):
        dataset = load_dataset("trl-internal-testing/zen", "standard_prompt_only", split="train")

        with tempfile.TemporaryDirectory() as tmp_dir:
            training_args = GRPOConfig(
                output_dir=tmp_dir,
                learning_rate=0.1,  # increase the learning rate to speed up the test
                per_device_train_batch_size=3,  # reduce the batch size to reduce memory usage
                num_generations=3,  # reduce the number of generations to reduce memory usage
                max_completion_length=8,  # reduce the completion length to reduce memory usage
                num_iterations=2,
                report_to="none",
            )
            trainer = GRPOTrainer(
                model="trl-internal-testing/tiny-Qwen2ForCausalLM-2.5",
                reward_funcs="trl-internal-testing/tiny-Qwen2ForSequenceClassification-2.5",
                args=training_args,
                train_dataset=dataset,
            )

            previous_trainable_params = {n: param.clone() for n, param in trainer.model.named_parameters()}

            trainer.train()

            self.assertIsNotNone(trainer.state.log_history[-1]["train_loss"])

            # Check that the params have changed
            for n, param in previous_trainable_params.items():
                new_param = trainer.model.get_parameter(n)
                self.assertFalse(torch.equal(param, new_param), f"Parameter {n} has not changed.")

    @require_peft
    def test_training_peft(self):
        model = AutoModelForCausalLM.from_pretrained("trl-internal-testing/tiny-Qwen2ForCausalLM-2.5")
        base_param_names = [f"base_model.model.{n}" for n, _ in model.named_parameters()]
        dataset = load_dataset("trl-internal-testing/zen", "standard_prompt_only", split="train")

        with tempfile.TemporaryDirectory() as tmp_dir:
            training_args = GRPOConfig(
                output_dir=tmp_dir,
                learning_rate=0.1,  # increase the learning rate to speed up the test
                per_device_train_batch_size=3,  # reduce the batch size to reduce memory usage
                num_generations=3,  # reduce the number of generations to reduce memory usage
                max_completion_length=8,  # reduce the completion length to reduce memory usage
                report_to="none",
            )
            trainer = GRPOTrainer(
                model=model,
                reward_funcs="trl-internal-testing/tiny-Qwen2ForSequenceClassification-2.5",
                args=training_args,
                train_dataset=dataset,
                peft_config=LoraConfig(),
            )

            previous_trainable_params = {n: param.clone() for n, param in trainer.model.named_parameters()}

            trainer.train()

            self.assertIsNotNone(trainer.state.log_history[-1]["train_loss"])

            # Check that the peft params have changed and the base model params have not changed
            for n, param in previous_trainable_params.items():
                new_param = trainer.model.get_parameter(n)
                if n in base_param_names:  # We expect the base model params to be the same
                    self.assertTrue(torch.allclose(param, new_param), f"Parameter {n} has changed.")
                elif "base_layer" not in n:  # We expect the peft params to be different (except for the base layer)
                    self.assertFalse(torch.allclose(param, new_param), f"Parameter {n} has not changed.")

    @require_peft
    def test_training_peft_with_gradient_checkpointing(self):
        """Test that training works with PEFT and gradient checkpointing enabled."""
        dataset = load_dataset("trl-internal-testing/zen", "standard_prompt_only", split="train")

        model = AutoModelForCausalLM.from_pretrained(
            "trl-internal-testing/tiny-Qwen2ForCausalLM-2.5",
            torch_dtype=torch.float32,  # Use float32 for testing to avoid precision issues
            use_cache=False,  # Required for gradient checkpointing
        )

        lora_config = LoraConfig(
            r=8, lora_alpha=32, target_modules=["q_proj", "v_proj"], lora_dropout=0.05, bias="none"
        )

        with tempfile.TemporaryDirectory() as tmp_dir:
            training_args = GRPOConfig(
                output_dir=tmp_dir,
                learning_rate=0.1,
                per_device_train_batch_size=3,
                num_generations=3,
                max_completion_length=8,
                gradient_checkpointing=True,  # Enable gradient checkpointing
                report_to="none",
            )
            trainer = GRPOTrainer(
                model=model,
                reward_funcs="trl-internal-testing/tiny-Qwen2ForSequenceClassification-2.5",
                args=training_args,
                train_dataset=dataset,
                peft_config=lora_config,
            )

            # Verify gradient checkpointing is enabled
            self.assertIsInstance(trainer.model, PeftModel)

            # Store initial parameters to check which ones change
            previous_trainable_params = {n: param.clone() for n, param in trainer.model.named_parameters()}

            trainer.train()

            self.assertIsNotNone(trainer.state.log_history[-1]["train_loss"])

            # Check that only LoRA parameters have changed, base model parameters remain unchanged
            for n, param in previous_trainable_params.items():
                new_param = trainer.model.get_parameter(n)
                if "lora" in n.lower():  # LoRA parameters should change
                    self.assertFalse(torch.equal(param, new_param), f"LoRA parameter {n} has not changed.")
                else:  # Base model parameters should not change
                    self.assertTrue(torch.equal(param, new_param), f"Base parameter {n} has changed.")

    def test_training_different_reward_model(self):
        # Use a reward model different from the model: different chat template, tokenization, etc.
        dataset = load_dataset("trl-internal-testing/zen", "conversational_prompt_only", split="train")
        reward_model_id = "trl-internal-testing/tiny-LlamaForSequenceClassification-3.2"
        reward_model = AutoModelForSequenceClassification.from_pretrained(reward_model_id)
        reward_tokenizer = AutoTokenizer.from_pretrained(reward_model_id)
        # By default, the trainer uses the eos token as the padding token. However, for Llama models, the eos token
        # appears in the chat template. Using it as a pad token disrupts the reward calculation, as the calculation
        # considers the score of the last token before the first pad token. To ensure correct reward calculations,
        # we use a separate pad token instead.
        reward_tokenizer.pad_token = "<|finetune_right_pad_id|>"

        with tempfile.TemporaryDirectory() as tmp_dir:
            training_args = GRPOConfig(
                output_dir=tmp_dir,
                learning_rate=0.1,  # increase the learning rate to speed up the test
                per_device_train_batch_size=3,  # reduce the batch size to reduce memory usage
                num_generations=3,  # reduce the number of generations to reduce memory usage
                max_completion_length=8,  # reduce the completion length to reduce memory usage
                report_to="none",
            )
            trainer = GRPOTrainer(
                model="trl-internal-testing/tiny-Qwen2ForCausalLM-2.5",
                reward_funcs=reward_model,
                args=training_args,
                train_dataset=dataset,
                reward_processing_classes=reward_tokenizer,
            )

            previous_trainable_params = {n: param.clone() for n, param in trainer.model.named_parameters()}

            trainer.train()

            self.assertIsNotNone(trainer.state.log_history[-1]["train_loss"])

            # Check that the params have changed
            for n, param in previous_trainable_params.items():
                new_param = trainer.model.get_parameter(n)
                self.assertFalse(torch.equal(param, new_param), f"Parameter {n} has not changed.")

    def test_training_reward_func_standard(self):
        # Test if trainer can handle reward function with standard format
        dataset = load_dataset("trl-internal-testing/zen", "standard_prompt_only", split="train")

        def reward_func(completions, **kwargs):
            """Reward function that rewards longer completions."""
            return [float(len(completion)) for completion in completions]

        with tempfile.TemporaryDirectory() as tmp_dir:
            training_args = GRPOConfig(
                output_dir=tmp_dir,
                learning_rate=0.1,  # increase the learning rate to speed up the test
                per_device_train_batch_size=3,  # reduce the batch size to reduce memory usage
                num_generations=3,  # reduce the number of generations to reduce memory usage
                max_completion_length=8,  # reduce the completion length to reduce memory usage
                report_to="none",
            )
            trainer = GRPOTrainer(
                model="trl-internal-testing/tiny-Qwen2ForCausalLM-2.5",
                reward_funcs=reward_func,
                args=training_args,
                train_dataset=dataset,
            )

            previous_trainable_params = {n: param.clone() for n, param in trainer.model.named_parameters()}

            trainer.train()

            self.assertIsNotNone(trainer.state.log_history[-1]["train_loss"])

            # Check that the params have changed
            for n, param in previous_trainable_params.items():
                new_param = trainer.model.get_parameter(n)
                self.assertFalse(torch.equal(param, new_param), f"Parameter {n} has not changed.")

    def test_training_reward_func_conversational(self):
        # Test if trainer can handle reward function with conversational format
        dataset = load_dataset("trl-internal-testing/zen", "conversational_prompt_only", split="train")

        def reward_func(completions, **kwargs):
            """Reward function that gives higher scores to longer completion content."""
            completion_contents = [completion[0]["content"] for completion in completions]
            return [float(len(content)) for content in completion_contents]

        with tempfile.TemporaryDirectory() as tmp_dir:
            training_args = GRPOConfig(
                output_dir=tmp_dir,
                learning_rate=0.1,  # increase the learning rate to speed up the test
                per_device_train_batch_size=3,  # reduce the batch size to reduce memory usage
                num_generations=3,  # reduce the number of generations to reduce memory usage
                max_completion_length=8,  # reduce the completion length to reduce memory usage
                report_to="none",
            )
            trainer = GRPOTrainer(
                model="trl-internal-testing/tiny-Qwen2ForCausalLM-2.5",
                reward_funcs=reward_func,
                args=training_args,
                train_dataset=dataset,
            )

            previous_trainable_params = {n: param.clone() for n, param in trainer.model.named_parameters()}

            trainer.train()

            self.assertIsNotNone(trainer.state.log_history[-1]["train_loss"])

            # Check that the params have changed
            for n, param in previous_trainable_params.items():
                new_param = trainer.model.get_parameter(n)
                self.assertFalse(torch.equal(param, new_param), f"Parameter {n} has not changed.")

    def test_training_multiple_reward_funcs(self):
        # Test that GRPOTrainer can be instantiated with multiple reward functions
        dataset = load_dataset("trl-internal-testing/zen", "standard_prompt_only", split="train")

        def reward_func1(completions, **kwargs):
            """Reward function that rewards longer completions."""
            return [float(len(completion)) for completion in completions]

        def reward_func2(completions, **kwargs):
            """Reward function that rewards completions with more unique letters."""
            return [float(len(set(completion))) for completion in completions]

        with tempfile.TemporaryDirectory() as tmp_dir:
            training_args = GRPOConfig(
                output_dir=tmp_dir,
                learning_rate=0.1,  # increase the learning rate to speed up the test
                per_device_train_batch_size=3,  # reduce the batch size to reduce memory usage
                num_generations=3,  # reduce the number of generations to reduce memory usage
                max_completion_length=8,  # reduce the completion length to reduce memory usage
                report_to="none",
            )
            trainer = GRPOTrainer(
                model="trl-internal-testing/tiny-Qwen2ForCausalLM-2.5",
                reward_funcs=[reward_func1, reward_func2],
                args=training_args,
                train_dataset=dataset,
            )

            previous_trainable_params = {n: param.clone() for n, param in trainer.model.named_parameters()}

            trainer.train()

            self.assertIsNotNone(trainer.state.log_history[-1]["train_loss"])

            # Check that the params have changed
            for n, param in previous_trainable_params.items():
                new_param = trainer.model.get_parameter(n)
                self.assertFalse(torch.equal(param, new_param), f"Parameter {n} has not changed.")

    def test_training_multiple_reward_funcs_with_None_output(self):
        """Test that a valid math reward function is processed correctly while the code reward function returns None."""
        dataset = load_dataset("trl-internal-testing/zen", "standard_prompt_only", split="train")

        def applicable_reward_func(completions, **kwargs):
            """A reward function that rewards longer completions."""
            return [float(len(completion)) for completion in completions]

        def non_applicable_reward_func(completions, **kwargs):
            """A reward function that returns None for all inputs, as it is not applicable to this sample."""
            return [None] * len(completions)

        with tempfile.TemporaryDirectory() as tmp_dir:
            training_args = GRPOConfig(
                output_dir=tmp_dir,
                learning_rate=0.1,
                per_device_train_batch_size=3,
                num_generations=3,
                max_completion_length=8,
                report_to="none",
            )

            trainer = GRPOTrainer(
                model="trl-internal-testing/tiny-Qwen2ForCausalLM-2.5",
                reward_funcs=[
                    applicable_reward_func,
                    non_applicable_reward_func,
                ],  # One applicable, one non applicable
                args=training_args,
                train_dataset=dataset,
            )

            previous_trainable_params = {
                n: param.clone() for n, param in trainer.model.named_parameters() if param.requires_grad
            }

            trainer.train()

            self.assertIsNotNone(trainer.state.log_history[-1]["train_loss"])

            # Check that the params have changed
            for n, param in previous_trainable_params.items():
                new_param = trainer.model.get_parameter(n)
                self.assertFalse(torch.equal(param, new_param), f"Parameter {n} has not changed.")

    def test_training_multiple_reward_funcs_with_weights(self):
        """Test that GRPOTrainer can handle multiple reward functions with weights."""
        dataset = load_dataset("trl-internal-testing/zen", "standard_prompt_only", split="train")

        def reward_func1(completions, **kwargs):
            """Reward function that rewards longer completions."""
            return [float(len(completion)) for completion in completions]

        def reward_func2(completions, **kwargs):
            """Reward function that rewards completions with more unique letters."""
            return [float(len(set(completion))) for completion in completions]

        with tempfile.TemporaryDirectory() as tmp_dir:
            training_args = GRPOConfig(
                output_dir=tmp_dir,
                learning_rate=0.1,  # increase the learning rate to speed up the test
                per_device_train_batch_size=3,  # reduce the batch size to reduce memory usage
                num_generations=3,  # reduce the number of generations to reduce memory usage
                max_completion_length=8,  # reduce the completion length to reduce memory usage
                report_to="none",
                reward_weights=[0.7, 0.3],  # weight of reward_func1 and reward_func2 respectively
            )
            trainer = GRPOTrainer(
                model="trl-internal-testing/tiny-Qwen2ForCausalLM-2.5",
                reward_funcs=[reward_func1, reward_func2],
                args=training_args,
                train_dataset=dataset,
            )

            previous_trainable_params = {n: param.clone() for n, param in trainer.model.named_parameters()}

            trainer.train()

            # Check that training logs contain both reward metrics
            self.assertIsNotNone(trainer.state.log_history[-1]["train_loss"])
            self.assertIn("rewards/reward_func1/mean", trainer.state.log_history[-1])
            self.assertIn("rewards/reward_func1/std", trainer.state.log_history[-1])
            self.assertIn("rewards/reward_func2/mean", trainer.state.log_history[-1])
            self.assertIn("rewards/reward_func2/std", trainer.state.log_history[-1])

            # Check that the params have changed
            for n, param in previous_trainable_params.items():
                new_param = trainer.model.get_parameter(n)
                self.assertFalse(torch.equal(param, new_param), f"Parameter {n} has not changed.")

    def test_training_multiple_mixed_reward_funcs(self):
        # Test if the trainer can handle a mix of reward functions and reward models
        dataset = load_dataset("trl-internal-testing/zen", "standard_prompt_only", split="train")

        def reward_func(completions, **kwargs):
            """Reward function that rewards longer completions."""
            return [float(len(completion)) for completion in completions]

        with tempfile.TemporaryDirectory() as tmp_dir:
            training_args = GRPOConfig(
                output_dir=tmp_dir,
                learning_rate=0.1,  # increase the learning rate to speed up the test
                per_device_train_batch_size=3,  # reduce the batch size to reduce memory usage
                num_generations=3,  # reduce the number of generations to reduce memory usage
                max_completion_length=8,  # reduce the completion length to reduce memory usage
                report_to="none",
            )
            trainer = GRPOTrainer(
                model="trl-internal-testing/tiny-Qwen2ForCausalLM-2.5",
                reward_funcs=[reward_func, "trl-internal-testing/tiny-Qwen2ForSequenceClassification-2.5"],
                args=training_args,
                train_dataset=dataset,
            )

            previous_trainable_params = {n: param.clone() for n, param in trainer.model.named_parameters()}

            trainer.train()

            self.assertIsNotNone(trainer.state.log_history[-1]["train_loss"])

            # Check that the params have changed
            for n, param in previous_trainable_params.items():
                new_param = trainer.model.get_parameter(n)
                self.assertFalse(torch.equal(param, new_param), f"Parameter {n} has not changed.")

    def test_training_reward_func_additional_column(self):
        # Test if trainer can handle reward function that rely on additional columns in the dataset
        dataset = load_dataset("trl-internal-testing/zen", "standard_prompt_only", split="train")

        # Add a column to the dataset (dummy example, the column could be anything)
        some_values = list(range(len(dataset)))
        dataset = dataset.add_column("some_values", some_values)

        def reward_func(completions, some_values, **kwargs):
            """Reward function that rewards completions with lengths closer to the values in some_values."""
            return [float(abs(len(completion) - value)) for completion, value in zip(completions, some_values)]

        with tempfile.TemporaryDirectory() as tmp_dir:
            training_args = GRPOConfig(
                output_dir=tmp_dir,
                learning_rate=0.1,  # increase the learning rate to speed up the test
                per_device_train_batch_size=3,  # reduce the batch size to reduce memory usage
                num_generations=3,  # reduce the number of generations to reduce memory usage
                max_completion_length=8,  # reduce the completion length to reduce memory usage
                report_to="none",
            )
            trainer = GRPOTrainer(
                model="trl-internal-testing/tiny-Qwen2ForCausalLM-2.5",
                reward_funcs=reward_func,
                args=training_args,
                train_dataset=dataset,
            )

            previous_trainable_params = {n: param.clone() for n, param in trainer.model.named_parameters()}

            trainer.train()

            self.assertIsNotNone(trainer.state.log_history[-1]["train_loss"])

            # Check that the params have changed
            for n, param in previous_trainable_params.items():
                new_param = trainer.model.get_parameter(n)
                self.assertFalse(torch.equal(param, new_param), f"Parameter {n} has not changed.")

    def test_training_with_sync_ref_model(self):
        dataset = load_dataset("trl-internal-testing/zen", "standard_prompt_only", split="train")

        with tempfile.TemporaryDirectory() as tmp_dir:
            training_args = GRPOConfig(
                output_dir=tmp_dir,
                learning_rate=0.1,  # increase the learning rate to speed up the test
                per_device_train_batch_size=3,  # reduce the batch size to reduce memory usage
                num_generations=3,  # reduce the number of generations to reduce memory usage
                max_completion_length=8,  # reduce the completion length to reduce memory usage
                sync_ref_model=True,
                ref_model_sync_steps=2,  # reduce sync steps to ensure a sync happens
                report_to="none",
            )
            trainer = GRPOTrainer(
                model="trl-internal-testing/tiny-Qwen2ForCausalLM-2.5",
                reward_funcs="trl-internal-testing/tiny-Qwen2ForSequenceClassification-2.5",
                args=training_args,
                train_dataset=dataset,
            )

            previous_trainable_params = {n: param.clone() for n, param in trainer.model.named_parameters()}

            trainer.train()

            self.assertIsNotNone(trainer.state.log_history[-1]["train_loss"])

            # Check that the params have changed
            for n, param in previous_trainable_params.items():
                new_param = trainer.model.get_parameter(n)
                self.assertFalse(torch.equal(param, new_param), f"Parameter {n} has not changed.")

    def test_training_beta_non_zero(self):
        dataset = load_dataset("trl-internal-testing/zen", "standard_prompt_only", split="train")
        with tempfile.TemporaryDirectory() as tmp_dir:
            training_args = GRPOConfig(
                output_dir=tmp_dir,
                beta=0.1,  # set beta to non-zero value to test the case where the reference model is used
                learning_rate=0.1,  # increase the learning rate to speed up the test
                per_device_train_batch_size=3,  # reduce the batch size to reduce memory usage
                num_generations=3,  # reduce the number of generations to reduce memory usage
                max_completion_length=8,  # reduce the completion length to reduce memory usage
                report_to="none",
            )
            trainer = GRPOTrainer(
                model="trl-internal-testing/tiny-Qwen2ForCausalLM-2.5",
                reward_funcs="trl-internal-testing/tiny-Qwen2ForSequenceClassification-2.5",
                args=training_args,
                train_dataset=dataset,
            )

            previous_trainable_params = {n: param.clone() for n, param in trainer.model.named_parameters()}

            trainer.train()

            self.assertIsNotNone(trainer.state.log_history[-1]["train_loss"])

            # Check that the params have changed
            for n, param in previous_trainable_params.items():
                new_param = trainer.model.get_parameter(n)
                self.assertFalse(torch.equal(param, new_param), f"Parameter {n} has not changed.")

    def test_training_with_entropy_filter(self):
        dataset = load_dataset("trl-internal-testing/zen", "standard_prompt_only", split="train")
        with tempfile.TemporaryDirectory() as tmp_dir:
            training_args = GRPOConfig(
                output_dir=tmp_dir,
                beta=0.1,  # set beta to non-zero value to test the case where the reference model is used
                learning_rate=0.1,  # increase the learning rate to speed up the test
                per_device_train_batch_size=3,  # reduce the batch size to reduce memory usage
                num_generations=3,  # reduce the number of generations to reduce memory usage
                max_completion_length=8,  # reduce the completion length to reduce memory usage
                report_to="none",
                token_entropy_percentile_threshold=0.8,
            )
            trainer = GRPOTrainer(
                model="trl-internal-testing/tiny-Qwen2ForCausalLM-2.5",
                reward_funcs="trl-internal-testing/tiny-Qwen2ForSequenceClassification-2.5",
                args=training_args,
                train_dataset=dataset,
            )

            previous_trainable_params = {n: param.clone() for n, param in trainer.model.named_parameters()}

            trainer.train()

            self.assertIsNotNone(trainer.state.log_history[-1]["train_loss"])

            # Check that the params have changed
            for n, param in previous_trainable_params.items():
                new_param = trainer.model.get_parameter(n)
                self.assertFalse(torch.equal(param, new_param), f"Parameter {n} has not changed.")

    @unittest.skip("We should add a mock for the vLLM server.")
    @require_peft
    @require_vllm
    def test_training_vllm_and_peft(self):
        """Test that training works with vLLM for generation."""
        model = AutoModelForCausalLM.from_pretrained("Qwen/Qwen2.5-0.5B-Instruct")  # tiny model is too small for vLLM
        base_param_names = [f"base_model.model.{n}" for n, _ in model.named_parameters()]
        dataset = load_dataset("trl-internal-testing/zen", "standard_prompt_only", split="train")

        with tempfile.TemporaryDirectory() as tmp_dir:
            training_args = GRPOConfig(
                output_dir=tmp_dir,
                learning_rate=0.1,  # increase the learning rate to speed up the test
                per_device_train_batch_size=3,  # reduce the batch size to reduce memory usage
                num_generations=3,  # reduce the number of generations to reduce memory usage
                max_completion_length=8,  # reduce the completion length to reduce memory usage
                report_to="none",
                use_vllm=True,
            )
            lora_config = LoraConfig(
                target_modules="all-linear",
                # test with non-default modules as it add extra keys in state_dict tht we need to handle
                modules_to_save=["embed_tokens", "lm_head"],
            )
            trainer = GRPOTrainer(
                model=model,
                reward_funcs="trl-internal-testing/tiny-Qwen2ForSequenceClassification-2.5",
                args=training_args,
                train_dataset=dataset,
                peft_config=lora_config,
            )

            previous_trainable_params = {n: param.clone() for n, param in trainer.model.named_parameters()}

            trainer.train()

            self.assertIsNotNone(trainer.state.log_history[-1]["train_loss"])

            # Check that the peft params have changed and the base model params have not changed
            for n, param in previous_trainable_params.items():
                new_param = trainer.model.get_parameter(n)
                if n in base_param_names:  # We expect the base model params to be the same
                    self.assertTrue(torch.allclose(param, new_param), f"Parameter {n} has changed.")
                elif "base_layer" not in n and "original_module" not in n:
                    # We expect the peft params to be different (except for the base layer)
                    self.assertFalse(torch.allclose(param, new_param), f"Parameter {n} has not changed.")

    @require_vllm
    @unittest.skip("We should add a mock for the vLLM server.")
    def test_training_vllm_guided_decoding(self):
        """Test that training works with vLLM for generation with guided decoding."""
        dataset = load_dataset("trl-internal-testing/zen", "standard_prompt_only", split="train")

        with tempfile.TemporaryDirectory() as tmp_dir:
            training_args = GRPOConfig(
                output_dir=tmp_dir,
                learning_rate=0.1,  # increase the learning rate to speed up the test
                per_device_train_batch_size=3,  # reduce the batch size to reduce memory usage
                num_generations=3,  # reduce the number of generations to reduce memory usage
                max_completion_length=8,  # reduce the completion length to reduce memory usage
                report_to="none",
                use_vllm=True,
                vllm_guided_decoding_regex=r"<reasoning>\n.*\n</reasoning>\n<answer>\n.*\n</answer>",
            )
            trainer = GRPOTrainer(
                model="Qwen/Qwen2.5-0.5B-Instruct",  # tiny model is too small for vLLM
                reward_funcs="trl-internal-testing/tiny-Qwen2ForSequenceClassification-2.5",
                args=training_args,
                train_dataset=dataset,
            )

            previous_trainable_params = {n: param.clone() for n, param in trainer.model.named_parameters()}

            trainer.train()

            self.assertIsNotNone(trainer.state.log_history[-1]["train_loss"])

            # Check that the params have changed
            for n, param in previous_trainable_params.items():
                new_param = trainer.model.get_parameter(n)
                self.assertFalse(torch.equal(param, new_param), f"Parameter {n} has not changed.")

    def test_training_with_additional_generation_kwargs(self):
        """Test that training works with additional generation kwargs."""
        dataset = load_dataset("trl-internal-testing/zen", "standard_prompt_only", split="train")

        with tempfile.TemporaryDirectory() as tmp_dir:
            training_args = GRPOConfig(
                output_dir=tmp_dir,
                learning_rate=0.1,  # increase the learning rate to speed up the test
                per_device_train_batch_size=3,  # reduce the batch size to reduce memory usage
                num_generations=3,  # reduce the number of generations to reduce memory usage
                max_completion_length=8,  # reduce the completion length to reduce memory usage
                report_to="none",
                top_p=0.9,
                top_k=10,
                min_p=0.01,
                repetition_penalty=1.1,
            )

            trainer = GRPOTrainer(
                model="trl-internal-testing/tiny-Qwen2ForCausalLM-2.5",
                reward_funcs="trl-internal-testing/tiny-Qwen2ForSequenceClassification-2.5",
                args=training_args,
                train_dataset=dataset,
            )

            previous_trainable_params = {n: param.clone() for n, param in trainer.model.named_parameters()}

            trainer.train()

            self.assertIsNotNone(trainer.state.log_history[-1]["train_loss"])

            # Check that the params have changed
            for n, param in previous_trainable_params.items():
                new_param = trainer.model.get_parameter(n)
                self.assertFalse(torch.equal(param, new_param), f"Parameter {n} has not changed.")

    @require_vllm
    @unittest.skip("We should add a mock for the vLLM server.")
    def test_training_vllm_with_additional_generation_kwargs(self):
        """Test that training works with vLLM and additional generation kwargs."""
        dataset = load_dataset("trl-internal-testing/zen", "standard_prompt_only", split="train")

        with tempfile.TemporaryDirectory() as tmp_dir:
            training_args = GRPOConfig(
                output_dir=tmp_dir,
                learning_rate=0.1,  # increase the learning rate to speed up the test
                per_device_train_batch_size=3,  # reduce the batch size to reduce memory usage
                num_generations=3,  # reduce the number of generations to reduce memory usage
                max_completion_length=8,  # reduce the completion length to reduce memory usage
                report_to="none",
                use_vllm=True,
                top_p=0.9,
                top_k=10,
                min_p=0.01,
                repetition_penalty=1.1,
            )

            trainer = GRPOTrainer(
                model="Qwen/Qwen2.5-0.5B-Instruct",  # tiny model is too small for vLLM
                reward_funcs="trl-internal-testing/tiny-Qwen2ForSequenceClassification-2.5",
                args=training_args,
                train_dataset=dataset,
            )

            previous_trainable_params = {n: param.clone() for n, param in trainer.model.named_parameters()}

            trainer.train()

            self.assertIsNotNone(trainer.state.log_history[-1]["train_loss"])

            # Check that the params have changed
            for n, param in previous_trainable_params.items():
                new_param = trainer.model.get_parameter(n)
                self.assertFalse(torch.equal(param, new_param), f"Parameter {n} has not changed.")

    def test_training_no_scale_rewards(self):
        dataset = load_dataset("trl-internal-testing/zen", "standard_prompt_only", split="train")

        with tempfile.TemporaryDirectory() as tmp_dir:
            training_args = GRPOConfig(
                output_dir=tmp_dir,
                learning_rate=0.1,  # increase the learning rate to speed up the test
                per_device_train_batch_size=3,  # reduce the batch size to reduce memory usage
                num_generations=3,  # reduce the number of generations to reduce memory usage
                max_completion_length=8,  # reduce the completion length to reduce memory usage
                scale_rewards=False,
                report_to="none",
            )
            trainer = GRPOTrainer(
                model="trl-internal-testing/tiny-Qwen2ForCausalLM-2.5",
                reward_funcs="trl-internal-testing/tiny-Qwen2ForSequenceClassification-2.5",
                args=training_args,
                train_dataset=dataset,
            )

            previous_trainable_params = {n: param.clone() for n, param in trainer.model.named_parameters()}

            trainer.train()

            self.assertIsNotNone(trainer.state.log_history[-1]["train_loss"])

            # Check that the params have changed
            for n, param in previous_trainable_params.items():
                new_param = trainer.model.get_parameter(n)
                self.assertFalse(torch.equal(param, new_param), f"Parameter {n} has not changed.")

    @patch("transformers.generation.utils.GenerationMixin.generate")
    def test_training_with_mask_truncated_completions(self, mock_generate):
        """Test that training works with mask_truncated_completions=True parameter."""

        # We mock the generate method because the model's random weights make it extremely unlikely to produce a
        # sequence containing the EOS token within the allowed max_completion_length. As a result, all tokens are
        # masked in the loss, the model doesn't update, and the final check (which verifies the update) fails.
        def fake_generate(input_ids, **kwargs):
            # pad_token_id = 151643; eos_token_id = 151645
            completions_ids = torch.tensor(
                [
                    [1, 2, 3, 4, 5, 6, 7, 8],  # this one is truncated
                    [9, 10, 11, 151645, 151643, 151643, 151643, 151643],  # this one contains eos
                    [12, 13, 14, 15, 16, 17, 18, 151645],  # particular case, eos is generated just within the limit
                ],
                device=input_ids.device,
            )
            return torch.cat([input_ids, completions_ids], dim=1)

        mock_generate.side_effect = fake_generate

        dataset = load_dataset("trl-internal-testing/zen", "standard_prompt_only", split="train")

        with tempfile.TemporaryDirectory() as tmp_dir:
            training_args = GRPOConfig(
                output_dir=tmp_dir,
                learning_rate=0.1,  # increase the learning rate to speed up the test
                per_device_train_batch_size=3,  # reduce the batch size to reduce memory usage
                num_generations=3,  # reduce the number of generations to reduce memory usage
                max_completion_length=8,  # reduce the completion length to reduce memory usage
                mask_truncated_completions=True,  # Enable masking of truncated completions
                report_to="none",
            )
            trainer = GRPOTrainer(
                model="trl-internal-testing/tiny-Qwen2ForCausalLM-2.5",
                reward_funcs="trl-internal-testing/tiny-Qwen2ForSequenceClassification-2.5",
                args=training_args,
                train_dataset=dataset,
            )

            previous_trainable_params = {n: param.clone() for n, param in trainer.model.named_parameters()}

            trainer.train()

            self.assertIsNotNone(trainer.state.log_history[-1]["train_loss"])

            # Check that the params have changed
            for n, param in previous_trainable_params.items():
                new_param = trainer.model.get_parameter(n)
                self.assertFalse(torch.equal(param, new_param), f"Parameter {n} has not changed.")

    def test_training_with_mask_truncated_completions_all_masked(self):
        """
        Test that when all generated completions are truncated (i.e., none contain an EOS token), and
        mask_truncated_completions=True, the model receives no effective learning signal and therefore does not update
        its parameters.

        Here, we don't mock the generate method, be we rely on the fact that the model the probability of generating
        the EOS token is extremely low, so all generated completions are truncated.
        """
        dataset = load_dataset("trl-internal-testing/zen", "standard_prompt_only", split="train")

        with tempfile.TemporaryDirectory() as tmp_dir:
            training_args = GRPOConfig(
                output_dir=tmp_dir,
                learning_rate=0.1,  # increase the learning rate to speed up the test
                per_device_train_batch_size=3,  # reduce the batch size to reduce memory usage
                num_generations=3,  # reduce the number of generations to reduce memory usage
                max_completion_length=8,  # reduce the completion length to reduce memory usage
                mask_truncated_completions=True,  # Enable masking of truncated completions
                report_to="none",
            )
            trainer = GRPOTrainer(
                model="trl-internal-testing/tiny-Qwen2ForCausalLM-2.5",
                reward_funcs="trl-internal-testing/tiny-Qwen2ForSequenceClassification-2.5",
                args=training_args,
                train_dataset=dataset,
            )

            previous_trainable_params = {n: param.clone() for n, param in trainer.model.named_parameters()}

            trainer.train()

            self.assertIsNotNone(trainer.state.log_history[-1]["train_loss"])

            # Check that the params have changed
            for n, param in previous_trainable_params.items():
                new_param = trainer.model.get_parameter(n)
                self.assertTrue(torch.equal(param, new_param), f"Parameter {n} has changed.")

    def test_training_num_generations_larger_than_batch_size(self):
        dataset = load_dataset("trl-internal-testing/zen", "standard_prompt_only", split="train")

        with tempfile.TemporaryDirectory() as tmp_dir:
            training_args = GRPOConfig(
                output_dir=tmp_dir,
                learning_rate=0.1,  # increase the learning rate to speed up the test
                per_device_train_batch_size=3,  # reduce the batch size to reduce memory usage
                max_completion_length=8,  # reduce the completion length to reduce memory usage
                num_generations=6,  # the number of generations is larger than the batch size, but
                gradient_accumulation_steps=2,  # gradient accumulation should allow that
                report_to="none",
            )
            trainer = GRPOTrainer(
                model="trl-internal-testing/tiny-Qwen2ForCausalLM-2.5",
                reward_funcs="trl-internal-testing/tiny-Qwen2ForSequenceClassification-2.5",
                args=training_args,
                train_dataset=dataset,
            )

            previous_trainable_params = {n: param.clone() for n, param in trainer.model.named_parameters()}

            trainer.train()

            self.assertIsNotNone(trainer.state.log_history[-1]["train_loss"])

            # Check that the params have changed
            for n, param in previous_trainable_params.items():
                new_param = trainer.model.get_parameter(n)
                self.assertFalse(torch.equal(param, new_param), f"Parameter {n} has not changed.")

    def test_training_delta_clipping(self):
        dataset = load_dataset("trl-internal-testing/zen", "standard_prompt_only", split="train")

        with tempfile.TemporaryDirectory() as tmp_dir:
            training_args = GRPOConfig(
                output_dir=tmp_dir,
                learning_rate=0.1,  # increase the learning rate to speed up the test
                per_device_train_batch_size=3,  # reduce the batch size to reduce memory usage
                num_generations=3,  # reduce the number of generations to reduce memory usage
                max_completion_length=8,  # reduce the completion length to reduce memory usage
                delta=2.0,  # set delta to a non-None value
                report_to="none",
            )
            trainer = GRPOTrainer(
                model="trl-internal-testing/tiny-Qwen2ForCausalLM-2.5",
                reward_funcs="trl-internal-testing/tiny-Qwen2ForSequenceClassification-2.5",
                args=training_args,
                train_dataset=dataset,
            )

            previous_trainable_params = {n: param.clone() for n, param in trainer.model.named_parameters()}

            trainer.train()

            self.assertIsNotNone(trainer.state.log_history[-1]["train_loss"])

            # Check that the params have changed
            for n, param in previous_trainable_params.items():
                new_param = trainer.model.get_parameter(n)
                self.assertFalse(torch.equal(param, new_param), f"Parameter {n} has not changed.")

    def test_training_multiple_dataloader_workers(self):
        dataset = load_dataset("trl-internal-testing/zen", "standard_prompt_only", split="train")

        with tempfile.TemporaryDirectory() as tmp_dir:
            training_args = GRPOConfig(
                output_dir=tmp_dir,
                learning_rate=0.1,  # increase the learning rate to speed up the test
                per_device_train_batch_size=3,  # reduce the batch size to reduce memory usage
                num_generations=3,  # reduce the number of generations to reduce memory usage
                max_completion_length=8,  # reduce the completion length to reduce memory usage
                dataloader_num_workers=2,  # use multiple dataloader workers
                report_to="none",
            )
            trainer = GRPOTrainer(
                model="trl-internal-testing/tiny-Qwen2ForCausalLM-2.5",
                reward_funcs="trl-internal-testing/tiny-Qwen2ForSequenceClassification-2.5",
                args=training_args,
                train_dataset=dataset,
            )

            previous_trainable_params = {n: param.clone() for n, param in trainer.model.named_parameters()}

            trainer.train()

            self.assertIsNotNone(trainer.state.log_history[-1]["train_loss"])

            # Check that the params have changed
            for n, param in previous_trainable_params.items():
                new_param = trainer.model.get_parameter(n)
                self.assertFalse(torch.equal(param, new_param), f"Parameter {n} has not changed.")

    def test_training_with_generation_kwargs(self):
        dataset = load_dataset("trl-internal-testing/zen", "standard_prompt_only", split="train")

        with tempfile.TemporaryDirectory() as tmp_dir:
            training_args = GRPOConfig(
                output_dir=tmp_dir,
                learning_rate=0.1,  # increase the learning rate to speed up the test
                per_device_train_batch_size=3,  # reduce the batch size to reduce memory usage
                num_generations=3,  # reduce the number of generations to reduce memory usage
                max_completion_length=8,  # reduce the completion length to reduce memory usage
                generation_kwargs={"do_sample": True, "top_k": 50, "length_penalty": -0.1},  # Add some gen kwargs
                report_to="none",
            )
            trainer = GRPOTrainer(
                model="trl-internal-testing/tiny-Qwen2ForCausalLM-2.5",
                reward_funcs="trl-internal-testing/tiny-Qwen2ForSequenceClassification-2.5",
                args=training_args,
                train_dataset=dataset,
            )

            previous_trainable_params = {n: param.clone() for n, param in trainer.model.named_parameters()}

            trainer.train()

            self.assertIsNotNone(trainer.state.log_history[-1]["train_loss"])

            # Check that the params have changed
            for n, param in previous_trainable_params.items():
                new_param = trainer.model.get_parameter(n)
                self.assertFalse(torch.equal(param, new_param), f"Parameter {n} has not changed.")

    def test_training_with_reward_func_accessing_trainer_state(self):
        dataset = load_dataset("trl-internal-testing/zen", "standard_prompt_only", split="train")

        def reward_func(completions, **kwargs):
            trainer_state = kwargs.get("trainer_state")
            assert trainer_state is not None
            # transformers.TrainerState instance should have a `global_step` property.
            assert hasattr(trainer_state, "global_step")
            return [float(len(set(completion))) for completion in completions]

        with tempfile.TemporaryDirectory() as tmp_dir:
            training_args = GRPOConfig(
                output_dir=tmp_dir,
                per_device_train_batch_size=2,
                num_generations=2,
                max_completion_length=8,
                report_to="none",
            )
            trainer = GRPOTrainer(
                model="trl-internal-testing/tiny-Qwen2ForCausalLM-2.5",
                reward_funcs=reward_func,
                args=training_args,
                train_dataset=dataset,
            )
            trainer.train()

    def test_compute_entropy_mask(self):
        """Test the _compute_entropy_mask method."""
        trainer = GRPOTrainer(
            model="trl-internal-testing/tiny-Qwen2ForCausalLM-2.5",
            reward_funcs="trl-internal-testing/tiny-Qwen2ForSequenceClassification-2.5",
            args=GRPOConfig(token_entropy_percentile_threshold=0.8),
        )

        # Create dummy entropies and completion mask
        entropies = torch.tensor([[0.1, 0.2, 0.3, 0.4, 0.5, 0.6], [0.7, 0.8, 0.9, 1.0, 1.1, 1.2]])
        completion_mask = torch.tensor([[1, 1, 1, 1, 1, 1], [1, 1, 1, 1, 0, 0]])

        entropy_mask = trainer._compute_entropy_mask(entropies, completion_mask)

        self.assertEqual(entropy_mask.shape, entropies.shape)

        # We have a total of 12 tokens out of which 10 are non-pad,
        # for a token_entropy_percentile_threshold of 0.8,
        # we expect the top 20% i.e 2 non-pad tokens corresponding to the highest entropy to be unmasked.
        # In our example these will be the tokens corresponding to the entropies 0.9 and 1.0
        # since 1.1 and 1.2 are pad tokens they are excluded from the entropy threshold calculation.
        expected_mask = torch.tensor([[0, 0, 0, 0, 0, 0], [0, 0, 1, 1, 0, 0]], dtype=torch.bool)
        self.assertTrue(torch.equal(entropy_mask, expected_mask))

        entropies = torch.tensor([[0.1, 0.2, 0.3, 1.4, 0.5, 0.14], [0.5, 0.6, 0.7, 0.8, 0.9, 1.0]])
        completion_mask = torch.tensor([[1, 1, 1, 1, 0, 0], [1, 1, 1, 1, 0, 0]])

        expected_mask = torch.tensor([[0, 0, 0, 1, 0, 0], [0, 0, 0, 1, 0, 0]], dtype=torch.bool)
        entropy_mask = trainer._compute_entropy_mask(entropies, completion_mask)

        self.assertTrue(torch.equal(entropy_mask, expected_mask))

<<<<<<< HEAD

class DualModeBatchingTester(unittest.TestCase):
    def test_has_visual_inputs_detection(self):
        trainer = GRPOTrainer.__new__(GRPOTrainer)

        dict_with_visual = {"visual_inputs": BatchFeature({"pixel_values": torch.randn(2, 3, 224, 224)})}
        dict_without_visual = {"prompt_ids": torch.randn(2, 10)}
        dict_with_none_visual = {"visual_inputs": None}

        self.assertTrue(trainer._has_visual_inputs(dict_with_visual))
        self.assertFalse(trainer._has_visual_inputs(dict_without_visual))
        self.assertFalse(trainer._has_visual_inputs(dict_with_none_visual))

        list_with_visual = [{"prompt": "test", "image": torch.randn(3, 224, 224)}]
        list_without_visual = [{"prompt": "test"}]
        list_empty = []

        self.assertTrue(trainer._has_visual_inputs(list_with_visual))
        self.assertFalse(trainer._has_visual_inputs(list_without_visual))
        self.assertFalse(trainer._has_visual_inputs(list_empty))

    def test_split_vlm_batch_safely_with_realistic_data(self):
        trainer = GRPOTrainer.__new__(GRPOTrainer)

        batch_size = 4
        prompt_length = 50
        completion_length = 30

        visual_inputs = BatchFeature(
            {
                "input_ids": torch.randint(1, 1000, (batch_size, prompt_length)),
                "attention_mask": torch.ones(batch_size, prompt_length),
                "pixel_values": torch.randn(batch_size, 3, 224, 224),
                "image_grid_thw": torch.randint(1, 10, (batch_size, 3)),
            }
        )

        batch_data = {
            "prompt_ids": torch.randint(1, 1000, (batch_size, prompt_length)),
            "prompt_mask": torch.ones(batch_size, prompt_length),
            "completion_ids": torch.randint(1, 1000, (batch_size, completion_length)),
            "completion_mask": torch.ones(batch_size, completion_length),
            "advantages": torch.randn(batch_size),
            "old_per_token_logps": torch.randn(batch_size, completion_length),
            "ref_per_token_logps": torch.randn(batch_size, completion_length),
            "visual_inputs": visual_inputs,
        }

        chunks = trainer._split_vlm_batch_safely(batch_data, num_chunks=2)
        self.assertEqual(len(chunks), 2)

        for chunk in chunks:
            self.assertIn("prompt_ids", chunk)
            self.assertIn("visual_inputs", chunk)
            self.assertIsInstance(chunk["visual_inputs"], BatchFeature)
            expected_keys = ["input_ids", "attention_mask", "pixel_values", "image_grid_thw"]
            for key in expected_keys:
                self.assertIn(key, chunk["visual_inputs"])
            self.assertEqual(chunk["prompt_ids"].shape[0], 2)
            self.assertEqual(chunk["visual_inputs"]["input_ids"].shape[0], 2)

        for num_chunks in [1, 2, 4]:
            chunks = trainer._split_vlm_batch_safely(batch_data, num_chunks=num_chunks)
            self.assertEqual(len(chunks), num_chunks)
            for chunk in chunks:
                self.assertIsInstance(chunk["visual_inputs"], BatchFeature)
                chunk_size = batch_size // num_chunks
                self.assertEqual(chunk["visual_inputs"]["input_ids"].shape[0], chunk_size)
                self.assertEqual(chunk["advantages"].shape[0], chunk_size)

        chunks = trainer._split_vlm_batch_safely(batch_data, num_chunks=2)
        reconstructed_prompt_ids = torch.cat([chunk["prompt_ids"] for chunk in chunks])
        reconstructed_visual_input_ids = torch.cat([chunk["visual_inputs"]["input_ids"] for chunk in chunks])

        self.assertTrue(torch.equal(reconstructed_prompt_ids, batch_data["prompt_ids"]))
        self.assertTrue(torch.equal(reconstructed_visual_input_ids, visual_inputs["input_ids"]))

    def test_vlm_mode_includes_shuffling(self):
        trainer = GRPOTrainer.__new__(GRPOTrainer)
        trainer.is_vision_model = True
        trainer.args = GRPOConfig(per_device_train_batch_size=2, steps_per_generation=2, num_generations=2)
        trainer.num_iterations = 1
        trainer._step = 0
        trainer._buffered_inputs = None

        def mock_generate_and_score_completions(inputs):
            batch_feature = BatchFeature(
                {
                    "input_ids": torch.tensor([[1, 2, 3], [4, 5, 6], [7, 8, 9], [10, 11, 12]]),
                    "pixel_values": torch.arange(48).reshape(4, 3, 4),
                    "spatial_merge_size": 4,
                }
            )
            return {
                "visual_inputs": batch_feature,
                "prompt_ids": torch.arange(8).reshape(4, 2),
                "completion_ids": torch.arange(20).reshape(4, 5),
                "advantages": torch.arange(4, dtype=torch.float),
            }

        trainer._generate_and_score_completions = mock_generate_and_score_completions
        trainer.model = type("MockModel", (), {"training": True})()

        original_shuffle = shuffle_tensor_dict
        shuffle_called = False

        def mock_shuffle(tensor_dict):
            nonlocal shuffle_called
            shuffle_called = True
            return original_shuffle(tensor_dict)

        split_input = None

        def mock_split(tensor_dict, num_chunks):
            nonlocal split_input
            split_input = tensor_dict
            return [tensor_dict] * num_chunks

        trainer._split_vlm_batch_safely = mock_split

        import trl.trainer.grpo_trainer as grpo_module

        original_module_shuffle = grpo_module.shuffle_tensor_dict
        grpo_module.shuffle_tensor_dict = mock_shuffle

        try:
            vlm_batch = [{"prompt": "test", "image": torch.randn(3, 224, 224)}]
            trainer._prepare_inputs_vlm_mode(vlm_batch)

            self.assertTrue(shuffle_called)
            self.assertIsNotNone(split_input)
            self.assertIn("visual_inputs", split_input)
            self.assertIn("prompt_ids", split_input)
            self.assertIsInstance(split_input["visual_inputs"], BatchFeature)
            self.assertEqual(split_input["visual_inputs"]["spatial_merge_size"], 4)

        finally:
            grpo_module.shuffle_tensor_dict = original_module_shuffle
=======
    def test_prepare_input_called_with_correct_data(self):
        dataset = load_dataset("trl-internal-testing/zen", "standard_prompt_only", split="train")
        with tempfile.TemporaryDirectory() as tmp_dir:
            training_args = GRPOConfig(
                output_dir=tmp_dir,
                learning_rate=0.1,  # increase the learning rate to speed up the test
                max_completion_length=8,  # reduce the completion length to reduce memory usage
                gradient_accumulation_steps=3,  # can be anything in this test
                # steps_per_generation*per_device_train_batch_size=24 is divisible by num_generations=4
                steps_per_generation=4,
                num_generations=4,
                per_device_train_batch_size=6,  # reduce the batch size to reduce memory usage
                num_iterations=2,
                shuffle_dataset=False,
                report_to="none",
            )
            trainer = GRPOTrainer(
                model="trl-internal-testing/tiny-Qwen2ForCausalLM-2.5",
                reward_funcs="trl-internal-testing/tiny-Qwen2ForSequenceClassification-2.5",
                args=training_args,
                train_dataset=dataset,
            )
            # steps_per_generation=4, per_device_train_batch_size=6 and num_generations=4, so we expect a
            # generation batch of 24 samples (steps_per_generation * per_device_train_batch_size), containing 6
            # different prompts (steps_per_generation * per_device_train_batch_size // num_generations), each repeated
            # 4 times (num_generations).
            expected_first_generation_batch = (
                [{"prompt": "Beautiful is better than"}] * 4
                + [{"prompt": "Explicit is"}] * 4
                + [{"prompt": "Simple is better"}] * 4
                + [{"prompt": "Complex"}] * 4
                + [{"prompt": "Flat is better than"}] * 4
                + [{"prompt": "Sparse is better"}] * 4
            )
            expected_second_generation_batch = (
                [{"prompt": "Readability"}] * 4
                + [{"prompt": "Special cases aren't special"}] * 4
                + [{"prompt": "Although practicality beats"}] * 4
                + [{"prompt": "Errors should never"}] * 4
                + [{"prompt": "Unless explicitly"}] * 4
                + [{"prompt": "In the face of ambiguity, refuse"}] * 4
            )

            with patch.object(GRPOTrainer, "training_step", wraps=trainer.training_step) as mock_prepare:
                trainer.train()
                # 3 epochs * 2 iterations * 2 generation batches to cover the dataset * 4 steps_per_generation
                self.assertEqual(mock_prepare.call_count, 48)
                for i in range(0, 8):  # Generation batch repeated 8 times (steps_per_generation*num_iterations)
                    assert mock_prepare.call_args_list[i].args[1] == expected_first_generation_batch
                for i in range(8, 16):
                    assert mock_prepare.call_args_list[i].args[1] == expected_second_generation_batch
>>>>>>> 508d551d
<|MERGE_RESOLUTION|>--- conflicted
+++ resolved
@@ -1371,147 +1371,7 @@
 
         self.assertTrue(torch.equal(entropy_mask, expected_mask))
 
-<<<<<<< HEAD
-
-class DualModeBatchingTester(unittest.TestCase):
-    def test_has_visual_inputs_detection(self):
-        trainer = GRPOTrainer.__new__(GRPOTrainer)
-
-        dict_with_visual = {"visual_inputs": BatchFeature({"pixel_values": torch.randn(2, 3, 224, 224)})}
-        dict_without_visual = {"prompt_ids": torch.randn(2, 10)}
-        dict_with_none_visual = {"visual_inputs": None}
-
-        self.assertTrue(trainer._has_visual_inputs(dict_with_visual))
-        self.assertFalse(trainer._has_visual_inputs(dict_without_visual))
-        self.assertFalse(trainer._has_visual_inputs(dict_with_none_visual))
-
-        list_with_visual = [{"prompt": "test", "image": torch.randn(3, 224, 224)}]
-        list_without_visual = [{"prompt": "test"}]
-        list_empty = []
-
-        self.assertTrue(trainer._has_visual_inputs(list_with_visual))
-        self.assertFalse(trainer._has_visual_inputs(list_without_visual))
-        self.assertFalse(trainer._has_visual_inputs(list_empty))
-
-    def test_split_vlm_batch_safely_with_realistic_data(self):
-        trainer = GRPOTrainer.__new__(GRPOTrainer)
-
-        batch_size = 4
-        prompt_length = 50
-        completion_length = 30
-
-        visual_inputs = BatchFeature(
-            {
-                "input_ids": torch.randint(1, 1000, (batch_size, prompt_length)),
-                "attention_mask": torch.ones(batch_size, prompt_length),
-                "pixel_values": torch.randn(batch_size, 3, 224, 224),
-                "image_grid_thw": torch.randint(1, 10, (batch_size, 3)),
-            }
-        )
-
-        batch_data = {
-            "prompt_ids": torch.randint(1, 1000, (batch_size, prompt_length)),
-            "prompt_mask": torch.ones(batch_size, prompt_length),
-            "completion_ids": torch.randint(1, 1000, (batch_size, completion_length)),
-            "completion_mask": torch.ones(batch_size, completion_length),
-            "advantages": torch.randn(batch_size),
-            "old_per_token_logps": torch.randn(batch_size, completion_length),
-            "ref_per_token_logps": torch.randn(batch_size, completion_length),
-            "visual_inputs": visual_inputs,
-        }
-
-        chunks = trainer._split_vlm_batch_safely(batch_data, num_chunks=2)
-        self.assertEqual(len(chunks), 2)
-
-        for chunk in chunks:
-            self.assertIn("prompt_ids", chunk)
-            self.assertIn("visual_inputs", chunk)
-            self.assertIsInstance(chunk["visual_inputs"], BatchFeature)
-            expected_keys = ["input_ids", "attention_mask", "pixel_values", "image_grid_thw"]
-            for key in expected_keys:
-                self.assertIn(key, chunk["visual_inputs"])
-            self.assertEqual(chunk["prompt_ids"].shape[0], 2)
-            self.assertEqual(chunk["visual_inputs"]["input_ids"].shape[0], 2)
-
-        for num_chunks in [1, 2, 4]:
-            chunks = trainer._split_vlm_batch_safely(batch_data, num_chunks=num_chunks)
-            self.assertEqual(len(chunks), num_chunks)
-            for chunk in chunks:
-                self.assertIsInstance(chunk["visual_inputs"], BatchFeature)
-                chunk_size = batch_size // num_chunks
-                self.assertEqual(chunk["visual_inputs"]["input_ids"].shape[0], chunk_size)
-                self.assertEqual(chunk["advantages"].shape[0], chunk_size)
-
-        chunks = trainer._split_vlm_batch_safely(batch_data, num_chunks=2)
-        reconstructed_prompt_ids = torch.cat([chunk["prompt_ids"] for chunk in chunks])
-        reconstructed_visual_input_ids = torch.cat([chunk["visual_inputs"]["input_ids"] for chunk in chunks])
-
-        self.assertTrue(torch.equal(reconstructed_prompt_ids, batch_data["prompt_ids"]))
-        self.assertTrue(torch.equal(reconstructed_visual_input_ids, visual_inputs["input_ids"]))
-
-    def test_vlm_mode_includes_shuffling(self):
-        trainer = GRPOTrainer.__new__(GRPOTrainer)
-        trainer.is_vision_model = True
-        trainer.args = GRPOConfig(per_device_train_batch_size=2, steps_per_generation=2, num_generations=2)
-        trainer.num_iterations = 1
-        trainer._step = 0
-        trainer._buffered_inputs = None
-
-        def mock_generate_and_score_completions(inputs):
-            batch_feature = BatchFeature(
-                {
-                    "input_ids": torch.tensor([[1, 2, 3], [4, 5, 6], [7, 8, 9], [10, 11, 12]]),
-                    "pixel_values": torch.arange(48).reshape(4, 3, 4),
-                    "spatial_merge_size": 4,
-                }
-            )
-            return {
-                "visual_inputs": batch_feature,
-                "prompt_ids": torch.arange(8).reshape(4, 2),
-                "completion_ids": torch.arange(20).reshape(4, 5),
-                "advantages": torch.arange(4, dtype=torch.float),
-            }
-
-        trainer._generate_and_score_completions = mock_generate_and_score_completions
-        trainer.model = type("MockModel", (), {"training": True})()
-
-        original_shuffle = shuffle_tensor_dict
-        shuffle_called = False
-
-        def mock_shuffle(tensor_dict):
-            nonlocal shuffle_called
-            shuffle_called = True
-            return original_shuffle(tensor_dict)
-
-        split_input = None
-
-        def mock_split(tensor_dict, num_chunks):
-            nonlocal split_input
-            split_input = tensor_dict
-            return [tensor_dict] * num_chunks
-
-        trainer._split_vlm_batch_safely = mock_split
-
-        import trl.trainer.grpo_trainer as grpo_module
-
-        original_module_shuffle = grpo_module.shuffle_tensor_dict
-        grpo_module.shuffle_tensor_dict = mock_shuffle
-
-        try:
-            vlm_batch = [{"prompt": "test", "image": torch.randn(3, 224, 224)}]
-            trainer._prepare_inputs_vlm_mode(vlm_batch)
-
-            self.assertTrue(shuffle_called)
-            self.assertIsNotNone(split_input)
-            self.assertIn("visual_inputs", split_input)
-            self.assertIn("prompt_ids", split_input)
-            self.assertIsInstance(split_input["visual_inputs"], BatchFeature)
-            self.assertEqual(split_input["visual_inputs"]["spatial_merge_size"], 4)
-
-        finally:
-            grpo_module.shuffle_tensor_dict = original_module_shuffle
-=======
-    def test_prepare_input_called_with_correct_data(self):
+        def test_prepare_input_called_with_correct_data(self):
         dataset = load_dataset("trl-internal-testing/zen", "standard_prompt_only", split="train")
         with tempfile.TemporaryDirectory() as tmp_dir:
             training_args = GRPOConfig(
@@ -1562,4 +1422,142 @@
                     assert mock_prepare.call_args_list[i].args[1] == expected_first_generation_batch
                 for i in range(8, 16):
                     assert mock_prepare.call_args_list[i].args[1] == expected_second_generation_batch
->>>>>>> 508d551d
+
+
+class DualModeBatchingTester(unittest.TestCase):
+    def test_has_visual_inputs_detection(self):
+        trainer = GRPOTrainer.__new__(GRPOTrainer)
+
+        dict_with_visual = {"visual_inputs": BatchFeature({"pixel_values": torch.randn(2, 3, 224, 224)})}
+        dict_without_visual = {"prompt_ids": torch.randn(2, 10)}
+        dict_with_none_visual = {"visual_inputs": None}
+
+        self.assertTrue(trainer._has_visual_inputs(dict_with_visual))
+        self.assertFalse(trainer._has_visual_inputs(dict_without_visual))
+        self.assertFalse(trainer._has_visual_inputs(dict_with_none_visual))
+
+        list_with_visual = [{"prompt": "test", "image": torch.randn(3, 224, 224)}]
+        list_without_visual = [{"prompt": "test"}]
+        list_empty = []
+
+        self.assertTrue(trainer._has_visual_inputs(list_with_visual))
+        self.assertFalse(trainer._has_visual_inputs(list_without_visual))
+        self.assertFalse(trainer._has_visual_inputs(list_empty))
+
+    def test_split_vlm_batch_safely_with_realistic_data(self):
+        trainer = GRPOTrainer.__new__(GRPOTrainer)
+
+        batch_size = 4
+        prompt_length = 50
+        completion_length = 30
+
+        visual_inputs = BatchFeature(
+            {
+                "input_ids": torch.randint(1, 1000, (batch_size, prompt_length)),
+                "attention_mask": torch.ones(batch_size, prompt_length),
+                "pixel_values": torch.randn(batch_size, 3, 224, 224),
+                "image_grid_thw": torch.randint(1, 10, (batch_size, 3)),
+            }
+        )
+
+        batch_data = {
+            "prompt_ids": torch.randint(1, 1000, (batch_size, prompt_length)),
+            "prompt_mask": torch.ones(batch_size, prompt_length),
+            "completion_ids": torch.randint(1, 1000, (batch_size, completion_length)),
+            "completion_mask": torch.ones(batch_size, completion_length),
+            "advantages": torch.randn(batch_size),
+            "old_per_token_logps": torch.randn(batch_size, completion_length),
+            "ref_per_token_logps": torch.randn(batch_size, completion_length),
+            "visual_inputs": visual_inputs,
+        }
+
+        chunks = trainer._split_vlm_batch_safely(batch_data, num_chunks=2)
+        self.assertEqual(len(chunks), 2)
+
+        for chunk in chunks:
+            self.assertIn("prompt_ids", chunk)
+            self.assertIn("visual_inputs", chunk)
+            self.assertIsInstance(chunk["visual_inputs"], BatchFeature)
+            expected_keys = ["input_ids", "attention_mask", "pixel_values", "image_grid_thw"]
+            for key in expected_keys:
+                self.assertIn(key, chunk["visual_inputs"])
+            self.assertEqual(chunk["prompt_ids"].shape[0], 2)
+            self.assertEqual(chunk["visual_inputs"]["input_ids"].shape[0], 2)
+
+        for num_chunks in [1, 2, 4]:
+            chunks = trainer._split_vlm_batch_safely(batch_data, num_chunks=num_chunks)
+            self.assertEqual(len(chunks), num_chunks)
+            for chunk in chunks:
+                self.assertIsInstance(chunk["visual_inputs"], BatchFeature)
+                chunk_size = batch_size // num_chunks
+                self.assertEqual(chunk["visual_inputs"]["input_ids"].shape[0], chunk_size)
+                self.assertEqual(chunk["advantages"].shape[0], chunk_size)
+
+        chunks = trainer._split_vlm_batch_safely(batch_data, num_chunks=2)
+        reconstructed_prompt_ids = torch.cat([chunk["prompt_ids"] for chunk in chunks])
+        reconstructed_visual_input_ids = torch.cat([chunk["visual_inputs"]["input_ids"] for chunk in chunks])
+
+        self.assertTrue(torch.equal(reconstructed_prompt_ids, batch_data["prompt_ids"]))
+        self.assertTrue(torch.equal(reconstructed_visual_input_ids, visual_inputs["input_ids"]))
+
+    def test_vlm_mode_includes_shuffling(self):
+        trainer = GRPOTrainer.__new__(GRPOTrainer)
+        trainer.is_vision_model = True
+        trainer.args = GRPOConfig(per_device_train_batch_size=2, steps_per_generation=2, num_generations=2)
+        trainer.num_iterations = 1
+        trainer._step = 0
+        trainer._buffered_inputs = None
+
+        def mock_generate_and_score_completions(inputs):
+            batch_feature = BatchFeature(
+                {
+                    "input_ids": torch.tensor([[1, 2, 3], [4, 5, 6], [7, 8, 9], [10, 11, 12]]),
+                    "pixel_values": torch.arange(48).reshape(4, 3, 4),
+                    "spatial_merge_size": 4,
+                }
+            )
+            return {
+                "visual_inputs": batch_feature,
+                "prompt_ids": torch.arange(8).reshape(4, 2),
+                "completion_ids": torch.arange(20).reshape(4, 5),
+                "advantages": torch.arange(4, dtype=torch.float),
+            }
+
+        trainer._generate_and_score_completions = mock_generate_and_score_completions
+        trainer.model = type("MockModel", (), {"training": True})()
+
+        original_shuffle = shuffle_tensor_dict
+        shuffle_called = False
+
+        def mock_shuffle(tensor_dict):
+            nonlocal shuffle_called
+            shuffle_called = True
+            return original_shuffle(tensor_dict)
+
+        split_input = None
+
+        def mock_split(tensor_dict, num_chunks):
+            nonlocal split_input
+            split_input = tensor_dict
+            return [tensor_dict] * num_chunks
+
+        trainer._split_vlm_batch_safely = mock_split
+
+        import trl.trainer.grpo_trainer as grpo_module
+
+        original_module_shuffle = grpo_module.shuffle_tensor_dict
+        grpo_module.shuffle_tensor_dict = mock_shuffle
+
+        try:
+            vlm_batch = [{"prompt": "test", "image": torch.randn(3, 224, 224)}]
+            trainer._prepare_inputs_vlm_mode(vlm_batch)
+
+            self.assertTrue(shuffle_called)
+            self.assertIsNotNone(split_input)
+            self.assertIn("visual_inputs", split_input)
+            self.assertIn("prompt_ids", split_input)
+            self.assertIsInstance(split_input["visual_inputs"], BatchFeature)
+            self.assertEqual(split_input["visual_inputs"]["spatial_merge_size"], 4)
+
+        finally:
+            grpo_module.shuffle_tensor_dict = original_module_shuffle