--- conflicted
+++ resolved
@@ -876,15 +876,9 @@
                 assert not torch.allclose(param, new_param), f"Parameter {n} has not changed."
 
     @require_vllm
-<<<<<<< HEAD
-    @unittest.skip("We should add a mock for the vLLM server.")
+    @pytest.mark.skip(reason="We should add a mock for the vLLM server.")
     def test_training_vllm_structured_outputs(self):
         """Test that training works with vLLM for generation with structured outputs."""
-=======
-    @pytest.mark.skip(reason="We should add a mock for the vLLM server.")
-    def test_training_vllm_guided_decoding(self):
-        """Test that training works with vLLM for generation with guided decoding."""
->>>>>>> e1b7eb80
         dataset = load_dataset("trl-internal-testing/zen", "standard_prompt_only", split="train")
 
         training_args = GRPOConfig(
