--- conflicted
+++ resolved
@@ -252,8 +252,7 @@
         assert sampled[24:28] == sampled[28:32] == sampled[32:36]
 
 
-<<<<<<< HEAD
-class EntropyControlTester(unittest.TestCase):
+class EntropyControlTester(TrlTestCase):
     def test_adaptive_entropy_lower_than_tgt_entropy(self):
         """Test that the entropy coefficient is decreased when the entropy is lower than the target."""
         ent_ctrl = EntropyController(
@@ -294,10 +293,7 @@
         self.assertEqual(apply_coef, 0.0, f"Expected apply coefficient to be 0.0, got {apply_coef}")
 
 
-class TruncateWithProtectedTokensTester(unittest.TestCase):
-=======
 class TruncateWithProtectedTokensTester(TrlTestCase):
->>>>>>> f5b1ed24
     def test_basic_example(self):
         """Test the basic example from the problem description."""
         prompt_ids = torch.tensor([[1, 2, 3, 4, 5], [6, 7, 8, 9, 10]])
