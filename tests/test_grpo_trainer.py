# Copyright 2020-2025 The HuggingFace Team. All rights reserved.
#
# Licensed under the Apache License, Version 2.0 (the "License");
# you may not use this file except in compliance with the License.
# You may obtain a copy of the License at
#
#     http://www.apache.org/licenses/LICENSE-2.0
#
# Unless required by applicable law or agreed to in writing, software
# distributed under the License is distributed on an "AS IS" BASIS,
# WITHOUT WARRANTIES OR CONDITIONS OF ANY KIND, either express or implied.
# See the License for the specific language governing permissions and
# limitations under the License.
import os
import tempfile
import unittest
import warnings
from unittest.mock import patch

import numpy as np
import torch
from datasets import Dataset, Features, Image, Value, load_dataset
from parameterized import parameterized
from transformers import (
    AutoModelForCausalLM,
    AutoModelForImageTextToText,
    AutoModelForSequenceClassification,
    AutoProcessor,
    AutoTokenizer,
    BitsAndBytesConfig,
)
from transformers.testing_utils import (
    require_bitsandbytes,
    require_flash_attn,
    require_peft,
    require_torch_accelerator,
)
from transformers.utils import is_peft_available

from trl import GRPOConfig, GRPOTrainer
from trl.trainer.grpo_trainer import RepeatSampler, shuffle_tensor_dict, split_tensor_dict
from trl.trainer.utils import get_kbit_device_map

from .testing_utils import require_vllm


if is_peft_available():
    from peft import LoraConfig, PeftModel


class SplitTensorDictTester(unittest.TestCase):
    def test_split_equal_chunks(self):
        x = torch.arange(12).reshape(6, 2)
        y = torch.arange(6).reshape(6, 1)
        tensor_dict = {"x": x, "y": y}

        result = split_tensor_dict(tensor_dict, 3)

        expected_x_chunks = torch.chunk(x, 3, dim=0)
        expected_y_chunks = torch.chunk(y, 3, dim=0)
        self.assertEqual(len(result), 3)
        for i in range(3):
            self.assertTrue(torch.equal(result[i]["x"], expected_x_chunks[i]))
            self.assertTrue(torch.equal(result[i]["y"], expected_y_chunks[i]))

    def test_with_none_tensor(self):
        x = torch.arange(12).reshape(6, 2)
        tensor_dict = {"x": x, "y": None}

        result = split_tensor_dict(tensor_dict, 2)

        expected_x_chunks = torch.chunk(x, 2, dim=0)
        self.assertEqual(len(result), 2)
        for i in range(2):
            self.assertTrue(torch.equal(result[i]["x"], expected_x_chunks[i]))
            self.assertIsNone(result[i]["y"])


class ShuffleTensorDictTester(unittest.TestCase):
    def test_shuffle_preserves_shape(self):
        x = torch.arange(6).reshape(3, 2)
        y = torch.arange(3).reshape(3, 1)
        tensor_dict = {"x": x.clone(), "y": y.clone()}

        shuffled = shuffle_tensor_dict(tensor_dict)

        self.assertEqual(shuffled["x"].shape, x.shape)
        self.assertEqual(shuffled["y"].shape, y.shape)

    def test_shuffle_consistent_across_tensors(self):
        # Use known patterns to check alignment
        x = torch.tensor([[10, 11], [20, 21], [30, 31]])
        y = torch.tensor([[1], [2], [3]])
        tensor_dict = {"x": x.clone(), "y": y.clone()}

        shuffled = shuffle_tensor_dict(tensor_dict)

        # Build a reverse map from shuffled x rows to y values
        for i in range(3):
            x_row = shuffled["x"][i]
            y_val = shuffled["y"][i].item()

            if torch.equal(x_row, torch.tensor([10, 11])):
                self.assertEqual(y_val, 1)
            elif torch.equal(x_row, torch.tensor([20, 21])):
                self.assertEqual(y_val, 2)
            elif torch.equal(x_row, torch.tensor([30, 31])):
                self.assertEqual(y_val, 3)
            else:
                self.fail("Unexpected x row in shuffled output.")

    def test_none_tensor_remains_none(self):
        x = torch.arange(6).reshape(3, 2)
        tensor_dict = {"x": x.clone(), "y": None}

        shuffled = shuffle_tensor_dict(tensor_dict)

        self.assertIsNone(shuffled["y"])
        self.assertEqual(shuffled["x"].shape, x.shape)


class RepeatRandomSamplerTester(unittest.TestCase):
    def test_sampler(self):
        dataset = ["a", "b", "c", "d", "e", "f", "g"]
        sampler = RepeatSampler(dataset, mini_repeat_count=2)
        # Should output something like [4, 4, 3, 3, 0, 0, 1, 1, 2, 2, 6, 6, 5, 5]
        sampled = list(sampler)
        # Check that the length is doubled
        assert len(sampled) == 2 * len(dataset)
        # Check that all indexes are present
        assert set(sampled) == set(range(len(dataset)))
        # Check that each element is repeated twice
        assert all(sampled[i] == sampled[i + 1] for i in range(0, len(sampled), 2))

    def test_sampler_no_shuffle(self):
        dataset = ["a", "b", "c", "d", "e", "f", "g"]
        sampler = RepeatSampler(dataset, mini_repeat_count=2, shuffle=False)
        sampled = list(sampler)
        expected = [0, 0, 1, 1, 2, 2, 3, 3, 4, 4, 5, 5, 6, 6]
        self.assertEqual(sampled, expected)

    def test_sampler_no_repeat(self):
        dataset = ["a", "b", "c", "d", "e", "f", "g"]
        sampler = RepeatSampler(dataset, mini_repeat_count=1)
        # Should output something like [4, 3, 0, 1, 2, 6, 5]
        sampled = list(sampler)
        # Check that the length is the same
        assert len(sampled) == len(dataset)
        # Check that all indexes are present
        assert set(sampled) == set(range(len(dataset)))

    def test_sampler_with_batch_size(self):
        dataset = ["a", "b", "c", "d", "e", "f", "g", "h"]
        sampler = RepeatSampler(dataset, mini_repeat_count=1, batch_size=2, repeat_count=2)
        # Should output something like [4, 3, 4, 3, 0, 1, 0, 1, 2, 6, 2, 6, 5, 7, 5, 7]
        sampled = list(sampler)
        # Check that the length is doubled
        assert len(sampled) == 2 * len(dataset)
        # Check that all indexes are present
        assert set(sampled) == set(range(len(dataset)))
        # Check that each element is repeated as expected
        assert all(sampled[i : i + 1] == sampled[i + 2 : i + 3] for i in range(0, len(sampled), 4))

    def test_sampler_with_batch_size_and_drop(self):
        dataset = ["a", "b", "c", "d", "e", "f", "g"]
        sampler = RepeatSampler(dataset, mini_repeat_count=1, batch_size=2, repeat_count=2)
        # Should output something like [4, 3, 4, 3, 0, 1, 0, 1, 2, 6, 2, 6]
        sampled = list(sampler)
        # Check that the length is doubled
        assert len(sampled) == 2 * (
            len(dataset) - 1
        )  # one element is dropped, because it's not enough to form a batch
        # Check that the sampled indexes are a subset of the dataset indexes
        assert set(sampled).issubset(set(range(len(dataset))))
        # Check that each element is repeated as expected
        assert all(sampled[i : i + 1] == sampled[i + 2 : i + 3] for i in range(0, len(sampled), 4))

    def test_sampler_with_mini_repeat_count_and_batch_size_1(self):
        dataset = ["a", "b", "c", "d", "e", "f", "g"]
        sampler = RepeatSampler(dataset, mini_repeat_count=2, batch_size=3, repeat_count=2)
        # Should output something like [4, 4, 3, 3, 0, 0, 4, 4, 3, 3, 0, 0,
        #                               1, 1, 2, 2, 6, 6, 1, 1, 2, 2, 6, 6]
        sampled = list(sampler)
        # Check that the length is quadrupled
        assert len(sampled) == 4 * (len(dataset) - 1)  # 1 element is dropped, because it's not enough to form a batch
        # Check that the sampled indexes are a subset of the dataset indexes
        assert set(sampled).issubset(set(range(len(dataset))))
        # Check that each element is repeated as expected
        assert all(sampled[i] == sampled[i + 1] for i in range(0, len(sampled), 2))
        # Check that the batch is repeated as expected
        assert sampled[0:6] == sampled[6:12]
        assert sampled[12:18] == sampled[18:24]

    def test_sampler_with_mini_repeat_count_and_batch_size_2(self):
        dataset = ["a", "b", "c", "d", "e", "f", "g"]
        sampler = RepeatSampler(dataset, mini_repeat_count=3, batch_size=2, repeat_count=2)
        # Should output something like [4, 4, 4, 3, 3, 3, 4, 4, 4, 3, 3, 3,
        #                               0, 0, 0, 1, 1, 1, 0, 0, 0, 1, 1, 1,
        #                               2, 2, 2, 6, 6, 6, 2, 2, 2, 6, 6, 6]
        sampled = list(sampler)
        # Check that the length is sextupled
        assert len(sampled) == 6 * (len(dataset) - 1)  # 1 element is dropped, because it's not enough to form a batch
        # Check that the sampled indexes are a subset of the dataset indexes
        assert set(sampled).issubset(set(range(len(dataset))))
        # Check that each element is repeated as expected
        assert all(sampled[i] == sampled[i + 1] == sampled[i + 2] for i in range(0, len(sampled), 3))
        # Check that the batch is repeated as expected
        assert sampled[0:6] == sampled[6:12]
        assert sampled[12:18] == sampled[18:24]
        assert sampled[24:30] == sampled[30:36]

    def test_sampler_with_mini_repeat_count_and_batch_size_3(self):
        dataset = ["a", "b", "c", "d", "e", "f", "g"]
        sampler = RepeatSampler(dataset, mini_repeat_count=2, batch_size=2, repeat_count=3)
        # Should output something like [4, 4, 3, 3, 4, 4, 3, 3, 4, 4, 3, 3,
        #                               0, 0, 1, 1, 0, 0, 1, 1, 0, 0, 1, 1,
        #                               2, 2, 6, 6, 2, 2, 6, 6, 2, 2, 6, 6]
        sampled = list(sampler)
        # Check that the length is sextupled
        assert len(sampled) == 6 * (len(dataset) - 1)  # 1 element is dropped, because it's not enough to form a batch
        # Check that the sampled indexes are a subset of the dataset indexes
        assert set(sampled).issubset(set(range(len(dataset))))
        # Check that each element is repeated as expected
        assert all(sampled[i] == sampled[i + 1] for i in range(0, len(sampled), 2))
        # Check that the batch is repeated as expected
        assert sampled[0:4] == sampled[4:8] == sampled[8:12]
        assert sampled[12:16] == sampled[16:20] == sampled[20:24]
        assert sampled[24:28] == sampled[28:32] == sampled[32:36]


class GRPOTrainerTester(unittest.TestCase):
    def test_init_minimal(self):
        # Test that GRPOTrainer can be instantiated with only model, reward_model and train_dataset
        dataset = load_dataset("trl-internal-testing/zen", "standard_prompt_only", split="train")
        GRPOTrainer(
            model="trl-internal-testing/tiny-Qwen2ForCausalLM-2.5",
            reward_funcs="trl-internal-testing/tiny-Qwen2ForSequenceClassification-2.5",
            train_dataset=dataset,
        )

    @parameterized.expand([("standard_prompt_only",), ("conversational_prompt_only",)])
    def test_training(self, config_name):
        dataset = load_dataset("trl-internal-testing/zen", config_name, split="train")

        with tempfile.TemporaryDirectory() as tmp_dir:
            training_args = GRPOConfig(
                output_dir=tmp_dir,
                learning_rate=0.1,  # increase the learning rate to speed up the test
                per_device_train_batch_size=3,  # reduce the batch size to reduce memory usage
                num_generations=3,  # reduce the number of generations to reduce memory usage
                max_completion_length=8,  # reduce the completion length to reduce memory usage
                report_to="none",
            )
            trainer = GRPOTrainer(
                model="trl-internal-testing/tiny-Qwen2ForCausalLM-2.5",
                reward_funcs="trl-internal-testing/tiny-Qwen2ForSequenceClassification-2.5",
                args=training_args,
                train_dataset=dataset,
            )

            previous_trainable_params = {n: param.clone() for n, param in trainer.model.named_parameters()}

            trainer.train()

            self.assertIsNotNone(trainer.state.log_history[-1]["train_loss"])

            # Check that the params have changed
            for n, param in previous_trainable_params.items():
                new_param = trainer.model.get_parameter(n)
                self.assertFalse(torch.equal(param, new_param), f"Parameter {n} has not changed.")

    @parameterized.expand([("bnpo",), ("dr_grpo",)])
    def test_training_loss_types(self, loss_type):
        dataset = load_dataset("trl-internal-testing/zen", "standard_prompt_only", split="train")

        with tempfile.TemporaryDirectory() as tmp_dir:
            training_args = GRPOConfig(
                output_dir=tmp_dir,
                learning_rate=0.1,  # increase the learning rate to speed up the test
                per_device_train_batch_size=3,  # reduce the batch size to reduce memory usage
                num_generations=3,  # reduce the number of generations to reduce memory usage
                max_completion_length=32,  # reduce the completion length to reduce memory usage
                loss_type=loss_type,
                report_to="none",
            )
            trainer = GRPOTrainer(
                model="trl-internal-testing/tiny-Qwen2ForCausalLM-2.5",
                reward_funcs="trl-internal-testing/tiny-Qwen2ForSequenceClassification-2.5",
                args=training_args,
                train_dataset=dataset,
            )

            previous_trainable_params = {n: param.clone() for n, param in trainer.model.named_parameters()}

            trainer.train()

            self.assertIsNotNone(trainer.state.log_history[-1]["train_loss"])

            # Check that the params have changed
            for n, param in previous_trainable_params.items():
                new_param = trainer.model.get_parameter(n)
                self.assertFalse(torch.equal(param, new_param), f"Parameter {n} has not changed.")

    def test_training_with_eval(self):
        dataset = load_dataset("trl-internal-testing/zen", "standard_prompt_only")

        with tempfile.TemporaryDirectory() as tmp_dir:
            training_args = GRPOConfig(
                output_dir=tmp_dir,
                per_device_train_batch_size=3,  # reduce the batch size to reduce memory usage
                per_device_eval_batch_size=3,  # reduce the batch size to reduce memory usage
                num_generations=3,  # reduce the number of generations to reduce memory usage
                max_completion_length=8,  # reduce the completion length to reduce memory usage
                eval_strategy="steps",
                eval_steps=2,
                report_to="none",
            )
            trainer = GRPOTrainer(
                model="trl-internal-testing/tiny-Qwen2ForCausalLM-2.5",
                reward_funcs="trl-internal-testing/tiny-Qwen2ForSequenceClassification-2.5",
                args=training_args,
                train_dataset=dataset["train"],
                eval_dataset=dataset["test"],
            )

            trainer.train()

    def test_training_multiple_iterations(self):
        dataset = load_dataset("trl-internal-testing/zen", "standard_prompt_only", split="train")

        with tempfile.TemporaryDirectory() as tmp_dir:
            training_args = GRPOConfig(
                output_dir=tmp_dir,
                learning_rate=0.1,  # increase the learning rate to speed up the test
                per_device_train_batch_size=3,  # reduce the batch size to reduce memory usage
                num_generations=3,  # reduce the number of generations to reduce memory usage
                max_completion_length=8,  # reduce the completion length to reduce memory usage
                num_iterations=2,
                report_to="none",
            )
            trainer = GRPOTrainer(
                model="trl-internal-testing/tiny-Qwen2ForCausalLM-2.5",
                reward_funcs="trl-internal-testing/tiny-Qwen2ForSequenceClassification-2.5",
                args=training_args,
                train_dataset=dataset,
            )

            previous_trainable_params = {n: param.clone() for n, param in trainer.model.named_parameters()}

            trainer.train()

            self.assertIsNotNone(trainer.state.log_history[-1]["train_loss"])

            # Check that the params have changed
            for n, param in previous_trainable_params.items():
                new_param = trainer.model.get_parameter(n)
                self.assertFalse(torch.equal(param, new_param), f"Parameter {n} has not changed.")

    @require_peft
    def test_training_peft(self):
        model = AutoModelForCausalLM.from_pretrained("trl-internal-testing/tiny-Qwen2ForCausalLM-2.5")
        base_param_names = [f"base_model.model.{n}" for n, _ in model.named_parameters()]
        dataset = load_dataset("trl-internal-testing/zen", "standard_prompt_only", split="train")

        with tempfile.TemporaryDirectory() as tmp_dir:
            training_args = GRPOConfig(
                output_dir=tmp_dir,
                learning_rate=0.1,  # increase the learning rate to speed up the test
                per_device_train_batch_size=3,  # reduce the batch size to reduce memory usage
                num_generations=3,  # reduce the number of generations to reduce memory usage
                max_completion_length=8,  # reduce the completion length to reduce memory usage
                report_to="none",
            )
            trainer = GRPOTrainer(
                model=model,
                reward_funcs="trl-internal-testing/tiny-Qwen2ForSequenceClassification-2.5",
                args=training_args,
                train_dataset=dataset,
                peft_config=LoraConfig(),
            )

            previous_trainable_params = {n: param.clone() for n, param in trainer.model.named_parameters()}

            trainer.train()

            self.assertIsNotNone(trainer.state.log_history[-1]["train_loss"])

            # Check that the peft params have changed and the base model params have not changed
            for n, param in previous_trainable_params.items():
                new_param = trainer.model.get_parameter(n)
                if n in base_param_names:  # We expect the base model params to be the same
                    self.assertTrue(torch.allclose(param, new_param), f"Parameter {n} has changed.")
                elif "base_layer" not in n:  # We expect the peft params to be different (except for the base layer)
                    self.assertFalse(torch.allclose(param, new_param), f"Parameter {n} has not changed.")

    @require_peft
    def test_training_peft_with_gradient_checkpointing(self):
        """Test that training works with PEFT and gradient checkpointing enabled."""
        dataset = load_dataset("trl-internal-testing/zen", "standard_prompt_only", split="train")

        model = AutoModelForCausalLM.from_pretrained(
            "trl-internal-testing/tiny-Qwen2ForCausalLM-2.5",
            torch_dtype=torch.float32,  # Use float32 for testing to avoid precision issues
            use_cache=False,  # Required for gradient checkpointing
        )

        lora_config = LoraConfig(
            r=8, lora_alpha=32, target_modules=["q_proj", "v_proj"], lora_dropout=0.05, bias="none"
        )

        with tempfile.TemporaryDirectory() as tmp_dir:
            training_args = GRPOConfig(
                output_dir=tmp_dir,
                learning_rate=0.1,
                per_device_train_batch_size=3,
                num_generations=3,
                max_completion_length=8,
                gradient_checkpointing=True,  # Enable gradient checkpointing
                report_to="none",
            )
            trainer = GRPOTrainer(
                model=model,
                reward_funcs="trl-internal-testing/tiny-Qwen2ForSequenceClassification-2.5",
                args=training_args,
                train_dataset=dataset,
                peft_config=lora_config,
            )

            # Verify gradient checkpointing is enabled
            self.assertIsInstance(trainer.model, PeftModel)

            # Store initial parameters to check which ones change
            previous_trainable_params = {n: param.clone() for n, param in trainer.model.named_parameters()}

            trainer.train()

            self.assertIsNotNone(trainer.state.log_history[-1]["train_loss"])

            # Check that only LoRA parameters have changed, base model parameters remain unchanged
            for n, param in previous_trainable_params.items():
                new_param = trainer.model.get_parameter(n)
                if "lora" in n.lower():  # LoRA parameters should change
                    self.assertFalse(torch.equal(param, new_param), f"LoRA parameter {n} has not changed.")
                else:  # Base model parameters should not change
                    self.assertTrue(torch.equal(param, new_param), f"Base parameter {n} has changed.")

    def test_training_different_reward_model(self):
        # Use a reward model different from the model: different chat template, tokenization, etc.
        dataset = load_dataset("trl-internal-testing/zen", "conversational_prompt_only", split="train")
        reward_model_id = "trl-internal-testing/tiny-LlamaForSequenceClassification-3.2"
        reward_model = AutoModelForSequenceClassification.from_pretrained(reward_model_id)
        reward_tokenizer = AutoTokenizer.from_pretrained(reward_model_id)
        # By default, the trainer uses the eos token as the padding token. However, for Llama models, the eos token
        # appears in the chat template. Using it as a pad token disrupts the reward calculation, as the calculation
        # considers the score of the last token before the first pad token. To ensure correct reward calculations,
        # we use a separate pad token instead.
        reward_tokenizer.pad_token = "<|finetune_right_pad_id|>"

        with tempfile.TemporaryDirectory() as tmp_dir:
            training_args = GRPOConfig(
                output_dir=tmp_dir,
                learning_rate=0.1,  # increase the learning rate to speed up the test
                per_device_train_batch_size=3,  # reduce the batch size to reduce memory usage
                num_generations=3,  # reduce the number of generations to reduce memory usage
                max_completion_length=8,  # reduce the completion length to reduce memory usage
                report_to="none",
            )
            trainer = GRPOTrainer(
                model="trl-internal-testing/tiny-Qwen2ForCausalLM-2.5",
                reward_funcs=reward_model,
                args=training_args,
                train_dataset=dataset,
                reward_processing_classes=reward_tokenizer,
            )

            previous_trainable_params = {n: param.clone() for n, param in trainer.model.named_parameters()}

            trainer.train()

            self.assertIsNotNone(trainer.state.log_history[-1]["train_loss"])

            # Check that the params have changed
            for n, param in previous_trainable_params.items():
                new_param = trainer.model.get_parameter(n)
                self.assertFalse(torch.equal(param, new_param), f"Parameter {n} has not changed.")

    def test_training_reward_func_standard(self):
        # Test if trainer can handle reward function with standard format
        dataset = load_dataset("trl-internal-testing/zen", "standard_prompt_only", split="train")

        def reward_func(completions, **kwargs):
            """Reward function that rewards longer completions."""
            return [float(len(completion)) for completion in completions]

        with tempfile.TemporaryDirectory() as tmp_dir:
            training_args = GRPOConfig(
                output_dir=tmp_dir,
                learning_rate=0.1,  # increase the learning rate to speed up the test
                per_device_train_batch_size=3,  # reduce the batch size to reduce memory usage
                num_generations=3,  # reduce the number of generations to reduce memory usage
                max_completion_length=8,  # reduce the completion length to reduce memory usage
                report_to="none",
            )
            trainer = GRPOTrainer(
                model="trl-internal-testing/tiny-Qwen2ForCausalLM-2.5",
                reward_funcs=reward_func,
                args=training_args,
                train_dataset=dataset,
            )

            previous_trainable_params = {n: param.clone() for n, param in trainer.model.named_parameters()}

            trainer.train()

            self.assertIsNotNone(trainer.state.log_history[-1]["train_loss"])

            # Check that the params have changed
            for n, param in previous_trainable_params.items():
                new_param = trainer.model.get_parameter(n)
                self.assertFalse(torch.equal(param, new_param), f"Parameter {n} has not changed.")

    def test_training_reward_func_conversational(self):
        # Test if trainer can handle reward function with conversational format
        dataset = load_dataset("trl-internal-testing/zen", "conversational_prompt_only", split="train")

        def reward_func(completions, **kwargs):
            """Reward function that gives higher scores to longer completion content."""
            completion_contents = [completion[0]["content"] for completion in completions]
            return [float(len(content)) for content in completion_contents]

        with tempfile.TemporaryDirectory() as tmp_dir:
            training_args = GRPOConfig(
                output_dir=tmp_dir,
                learning_rate=0.1,  # increase the learning rate to speed up the test
                per_device_train_batch_size=3,  # reduce the batch size to reduce memory usage
                num_generations=3,  # reduce the number of generations to reduce memory usage
                max_completion_length=8,  # reduce the completion length to reduce memory usage
                report_to="none",
            )
            trainer = GRPOTrainer(
                model="trl-internal-testing/tiny-Qwen2ForCausalLM-2.5",
                reward_funcs=reward_func,
                args=training_args,
                train_dataset=dataset,
            )

            previous_trainable_params = {n: param.clone() for n, param in trainer.model.named_parameters()}

            trainer.train()

            self.assertIsNotNone(trainer.state.log_history[-1]["train_loss"])

            # Check that the params have changed
            for n, param in previous_trainable_params.items():
                new_param = trainer.model.get_parameter(n)
                self.assertFalse(torch.equal(param, new_param), f"Parameter {n} has not changed.")

    def test_training_multiple_reward_funcs(self):
        # Test that GRPOTrainer can be instantiated with multiple reward functions
        dataset = load_dataset("trl-internal-testing/zen", "standard_prompt_only", split="train")

        def reward_func1(completions, **kwargs):
            """Reward function that rewards longer completions."""
            return [float(len(completion)) for completion in completions]

        def reward_func2(completions, **kwargs):
            """Reward function that rewards completions with more unique letters."""
            return [float(len(set(completion))) for completion in completions]

        with tempfile.TemporaryDirectory() as tmp_dir:
            training_args = GRPOConfig(
                output_dir=tmp_dir,
                learning_rate=0.1,  # increase the learning rate to speed up the test
                per_device_train_batch_size=3,  # reduce the batch size to reduce memory usage
                num_generations=3,  # reduce the number of generations to reduce memory usage
                max_completion_length=8,  # reduce the completion length to reduce memory usage
                report_to="none",
            )
            trainer = GRPOTrainer(
                model="trl-internal-testing/tiny-Qwen2ForCausalLM-2.5",
                reward_funcs=[reward_func1, reward_func2],
                args=training_args,
                train_dataset=dataset,
            )

            previous_trainable_params = {n: param.clone() for n, param in trainer.model.named_parameters()}

            trainer.train()

            self.assertIsNotNone(trainer.state.log_history[-1]["train_loss"])

            # Check that the params have changed
            for n, param in previous_trainable_params.items():
                new_param = trainer.model.get_parameter(n)
                self.assertFalse(torch.equal(param, new_param), f"Parameter {n} has not changed.")

    def test_training_multiple_reward_funcs_with_None_output(self):
        """Test that a valid math reward function is processed correctly while the code reward function returns None."""
        dataset = load_dataset("trl-internal-testing/zen", "standard_prompt_only", split="train")

        def applicable_reward_func(completions, **kwargs):
            """A reward function that rewards longer completions."""
            return [float(len(completion)) for completion in completions]

        def non_applicable_reward_func(completions, **kwargs):
            """A reward function that returns None for all inputs, as it is not applicable to this sample."""
            return [None] * len(completions)

        with tempfile.TemporaryDirectory() as tmp_dir:
            training_args = GRPOConfig(
                output_dir=tmp_dir,
                learning_rate=0.1,
                per_device_train_batch_size=3,
                num_generations=3,
                max_completion_length=8,
                report_to="none",
            )

            trainer = GRPOTrainer(
                model="trl-internal-testing/tiny-Qwen2ForCausalLM-2.5",
                reward_funcs=[
                    applicable_reward_func,
                    non_applicable_reward_func,
                ],  # One applicable, one non applicable
                args=training_args,
                train_dataset=dataset,
            )

            previous_trainable_params = {
                n: param.clone() for n, param in trainer.model.named_parameters() if param.requires_grad
            }

            trainer.train()

            self.assertIsNotNone(trainer.state.log_history[-1]["train_loss"])

            # Check that the params have changed
            for n, param in previous_trainable_params.items():
                new_param = trainer.model.get_parameter(n)
                self.assertFalse(torch.equal(param, new_param), f"Parameter {n} has not changed.")

    def test_training_multiple_reward_funcs_with_weights(self):
        """Test that GRPOTrainer can handle multiple reward functions with weights."""
        dataset = load_dataset("trl-internal-testing/zen", "standard_prompt_only", split="train")

        def reward_func1(completions, **kwargs):
            """Reward function that rewards longer completions."""
            return [float(len(completion)) for completion in completions]

        def reward_func2(completions, **kwargs):
            """Reward function that rewards completions with more unique letters."""
            return [float(len(set(completion))) for completion in completions]

        with tempfile.TemporaryDirectory() as tmp_dir:
            training_args = GRPOConfig(
                output_dir=tmp_dir,
                learning_rate=0.1,  # increase the learning rate to speed up the test
                per_device_train_batch_size=3,  # reduce the batch size to reduce memory usage
                num_generations=3,  # reduce the number of generations to reduce memory usage
                max_completion_length=8,  # reduce the completion length to reduce memory usage
                report_to="none",
                reward_weights=[0.7, 0.3],  # weight of reward_func1 and reward_func2 respectively
            )
            trainer = GRPOTrainer(
                model="trl-internal-testing/tiny-Qwen2ForCausalLM-2.5",
                reward_funcs=[reward_func1, reward_func2],
                args=training_args,
                train_dataset=dataset,
            )

            previous_trainable_params = {n: param.clone() for n, param in trainer.model.named_parameters()}

            trainer.train()

            # Check that training logs contain both reward metrics
            self.assertIsNotNone(trainer.state.log_history[-1]["train_loss"])
            self.assertIn("rewards/reward_func1/mean", trainer.state.log_history[-1])
            self.assertIn("rewards/reward_func1/std", trainer.state.log_history[-1])
            self.assertIn("rewards/reward_func2/mean", trainer.state.log_history[-1])
            self.assertIn("rewards/reward_func2/std", trainer.state.log_history[-1])

            # Check that the params have changed
            for n, param in previous_trainable_params.items():
                new_param = trainer.model.get_parameter(n)
                self.assertFalse(torch.equal(param, new_param), f"Parameter {n} has not changed.")

    def test_training_multiple_mixed_reward_funcs(self):
        # Test if the trainer can handle a mix of reward functions and reward models
        dataset = load_dataset("trl-internal-testing/zen", "standard_prompt_only", split="train")

        def reward_func(completions, **kwargs):
            """Reward function that rewards longer completions."""
            return [float(len(completion)) for completion in completions]

        with tempfile.TemporaryDirectory() as tmp_dir:
            training_args = GRPOConfig(
                output_dir=tmp_dir,
                learning_rate=0.1,  # increase the learning rate to speed up the test
                per_device_train_batch_size=3,  # reduce the batch size to reduce memory usage
                num_generations=3,  # reduce the number of generations to reduce memory usage
                max_completion_length=8,  # reduce the completion length to reduce memory usage
                report_to="none",
            )
            trainer = GRPOTrainer(
                model="trl-internal-testing/tiny-Qwen2ForCausalLM-2.5",
                reward_funcs=[reward_func, "trl-internal-testing/tiny-Qwen2ForSequenceClassification-2.5"],
                args=training_args,
                train_dataset=dataset,
            )

            previous_trainable_params = {n: param.clone() for n, param in trainer.model.named_parameters()}

            trainer.train()

            self.assertIsNotNone(trainer.state.log_history[-1]["train_loss"])

            # Check that the params have changed
            for n, param in previous_trainable_params.items():
                new_param = trainer.model.get_parameter(n)
                self.assertFalse(torch.equal(param, new_param), f"Parameter {n} has not changed.")

    def test_training_reward_func_additional_column(self):
        # Test if trainer can handle reward function that rely on additional columns in the dataset
        dataset = load_dataset("trl-internal-testing/zen", "standard_prompt_only", split="train")

        # Add a column to the dataset (dummy example, the column could be anything)
        some_values = list(range(len(dataset)))
        dataset = dataset.add_column("some_values", some_values)

        def reward_func(completions, some_values, **kwargs):
            """Reward function that rewards completions with lengths closer to the values in some_values."""
            return [float(abs(len(completion) - value)) for completion, value in zip(completions, some_values)]

        with tempfile.TemporaryDirectory() as tmp_dir:
            training_args = GRPOConfig(
                output_dir=tmp_dir,
                learning_rate=0.1,  # increase the learning rate to speed up the test
                per_device_train_batch_size=3,  # reduce the batch size to reduce memory usage
                num_generations=3,  # reduce the number of generations to reduce memory usage
                max_completion_length=8,  # reduce the completion length to reduce memory usage
                report_to="none",
            )
            trainer = GRPOTrainer(
                model="trl-internal-testing/tiny-Qwen2ForCausalLM-2.5",
                reward_funcs=reward_func,
                args=training_args,
                train_dataset=dataset,
            )

            previous_trainable_params = {n: param.clone() for n, param in trainer.model.named_parameters()}

            trainer.train()

            self.assertIsNotNone(trainer.state.log_history[-1]["train_loss"])

            # Check that the params have changed
            for n, param in previous_trainable_params.items():
                new_param = trainer.model.get_parameter(n)
                self.assertFalse(torch.equal(param, new_param), f"Parameter {n} has not changed.")

    @require_vllm
    def test_training_vllm(self):
        """Test that training works with vLLM for generation."""
        dataset = load_dataset("trl-internal-testing/zen", "standard_prompt_only", split="train")

        with tempfile.TemporaryDirectory() as tmp_dir:
            training_args = GRPOConfig(
                output_dir=tmp_dir,
                learning_rate=0.1,  # increase the learning rate to speed up the test
                per_device_train_batch_size=3,  # reduce the batch size to reduce memory usage
                num_generations=3,  # reduce the number of generations to reduce memory usage
                max_completion_length=8,  # reduce the completion length to reduce memory usage
                report_to="none",
                use_vllm=True,
                vllm_mode="colocate",  # Use colocate mode instead of server mode
                vllm_gpu_memory_utilization=0.2,  # Use minimal memory
            )

            # Set up environment for vLLM
            import os

            original_env = {}
            required_env_vars = {
                "RANK": "0",
                "LOCAL_RANK": "0",
                "WORLD_SIZE": "1",
                "LOCAL_WORLD_SIZE": "1",
                "MASTER_ADDR": "localhost",
                "MASTER_PORT": "12356",
            }

            for key, value in required_env_vars.items():
                original_env[key] = os.environ.get(key)
                os.environ[key] = value

            try:
                trainer = GRPOTrainer(
                    model="Qwen/Qwen2.5-0.5B-Instruct",  # Use a model that works with vLLM
                    reward_funcs="trl-internal-testing/tiny-Qwen2ForSequenceClassification-2.5",
                    args=training_args,
                    train_dataset=dataset,
                )

                previous_trainable_params = {n: param.clone() for n, param in trainer.model.named_parameters()}

                trainer.train()

                self.assertIsNotNone(trainer.state.log_history[-1]["train_loss"])

                # Check that the params have changed
                for n, param in previous_trainable_params.items():
                    new_param = trainer.model.get_parameter(n)
                    self.assertFalse(torch.equal(param, new_param), f"Parameter {n} has not changed.")
            except Exception as e:
                if any(keyword in str(e).lower() for keyword in ["memory", "cuda", "insufficient", "no such device"]):
                    self.skipTest(f"Skipping vLLM test due to hardware constraints: {e}")
                else:
                    raise
            finally:
                # Restore environment variables
                for key, original_value in original_env.items():
                    if original_value is None:
                        os.environ.pop(key, None)
                    else:
                        os.environ[key] = original_value

    def test_training_with_sync_ref_model(self):
        dataset = load_dataset("trl-internal-testing/zen", "standard_prompt_only", split="train")

        with tempfile.TemporaryDirectory() as tmp_dir:
            training_args = GRPOConfig(
                output_dir=tmp_dir,
                learning_rate=0.1,  # increase the learning rate to speed up the test
                per_device_train_batch_size=3,  # reduce the batch size to reduce memory usage
                num_generations=3,  # reduce the number of generations to reduce memory usage
                max_completion_length=8,  # reduce the completion length to reduce memory usage
                sync_ref_model=True,
                ref_model_sync_steps=2,  # reduce sync steps to ensure a sync happens
                report_to="none",
            )
            trainer = GRPOTrainer(
                model="trl-internal-testing/tiny-Qwen2ForCausalLM-2.5",
                reward_funcs="trl-internal-testing/tiny-Qwen2ForSequenceClassification-2.5",
                args=training_args,
                train_dataset=dataset,
            )

            previous_trainable_params = {n: param.clone() for n, param in trainer.model.named_parameters()}

            trainer.train()

            self.assertIsNotNone(trainer.state.log_history[-1]["train_loss"])

            # Check that the params have changed
            for n, param in previous_trainable_params.items():
                new_param = trainer.model.get_parameter(n)
                self.assertFalse(torch.equal(param, new_param), f"Parameter {n} has not changed.")

    def test_training_beta_non_zero(self):
        dataset = load_dataset("trl-internal-testing/zen", "standard_prompt_only", split="train")
        with tempfile.TemporaryDirectory() as tmp_dir:
            training_args = GRPOConfig(
                output_dir=tmp_dir,
                beta=0.1,  # set beta to non-zero value to test the case where the reference model is used
                learning_rate=0.1,  # increase the learning rate to speed up the test
                per_device_train_batch_size=3,  # reduce the batch size to reduce memory usage
                num_generations=3,  # reduce the number of generations to reduce memory usage
                max_completion_length=8,  # reduce the completion length to reduce memory usage
                report_to="none",
            )
            trainer = GRPOTrainer(
                model="trl-internal-testing/tiny-Qwen2ForCausalLM-2.5",
                reward_funcs="trl-internal-testing/tiny-Qwen2ForSequenceClassification-2.5",
                args=training_args,
                train_dataset=dataset,
            )

            previous_trainable_params = {n: param.clone() for n, param in trainer.model.named_parameters()}

            trainer.train()

            self.assertIsNotNone(trainer.state.log_history[-1]["train_loss"])

            # Check that the params have changed
            for n, param in previous_trainable_params.items():
                new_param = trainer.model.get_parameter(n)
                self.assertFalse(torch.equal(param, new_param), f"Parameter {n} has not changed.")

    def test_training_with_entropy_filter(self):
        dataset = load_dataset("trl-internal-testing/zen", "standard_prompt_only", split="train")
        with tempfile.TemporaryDirectory() as tmp_dir:
            training_args = GRPOConfig(
                output_dir=tmp_dir,
                beta=0.1,  # set beta to non-zero value to test the case where the reference model is used
                learning_rate=0.1,  # increase the learning rate to speed up the test
                per_device_train_batch_size=3,  # reduce the batch size to reduce memory usage
                num_generations=3,  # reduce the number of generations to reduce memory usage
                max_completion_length=8,  # reduce the completion length to reduce memory usage
                report_to="none",
                token_entropy_percentile_threshold=0.8,
            )
            trainer = GRPOTrainer(
                model="trl-internal-testing/tiny-Qwen2ForCausalLM-2.5",
                reward_funcs="trl-internal-testing/tiny-Qwen2ForSequenceClassification-2.5",
                args=training_args,
                train_dataset=dataset,
            )

            previous_trainable_params = {n: param.clone() for n, param in trainer.model.named_parameters()}

            trainer.train()

            self.assertIsNotNone(trainer.state.log_history[-1]["train_loss"])

            # Check that the params have changed
            for n, param in previous_trainable_params.items():
                new_param = trainer.model.get_parameter(n)
                self.assertFalse(torch.equal(param, new_param), f"Parameter {n} has not changed.")

    @require_peft
    @require_vllm
    def test_training_vllm_and_peft(self):
        """Test that training works with vLLM for generation."""
        model = AutoModelForCausalLM.from_pretrained("Qwen/Qwen2.5-0.5B-Instruct")  # Use a model that works with vLLM
        base_param_names = [f"base_model.model.{n}" for n, _ in model.named_parameters()]
        dataset = load_dataset("trl-internal-testing/zen", "standard_prompt_only", split="train")

        with tempfile.TemporaryDirectory() as tmp_dir:
            training_args = GRPOConfig(
                output_dir=tmp_dir,
                learning_rate=0.1,  # increase the learning rate to speed up the test
                per_device_train_batch_size=3,  # reduce the batch size to reduce memory usage
                num_generations=3,  # reduce the number of generations to reduce memory usage
                max_completion_length=8,  # reduce the completion length to reduce memory usage
                report_to="none",
                use_vllm=True,
                vllm_mode="colocate",  # Use colocate mode instead of server mode
                vllm_gpu_memory_utilization=0.2,  # Use minimal memory
            )
            lora_config = LoraConfig(
                target_modules="all-linear",
                # test with non-default modules as it add extra keys in state_dict tht we need to handle
                modules_to_save=["embed_tokens", "lm_head"],
            )

            # Set up environment for vLLM
            import os

            original_env = {}
            required_env_vars = {
                "RANK": "0",
                "LOCAL_RANK": "0",
                "WORLD_SIZE": "1",
                "LOCAL_WORLD_SIZE": "1",
                "MASTER_ADDR": "localhost",
                "MASTER_PORT": "12357",
            }

            for key, value in required_env_vars.items():
                original_env[key] = os.environ.get(key)
                os.environ[key] = value

            try:
                trainer = GRPOTrainer(
                    model=model,
                    reward_funcs="trl-internal-testing/tiny-Qwen2ForSequenceClassification-2.5",
                    args=training_args,
                    train_dataset=dataset,
                    peft_config=lora_config,
                )

                previous_trainable_params = {n: param.clone() for n, param in trainer.model.named_parameters()}

                trainer.train()

                self.assertIsNotNone(trainer.state.log_history[-1]["train_loss"])

                # Check that the peft params have changed and the base model params have not changed
                for n, param in previous_trainable_params.items():
                    new_param = trainer.model.get_parameter(n)
                    if n in base_param_names:  # We expect the base model params to be the same
                        self.assertTrue(torch.allclose(param, new_param), f"Parameter {n} has changed.")
                    elif "base_layer" not in n and "original_module" not in n:
                        # We expect the peft params to be different (except for the base layer)
                        self.assertFalse(torch.allclose(param, new_param), f"Parameter {n} has not changed.")
            except Exception as e:
                if any(keyword in str(e).lower() for keyword in ["memory", "cuda", "insufficient", "no such device"]):
                    self.skipTest(f"Skipping vLLM+PEFT test due to hardware constraints: {e}")
                else:
                    raise
            finally:
                # Restore environment variables
                for key, original_value in original_env.items():
                    if original_value is None:
                        os.environ.pop(key, None)
                    else:
                        os.environ[key] = original_value

    @require_vllm
    def test_training_vllm_guided_decoding(self):
        """Test that training works with vLLM for generation with guided decoding."""
        dataset = load_dataset("trl-internal-testing/zen", "standard_prompt_only", split="train")

        with tempfile.TemporaryDirectory() as tmp_dir:
            training_args = GRPOConfig(
                output_dir=tmp_dir,
                learning_rate=0.1,  # increase the learning rate to speed up the test
                per_device_train_batch_size=3,  # reduce the batch size to reduce memory usage
                num_generations=3,  # reduce the number of generations to reduce memory usage
                max_completion_length=8,  # reduce the completion length to reduce memory usage
                report_to="none",
                use_vllm=True,
                vllm_mode="colocate",  # Use colocate mode instead of server mode
                vllm_gpu_memory_utilization=0.2,  # Use minimal memory
                vllm_guided_decoding_regex=r"<reasoning>\n.*\n</reasoning>\n<answer>\n.*\n</answer>",
            )

            # Set up environment for vLLM
            import os

            original_env = {}
            required_env_vars = {
                "RANK": "0",
                "LOCAL_RANK": "0",
                "WORLD_SIZE": "1",
                "LOCAL_WORLD_SIZE": "1",
                "MASTER_ADDR": "localhost",
                "MASTER_PORT": "12358",
            }

            for key, value in required_env_vars.items():
                original_env[key] = os.environ.get(key)
                os.environ[key] = value

            try:
                trainer = GRPOTrainer(
                    model="Qwen/Qwen2.5-0.5B-Instruct",  # Use a model that works with vLLM
                    reward_funcs="trl-internal-testing/tiny-Qwen2ForSequenceClassification-2.5",
                    args=training_args,
                    train_dataset=dataset,
                )

                previous_trainable_params = {n: param.clone() for n, param in trainer.model.named_parameters()}

                trainer.train()

                self.assertIsNotNone(trainer.state.log_history[-1]["train_loss"])

                # Check that the params have changed
                for n, param in previous_trainable_params.items():
                    new_param = trainer.model.get_parameter(n)
                    self.assertFalse(torch.equal(param, new_param), f"Parameter {n} has not changed.")
            except Exception as e:
                if any(keyword in str(e).lower() for keyword in ["memory", "cuda", "insufficient", "no such device"]):
                    self.skipTest(f"Skipping vLLM guided decoding test due to hardware constraints: {e}")
                else:
                    raise
            finally:
                # Restore environment variables
                for key, original_value in original_env.items():
                    if original_value is None:
                        os.environ.pop(key, None)
                    else:
                        os.environ[key] = original_value

    def test_training_with_additional_generation_kwargs(self):
        """Test that training works with additional generation kwargs."""
        dataset = load_dataset("trl-internal-testing/zen", "standard_prompt_only", split="train")

        with tempfile.TemporaryDirectory() as tmp_dir:
            training_args = GRPOConfig(
                output_dir=tmp_dir,
                learning_rate=0.1,  # increase the learning rate to speed up the test
                per_device_train_batch_size=3,  # reduce the batch size to reduce memory usage
                num_generations=3,  # reduce the number of generations to reduce memory usage
                max_completion_length=8,  # reduce the completion length to reduce memory usage
                report_to="none",
                top_p=0.9,
                top_k=10,
                min_p=0.01,
                repetition_penalty=1.1,
            )

            trainer = GRPOTrainer(
                model="trl-internal-testing/tiny-Qwen2ForCausalLM-2.5",
                reward_funcs="trl-internal-testing/tiny-Qwen2ForSequenceClassification-2.5",
                args=training_args,
                train_dataset=dataset,
            )

            previous_trainable_params = {n: param.clone() for n, param in trainer.model.named_parameters()}

            trainer.train()

            self.assertIsNotNone(trainer.state.log_history[-1]["train_loss"])

            # Check that the params have changed
            for n, param in previous_trainable_params.items():
                new_param = trainer.model.get_parameter(n)
                self.assertFalse(torch.equal(param, new_param), f"Parameter {n} has not changed.")

    @require_vllm
    def test_training_vllm_with_additional_generation_kwargs(self):
        """Test that training works with vLLM and additional generation kwargs."""
        dataset = load_dataset("trl-internal-testing/zen", "standard_prompt_only", split="train")

        with tempfile.TemporaryDirectory() as tmp_dir:
            training_args = GRPOConfig(
                output_dir=tmp_dir,
                learning_rate=0.1,  # increase the learning rate to speed up the test
                per_device_train_batch_size=3,  # reduce the batch size to reduce memory usage
                num_generations=3,  # reduce the number of generations to reduce memory usage
                max_completion_length=8,  # reduce the completion length to reduce memory usage
                report_to="none",
                use_vllm=True,
                vllm_mode="colocate",  # Use colocate mode instead of server mode
                vllm_gpu_memory_utilization=0.2,  # Use minimal memory
                top_p=0.9,
                top_k=10,
                min_p=0.01,
                repetition_penalty=1.1,
            )

            # Set up environment for vLLM
            import os

            original_env = {}
            required_env_vars = {
                "RANK": "0",
                "LOCAL_RANK": "0",
                "WORLD_SIZE": "1",
                "LOCAL_WORLD_SIZE": "1",
                "MASTER_ADDR": "localhost",
                "MASTER_PORT": "12359",
            }

            for key, value in required_env_vars.items():
                original_env[key] = os.environ.get(key)
                os.environ[key] = value

            try:
                trainer = GRPOTrainer(
                    model="Qwen/Qwen2.5-0.5B-Instruct",  # Use a model that works with vLLM
                    reward_funcs="trl-internal-testing/tiny-Qwen2ForSequenceClassification-2.5",
                    args=training_args,
                    train_dataset=dataset,
                )

                previous_trainable_params = {n: param.clone() for n, param in trainer.model.named_parameters()}

                trainer.train()

                self.assertIsNotNone(trainer.state.log_history[-1]["train_loss"])

                # Check that the params have changed
                for n, param in previous_trainable_params.items():
                    new_param = trainer.model.get_parameter(n)
                    self.assertFalse(torch.equal(param, new_param), f"Parameter {n} has not changed.")
            except Exception as e:
                if any(keyword in str(e).lower() for keyword in ["memory", "cuda", "insufficient", "no such device"]):
                    self.skipTest(f"Skipping vLLM generation kwargs test due to hardware constraints: {e}")
                else:
                    raise
            finally:
                # Restore environment variables
                for key, original_value in original_env.items():
                    if original_value is None:
                        os.environ.pop(key, None)
                    else:
                        os.environ[key] = original_value

    def test_training_no_scale_rewards(self):
        dataset = load_dataset("trl-internal-testing/zen", "standard_prompt_only", split="train")

        with tempfile.TemporaryDirectory() as tmp_dir:
            training_args = GRPOConfig(
                output_dir=tmp_dir,
                learning_rate=0.1,  # increase the learning rate to speed up the test
                per_device_train_batch_size=3,  # reduce the batch size to reduce memory usage
                num_generations=3,  # reduce the number of generations to reduce memory usage
                max_completion_length=8,  # reduce the completion length to reduce memory usage
                scale_rewards=False,
                report_to="none",
            )
            trainer = GRPOTrainer(
                model="trl-internal-testing/tiny-Qwen2ForCausalLM-2.5",
                reward_funcs="trl-internal-testing/tiny-Qwen2ForSequenceClassification-2.5",
                args=training_args,
                train_dataset=dataset,
            )

            previous_trainable_params = {n: param.clone() for n, param in trainer.model.named_parameters()}

            trainer.train()

            self.assertIsNotNone(trainer.state.log_history[-1]["train_loss"])

            # Check that the params have changed
            for n, param in previous_trainable_params.items():
                new_param = trainer.model.get_parameter(n)
                self.assertFalse(torch.equal(param, new_param), f"Parameter {n} has not changed.")

    @patch("transformers.generation.utils.GenerationMixin.generate")
    def test_training_with_mask_truncated_completions(self, mock_generate):
        """Test that training works with mask_truncated_completions=True parameter."""

        # We mock the generate method because the model's random weights make it extremely unlikely to produce a
        # sequence containing the EOS token within the allowed max_completion_length. As a result, all tokens are
        # masked in the loss, the model doesn't update, and the final check (which verifies the update) fails.
        def fake_generate(input_ids=None, **kwargs):
            # pad_token_id = 151643; eos_token_id = 151645
            completions_ids = torch.tensor(
                [
                    [1, 2, 3, 4, 5, 6, 7, 8],  # this one is truncated
                    [9, 10, 11, 151645, 151643, 151643, 151643, 151643],  # this one contains eos
                    [12, 13, 14, 15, 16, 17, 18, 151645],  # particular case, eos is generated just within the limit
                ],
                device=input_ids.device,
            )
            return torch.cat([input_ids, completions_ids], dim=1)

        mock_generate.side_effect = fake_generate

        dataset = load_dataset("trl-internal-testing/zen", "standard_prompt_only", split="train")

        with tempfile.TemporaryDirectory() as tmp_dir:
            training_args = GRPOConfig(
                output_dir=tmp_dir,
                learning_rate=0.1,  # increase the learning rate to speed up the test
                per_device_train_batch_size=3,  # reduce the batch size to reduce memory usage
                num_generations=3,  # reduce the number of generations to reduce memory usage
                max_completion_length=8,  # reduce the completion length to reduce memory usage
                mask_truncated_completions=True,  # Enable masking of truncated completions
                report_to="none",
            )
            trainer = GRPOTrainer(
                model="trl-internal-testing/tiny-Qwen2ForCausalLM-2.5",
                reward_funcs="trl-internal-testing/tiny-Qwen2ForSequenceClassification-2.5",
                args=training_args,
                train_dataset=dataset,
            )

            previous_trainable_params = {n: param.clone() for n, param in trainer.model.named_parameters()}

            trainer.train()

            self.assertIsNotNone(trainer.state.log_history[-1]["train_loss"])

            # Check that the params have changed
            for n, param in previous_trainable_params.items():
                new_param = trainer.model.get_parameter(n)
                self.assertFalse(torch.equal(param, new_param), f"Parameter {n} has not changed.")

    def test_training_with_mask_truncated_completions_all_masked(self):
        """
        Test that when all generated completions are truncated (i.e., none contain an EOS token), and
        mask_truncated_completions=True, the model receives no effective learning signal and therefore does not update
        its parameters.

        Here, we don't mock the generate method, be we rely on the fact that the model the probability of generating
        the EOS token is extremely low, so all generated completions are truncated.
        """
        dataset = load_dataset("trl-internal-testing/zen", "standard_prompt_only", split="train")

        with tempfile.TemporaryDirectory() as tmp_dir:
            training_args = GRPOConfig(
                output_dir=tmp_dir,
                learning_rate=0.1,  # increase the learning rate to speed up the test
                per_device_train_batch_size=3,  # reduce the batch size to reduce memory usage
                num_generations=3,  # reduce the number of generations to reduce memory usage
                max_completion_length=8,  # reduce the completion length to reduce memory usage
                mask_truncated_completions=True,  # Enable masking of truncated completions
                report_to="none",
            )
            trainer = GRPOTrainer(
                model="trl-internal-testing/tiny-Qwen2ForCausalLM-2.5",
                reward_funcs="trl-internal-testing/tiny-Qwen2ForSequenceClassification-2.5",
                args=training_args,
                train_dataset=dataset,
            )

            previous_trainable_params = {n: param.clone() for n, param in trainer.model.named_parameters()}

            trainer.train()

            self.assertIsNotNone(trainer.state.log_history[-1]["train_loss"])

            # Check that the params have changed
            for n, param in previous_trainable_params.items():
                new_param = trainer.model.get_parameter(n)
                self.assertTrue(torch.equal(param, new_param), f"Parameter {n} has changed.")

    def test_training_num_generations_larger_than_batch_size(self):
        dataset = load_dataset("trl-internal-testing/zen", "standard_prompt_only", split="train")

        with tempfile.TemporaryDirectory() as tmp_dir:
            training_args = GRPOConfig(
                output_dir=tmp_dir,
                learning_rate=0.1,  # increase the learning rate to speed up the test
                per_device_train_batch_size=3,  # reduce the batch size to reduce memory usage
                max_completion_length=8,  # reduce the completion length to reduce memory usage
                num_generations=6,  # the number of generations is larger than the batch size, but
                gradient_accumulation_steps=2,  # gradient accumulation should allow that
                report_to="none",
            )
            trainer = GRPOTrainer(
                model="trl-internal-testing/tiny-Qwen2ForCausalLM-2.5",
                reward_funcs="trl-internal-testing/tiny-Qwen2ForSequenceClassification-2.5",
                args=training_args,
                train_dataset=dataset,
            )

            previous_trainable_params = {n: param.clone() for n, param in trainer.model.named_parameters()}

            trainer.train()

            self.assertIsNotNone(trainer.state.log_history[-1]["train_loss"])

            # Check that the params have changed
            for n, param in previous_trainable_params.items():
                new_param = trainer.model.get_parameter(n)
                self.assertFalse(torch.equal(param, new_param), f"Parameter {n} has not changed.")

    def test_training_delta_clipping(self):
        dataset = load_dataset("trl-internal-testing/zen", "standard_prompt_only", split="train")

        with tempfile.TemporaryDirectory() as tmp_dir:
            training_args = GRPOConfig(
                output_dir=tmp_dir,
                learning_rate=0.1,  # increase the learning rate to speed up the test
                per_device_train_batch_size=3,  # reduce the batch size to reduce memory usage
                num_generations=3,  # reduce the number of generations to reduce memory usage
                max_completion_length=8,  # reduce the completion length to reduce memory usage
                delta=2.0,  # set delta to a non-None value
                report_to="none",
            )
            trainer = GRPOTrainer(
                model="trl-internal-testing/tiny-Qwen2ForCausalLM-2.5",
                reward_funcs="trl-internal-testing/tiny-Qwen2ForSequenceClassification-2.5",
                args=training_args,
                train_dataset=dataset,
            )

            previous_trainable_params = {n: param.clone() for n, param in trainer.model.named_parameters()}

            trainer.train()

            self.assertIsNotNone(trainer.state.log_history[-1]["train_loss"])

            # Check that the params have changed
            for n, param in previous_trainable_params.items():
                new_param = trainer.model.get_parameter(n)
                self.assertFalse(torch.equal(param, new_param), f"Parameter {n} has not changed.")

    def test_training_multiple_dataloader_workers(self):
        dataset = load_dataset("trl-internal-testing/zen", "standard_prompt_only", split="train")

        with tempfile.TemporaryDirectory() as tmp_dir:
            training_args = GRPOConfig(
                output_dir=tmp_dir,
                learning_rate=0.1,  # increase the learning rate to speed up the test
                per_device_train_batch_size=3,  # reduce the batch size to reduce memory usage
                num_generations=3,  # reduce the number of generations to reduce memory usage
                max_completion_length=8,  # reduce the completion length to reduce memory usage
                dataloader_num_workers=2,  # use multiple dataloader workers
                report_to="none",
            )
            trainer = GRPOTrainer(
                model="trl-internal-testing/tiny-Qwen2ForCausalLM-2.5",
                reward_funcs="trl-internal-testing/tiny-Qwen2ForSequenceClassification-2.5",
                args=training_args,
                train_dataset=dataset,
            )

            previous_trainable_params = {n: param.clone() for n, param in trainer.model.named_parameters()}

            trainer.train()

            self.assertIsNotNone(trainer.state.log_history[-1]["train_loss"])

            # Check that the params have changed
            for n, param in previous_trainable_params.items():
                new_param = trainer.model.get_parameter(n)
                self.assertFalse(torch.equal(param, new_param), f"Parameter {n} has not changed.")

    def test_training_with_generation_kwargs(self):
        dataset = load_dataset("trl-internal-testing/zen", "standard_prompt_only", split="train")

        with tempfile.TemporaryDirectory() as tmp_dir:
            training_args = GRPOConfig(
                output_dir=tmp_dir,
                learning_rate=0.1,  # increase the learning rate to speed up the test
                per_device_train_batch_size=3,  # reduce the batch size to reduce memory usage
                num_generations=3,  # reduce the number of generations to reduce memory usage
                max_completion_length=8,  # reduce the completion length to reduce memory usage
                generation_kwargs={"do_sample": True, "top_k": 50, "length_penalty": -0.1},  # Add some gen kwargs
                report_to="none",
            )

            trainer = GRPOTrainer(
                model="trl-internal-testing/tiny-Qwen2ForCausalLM-2.5",
                reward_funcs="trl-internal-testing/tiny-Qwen2ForSequenceClassification-2.5",
                args=training_args,
                train_dataset=dataset,
            )

            previous_trainable_params = {n: param.clone() for n, param in trainer.model.named_parameters()}

            trainer.train()

            self.assertIsNotNone(trainer.state.log_history[-1]["train_loss"])

            # Check that the params have changed
            for n, param in previous_trainable_params.items():
                new_param = trainer.model.get_parameter(n)
                self.assertFalse(torch.equal(param, new_param), f"Parameter {n} has not changed.")

    def test_training_with_reward_func_accessing_trainer_state(self):
        dataset = load_dataset("trl-internal-testing/zen", "standard_prompt_only", split="train")

        def reward_func(completions, **kwargs):
            trainer_state = kwargs.get("trainer_state")
            assert trainer_state is not None
            # transformers.TrainerState instance should have a `global_step` property.
            assert hasattr(trainer_state, "global_step")
            return [float(len(set(completion))) for completion in completions]

        with tempfile.TemporaryDirectory() as tmp_dir:
            training_args = GRPOConfig(
                output_dir=tmp_dir,
                per_device_train_batch_size=2,
                num_generations=2,
                max_completion_length=8,
                report_to="none",
            )
            trainer = GRPOTrainer(
                model="trl-internal-testing/tiny-Qwen2ForCausalLM-2.5",
                reward_funcs=reward_func,
                args=training_args,
                train_dataset=dataset,
            )
            trainer.train()

<<<<<<< HEAD
    @require_flash_attn
    @require_bitsandbytes
    @require_peft
    @require_torch_accelerator
    @parameterized.expand(
        [
            ("HuggingFaceTB/SmolVLM-Instruct",),  # Only test the smaller model to avoid OOM
        ]
    )
    def test_vlm_training(self, model_name):
        """
        Test VLM training with aggressive memory optimization.

        This test uses multiple memory reduction techniques:
        - 4-bit quantization with double quantization
        - LoRA with very low rank (r=4)
        - Minimal batch size (1) with gradient accumulation
        - Small images (64x64 instead of 224x224)
        - Short sequences (max_completion_length=8)
        - Only 4 training samples
        - Only 1 training step
        - Gradient checkpointing and bfloat16
        """

        def data_gen(num_samples):
            processor = AutoProcessor.from_pretrained(model_name)
            conversation = [
                {
                    "role": "user",
                    "content": [
                        {"type": "image"},
                        {"type": "text", "text": "What is in the image?"},
                    ],
                },
            ]
            prompt = processor.apply_chat_template(conversation, add_generation_prompt=True)
            del processor

            for _ in range(num_samples):
                yield {
                    "prompt": prompt,
                    "image": np.random.uniform(low=0.0, high=255.0, size=(64, 64, 3)).astype(
                        np.uint8
                    ),  # Much smaller images
                }

        dataset = Dataset.from_generator(
            data_gen, gen_kwargs={"num_samples": 4}, features=Features(image=Image(), prompt=Value(dtype="string"))
        )
        # reduce memory requirements as much as possible
        quantization_config = BitsAndBytesConfig(
            load_in_4bit=True,
            bnb_4bit_compute_dtype="bfloat16",
            bnb_4bit_quant_type="nf4",
            bnb_4bit_use_double_quant=True,
            bnb_4bit_quant_storage="bfloat16",
        )
        model = AutoModelForImageTextToText.from_pretrained(
            model_name,
            attn_implementation="flash_attention_2",
            torch_dtype="bfloat16",
            device_map=get_kbit_device_map(),
            quantization_config=quantization_config,
        )

        processor = AutoProcessor.from_pretrained(model_name)

        def reward_func(prompts, completions, **kwargs):
            # simple nonsensical reward
            return [-((len(c) - 25) ** 2) + 100 for c in completions]

        with tempfile.TemporaryDirectory() as tmp_dir:
            training_args = GRPOConfig(
                output_dir=tmp_dir,
                learning_rate=0.1,
                per_device_train_batch_size=1,  # Minimal batch size
                gradient_accumulation_steps=2,  # Maintain effective batch size
                num_generations=2,
                max_completion_length=8,  # Much shorter completions
                max_prompt_length=128,  # Limit prompt length to save memory
                gradient_checkpointing=True,  # Enable gradient checkpointing
                bf16=True,  # Use bfloat16 precision
                max_steps=1,  # Only do 1 training step to save time and memory
                report_to="none",
            )
            lora_config = LoraConfig(
                task_type="CAUSAL_LM",
                r=4,  # Much lower rank for minimal memory
                lora_alpha=8,  # Reduced alpha proportionally
                lora_dropout=0.1,
                target_modules=["q_proj", "v_proj"],  # Minimal target modules
                # For VLM models, we typically want to freeze the vision encoder
                # and only adapt the language model parameters
                modules_to_save=None,
            )

            try:
                trainer = GRPOTrainer(
                    model=model,
                    processing_class=processor,
                    reward_funcs=[reward_func],
                    args=training_args,
                    train_dataset=dataset,
                    peft_config=lora_config,
                )

                self.assertIsInstance(trainer.model, PeftModel)

                previous_trainable_params = {n: param.clone() for n, param in trainer.model.named_parameters()}

                trainer.train()

                self.assertIsNotNone(trainer.state.log_history[-1]["train_loss"])

                # Check that LoRA parameters have changed
                # For VLM models, we're more permissive about which parameters can change
                lora_params_changed = False
                for n, param in previous_trainable_params.items():
                    new_param = trainer.model.get_parameter(n)
                    if "lora" in n.lower():  # LoRA parameters should change
                        if not torch.equal(param, new_param):
                            lora_params_changed = True

                # At least some LoRA parameters should have changed during training
                self.assertTrue(lora_params_changed, "No LoRA parameters were updated during training.")

            except torch.OutOfMemoryError as e:
                self.skipTest(f"Skipping VLM training test due to insufficient GPU memory: {e}")
            except Exception as e:
                # Check for other memory-related errors
                if any(keyword in str(e).lower() for keyword in ["memory", "cuda", "out of memory", "insufficient"]):
                    self.skipTest(f"Skipping VLM training test due to hardware constraints: {e}")
                else:
                    raise

    @parameterized.expand(
        [
            ("Qwen/Qwen2-VL-2B-Instruct",),
            ("HuggingFaceTB/SmolVLM-Instruct",),
        ]
    )
    def test_vlm_processor_detection(self, processor_model_name):
        """Test that VLM processors are properly detected and vLLM compatibility is handled correctly."""
        dataset = load_dataset("trl-internal-testing/zen", "standard_prompt_only", split="train")

        with tempfile.TemporaryDirectory() as tmp_dir:
            config = GRPOConfig(
                output_dir=tmp_dir,
                per_device_train_batch_size=2,
                num_generations=2,
                max_completion_length=8,
                use_vllm=False,  # Disable vLLM to test only processor detection
                report_to="none",
            )

            # Create a VLM processor (has both tokenizer and image_processor attributes)
            processor = AutoProcessor.from_pretrained(processor_model_name)

            # Verify processor has both required attributes for VLM detection
            self.assertTrue(hasattr(processor, "tokenizer"))
            self.assertTrue(hasattr(processor, "image_processor"))

            def dummy_reward_func(completions, **kwargs):
                return [1.0] * len(completions)

            # Test VLM processor detection logic without vLLM initialization
            with warnings.catch_warnings(record=True) as w:
                warnings.simplefilter("always")
                trainer = GRPOTrainer(
                    model="trl-internal-testing/tiny-Qwen2ForCausalLM-2.5",
                    reward_funcs=dummy_reward_func,
                    args=config,
                    train_dataset=dataset,
                    processing_class=processor,  # VLM processor
                )

                # Should detect VLM processor correctly
                is_vlm_processor = hasattr(processor, "tokenizer") and hasattr(processor, "image_processor")
                self.assertTrue(is_vlm_processor, "Should detect VLM processor correctly")

                # Should include 'image' in signature columns for VLM processors
                self.assertIn(
                    "image", trainer._signature_columns, "Should include 'image' in signature columns for VLM"
                )

                # Should not emit any compatibility warnings when vLLM is disabled
                vlm_warnings = [str(w_item.message) for w_item in w if "VLM" in str(w_item.message)]
                self.assertEqual(
                    len(vlm_warnings),
                    0,
                    f"Should not emit VLM warnings when vLLM is disabled, but got: {vlm_warnings}",
                )

    @require_torch_accelerator
    @require_peft
    @require_bitsandbytes
    def test_vlm_processor_vllm_colocate_mode(self):
        """
        Test that VLM processors work with vLLM in colocate mode.

        This test uses multiple memory optimization techniques to ensure it runs on limited hardware:
        - LoRA (Low-Rank Adaptation) with minimal rank (r=4)
        - 4-bit quantization with BitsAndBytesConfig
        - Gradient checkpointing
        - bfloat16 precision
        - Minimal batch sizes and sequence lengths
        - Very low GPU memory utilization (5%)
        """
        dataset = load_dataset("trl-internal-testing/zen", "standard_prompt_only", split="train")

        with tempfile.TemporaryDirectory() as tmp_dir:
            config = GRPOConfig(
                output_dir=tmp_dir,
                per_device_train_batch_size=1,  # Minimal batch size
                gradient_accumulation_steps=2,  # Make effective batch size 2, divisible by num_generations
                num_generations=2,
                max_completion_length=4,  # Very short completions to reduce memory
                max_prompt_length=32,  # Very short prompts to reduce memory
                use_vllm=True,  # Enable vLLM
                vllm_mode="colocate",  # Use colocate mode to avoid server dependency
                vllm_gpu_memory_utilization=0.05,  # Use minimal GPU memory (5%)
                gradient_checkpointing=True,  # Enable gradient checkpointing to save memory
                bf16=True,  # Use bfloat16 to reduce memory
                report_to="none",
            )

            # Create a VLM processor
            processor = AutoProcessor.from_pretrained("HuggingFaceTB/SmolVLM-Instruct")

            # Verify processor has both required attributes for VLM detection
            self.assertTrue(hasattr(processor, "tokenizer"))
            self.assertTrue(hasattr(processor, "image_processor"))

            def dummy_reward_func(completions, **kwargs):
                return [1.0] * len(completions)

            # Use LoRA configuration for memory efficiency
            from peft import LoraConfig

            lora_config = LoraConfig(
                r=4,  # Very low rank for minimal memory
                lora_alpha=8,
                target_modules=["q_proj", "v_proj"],  # Minimal target modules
                lora_dropout=0.1,
                bias="none",
                task_type="CAUSAL_LM",
            )

            # Use 4-bit quantization for further memory reduction
            quantization_config = BitsAndBytesConfig(
                load_in_4bit=True,
                bnb_4bit_compute_dtype=torch.bfloat16,
                bnb_4bit_quant_type="nf4",
                bnb_4bit_use_double_quant=True,
            )

            # Set required environment variables for vLLM distributed setup
            import os

            original_env = {}
            required_env_vars = {
                "RANK": "0",
                "LOCAL_RANK": "0",
                "WORLD_SIZE": "1",
                "LOCAL_WORLD_SIZE": "1",
                "MASTER_ADDR": "localhost",
                "MASTER_PORT": "12355",
            }

            for key, value in required_env_vars.items():
                original_env[key] = os.environ.get(key)
                os.environ[key] = value

            try:
                # Test VLM processor with vLLM colocate mode
                with warnings.catch_warnings(record=True) as w:
                    warnings.simplefilter("always")
                    try:
                        # Load model with quantization for memory efficiency
                        model = AutoModelForCausalLM.from_pretrained(
                            "trl-internal-testing/tiny-Qwen2ForCausalLM-2.5",
                            quantization_config=quantization_config,
                            torch_dtype=torch.bfloat16,
                        )

                        trainer = GRPOTrainer(
                            model=model,
                            reward_funcs=dummy_reward_func,
                            args=config,
                            train_dataset=dataset,
                            processing_class=processor,  # VLM processor
                            peft_config=lora_config,  # Use LoRA for memory efficiency
                        )

                        # Should detect VLM processor correctly and allow vLLM
                        self.assertTrue(trainer.use_vllm, "vLLM should be enabled for VLM processors in colocate mode")
                        self.assertEqual(trainer.vllm_mode, "colocate", "Should use colocate mode")

                        # Check if signature columns were set properly
                        if trainer._signature_columns is not None:
                            # Should include 'image' in signature columns for VLM processors
                            self.assertIn(
                                "image",
                                trainer._signature_columns,
                                "Should include 'image' in signature columns for VLM",
                            )

                        # Should not emit any warnings about VLM incompatibility
                        incompatibility_warnings = [
                            str(w_item.message)
                            for w_item in w
                            if "does not support VLMs" in str(w_item.message)
                            or "not compatible" in str(w_item.message).lower()
                        ]
                        self.assertEqual(
                            len(incompatibility_warnings),
                            0,
                            f"Should not emit VLM incompatibility warnings, but got: {incompatibility_warnings}",
                        )

                        # Test passes if we get this far without exceptions

                    except Exception as e:
                        # If vLLM fails to initialize due to hardware constraints or other issues, that's expected
                        if any(
                            keyword in str(e).lower()
                            for keyword in [
                                "outofmemoryerror",
                                "cuda",
                                "memory",
                                "insufficient",
                                "no such device",
                                "free memory",
                                "gpu memory utilization",
                                "decrease gpu memory",
                            ]
                        ):
                            self.skipTest(f"Skipping vLLM colocate test due to hardware constraints: {e}")
                        elif "KeyError" in str(e) and "RANK" in str(e):
                            self.skipTest(f"Skipping vLLM colocate test due to environment setup issues: {e}")
                        elif "ValueError" in str(e) and "memory" in str(e).lower():
                            self.skipTest(f"Skipping vLLM colocate test due to memory constraints: {e}")
                        else:
                            raise
            finally:
                # Restore original environment variables
                for key, original_value in original_env.items():
                    if original_value is None:
                        os.environ.pop(key, None)
                    else:
                        os.environ[key] = original_value


class GRPOImageProcessingTester(unittest.TestCase):
    """Test cases for image preprocessing and validation in GRPO trainer."""

    def test_validate_and_preprocess_images_pil_images(self):
        """Test validation and preprocessing of PIL images."""
        from PIL import Image

        # Create test PIL images
        img1 = Image.new("RGB", (100, 100), color="red")
        img2 = Image.new("RGBA", (50, 50), color="blue")  # Will be converted to RGB
        img3 = Image.new("L", (75, 75), color=128)  # Grayscale, will be converted to RGB

        images = [img1, img2, img3, None]

        processed = GRPOTrainer._validate_and_preprocess_images(images)

        self.assertEqual(len(processed), 4)

        # First image should remain unchanged
        self.assertEqual(processed[0].mode, "RGB")
        self.assertEqual(processed[0].size, (100, 100))

        # Second image should be converted from RGBA to RGB
        self.assertEqual(processed[1].mode, "RGB")
        self.assertEqual(processed[1].size, (50, 50))

        # Third image should be converted from grayscale to RGB
        self.assertEqual(processed[2].mode, "RGB")
        self.assertEqual(processed[2].size, (75, 75))

        # Fourth image should remain None
        self.assertIsNone(processed[3])

    def test_validate_and_preprocess_images_numpy_arrays(self):
        """Test validation and preprocessing of numpy arrays."""
        # Create test numpy arrays in different formats
        rgb_array = np.random.randint(0, 255, (100, 100, 3), dtype=np.uint8)
        rgba_array = np.random.randint(0, 255, (50, 50, 4), dtype=np.uint8)
        grayscale_array = np.random.randint(0, 255, (75, 75), dtype=np.uint8)
        float_array = np.random.rand(80, 80, 3).astype(np.float32)  # Will be normalized

        images = [rgb_array, rgba_array, grayscale_array, float_array]

        processed = GRPOTrainer._validate_and_preprocess_images(images)

        self.assertEqual(len(processed), 4)

        # All should be converted to PIL RGB images
        for img in processed:
            self.assertEqual(img.mode, "RGB")

        # Check sizes
        self.assertEqual(processed[0].size, (100, 100))
        self.assertEqual(processed[1].size, (50, 50))  # RGBA converted to RGB
        self.assertEqual(processed[2].size, (75, 75))  # Grayscale converted to RGB
        self.assertEqual(processed[3].size, (80, 80))  # Float normalized and converted

    def test_validate_and_preprocess_images_invalid_inputs(self):
        """Test handling of invalid image inputs."""
        # Create invalid inputs
        zero_size_array = np.zeros((0, 0, 3))  # Zero size

        images = [zero_size_array, "non_existent_file.jpg", 123, object()]

        with warnings.catch_warnings(record=True) as w:
            warnings.simplefilter("always")
            processed = GRPOTrainer._validate_and_preprocess_images(images)

        # Should have warnings for all invalid inputs
        self.assertGreater(len(w), 0)

        # All should be converted to None
        for img in processed:
            self.assertIsNone(img)

    def test_validate_and_preprocess_images_large_images(self):
        """Test handling of very large images."""
        from PIL import Image

        # Create a very large image that should trigger a warning
        large_image = Image.new("RGB", (5000, 5000), color="green")  # 25MP image

        images = [large_image]

        with warnings.catch_warnings(record=True) as w:
            warnings.simplefilter("always")
            processed = GRPOTrainer._validate_and_preprocess_images(images)

        # Should have a warning about large image size
        large_image_warnings = [warning for warning in w if "very large" in str(warning.message)]
        self.assertGreater(len(large_image_warnings), 0)

        # Image should still be processed
        self.assertEqual(len(processed), 1)
        self.assertEqual(processed[0].mode, "RGB")
        self.assertEqual(processed[0].size, (5000, 5000))

    def test_validate_and_preprocess_images_file_paths(self):
        """Test validation and preprocessing of image file paths."""
        from PIL import Image

        with tempfile.TemporaryDirectory() as tmp_dir:
            # Create a test image file
            test_image = Image.new("RGB", (100, 100), color="red")
            test_image_path = os.path.join(tmp_dir, "test_image.jpg")
            test_image.save(test_image_path)

            # Test with valid and invalid file paths
            images = [test_image_path, "non_existent_file.jpg"]

            with warnings.catch_warnings(record=True) as w:
                warnings.simplefilter("always")
                processed = GRPOTrainer._validate_and_preprocess_images(images)

            # Should have a warning for the non-existent file
            file_warnings = [warning for warning in w if "Failed to load image from path" in str(warning.message)]
            self.assertGreater(len(file_warnings), 0)

            # First image should be loaded successfully
            self.assertEqual(processed[0].mode, "RGB")
            self.assertEqual(processed[0].size, (100, 100))

            # Second should be None
            self.assertIsNone(processed[1])

    def test_validate_and_preprocess_images_empty_list(self):
        """Test handling of empty image list."""
        images = []
        processed = GRPOTrainer._validate_and_preprocess_images(images)
        self.assertEqual(processed, [])

    def test_validate_and_preprocess_images_all_none(self):
        """Test handling of list with only None values."""
        images = [None, None, None]
        processed = GRPOTrainer._validate_and_preprocess_images(images)
        self.assertEqual(processed, [None, None, None])

    def test_image_validation_integration_with_trainer(self):
        """Test integration of image validation with GRPO trainer."""
        from PIL import Image

        # Create a simple dataset with images
        test_images = [
            Image.new("RGB", (100, 100), color="red"),
            np.random.randint(0, 255, (50, 50, 3), dtype=np.uint8),
            None,
        ]

        def data_gen():
            for i, img in enumerate(test_images):
                yield {
                    "prompt": f"Describe image {i}",
                    "image": img,
                }

        dataset = Dataset.from_generator(data_gen)

        def dummy_reward_func(completions, **kwargs):
            return [1.0] * len(completions)

        with tempfile.TemporaryDirectory() as tmp_dir:
            config = GRPOConfig(
                output_dir=tmp_dir,
                per_device_train_batch_size=2,
                num_generations=2,
                max_completion_length=8,
                report_to="none",
            )

            # This should work without errors
            trainer = GRPOTrainer(
                model="trl-internal-testing/tiny-Qwen2ForCausalLM-2.5",
                reward_funcs=dummy_reward_func,
                args=config,
                train_dataset=dataset,
            )

            # Test the image validation method directly
            inputs = [{"image": img} for img in test_images]
            images = [x.get("image", None) for x in inputs]

            processed_images = trainer._validate_and_preprocess_images(images)

            # First two should be valid PIL images, third should be None
            self.assertEqual(processed_images[0].mode, "RGB")
            self.assertEqual(processed_images[1].mode, "RGB")
            self.assertIsNone(processed_images[2])

    def test_image_validation_memory_efficiency(self):
        """Test that image validation doesn't cause memory leaks."""
        import gc

        from PIL import Image

        # Create multiple large images to test memory handling
        large_images = []
        for i in range(5):
            # Create moderately sized images (not too large to avoid test timeouts)
            img = Image.new("RGB", (1000, 1000), color=i * 50)
            large_images.append(img)

        # Process the images
        processed = GRPOTrainer._validate_and_preprocess_images(large_images)

        # Clear references
        del large_images
        gc.collect()

        # Verify all images were processed
        self.assertEqual(len(processed), 5)
        for img in processed:
            self.assertEqual(img.mode, "RGB")
            self.assertEqual(img.size, (1000, 1000))

    def test_image_validation_with_processing_class(self):
        """Test image validation with different processing classes."""
        from PIL import Image

        # Test with None processing class
        test_image = Image.new("RGB", (100, 100), color="blue")
        images = [test_image]

        processed = GRPOTrainer._validate_and_preprocess_images(images, processing_class=None)
        self.assertEqual(len(processed), 1)
        self.assertEqual(processed[0].mode, "RGB")

        # Test with mock processing class (should still work the same)
        class MockProcessor:
            pass

        mock_processor = MockProcessor()
        processed = GRPOTrainer._validate_and_preprocess_images(images, processing_class=mock_processor)
        self.assertEqual(len(processed), 1)
        self.assertEqual(processed[0].mode, "RGB")
=======
    def test_compute_entropy_mask(self):
        """Test the _compute_entropy_mask method."""
        trainer = GRPOTrainer(
            model="trl-internal-testing/tiny-Qwen2ForCausalLM-2.5",
            reward_funcs="trl-internal-testing/tiny-Qwen2ForSequenceClassification-2.5",
            args=GRPOConfig(token_entropy_percentile_threshold=0.8),
        )

        # Create dummy entropies and completion mask
        entropies = torch.tensor([[0.1, 0.2, 0.3, 0.4, 0.5, 0.6], [0.7, 0.8, 0.9, 1.0, 1.1, 1.2]])
        completion_mask = torch.tensor([[1, 1, 1, 1, 1, 1], [1, 1, 1, 1, 0, 0]])

        entropy_mask = trainer._compute_entropy_mask(entropies, completion_mask)

        self.assertEqual(entropy_mask.shape, entropies.shape)

        # We have a total of 12 tokens out of which 10 are non-pad,
        # for a token_entropy_percentile_threshold of 0.8,
        # we expect the top 20% i.e 2 non-pad tokens corresponding to the highest entropy to be unmasked.
        # In our example these will be the tokens corresponding to the entropies 0.9 and 1.0
        # since 1.1 and 1.2 are pad tokens they are excluded from the entropy threshold calculation.
        expected_mask = torch.tensor([[0, 0, 0, 0, 0, 0], [0, 0, 1, 1, 0, 0]], dtype=torch.bool)
        self.assertTrue(torch.equal(entropy_mask, expected_mask))

        entropies = torch.tensor([[0.1, 0.2, 0.3, 1.4, 0.5, 0.14], [0.5, 0.6, 0.7, 0.8, 0.9, 1.0]])
        completion_mask = torch.tensor([[1, 1, 1, 1, 0, 0], [1, 1, 1, 1, 0, 0]])

        expected_mask = torch.tensor([[0, 0, 0, 1, 0, 0], [0, 0, 0, 1, 0, 0]], dtype=torch.bool)
        entropy_mask = trainer._compute_entropy_mask(entropies, completion_mask)

        self.assertTrue(torch.equal(entropy_mask, expected_mask))
>>>>>>> c949b66f
<|MERGE_RESOLUTION|>--- conflicted
+++ resolved
@@ -1441,7 +1441,6 @@
             )
             trainer.train()
 
-<<<<<<< HEAD
     @require_flash_attn
     @require_bitsandbytes
     @require_peft
@@ -2029,7 +2028,7 @@
         processed = GRPOTrainer._validate_and_preprocess_images(images, processing_class=mock_processor)
         self.assertEqual(len(processed), 1)
         self.assertEqual(processed[0].mode, "RGB")
-=======
+
     def test_compute_entropy_mask(self):
         """Test the _compute_entropy_mask method."""
         trainer = GRPOTrainer(
@@ -2060,5 +2059,4 @@
         expected_mask = torch.tensor([[0, 0, 0, 1, 0, 0], [0, 0, 0, 1, 0, 0]], dtype=torch.bool)
         entropy_mask = trainer._compute_entropy_mask(entropies, completion_mask)
 
-        self.assertTrue(torch.equal(entropy_mask, expected_mask))
->>>>>>> c949b66f
+        self.assertTrue(torch.equal(entropy_mask, expected_mask))