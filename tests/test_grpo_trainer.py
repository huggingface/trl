# Copyright 2020-2025 The HuggingFace Team. All rights reserved.
#
# Licensed under the Apache License, Version 2.0 (the "License");
# you may not use this file except in compliance with the License.
# You may obtain a copy of the License at
#
#     http://www.apache.org/licenses/LICENSE-2.0
#
# Unless required by applicable law or agreed to in writing, software
# distributed under the License is distributed on an "AS IS" BASIS,
# WITHOUT WARRANTIES OR CONDITIONS OF ANY KIND, either express or implied.
# See the License for the specific language governing permissions and
# limitations under the License.

import gc
import os
import warnings
from unittest.mock import patch

import numpy as np
import pytest
import torch
import transformers
from accelerate.utils.memory import release_memory
from datasets import Dataset, Features, Image, Value, load_dataset
from packaging.version import Version
from transformers import (
    AutoModelForCausalLM,
    AutoModelForImageTextToText,
    AutoModelForSequenceClassification,
    AutoProcessor,
    AutoTokenizer,
    BitsAndBytesConfig,
)
from transformers.testing_utils import backend_empty_cache, torch_device
from transformers.utils import is_peft_available

from trl import GRPOConfig, GRPOTrainer
from trl.experimental.gspo_token import GRPOTrainer as GSPOTokenTrainer
from trl.trainer.utils import get_kbit_device_map

from .testing_utils import (
    TrlTestCase,
    require_ampere_or_newer,
    require_bitsandbytes,
    require_kernels,
    require_liger_kernel,
    require_peft,
    require_torch_accelerator,
    require_vision,
    require_vllm,
)


if is_peft_available():
    from peft import LoraConfig, PeftModel


class TestGetHighEntropyMask(TrlTestCase):
    def get_high_entropy_mask(self, entropies, mask, threshold):
        """Helper method to test the get_high_entropy_mask functionality."""
        # Create a mock trainer with minimal setup
        from unittest.mock import Mock

        # Create a mock accelerator
        mock_accelerator = Mock()
        mock_accelerator.num_processes = 1  # Single process for testing

        # Create a minimal trainer instance just to access the method
        trainer = Mock(spec=GRPOTrainer)
        trainer.accelerator = mock_accelerator
        trainer.accelerator.gather = lambda x: x
        trainer.accelerator.pad_across_processes = lambda x, dim, pad_index: x

        # Call the actual method from GRPOTrainer
        return GRPOTrainer.get_high_entropy_mask(trainer, entropies, mask, threshold)

    def test_compute_entropy_mask_0(self):
        # We have a total of 12 tokens out of which 10 are non-pad.
        # for a top_entropy_quantile of 0.8, we expect the top 20% i.e 2 non-pad tokens corresponding to
        # the highest entropy to be unmasked.
        # In our example these will be the tokens corresponding to the entropies 0.9 and 1.0 since 1.1 and 1.2 are pad
        # tokens they are excluded from the entropy threshold calculation.
        entropies = torch.tensor([[0.1, 0.2, 0.3, 0.4, 0.5, 0.6], [0.7, 0.8, 0.9, 1.0, 1.1, 1.2]])
        mask = torch.tensor([[1, 1, 1, 1, 1, 1], [1, 1, 1, 1, 0, 0]])
        entropy_mask = self.get_high_entropy_mask(entropies, mask, threshold=0.8)
        expected_mask = torch.tensor([[0, 0, 0, 0, 0, 0], [0, 0, 1, 1, 0, 0]], dtype=torch.bool)
        torch.testing.assert_close(entropy_mask, expected_mask)

    def test_compute_entropy_mask_1(self):
        # Another example with a different set of entropies and a different mask.
        entropies = torch.tensor([[0.1, 0.2, 0.3, 1.4, 0.5, 0.14], [0.5, 0.6, 0.7, 0.8, 0.9, 1.0]])
        mask = torch.tensor([[1, 1, 1, 1, 0, 0], [1, 1, 1, 1, 0, 0]])
        entropy_mask = self.get_high_entropy_mask(entropies, mask, threshold=0.8)
        expected_mask = torch.tensor([[0, 0, 0, 1, 0, 0], [0, 0, 0, 1, 0, 0]], dtype=torch.bool)
        torch.testing.assert_close(entropy_mask, expected_mask)

    def test_compute_entropy_mask_lower_threshold(self):
        # For a threshold of 0.5 we expect the top half of the non-pad tokens to be unmasked.
        entropies = torch.tensor([[0.1, 0.2, 0.3, 0.4, 0.5, 0.6], [0.7, 0.8, 0.9, 1.0, 1.1, 1.2]])
        mask = torch.tensor([[1, 1, 1, 1, 1, 1], [1, 1, 1, 1, 0, 0]])
        entropy_mask = self.get_high_entropy_mask(entropies, mask, threshold=0.5)
        expected_mask = torch.tensor([[0, 0, 0, 0, 0, 1], [1, 1, 1, 1, 0, 0]], dtype=torch.bool)
        torch.testing.assert_close(entropy_mask, expected_mask)

    def test_compute_entropy_threshold_0(self):
        # If the threshold is 0.0 then we expect the mask to be all ones for non-pad tokens.
        entropies = torch.tensor([[0.1, 0.2, 0.3, 0.4, 0.5, 0.6], [0.7, 0.8, 0.9, 1.0, 1.1, 1.2]])
        mask = torch.tensor([[1, 1, 1, 1, 1, 1], [1, 1, 1, 1, 0, 0]])
        entropy_mask = self.get_high_entropy_mask(entropies, mask, threshold=0.0)
        expected_mask = torch.tensor([[1, 1, 1, 1, 1, 1], [1, 1, 1, 1, 0, 0]], dtype=torch.bool)
        torch.testing.assert_close(entropy_mask, expected_mask)

    def test_compute_entropy_threshold_1(self):
        # If the threshold is 1.0 then we expect the mask to be all zeros BUT ONE VALUE.
        entropies = torch.tensor([[0.1, 0.2, 0.3, 0.4, 0.5, 0.6], [0.7, 0.8, 0.9, 1.0, 1.1, 1.2]])
        mask = torch.tensor([[1, 1, 1, 1, 1, 1], [1, 1, 1, 1, 0, 0]])
        entropy_mask = self.get_high_entropy_mask(entropies, mask, threshold=1.0)
        expected_mask = torch.tensor([[0, 0, 0, 0, 0, 0], [0, 0, 0, 1, 0, 0]], dtype=torch.bool)
        torch.testing.assert_close(entropy_mask, expected_mask)

    def test_compute_entropy_all_masked(self):
        # If there are no non-pad tokens we expect the mask to be all zeros.
        entropies = torch.tensor([[0.1, 0.2, 0.3, 0.4, 0.5, 0.6], [0.7, 0.8, 0.9, 1.0, 1.1, 1.2]])
        mask = torch.tensor([[0, 0, 0, 0, 0, 0], [0, 0, 0, 0, 0, 0]])
        entropy_mask = self.get_high_entropy_mask(entropies, mask, threshold=0.5)
        expected_mask = torch.tensor([[0, 0, 0, 0, 0, 0], [0, 0, 0, 0, 0, 0]], dtype=torch.bool)
        torch.testing.assert_close(entropy_mask, expected_mask)


class TestGRPOTrainer(TrlTestCase):
    def test_init_minimal(self):
        # Test that GRPOTrainer can be instantiated with only model, reward_model and train_dataset
        dataset = load_dataset("trl-internal-testing/zen", "standard_prompt_only", split="train")
        GRPOTrainer(
            model="trl-internal-testing/tiny-Qwen2ForCausalLM-2.5",
            reward_funcs="trl-internal-testing/tiny-Qwen2ForSequenceClassification-2.5",
            train_dataset=dataset,
        )

    @pytest.mark.parametrize("config_name", ["standard_prompt_only", "conversational_prompt_only"])
    def test_training(self, config_name):
        dataset = load_dataset("trl-internal-testing/zen", config_name, split="train")

        training_args = GRPOConfig(
            output_dir=self.tmp_dir,
            learning_rate=0.1,  # increase the learning rate to speed up the test
            per_device_train_batch_size=3,  # reduce the batch size to reduce memory usage
            num_generations=3,  # reduce the number of generations to reduce memory usage
            max_completion_length=8,  # reduce the completion length to reduce memory usage
            report_to="none",
        )
        trainer = GRPOTrainer(
            model="trl-internal-testing/tiny-Qwen2ForCausalLM-2.5",
            reward_funcs="trl-internal-testing/tiny-Qwen2ForSequenceClassification-2.5",
            args=training_args,
            train_dataset=dataset,
        )

        previous_trainable_params = {n: param.clone() for n, param in trainer.model.named_parameters()}

        trainer.train()

        assert trainer.state.log_history[-1]["train_loss"] is not None

        # Check that the params have changed
        for n, param in previous_trainable_params.items():
            new_param = trainer.model.get_parameter(n)
            assert not torch.equal(param, new_param), f"Parameter {n} has not changed."

    @pytest.mark.parametrize("loss_type", ["bnpo", "dr_grpo", "dapo", "cispo"])
    def test_training_loss_types(self, loss_type):
        dataset = load_dataset("trl-internal-testing/zen", "standard_prompt_only", split="train")

        training_args = GRPOConfig(
            output_dir=self.tmp_dir,
            learning_rate=0.1,  # increase the learning rate to speed up the test
            per_device_train_batch_size=3,  # reduce the batch size to reduce memory usage
            num_generations=3,  # reduce the number of generations to reduce memory usage
            max_completion_length=32,  # reduce the completion length to reduce memory usage
            gradient_accumulation_steps=2,  # set to 2 to test than DAPO can operate with accumulated batch
            loss_type=loss_type,
            report_to="none",
        )
        trainer = GRPOTrainer(
            model="trl-internal-testing/tiny-Qwen2ForCausalLM-2.5",
            reward_funcs="trl-internal-testing/tiny-Qwen2ForSequenceClassification-2.5",
            args=training_args,
            train_dataset=dataset,
        )

        previous_trainable_params = {n: param.clone() for n, param in trainer.model.named_parameters()}

        trainer.train()

        assert trainer.state.log_history[-1]["train_loss"] is not None

        # Check that the params have changed
        for n, param in previous_trainable_params.items():
            new_param = trainer.model.get_parameter(n)
            assert not torch.equal(param, new_param), f"Parameter {n} has not changed."

    def test_training_with_eval(self):
        dataset = load_dataset("trl-internal-testing/zen", "standard_prompt_only")

        training_args = GRPOConfig(
            output_dir=self.tmp_dir,
            per_device_train_batch_size=3,  # reduce the batch size to reduce memory usage
            per_device_eval_batch_size=3,  # reduce the batch size to reduce memory usage
            num_generations=3,  # reduce the number of generations to reduce memory usage
            max_completion_length=8,  # reduce the completion length to reduce memory usage
            eval_strategy="steps",
            eval_steps=2,
            report_to="none",
        )
        trainer = GRPOTrainer(
            model="trl-internal-testing/tiny-Qwen2ForCausalLM-2.5",
            reward_funcs="trl-internal-testing/tiny-Qwen2ForSequenceClassification-2.5",
            args=training_args,
            train_dataset=dataset["train"],
            eval_dataset=dataset["test"],
        )

        trainer.train()

    def test_training_with_num_generations_eval(self):
        dataset = load_dataset("trl-internal-testing/zen", "standard_prompt_only")

        training_args = GRPOConfig(
            output_dir=self.tmp_dir,
            per_device_train_batch_size=3,  # reduce the batch size to reduce memory usage
            per_device_eval_batch_size=3,  # reduce the batch size to reduce memory usage
            num_generations=3,  # reduce the number of generations to reduce memory usage
            max_completion_length=8,  # reduce the completion length to reduce memory usage
            num_generations_eval=1,
            eval_strategy="steps",
            eval_steps=2,
            report_to="none",
        )
        trainer = GRPOTrainer(
            model="trl-internal-testing/tiny-Qwen2ForCausalLM-2.5",
            reward_funcs="trl-internal-testing/tiny-Qwen2ForSequenceClassification-2.5",
            args=training_args,
            train_dataset=dataset["train"],
            eval_dataset=dataset["test"],
        )

        trainer.train()

    def test_training_multiple_iterations(self):
        dataset = load_dataset("trl-internal-testing/zen", "standard_prompt_only", split="train")

        training_args = GRPOConfig(
            output_dir=self.tmp_dir,
            learning_rate=0.1,  # increase the learning rate to speed up the test
            per_device_train_batch_size=3,  # reduce the batch size to reduce memory usage
            num_generations=3,  # reduce the number of generations to reduce memory usage
            max_completion_length=8,  # reduce the completion length to reduce memory usage
            num_iterations=2,
            report_to="none",
        )
        trainer = GRPOTrainer(
            model="trl-internal-testing/tiny-Qwen2ForCausalLM-2.5",
            reward_funcs="trl-internal-testing/tiny-Qwen2ForSequenceClassification-2.5",
            args=training_args,
            train_dataset=dataset,
        )

        previous_trainable_params = {n: param.clone() for n, param in trainer.model.named_parameters()}

        trainer.train()

        assert trainer.state.log_history[-1]["train_loss"] is not None

        # Check that the params have changed
        for n, param in previous_trainable_params.items():
            new_param = trainer.model.get_parameter(n)
            assert not torch.equal(param, new_param), f"Parameter {n} has not changed."

    @require_peft
    def test_training_peft(self):
        model = AutoModelForCausalLM.from_pretrained("trl-internal-testing/tiny-Qwen2ForCausalLM-2.5")
        base_param_names = [f"base_model.model.{n}" for n, _ in model.named_parameters()]
        dataset = load_dataset("trl-internal-testing/zen", "standard_prompt_only", split="train")

        training_args = GRPOConfig(
            output_dir=self.tmp_dir,
            learning_rate=0.1,  # increase the learning rate to speed up the test
            per_device_train_batch_size=3,  # reduce the batch size to reduce memory usage
            num_generations=3,  # reduce the number of generations to reduce memory usage
            max_completion_length=8,  # reduce the completion length to reduce memory usage
            report_to="none",
        )
        trainer = GRPOTrainer(
            model=model,
            reward_funcs="trl-internal-testing/tiny-Qwen2ForSequenceClassification-2.5",
            args=training_args,
            train_dataset=dataset,
            peft_config=LoraConfig(),
        )

        previous_trainable_params = {n: param.clone() for n, param in trainer.model.named_parameters()}

        trainer.train()

        assert trainer.state.log_history[-1]["train_loss"] is not None

        # Check that the peft params have changed and the base model params have not changed
        for n, param in previous_trainable_params.items():
            new_param = trainer.model.get_parameter(n)
            if n in base_param_names:  # We expect the base model params to be the same
                assert torch.allclose(param, new_param), f"Parameter {n} has changed."
            elif "base_layer" not in n:  # We expect the peft params to be different (except for the base layer)
                assert not torch.allclose(param, new_param), f"Parameter {n} has not changed."

    @require_peft
    def test_training_peft_with_gradient_checkpointing(self):
        """Test that training works with PEFT and gradient checkpointing enabled."""
        dataset = load_dataset("trl-internal-testing/zen", "standard_prompt_only", split="train")

        model = AutoModelForCausalLM.from_pretrained(
            "trl-internal-testing/tiny-Qwen2ForCausalLM-2.5",
            dtype=torch.float32,  # Use float32 for testing to avoid precision issues
        )

        lora_config = LoraConfig(
            r=8, lora_alpha=32, target_modules=["q_proj", "v_proj"], lora_dropout=0.05, bias="none"
        )

        training_args = GRPOConfig(
            output_dir=self.tmp_dir,
            learning_rate=0.1,
            per_device_train_batch_size=3,
            num_generations=3,
            max_completion_length=8,
            gradient_checkpointing=True,  # Enable gradient checkpointing
            report_to="none",
        )
        trainer = GRPOTrainer(
            model=model,
            reward_funcs="trl-internal-testing/tiny-Qwen2ForSequenceClassification-2.5",
            args=training_args,
            train_dataset=dataset,
            peft_config=lora_config,
        )

        # Verify gradient checkpointing is enabled
        assert isinstance(trainer.model, PeftModel)

        # Store initial parameters to check which ones change
        previous_trainable_params = {n: param.clone() for n, param in trainer.model.named_parameters()}

        trainer.train()

        assert trainer.state.log_history[-1]["train_loss"] is not None

        # Check that only LoRA parameters have changed, base model parameters remain unchanged
        for n, param in previous_trainable_params.items():
            new_param = trainer.model.get_parameter(n)
            if "lora" in n.lower():  # LoRA parameters should change
                assert not torch.equal(param, new_param), f"LoRA parameter {n} has not changed."
            else:  # Base model parameters should not change
                assert torch.equal(param, new_param), f"Base parameter {n} has changed."

    def test_training_different_reward_model(self):
        # Use a reward model different from the model: different chat template, tokenization, etc.
        dataset = load_dataset("trl-internal-testing/zen", "conversational_prompt_only", split="train")
        reward_model_id = "trl-internal-testing/tiny-LlamaForSequenceClassification-3.2"
        reward_model = AutoModelForSequenceClassification.from_pretrained(reward_model_id)
        reward_tokenizer = AutoTokenizer.from_pretrained(reward_model_id)
        # By default, the trainer uses the eos token as the padding token. However, for Llama models, the eos token
        # appears in the chat template. Using it as a pad token disrupts the reward calculation, as the calculation
        # considers the score of the last token before the first pad token. To ensure correct reward calculations,
        # we use a separate pad token instead.
        reward_tokenizer.pad_token = "<|finetune_right_pad_id|>"

        training_args = GRPOConfig(
            output_dir=self.tmp_dir,
            learning_rate=0.1,  # increase the learning rate to speed up the test
            per_device_train_batch_size=3,  # reduce the batch size to reduce memory usage
            num_generations=3,  # reduce the number of generations to reduce memory usage
            max_completion_length=8,  # reduce the completion length to reduce memory usage
            report_to="none",
        )
        trainer = GRPOTrainer(
            model="trl-internal-testing/tiny-Qwen2ForCausalLM-2.5",
            reward_funcs=reward_model,
            args=training_args,
            train_dataset=dataset,
            reward_processing_classes=reward_tokenizer,
        )

        previous_trainable_params = {n: param.clone() for n, param in trainer.model.named_parameters()}

        trainer.train()

        assert trainer.state.log_history[-1]["train_loss"] is not None

        # Check that the params have changed
        for n, param in previous_trainable_params.items():
            new_param = trainer.model.get_parameter(n)
            assert not torch.equal(param, new_param), f"Parameter {n} has not changed."

    def test_training_reward_func_standard(self):
        # Test if trainer can handle reward function with standard format
        dataset = load_dataset("trl-internal-testing/zen", "standard_prompt_only", split="train")

        def reward_func(completions, **kwargs):
            """Reward function that rewards longer completions."""
            return [float(len(completion)) for completion in completions]

        training_args = GRPOConfig(
            output_dir=self.tmp_dir,
            learning_rate=0.1,  # increase the learning rate to speed up the test
            per_device_train_batch_size=3,  # reduce the batch size to reduce memory usage
            num_generations=3,  # reduce the number of generations to reduce memory usage
            max_completion_length=8,  # reduce the completion length to reduce memory usage
            report_to="none",
        )
        trainer = GRPOTrainer(
            model="trl-internal-testing/tiny-Qwen2ForCausalLM-2.5",
            reward_funcs=reward_func,
            args=training_args,
            train_dataset=dataset,
        )

        previous_trainable_params = {n: param.clone() for n, param in trainer.model.named_parameters()}

        trainer.train()

        assert trainer.state.log_history[-1]["train_loss"] is not None

        # Check that the params have changed
        for n, param in previous_trainable_params.items():
            new_param = trainer.model.get_parameter(n)
            assert not torch.equal(param, new_param), f"Parameter {n} has not changed."

    def test_training_reward_func_conversational(self):
        # Test if trainer can handle reward function with conversational format
        dataset = load_dataset("trl-internal-testing/zen", "conversational_prompt_only", split="train")

        def reward_func(completions, **kwargs):
            """Reward function that gives higher scores to longer completion content."""
            completion_contents = [completion[0]["content"] for completion in completions]
            return [float(len(content)) for content in completion_contents]

        training_args = GRPOConfig(
            output_dir=self.tmp_dir,
            learning_rate=0.1,  # increase the learning rate to speed up the test
            per_device_train_batch_size=3,  # reduce the batch size to reduce memory usage
            num_generations=3,  # reduce the number of generations to reduce memory usage
            max_completion_length=8,  # reduce the completion length to reduce memory usage
            report_to="none",
        )
        trainer = GRPOTrainer(
            model="trl-internal-testing/tiny-Qwen2ForCausalLM-2.5",
            reward_funcs=reward_func,
            args=training_args,
            train_dataset=dataset,
        )

        previous_trainable_params = {n: param.clone() for n, param in trainer.model.named_parameters()}

        trainer.train()

        assert trainer.state.log_history[-1]["train_loss"] is not None

        # Check that the params have changed
        for n, param in previous_trainable_params.items():
            new_param = trainer.model.get_parameter(n)
            assert not torch.equal(param, new_param), f"Parameter {n} has not changed."

    def test_training_multiple_reward_funcs(self):
        # Test that GRPOTrainer can be instantiated with multiple reward functions
        dataset = load_dataset("trl-internal-testing/zen", "standard_prompt_only", split="train")

        def reward_func1(completions, **kwargs):
            """Reward function that rewards longer completions."""
            return [float(len(completion)) for completion in completions]

        def reward_func2(completions, **kwargs):
            """Reward function that rewards completions with more unique letters."""
            return [float(len(set(completion))) for completion in completions]

        training_args = GRPOConfig(
            output_dir=self.tmp_dir,
            learning_rate=0.1,  # increase the learning rate to speed up the test
            per_device_train_batch_size=3,  # reduce the batch size to reduce memory usage
            num_generations=3,  # reduce the number of generations to reduce memory usage
            max_completion_length=8,  # reduce the completion length to reduce memory usage
            report_to="none",
        )
        trainer = GRPOTrainer(
            model="trl-internal-testing/tiny-Qwen2ForCausalLM-2.5",
            reward_funcs=[reward_func1, reward_func2],
            args=training_args,
            train_dataset=dataset,
        )

        previous_trainable_params = {n: param.clone() for n, param in trainer.model.named_parameters()}

        trainer.train()

        assert trainer.state.log_history[-1]["train_loss"] is not None

        # Check that the params have changed
        for n, param in previous_trainable_params.items():
            new_param = trainer.model.get_parameter(n)
            assert not torch.equal(param, new_param), f"Parameter {n} has not changed."

    def test_training_multiple_reward_funcs_with_None_output(self):
        """Test that a valid math reward function is processed correctly while the code reward function returns None."""
        dataset = load_dataset("trl-internal-testing/zen", "standard_prompt_only", split="train")

        def applicable_reward_func(completions, **kwargs):
            """A reward function that rewards longer completions."""
            return [float(len(completion)) for completion in completions]

        def non_applicable_reward_func(completions, **kwargs):
            """A reward function that returns None for all inputs, as it is not applicable to this sample."""
            return [None] * len(completions)

        training_args = GRPOConfig(
            output_dir=self.tmp_dir,
            learning_rate=0.1,
            per_device_train_batch_size=3,
            num_generations=3,
            max_completion_length=8,
            report_to="none",
        )

        trainer = GRPOTrainer(
            model="trl-internal-testing/tiny-Qwen2ForCausalLM-2.5",
            reward_funcs=[
                applicable_reward_func,
                non_applicable_reward_func,
            ],  # One applicable, one non applicable
            args=training_args,
            train_dataset=dataset,
        )

        previous_trainable_params = {
            n: param.clone() for n, param in trainer.model.named_parameters() if param.requires_grad
        }

        trainer.train()

        assert trainer.state.log_history[-1]["train_loss"] is not None

        # Check that the params have changed
        for n, param in previous_trainable_params.items():
            new_param = trainer.model.get_parameter(n)
            assert not torch.equal(param, new_param), f"Parameter {n} has not changed."

    def test_training_multiple_reward_funcs_with_weights(self):
        """Test that GRPOTrainer can handle multiple reward functions with weights."""
        dataset = load_dataset("trl-internal-testing/zen", "standard_prompt_only", split="train")

        def reward_func1(completions, **kwargs):
            """Reward function that rewards longer completions."""
            return [float(len(completion)) for completion in completions]

        def reward_func2(completions, **kwargs):
            """Reward function that rewards completions with more unique letters."""
            return [float(len(set(completion))) for completion in completions]

        training_args = GRPOConfig(
            output_dir=self.tmp_dir,
            learning_rate=0.1,  # increase the learning rate to speed up the test
            per_device_train_batch_size=3,  # reduce the batch size to reduce memory usage
            num_generations=3,  # reduce the number of generations to reduce memory usage
            max_completion_length=8,  # reduce the completion length to reduce memory usage
            report_to="none",
            reward_weights=[0.7, 0.3],  # weight of reward_func1 and reward_func2 respectively
        )
        trainer = GRPOTrainer(
            model="trl-internal-testing/tiny-Qwen2ForCausalLM-2.5",
            reward_funcs=[reward_func1, reward_func2],
            args=training_args,
            train_dataset=dataset,
        )

        previous_trainable_params = {n: param.clone() for n, param in trainer.model.named_parameters()}

        trainer.train()

        # Check that training logs contain both reward metrics
        assert trainer.state.log_history[-1]["train_loss"] is not None
        assert "rewards/reward_func1/mean" in trainer.state.log_history[-1]
        assert "rewards/reward_func1/std" in trainer.state.log_history[-1]
        assert "rewards/reward_func2/mean" in trainer.state.log_history[-1]
        assert "rewards/reward_func2/std" in trainer.state.log_history[-1]

        # Check that the params have changed
        for n, param in previous_trainable_params.items():
            new_param = trainer.model.get_parameter(n)
            assert not torch.equal(param, new_param), f"Parameter {n} has not changed."

    def test_training_multiple_mixed_reward_funcs(self):
        # Test if the trainer can handle a mix of reward functions and reward models
        dataset = load_dataset("trl-internal-testing/zen", "standard_prompt_only", split="train")

        def reward_func(completions, **kwargs):
            """Reward function that rewards longer completions."""
            return [float(len(completion)) for completion in completions]

        training_args = GRPOConfig(
            output_dir=self.tmp_dir,
            learning_rate=0.1,  # increase the learning rate to speed up the test
            per_device_train_batch_size=3,  # reduce the batch size to reduce memory usage
            num_generations=3,  # reduce the number of generations to reduce memory usage
            max_completion_length=8,  # reduce the completion length to reduce memory usage
            report_to="none",
        )
        trainer = GRPOTrainer(
            model="trl-internal-testing/tiny-Qwen2ForCausalLM-2.5",
            reward_funcs=[reward_func, "trl-internal-testing/tiny-Qwen2ForSequenceClassification-2.5"],
            args=training_args,
            train_dataset=dataset,
        )

        previous_trainable_params = {n: param.clone() for n, param in trainer.model.named_parameters()}

        trainer.train()

        assert trainer.state.log_history[-1]["train_loss"] is not None

        # Check that the params have changed
        for n, param in previous_trainable_params.items():
            new_param = trainer.model.get_parameter(n)
            assert not torch.equal(param, new_param), f"Parameter {n} has not changed."

    def test_training_reward_func_additional_column(self):
        # Test if trainer can handle reward function that rely on additional columns in the dataset
        dataset = load_dataset("trl-internal-testing/zen", "standard_prompt_only", split="train")

        # Add a column to the dataset (dummy example, the column could be anything)
        some_values = list(range(len(dataset)))
        dataset = dataset.add_column("some_values", some_values)

        def reward_func(completions, some_values, **kwargs):
            """Reward function that rewards completions with lengths closer to the values in some_values."""
            return [
                float(abs(len(completion) - value)) for completion, value in zip(completions, some_values, strict=True)
            ]

        training_args = GRPOConfig(
            output_dir=self.tmp_dir,
            learning_rate=0.1,  # increase the learning rate to speed up the test
            per_device_train_batch_size=3,  # reduce the batch size to reduce memory usage
            num_generations=3,  # reduce the number of generations to reduce memory usage
            max_completion_length=8,  # reduce the completion length to reduce memory usage
            report_to="none",
        )
        trainer = GRPOTrainer(
            model="trl-internal-testing/tiny-Qwen2ForCausalLM-2.5",
            reward_funcs=reward_func,
            args=training_args,
            train_dataset=dataset,
        )

        previous_trainable_params = {n: param.clone() for n, param in trainer.model.named_parameters()}

        trainer.train()

        assert trainer.state.log_history[-1]["train_loss"] is not None

        # Check that the params have changed
        for n, param in previous_trainable_params.items():
            new_param = trainer.model.get_parameter(n)
            assert not torch.equal(param, new_param), f"Parameter {n} has not changed."

    def test_training_with_sync_ref_model(self):
        dataset = load_dataset("trl-internal-testing/zen", "standard_prompt_only", split="train")

        training_args = GRPOConfig(
            output_dir=self.tmp_dir,
            learning_rate=0.1,  # increase the learning rate to speed up the test
            per_device_train_batch_size=3,  # reduce the batch size to reduce memory usage
            num_generations=3,  # reduce the number of generations to reduce memory usage
            max_completion_length=8,  # reduce the completion length to reduce memory usage
            sync_ref_model=True,
            ref_model_sync_steps=2,  # reduce sync steps to ensure a sync happens
            report_to="none",
        )
        trainer = GRPOTrainer(
            model="trl-internal-testing/tiny-Qwen2ForCausalLM-2.5",
            reward_funcs="trl-internal-testing/tiny-Qwen2ForSequenceClassification-2.5",
            args=training_args,
            train_dataset=dataset,
        )

        previous_trainable_params = {n: param.clone() for n, param in trainer.model.named_parameters()}

        trainer.train()

        assert trainer.state.log_history[-1]["train_loss"] is not None

        # Check that the params have changed
        for n, param in previous_trainable_params.items():
            new_param = trainer.model.get_parameter(n)
            assert not torch.equal(param, new_param), f"Parameter {n} has not changed."

    def test_training_beta_non_zero(self):
        dataset = load_dataset("trl-internal-testing/zen", "standard_prompt_only", split="train")
        training_args = GRPOConfig(
            output_dir=self.tmp_dir,
            beta=0.1,  # set beta to non-zero value to test the case where the reference model is used
            learning_rate=0.1,  # increase the learning rate to speed up the test
            per_device_train_batch_size=3,  # reduce the batch size to reduce memory usage
            num_generations=3,  # reduce the number of generations to reduce memory usage
            max_completion_length=8,  # reduce the completion length to reduce memory usage
            report_to="none",
        )
        trainer = GRPOTrainer(
            model="trl-internal-testing/tiny-Qwen2ForCausalLM-2.5",
            reward_funcs="trl-internal-testing/tiny-Qwen2ForSequenceClassification-2.5",
            args=training_args,
            train_dataset=dataset,
        )

        previous_trainable_params = {n: param.clone() for n, param in trainer.model.named_parameters()}

        trainer.train()

        assert trainer.state.log_history[-1]["train_loss"] is not None

        # Check that the params have changed
        for n, param in previous_trainable_params.items():
            new_param = trainer.model.get_parameter(n)
            assert not torch.equal(param, new_param), f"Parameter {n} has not changed."

    @pytest.mark.parametrize(
        "model_name",
        ["trl-internal-testing/tiny-Qwen3ForCausalLM", "trl-internal-testing/tiny-Gemma2ForCausalLM"],
        # Gemma2 has the input word embeddings and lm_head tied, Qwen3 does not
    )
    def test_training_with_cast_lm_head_to_fp32(self, model_name):
        dataset = load_dataset("trl-internal-testing/zen", "standard_prompt_only", split="train")
        training_args = GRPOConfig(
            output_dir=self.tmp_dir,
            learning_rate=0.1,
            per_device_train_batch_size=3,
            num_generations=3,
            max_completion_length=8,
            report_to="none",
            cast_lm_head_to_fp32=True,
        )
        trainer = GRPOTrainer(
            model=model_name,
            reward_funcs="trl-internal-testing/tiny-Qwen2ForSequenceClassification-2.5",
            args=training_args,
            train_dataset=dataset,
        )
        previous_trainable_params = {n: param.clone() for n, param in trainer.model.named_parameters()}

        trainer.train()

        assert trainer.state.log_history[-1]["train_loss"] is not None
        assert trainer.model.lm_head.weight.dtype == torch.float32

        # Check that the params have changed
        for n, param in previous_trainable_params.items():
            new_param = trainer.model.get_parameter(n)
            assert not torch.equal(param, new_param), f"Parameter {n} has not changed."

    def test_training_with_entropy_filter(self):
        dataset = load_dataset("trl-internal-testing/zen", "standard_prompt_only", split="train")
        training_args = GRPOConfig(
            output_dir=self.tmp_dir,
            learning_rate=0.1,  # increase the learning rate to speed up the test
            per_device_train_batch_size=3,  # reduce the batch size to reduce memory usage
            num_generations=3,  # reduce the number of generations to reduce memory usage
            max_completion_length=8,  # reduce the completion length to reduce memory usage
            report_to="none",
            top_entropy_quantile=0.2,
        )
        trainer = GRPOTrainer(
            model="trl-internal-testing/tiny-Qwen2ForCausalLM-2.5",
            reward_funcs="trl-internal-testing/tiny-Qwen2ForSequenceClassification-2.5",
            args=training_args,
            train_dataset=dataset,
        )

        previous_trainable_params = {n: param.clone() for n, param in trainer.model.named_parameters()}

        trainer.train()

        assert trainer.state.log_history[-1]["train_loss"] is not None

        # Check that the params have changed
        for n, param in previous_trainable_params.items():
            new_param = trainer.model.get_parameter(n)
            assert not torch.equal(param, new_param), f"Parameter {n} has not changed."

    @require_peft
    @require_vllm
    @pytest.mark.skip(reason="We should add a mock for the vLLM server.")
    def test_training_vllm_and_peft(self):
        """Test that training works with vLLM for generation."""
        model = AutoModelForCausalLM.from_pretrained("Qwen/Qwen2.5-0.5B-Instruct")  # tiny model is too small for vLLM
        base_param_names = [f"base_model.model.{n}" for n, _ in model.named_parameters()]
        dataset = load_dataset("trl-internal-testing/zen", "standard_prompt_only", split="train")

        training_args = GRPOConfig(
            output_dir=self.tmp_dir,
            learning_rate=0.1,  # increase the learning rate to speed up the test
            per_device_train_batch_size=3,  # reduce the batch size to reduce memory usage
            num_generations=3,  # reduce the number of generations to reduce memory usage
            max_completion_length=8,  # reduce the completion length to reduce memory usage
            report_to="none",
            use_vllm=True,
        )
        lora_config = LoraConfig(
            target_modules="all-linear",
            # test with non-default modules as it adds extra keys in state_dict that we need to handle
            modules_to_save=["embed_tokens", "lm_head"],
        )
        trainer = GRPOTrainer(
            model=model,
            reward_funcs="trl-internal-testing/tiny-Qwen2ForSequenceClassification-2.5",
            args=training_args,
            train_dataset=dataset,
            peft_config=lora_config,
        )

        previous_trainable_params = {n: param.clone() for n, param in trainer.model.named_parameters()}

        trainer.train()

        assert trainer.state.log_history[-1]["train_loss"] is not None

        # Check that the peft params have changed and the base model params have not changed
        for n, param in previous_trainable_params.items():
            new_param = trainer.model.get_parameter(n)
            if n in base_param_names:  # We expect the base model params to be the same
                assert torch.allclose(param, new_param), f"Parameter {n} has changed."
            elif "base_layer" not in n and "original_module" not in n:
                # We expect the peft params to be different (except for the base layer)
                assert not torch.allclose(param, new_param), f"Parameter {n} has not changed."

    @require_vllm
    @pytest.mark.skip(reason="We should add a mock for the vLLM server.")
    def test_training_vllm_guided_decoding(self):
        """Test that training works with vLLM for generation with guided decoding."""
        dataset = load_dataset("trl-internal-testing/zen", "standard_prompt_only", split="train")

        training_args = GRPOConfig(
            output_dir=self.tmp_dir,
            learning_rate=0.1,  # increase the learning rate to speed up the test
            per_device_train_batch_size=3,  # reduce the batch size to reduce memory usage
            num_generations=3,  # reduce the number of generations to reduce memory usage
            max_completion_length=8,  # reduce the completion length to reduce memory usage
            report_to="none",
            use_vllm=True,
            vllm_guided_decoding_regex=r"<reasoning>\n.*\n</reasoning>\n<answer>\n.*\n</answer>",
        )
        trainer = GRPOTrainer(
            model="Qwen/Qwen2.5-0.5B-Instruct",  # tiny model is too small for vLLM
            reward_funcs="trl-internal-testing/tiny-Qwen2ForSequenceClassification-2.5",
            args=training_args,
            train_dataset=dataset,
        )

        previous_trainable_params = {n: param.clone() for n, param in trainer.model.named_parameters()}

        trainer.train()

        assert trainer.state.log_history[-1]["train_loss"] is not None

        # Check that the params have changed
        for n, param in previous_trainable_params.items():
            new_param = trainer.model.get_parameter(n)
            assert not torch.equal(param, new_param), f"Parameter {n} has not changed."

    @require_vllm
    @pytest.mark.skip(reason="We should add a mock for the vLLM server.")
    def test_training_vllm_importance_sampling_correction(self):
        """Test that training works with vLLM for generation with guided decoding."""
        dataset = load_dataset("trl-internal-testing/zen", "standard_prompt_only", split="train")

        training_args = GRPOConfig(
            output_dir=self.tmp_dir,
            learning_rate=0.1,
            per_device_train_batch_size=3,
            num_generations=3,
            max_completion_length=8,
            report_to="none",
            use_vllm=True,
            vllm_importance_sampling_correction=True,
            vllm_importance_sampling_cap=3.0,
        )
        trainer = GRPOTrainer(
            model="Qwen/Qwen2.5-0.5B-Instruct",  # tiny model is too small for vLLM
            reward_funcs="trl-internal-testing/tiny-Qwen2ForSequenceClassification-2.5",
            args=training_args,
            train_dataset=dataset,
        )

        previous_trainable_params = {n: param.clone() for n, param in trainer.model.named_parameters()}

        trainer.train()

        assert trainer.state.log_history[-1]["train_loss"] is not None

        # Check that the params have changed
        for n, param in previous_trainable_params.items():
            new_param = trainer.model.get_parameter(n)
            assert not torch.equal(param, new_param), f"Parameter {n} has not changed."

    def test_training_with_additional_generation_kwargs(self):
        """Test that training works with additional generation kwargs."""
        dataset = load_dataset("trl-internal-testing/zen", "standard_prompt_only", split="train")

        training_args = GRPOConfig(
            output_dir=self.tmp_dir,
            learning_rate=0.1,  # increase the learning rate to speed up the test
            per_device_train_batch_size=3,  # reduce the batch size to reduce memory usage
            num_generations=3,  # reduce the number of generations to reduce memory usage
            max_completion_length=8,  # reduce the completion length to reduce memory usage
            report_to="none",
            top_p=0.9,
            top_k=10,
            min_p=0.01,
            repetition_penalty=1.1,
        )

        trainer = GRPOTrainer(
            model="trl-internal-testing/tiny-Qwen2ForCausalLM-2.5",
            reward_funcs="trl-internal-testing/tiny-Qwen2ForSequenceClassification-2.5",
            args=training_args,
            train_dataset=dataset,
        )

        previous_trainable_params = {n: param.clone() for n, param in trainer.model.named_parameters()}

        trainer.train()

        assert trainer.state.log_history[-1]["train_loss"] is not None

        # Check that the params have changed
        for n, param in previous_trainable_params.items():
            new_param = trainer.model.get_parameter(n)
            assert not torch.equal(param, new_param), f"Parameter {n} has not changed."

    @require_vllm
    @pytest.mark.skip(reason="We should add a mock for the vLLM server.")
    def test_training_vllm_with_additional_generation_kwargs(self):
        """Test that training works with vLLM and additional generation kwargs."""
        dataset = load_dataset("trl-internal-testing/zen", "standard_prompt_only", split="train")

        training_args = GRPOConfig(
            output_dir=self.tmp_dir,
            learning_rate=0.1,  # increase the learning rate to speed up the test
            per_device_train_batch_size=3,  # reduce the batch size to reduce memory usage
            num_generations=3,  # reduce the number of generations to reduce memory usage
            max_completion_length=8,  # reduce the completion length to reduce memory usage
            report_to="none",
            use_vllm=True,
            top_p=0.9,
            top_k=10,
            min_p=0.01,
            repetition_penalty=1.1,
        )

        trainer = GRPOTrainer(
            model="Qwen/Qwen2.5-0.5B-Instruct",  # tiny model is too small for vLLM
            reward_funcs="trl-internal-testing/tiny-Qwen2ForSequenceClassification-2.5",
            args=training_args,
            train_dataset=dataset,
        )

        previous_trainable_params = {n: param.clone() for n, param in trainer.model.named_parameters()}

        trainer.train()

        assert trainer.state.log_history[-1]["train_loss"] is not None

        # Check that the params have changed
        for n, param in previous_trainable_params.items():
            new_param = trainer.model.get_parameter(n)
            assert not torch.equal(param, new_param), f"Parameter {n} has not changed."

    @pytest.mark.parametrize("scale_rewards", [False, "group", "batch", True, "none"])
    def test_training_scale_rewards(self, scale_rewards):
        dataset = load_dataset("trl-internal-testing/zen", "standard_prompt_only", split="train")

        training_args = GRPOConfig(
            output_dir=self.tmp_dir,
            learning_rate=0.1,  # increase the learning rate to speed up the test
            per_device_train_batch_size=3,  # reduce the batch size to reduce memory usage
            num_generations=3,  # reduce the number of generations to reduce memory usage
            max_completion_length=8,  # reduce the completion length to reduce memory usage
            scale_rewards=scale_rewards,
            report_to="none",
        )
        trainer = GRPOTrainer(
            model="trl-internal-testing/tiny-Qwen2ForCausalLM-2.5",
            reward_funcs="trl-internal-testing/tiny-Qwen2ForSequenceClassification-2.5",
            args=training_args,
            train_dataset=dataset,
        )

        previous_trainable_params = {n: param.clone() for n, param in trainer.model.named_parameters()}

        trainer.train()

        assert trainer.state.log_history[-1]["train_loss"] is not None

        # Check that the params have changed
        for n, param in previous_trainable_params.items():
            new_param = trainer.model.get_parameter(n)
            assert not torch.equal(param, new_param), f"Parameter {n} has not changed."

    @patch("transformers.generation.utils.GenerationMixin.generate")
    def test_training_with_mask_truncated_completions(self, mock_generate):
        """Test that training works with mask_truncated_completions=True parameter."""

        # We mock the generate method because the model's random weights make it extremely unlikely to produce a
        # sequence containing the EOS token within the allowed max_completion_length. As a result, all tokens are
        # masked in the loss, the model doesn't update, and the final check (which verifies the update) fails.
        def fake_generate(input_ids, **kwargs):
            # pad_token_id = 151643; eos_token_id = 151645
            completions_ids = torch.tensor(
                [
                    [1, 2, 3, 4, 5, 6, 7, 8],  # this one is truncated
                    [9, 10, 11, 151645, 151643, 151643, 151643, 151643],  # this one contains eos
                    [12, 13, 14, 15, 16, 17, 18, 151645],  # particular case, eos is generated just within the limit
                ],
                device=input_ids.device,
            )
            return torch.cat([input_ids, completions_ids], dim=1)

        mock_generate.side_effect = fake_generate

        dataset = load_dataset("trl-internal-testing/zen", "standard_prompt_only", split="train")

        training_args = GRPOConfig(
            output_dir=self.tmp_dir,
            learning_rate=0.1,  # increase the learning rate to speed up the test
            per_device_train_batch_size=3,  # reduce the batch size to reduce memory usage
            num_generations=3,  # reduce the number of generations to reduce memory usage
            max_completion_length=8,  # reduce the completion length to reduce memory usage
            mask_truncated_completions=True,  # Enable masking of truncated completions
            report_to="none",
        )
        trainer = GRPOTrainer(
            model="trl-internal-testing/tiny-Qwen2ForCausalLM-2.5",
            reward_funcs="trl-internal-testing/tiny-Qwen2ForSequenceClassification-2.5",
            args=training_args,
            train_dataset=dataset,
        )

        previous_trainable_params = {n: param.clone() for n, param in trainer.model.named_parameters()}

        trainer.train()

        assert trainer.state.log_history[-1]["train_loss"] is not None

        # Check that the params have changed
        for n, param in previous_trainable_params.items():
            new_param = trainer.model.get_parameter(n)
            assert not torch.equal(param, new_param), f"Parameter {n} has not changed."

    def test_training_with_mask_truncated_completions_all_masked(self):
        """
        Test that when all generated completions are truncated (i.e., none contain an EOS token), and
        mask_truncated_completions=True, the model receives no effective learning signal and therefore does not update
        its parameters.

        Here, we don't mock the generate method, be we rely on the fact that the model the probability of generating
        the EOS token is extremely low, so all generated completions are truncated.
        """
        dataset = load_dataset("trl-internal-testing/zen", "standard_prompt_only", split="train")

        training_args = GRPOConfig(
            output_dir=self.tmp_dir,
            learning_rate=0.1,  # increase the learning rate to speed up the test
            per_device_train_batch_size=3,  # reduce the batch size to reduce memory usage
            num_generations=3,  # reduce the number of generations to reduce memory usage
            max_completion_length=8,  # reduce the completion length to reduce memory usage
            mask_truncated_completions=True,  # Enable masking of truncated completions
            report_to="none",
        )
        trainer = GRPOTrainer(
            model="trl-internal-testing/tiny-Qwen2ForCausalLM-2.5",
            reward_funcs="trl-internal-testing/tiny-Qwen2ForSequenceClassification-2.5",
            args=training_args,
            train_dataset=dataset,
        )

        previous_trainable_params = {n: param.clone() for n, param in trainer.model.named_parameters()}

        trainer.train()

        assert trainer.state.log_history[-1]["train_loss"] is not None

        # Check that the params have changed
        for n, param in previous_trainable_params.items():
            new_param = trainer.model.get_parameter(n)
            assert torch.equal(param, new_param), f"Parameter {n} has changed."

    def test_warning_raised_all_rewards_none(self, caplog):
        """Test that a proper warning is raised when all rewards are None."""
        dataset = load_dataset("trl-internal-testing/zen", "standard_prompt_only", split="train")

        def always_none_reward_func(completions, **kwargs):
            """Reward function that always returns None."""
            return [None] * len(completions)

        training_args = GRPOConfig(
            output_dir=self.tmp_dir,
            learning_rate=0.1,  # increase the learning rate to speed up the test
            per_device_train_batch_size=3,  # reduce the batch size to reduce memory usage
            num_generations=3,  # reduce the number of generations to reduce memory usage
            max_completion_length=8,  # reduce the completion length to reduce memory usage
            report_to="none",
        )
        trainer = GRPOTrainer(
            model="trl-internal-testing/tiny-Qwen2ForCausalLM-2.5",
            reward_funcs=always_none_reward_func,
            args=training_args,
            train_dataset=dataset,
        )

        with caplog.at_level("WARNING", logger="trl.trainer.grpo_trainer"):
            trainer.train()

        expected_warning = "All reward functions returned None for the following kwargs:"
        assert expected_warning in caplog.text

    def test_training_num_generations_larger_than_batch_size(self):
        dataset = load_dataset("trl-internal-testing/zen", "standard_prompt_only", split="train")

        training_args = GRPOConfig(
            output_dir=self.tmp_dir,
            learning_rate=0.1,  # increase the learning rate to speed up the test
            per_device_train_batch_size=3,  # reduce the batch size to reduce memory usage
            max_completion_length=8,  # reduce the completion length to reduce memory usage
            num_generations=6,  # the number of generations is larger than the batch size, but
            gradient_accumulation_steps=2,  # gradient accumulation should allow that
            report_to="none",
        )
        trainer = GRPOTrainer(
            model="trl-internal-testing/tiny-Qwen2ForCausalLM-2.5",
            reward_funcs="trl-internal-testing/tiny-Qwen2ForSequenceClassification-2.5",
            args=training_args,
            train_dataset=dataset,
        )

        previous_trainable_params = {n: param.clone() for n, param in trainer.model.named_parameters()}

        trainer.train()

        assert trainer.state.log_history[-1]["train_loss"] is not None

        # Check that the params have changed
        for n, param in previous_trainable_params.items():
            new_param = trainer.model.get_parameter(n)
            assert not torch.equal(param, new_param), f"Parameter {n} has not changed."

    def test_training_delta_clipping(self):
        dataset = load_dataset("trl-internal-testing/zen", "standard_prompt_only", split="train")

        training_args = GRPOConfig(
            output_dir=self.tmp_dir,
            learning_rate=0.1,  # increase the learning rate to speed up the test
            per_device_train_batch_size=3,  # reduce the batch size to reduce memory usage
            num_generations=3,  # reduce the number of generations to reduce memory usage
            max_completion_length=8,  # reduce the completion length to reduce memory usage
            delta=2.0,  # set delta to a non-None value
            report_to="none",
        )
        trainer = GRPOTrainer(
            model="trl-internal-testing/tiny-Qwen2ForCausalLM-2.5",
            reward_funcs="trl-internal-testing/tiny-Qwen2ForSequenceClassification-2.5",
            args=training_args,
            train_dataset=dataset,
        )

        previous_trainable_params = {n: param.clone() for n, param in trainer.model.named_parameters()}

        trainer.train()

        assert trainer.state.log_history[-1]["train_loss"] is not None

        # Check that the params have changed
        for n, param in previous_trainable_params.items():
            new_param = trainer.model.get_parameter(n)
            assert not torch.equal(param, new_param), f"Parameter {n} has not changed."

    def test_training_multiple_dataloader_workers(self):
        dataset = load_dataset("trl-internal-testing/zen", "standard_prompt_only", split="train")

        training_args = GRPOConfig(
            output_dir=self.tmp_dir,
            learning_rate=0.1,  # increase the learning rate to speed up the test
            per_device_train_batch_size=3,  # reduce the batch size to reduce memory usage
            num_generations=3,  # reduce the number of generations to reduce memory usage
            max_completion_length=8,  # reduce the completion length to reduce memory usage
            dataloader_num_workers=2,  # use multiple dataloader workers
            report_to="none",
        )
        trainer = GRPOTrainer(
            model="trl-internal-testing/tiny-Qwen2ForCausalLM-2.5",
            reward_funcs="trl-internal-testing/tiny-Qwen2ForSequenceClassification-2.5",
            args=training_args,
            train_dataset=dataset,
        )

        previous_trainable_params = {n: param.clone() for n, param in trainer.model.named_parameters()}

        trainer.train()

        assert trainer.state.log_history[-1]["train_loss"] is not None

        # Check that the params have changed
        for n, param in previous_trainable_params.items():
            new_param = trainer.model.get_parameter(n)
            assert not torch.equal(param, new_param), f"Parameter {n} has not changed."

    def test_training_with_generation_kwargs(self):
        dataset = load_dataset("trl-internal-testing/zen", "standard_prompt_only", split="train")

        training_args = GRPOConfig(
            output_dir=self.tmp_dir,
            learning_rate=0.1,  # increase the learning rate to speed up the test
            per_device_train_batch_size=3,  # reduce the batch size to reduce memory usage
            num_generations=3,  # reduce the number of generations to reduce memory usage
            max_completion_length=8,  # reduce the completion length to reduce memory usage
            generation_kwargs={"do_sample": True, "top_k": 50, "length_penalty": -0.1},  # Add some gen kwargs
            report_to="none",
        )
        trainer = GRPOTrainer(
            model="trl-internal-testing/tiny-Qwen2ForCausalLM-2.5",
            reward_funcs="trl-internal-testing/tiny-Qwen2ForSequenceClassification-2.5",
            args=training_args,
            train_dataset=dataset,
        )

        previous_trainable_params = {n: param.clone() for n, param in trainer.model.named_parameters()}

        trainer.train()

        assert trainer.state.log_history[-1]["train_loss"] is not None

        # Check that the params have changed
        for n, param in previous_trainable_params.items():
            new_param = trainer.model.get_parameter(n)
            assert not torch.equal(param, new_param), f"Parameter {n} has not changed."

    def test_training_with_reward_func_accessing_trainer_state(self):
        dataset = load_dataset("trl-internal-testing/zen", "standard_prompt_only", split="train")

        def reward_func(completions, **kwargs):
            trainer_state = kwargs.get("trainer_state")
            assert trainer_state is not None
            # transformers.TrainerState instance should have a `global_step` property.
            assert hasattr(trainer_state, "global_step")
            return [float(len(set(completion))) for completion in completions]

        training_args = GRPOConfig(
            output_dir=self.tmp_dir,
            per_device_train_batch_size=2,
            num_generations=2,
            max_completion_length=8,
            report_to="none",
        )
        trainer = GRPOTrainer(
            model="trl-internal-testing/tiny-Qwen2ForCausalLM-2.5",
            reward_funcs=reward_func,
            args=training_args,
            train_dataset=dataset,
        )
        trainer.train()

    def test_prepare_input_called_with_correct_data(self):
        dataset = load_dataset("trl-internal-testing/zen", "standard_prompt_only", split="train")
        training_args = GRPOConfig(
            output_dir=self.tmp_dir,
            learning_rate=0.1,  # increase the learning rate to speed up the test
            max_completion_length=8,  # reduce the completion length to reduce memory usage
            gradient_accumulation_steps=3,  # can be anything in this test
            # steps_per_generation*per_device_train_batch_size=24 is divisible by num_generations=4
            steps_per_generation=4,
            num_generations=4,
            per_device_train_batch_size=6,  # reduce the batch size to reduce memory usage
            num_iterations=2,
            shuffle_dataset=False,
            report_to="none",
        )
        trainer = GRPOTrainer(
            model="trl-internal-testing/tiny-Qwen2ForCausalLM-2.5",
            reward_funcs="trl-internal-testing/tiny-Qwen2ForSequenceClassification-2.5",
            args=training_args,
            train_dataset=dataset,
        )
        # steps_per_generation=4, per_device_train_batch_size=6 and num_generations=4, so we expect a
        # generation batch of 24 samples (steps_per_generation * per_device_train_batch_size), containing 6
        # different prompts (steps_per_generation * per_device_train_batch_size // num_generations), each repeated
        # 4 times (num_generations).
        expected_first_generation_batch = (
            [{"prompt": "Beautiful is better than"}] * 4
            + [{"prompt": "Explicit is"}] * 4
            + [{"prompt": "Simple is better"}] * 4
            + [{"prompt": "Complex"}] * 4
            + [{"prompt": "Flat is better than"}] * 4
            + [{"prompt": "Sparse is better"}] * 4
        )
        expected_second_generation_batch = (
            [{"prompt": "Readability"}] * 4
            + [{"prompt": "Special cases aren't special"}] * 4
            + [{"prompt": "Although practicality beats"}] * 4
            + [{"prompt": "Errors should never"}] * 4
            + [{"prompt": "Unless explicitly"}] * 4
            + [{"prompt": "In the face of ambiguity, refuse"}] * 4
        )

        with patch.object(GRPOTrainer, "training_step", wraps=trainer.training_step) as mock_prepare:
            trainer.train()
            # 3 epochs * 2 iterations * 2 generation batches to cover the dataset * 4 steps_per_generation
            assert mock_prepare.call_count == 48
            for i in range(0, 8):  # Generation batch repeated 8 times (steps_per_generation*num_iterations)
                assert mock_prepare.call_args_list[i].args[1] == expected_first_generation_batch
            for i in range(8, 16):
                assert mock_prepare.call_args_list[i].args[1] == expected_second_generation_batch

    @pytest.mark.parametrize(
        "model_id",
        [
            "trl-internal-testing/tiny-Gemma3ForConditionalGeneration",
            "trl-internal-testing/tiny-LlavaNextForConditionalGeneration",
            "trl-internal-testing/tiny-Qwen2_5_VLForConditionalGeneration",
            "trl-internal-testing/tiny-Qwen2VLForConditionalGeneration",
            # "trl-internal-testing/tiny-SmolVLMForConditionalGeneration", seems not to support bf16 properly
        ],
    )
    @require_vision
    def test_training_vlm(self, model_id):
        dataset = load_dataset("trl-internal-testing/zen-image", "conversational_prompt_only", split="train")

        def reward_func(completions, **kwargs):
            """Reward function that rewards longer completions."""
            return [float(len(completion[0]["content"])) for completion in completions]

        training_args = GRPOConfig(
            output_dir=self.tmp_dir,
            learning_rate=0.1,  # increase the learning rate to speed up the test
            per_device_train_batch_size=3,  # reduce the batch size to reduce memory usage
            num_generations=3,  # reduce the number of generations to reduce memory usage
            max_completion_length=8,  # reduce the completion length to reduce memory usage
            max_prompt_length=None,  # disable prompt truncation, because usually, models don't support it
            report_to="none",
        )
        trainer = GRPOTrainer(
            model=model_id,
            reward_funcs=reward_func,
            args=training_args,
            train_dataset=dataset,
        )

        previous_trainable_params = {n: param.clone() for n, param in trainer.model.named_parameters()}

        trainer.train()

        assert trainer.state.log_history[-1]["train_loss"] is not None

        # Check that the params have changed
        # Because of the way the tiny models are initialized, the gradient does not flow properly through the
        # vision parts of the model, so we skip them. Ideally, we should fix the init of these models.
        params_to_skip = (
            "model.vision_tower.",
            "model.multi_modal_projector.",
            "model.vision_model.",
            "model.visual.",
            "model.image_newline",
        )
        for n, param in previous_trainable_params.items():
            if n.startswith(params_to_skip):
                continue
            new_param = trainer.model.get_parameter(n)
            assert not torch.equal(param, new_param), f"Parameter {n} has not changed."

    @pytest.mark.parametrize(
        "model_id",
        [
            "trl-internal-testing/tiny-Qwen2_5_VLForConditionalGeneration",
        ],
    )
    @require_vision
    def test_training_vlm_beta_non_zero(self, model_id):
        dataset = load_dataset("trl-internal-testing/zen-image", "conversational_prompt_only", split="train")

        def reward_func(completions, **kwargs):
            """Reward function that rewards longer completions."""
            return [float(len(completion[0]["content"])) for completion in completions]

        training_args = GRPOConfig(
            output_dir=self.tmp_dir,
            beta=0.1,  # set beta to non-zero value to test the case where the reference model is used
            learning_rate=0.1,  # increase the learning rate to speed up the test
            per_device_train_batch_size=3,  # reduce the batch size to reduce memory usage
            num_generations=3,  # reduce the number of generations to reduce memory usage
            max_completion_length=8,  # reduce the completion length to reduce memory usage
            report_to="none",
        )
        trainer = GRPOTrainer(
            model=model_id,
            reward_funcs=reward_func,
            args=training_args,
            train_dataset=dataset,
        )

        previous_trainable_params = {n: param.clone() for n, param in trainer.model.named_parameters()}

        trainer.train()

        assert trainer.state.log_history[-1]["train_loss"] is not None

        # Check that the params have changed
        # Because of the way the tiny models are initialized, the gradient does not flow properly through the
        # vision parts of the model, so we skip them. Ideally, we should fix the init of these models.
        params_to_skip = ("model.visual.",)
        for n, param in previous_trainable_params.items():
            if n.startswith(params_to_skip):
                continue
            new_param = trainer.model.get_parameter(n)
            assert not torch.equal(param, new_param), f"Parameter {n} has not changed."

    @pytest.mark.parametrize(
        "model_id",
        [
            "trl-internal-testing/tiny-Qwen2_5_VLForConditionalGeneration",
        ],
    )
    @require_vision
    @require_peft
    def test_training_vlm_peft(self, model_id):
        model = AutoModelForImageTextToText.from_pretrained(model_id)
        base_param_names = [f"base_model.model.{n}" for n, _ in model.named_parameters()]
        dataset = load_dataset("trl-internal-testing/zen-image", "conversational_prompt_only", split="train")

        def reward_func(completions, **kwargs):
            """Reward function that rewards longer completions."""
            return [float(len(completion[0]["content"])) for completion in completions]

        training_args = GRPOConfig(
            output_dir=self.tmp_dir,
            learning_rate=0.1,  # increase the learning rate to speed up the test
            per_device_train_batch_size=3,  # reduce the batch size to reduce memory usage
            num_generations=3,  # reduce the number of generations to reduce memory usage
            max_completion_length=8,  # reduce the completion length to reduce memory usage
            report_to="none",
        )
        trainer = GRPOTrainer(
            model=model,
            reward_funcs=reward_func,
            args=training_args,
            train_dataset=dataset,
            peft_config=LoraConfig(target_modules=["q_proj", "v_proj"]),
        )

        previous_trainable_params = {n: param.clone() for n, param in trainer.model.named_parameters()}

        trainer.train()

        assert trainer.state.log_history[-1]["train_loss"] is not None

        # Check that the peft params have changed and the base model params have not changed
        for n, param in previous_trainable_params.items():
            new_param = trainer.model.get_parameter(n)
            if n in base_param_names:  # We expect the base model params to be the same
                assert torch.allclose(param, new_param), f"Parameter {n} has changed."
            elif "base_layer" not in n:  # We expect the peft params to be different (except for the base layer)
                assert not torch.allclose(param, new_param), f"Parameter {n} has not changed."

    @pytest.mark.parametrize(
        "model_id",
        [
            "trl-internal-testing/tiny-Qwen2_5_VLForConditionalGeneration",
        ],
    )
    @require_vision
    def test_training_vlm_and_importance_sampling(self, model_id):
        dataset = load_dataset("trl-internal-testing/zen-image", "conversational_prompt_only", split="train")

        def reward_func(completions, **kwargs):
            """Reward function that rewards longer completions."""
            return [float(len(completion[0]["content"])) for completion in completions]

        training_args = GRPOConfig(
            output_dir=self.tmp_dir,
            learning_rate=0.1,  # increase the learning rate to speed up the test
            per_device_train_batch_size=3,  # reduce the batch size to reduce memory usage
            num_generations=3,  # reduce the number of generations to reduce memory usage
            max_completion_length=8,  # reduce the completion length to reduce memory usage
            steps_per_generation=2,  # increase the steps per generation to trigger IS
            report_to="none",
        )
        trainer = GRPOTrainer(
            model=model_id,
            reward_funcs=reward_func,
            args=training_args,
            train_dataset=dataset,
        )

        previous_trainable_params = {n: param.clone() for n, param in trainer.model.named_parameters()}

        trainer.train()

        assert trainer.state.log_history[-1]["train_loss"] is not None

        # Check that the params have changed
        # Because of the way the tiny models are initialized, the gradient does not flow properly through the
        # vision parts of the model, so we skip them. Ideally, we should fix the init of these models.
        params_to_skip = ("model.visual.",)
        for n, param in previous_trainable_params.items():
            if n.startswith(params_to_skip):
                continue
            new_param = trainer.model.get_parameter(n)
            assert not torch.equal(param, new_param), f"Parameter {n} has not changed."

    @pytest.mark.parametrize(
        "model_id",
        [
            "trl-internal-testing/tiny-Qwen2_5_VLForConditionalGeneration",
        ],
    )
    @require_vision
    @require_liger_kernel
    @pytest.mark.parametrize("loss_type", ["grpo", "bnpo", "dr_grpo", "dapo"])
    def test_training_vlm_and_liger(self, model_id, loss_type):
        dataset = load_dataset("trl-internal-testing/zen-image", "conversational_prompt_only", split="train")

        def reward_func(completions, **kwargs):
            """Reward function that rewards longer completions."""
            return [float(len(completion[0]["content"])) for completion in completions]

        training_args = GRPOConfig(
            output_dir=self.tmp_dir,
            learning_rate=0.1,  # increase the learning rate to speed up the test
            per_device_train_batch_size=3,  # reduce the batch size to reduce memory usage
            num_generations=3,  # reduce the number of generations to reduce memory usage
            max_completion_length=8,  # reduce the completion length to reduce memory usage
            use_liger_kernel=True,  # enable Liger kernel
<<<<<<< HEAD
            loss_type=loss_type,
=======
>>>>>>> db4f6e5a
            report_to="none",
        )
        trainer = GRPOTrainer(
            model=model_id,
            reward_funcs=reward_func,
            args=training_args,
            train_dataset=dataset,
        )

        previous_trainable_params = {n: param.clone() for n, param in trainer.model.named_parameters()}

        trainer.train()

        assert trainer.state.log_history[-1]["train_loss"] is not None

        # Check that the params have changed
        # Because of the way the tiny models are initialized, the gradient does not flow properly through the
        # vision parts of the model, so we skip them. Ideally, we should fix the init of these models.
        params_to_skip = ("model.visual.",)
        for n, param in previous_trainable_params.items():
            if n.startswith(params_to_skip):
                continue
            new_param = trainer.model.get_parameter(n)
            assert not torch.equal(param, new_param), f"Parameter {n} has not changed."

    @pytest.mark.parametrize(
        "model_id",
        [
            "trl-internal-testing/tiny-Qwen2_5_VLForConditionalGeneration",
            "trl-internal-testing/tiny-Gemma3ForConditionalGeneration",
        ],
    )
    @require_vision
    @require_vllm
    @pytest.mark.skip(reason="We should add a mock for the vLLM server.")
    def test_training_vlm_and_vllm(self, model_id) -> None:
        dataset = load_dataset("trl-internal-testing/zen-image", "conversational_prompt_only", split="train")

        def reward_func(completions, **kwargs):
            """Reward function that rewards longer completions."""
            return [float(len(completion[0]["content"])) for completion in completions]

        training_args = GRPOConfig(
            output_dir=self.tmp_dir,
            learning_rate=0.1,
            per_device_train_batch_size=3,
            num_generations=3,
            max_completion_length=8,
            max_prompt_length=18,
            report_to="none",
            use_vllm=True,
            vllm_mode="server",
        )
        trainer = GRPOTrainer(
            model=model_id,
            reward_funcs=reward_func,
            args=training_args,
            train_dataset=dataset,
        )

        previous_trainable_params = {n: param.clone() for n, param in trainer.model.named_parameters()}

        trainer.train()

        assert trainer.state.log_history[-1]["train_loss"] is not None

        for n, param in previous_trainable_params.items():
            new_param = trainer.model.get_parameter(n)
            assert not torch.equal(param, new_param), f"Parameter {n} has not changed."

    @pytest.mark.parametrize(
        "model_id",
        [
            "trl-internal-testing/tiny-Qwen2_5_VLForConditionalGeneration",
        ],
    )
    @require_vision
    def test_training_vlm_multi_image(self, model_id):
        dataset = load_dataset("trl-internal-testing/zen-multi-image", "conversational_prompt_only", split="train")

        def reward_func(completions, **kwargs):
            """Reward function that rewards longer completions."""
            return [float(len(completion[0]["content"])) for completion in completions]

        training_args = GRPOConfig(
            output_dir=self.tmp_dir,
            learning_rate=0.1,  # increase the learning rate to speed up the test
            per_device_train_batch_size=3,  # reduce the batch size to reduce memory usage
            num_generations=3,  # reduce the number of generations to reduce memory usage
            max_completion_length=8,  # reduce the completion length to reduce memory usage
            max_prompt_length=None,  # disable prompt truncation, because usually, models don't support it
            report_to="none",
        )
        trainer = GRPOTrainer(
            model=model_id,
            reward_funcs=reward_func,
            args=training_args,
            train_dataset=dataset,
        )

        previous_trainable_params = {n: param.clone() for n, param in trainer.model.named_parameters()}

        trainer.train()

        assert trainer.state.log_history[-1]["train_loss"] is not None

        # Check that the params have changed
        # Because of the way the tiny models are initialized, the gradient does not flow properly through the
        # vision parts of the model, so we skip them. Ideally, we should fix the init of these models.
        for n, param in previous_trainable_params.items():
            new_param = trainer.model.get_parameter(n)
            assert not torch.equal(param, new_param), f"Parameter {n} has not changed."

    def test_training_sequence_importance_sampling(self):
        dataset = load_dataset("trl-internal-testing/zen", "standard_prompt_only", split="train")

        training_args = GRPOConfig(
            output_dir=self.tmp_dir,
            learning_rate=0.1,  # increase the learning rate to speed up the test
            per_device_train_batch_size=3,  # reduce the batch size to reduce memory usage
            num_generations=3,  # reduce the number of generations to reduce memory usage
            max_completion_length=8,  # reduce the completion length to reduce memory usage
            num_iterations=2,  # the importance sampling weights won't be 0 in this case
            importance_sampling_level="sequence",
            report_to="none",
        )
        trainer = GRPOTrainer(
            model="trl-internal-testing/tiny-Qwen2ForCausalLM-2.5",
            reward_funcs="trl-internal-testing/tiny-Qwen2ForSequenceClassification-2.5",
            args=training_args,
            train_dataset=dataset,
        )

        previous_trainable_params = {n: param.clone() for n, param in trainer.model.named_parameters()}

        trainer.train()

        assert trainer.state.log_history[-1]["train_loss"] is not None

        # Check that the params have changed
        for n, param in previous_trainable_params.items():
            new_param = trainer.model.get_parameter(n)
            assert not torch.equal(param, new_param), f"Parameter {n} has not changed."

    def test_training_with_chat_template_kwargs(self):
        dataset = load_dataset("trl-internal-testing/zen", "conversational_prompt_only", split="train")

        training_args = GRPOConfig(
            output_dir=self.tmp_dir,
            learning_rate=0.1,
            per_device_train_batch_size=3,
            num_generations=3,
            max_completion_length=8,
            report_to="none",
            chat_template_kwargs={"enable_thinking": False},
        )
        trainer = GRPOTrainer(
            model="trl-internal-testing/tiny-Qwen3ForCausalLM",
            reward_funcs="trl-internal-testing/tiny-Qwen2ForSequenceClassification-2.5",
            args=training_args,
            train_dataset=dataset,
        )

        previous_trainable_params = {n: param.clone() for n, param in trainer.model.named_parameters()}

        trainer.train()

        assert trainer.state.log_history[-1]["train_loss"] is not None

        # Check that the params have changed
        for n, param in previous_trainable_params.items():
            new_param = trainer.model.get_parameter(n)
            assert not torch.equal(param, new_param), f"Parameter {n} has not changed."

    def test_mismatched_reward_processing_classes_length(self):
        """Test that mismatched length between reward_funcs and reward_processing_classes raises error."""
        dataset = load_dataset("trl-internal-testing/zen", "standard_prompt_only", split="train")

        # Use two reward models
        reward_models = [
            "trl-internal-testing/tiny-Qwen2ForSequenceClassification-2.5",
            "trl-internal-testing/tiny-Qwen3ForSequenceClassification",
        ]

        # Create a single processing class (tokenizer)
        single_processing_class = AutoTokenizer.from_pretrained(
            "trl-internal-testing/tiny-Qwen2ForSequenceClassification-2.5"
        )

        training_args = GRPOConfig(output_dir=self.tmp_dir, report_to="none")

        with pytest.raises(ValueError, match="must match"):
            GRPOTrainer(
                model="trl-internal-testing/tiny-Qwen2ForCausalLM-2.5",
                reward_funcs=reward_models,
                reward_processing_classes=single_processing_class,  # only one, but need two
                args=training_args,
                train_dataset=dataset,
            )

    def test_correct_reward_processing_classes_list(self):
        """Test that correct list of reward_processing_classes works properly."""
        dataset = load_dataset("trl-internal-testing/zen", "standard_prompt_only", split="train")

        # Use two reward models
        reward_models = [
            "trl-internal-testing/tiny-Qwen2ForSequenceClassification-2.5",
            "trl-internal-testing/tiny-Qwen3ForSequenceClassification",
        ]

        # Create processing classes
        processing_class1 = AutoTokenizer.from_pretrained(
            "trl-internal-testing/tiny-Qwen2ForSequenceClassification-2.5"
        )
        processing_class2 = AutoTokenizer.from_pretrained("trl-internal-testing/tiny-Qwen3ForSequenceClassification")

        training_args = GRPOConfig(output_dir=self.tmp_dir, report_to="none")

        # Correct list length should work
        correct_processing_classes = [processing_class1, processing_class2]

        trainer = GRPOTrainer(
            model="trl-internal-testing/tiny-Qwen2ForCausalLM-2.5",
            reward_funcs=reward_models,
            reward_processing_classes=correct_processing_classes,
            args=training_args,
            train_dataset=dataset,
        )

        assert len(trainer.reward_processing_classes) == len(reward_models)

    def test_single_reward_model_with_single_processing_class(self):
        """Test that single reward model with single processing class works."""
        dataset = load_dataset("trl-internal-testing/zen", "standard_prompt_only", split="train")

        # Use single reward model
        reward_model = "trl-internal-testing/tiny-Qwen2ForSequenceClassification-2.5"

        # Create a single processing class (tokenizer)
        single_processing_class = AutoTokenizer.from_pretrained(
            "trl-internal-testing/tiny-Qwen2ForSequenceClassification-2.5"
        )

        training_args = GRPOConfig(output_dir=self.tmp_dir, report_to="none")

        trainer = GRPOTrainer(
            model="trl-internal-testing/tiny-Qwen2ForCausalLM-2.5",
            reward_funcs=reward_model,
            reward_processing_classes=single_processing_class,  # single object for single reward model
            args=training_args,
            train_dataset=dataset,
        )

        assert len(trainer.reward_processing_classes) == 1
        assert trainer.reward_processing_classes[0] == single_processing_class


class TestGSPOTokenTrainer(TrlTestCase):
    def test_training(self):
        dataset = load_dataset("trl-internal-testing/zen", "standard_prompt_only", split="train")

        training_args = GRPOConfig(
            output_dir=self.tmp_dir,
            learning_rate=0.1,  # increase the learning rate to speed up the test
            per_device_train_batch_size=3,  # reduce the batch size to reduce memory usage
            num_generations=3,  # reduce the number of generations to reduce memory usage
            max_completion_length=8,  # reduce the completion length to reduce memory usage
            num_iterations=2,  # the importance sampling weights won't be 0 in this case
            importance_sampling_level="sequence_token",
            report_to="none",
        )
        trainer = GSPOTokenTrainer(
            model="trl-internal-testing/tiny-Qwen2ForCausalLM-2.5",
            reward_funcs="trl-internal-testing/tiny-Qwen2ForSequenceClassification-2.5",
            args=training_args,
            train_dataset=dataset,
        )

        previous_trainable_params = {n: param.clone() for n, param in trainer.model.named_parameters()}

        trainer.train()

        assert trainer.state.log_history[-1]["train_loss"] is not None

        # Check that the params have changed
        for n, param in previous_trainable_params.items():
            new_param = trainer.model.get_parameter(n)
            assert not torch.equal(param, new_param), f"Parameter {n} has not changed."


@pytest.mark.slow
@require_torch_accelerator
class TestGRPOTrainerSlow(TrlTestCase):
    def setup_method(self):
        self.train_dataset = load_dataset("trl-internal-testing/zen", "standard_prompt_only", split="train")
        self.eval_dataset = load_dataset("trl-internal-testing/zen", "standard_prompt_only", split="test")
        self.max_length = 128

    def teardown_method(self):
        gc.collect()
        backend_empty_cache(torch_device)
        gc.collect()

    @pytest.mark.parametrize(
        "model_name",
        [
            "trl-internal-testing/tiny-LlamaForCausalLM-3.2",
            "trl-internal-testing/tiny-MistralForCausalLM-0.2",
        ],
    )
    @require_liger_kernel
    def test_training_with_liger_grpo_kernel(self, model_name):
        training_args = GRPOConfig(
            output_dir=self.tmp_dir,
            per_device_train_batch_size=3,
            num_generations=3,
            use_liger_kernel=True,
            max_completion_length=self.max_length,
            report_to="none",
            logging_strategy="no",
        )

        model = AutoModelForCausalLM.from_pretrained(model_name)
        tokenizer = AutoTokenizer.from_pretrained(model_name)
        tokenizer.pad_token = tokenizer.eos_token if tokenizer.pad_token is None else tokenizer.pad_token

        trainer = GRPOTrainer(
            model=model,
            reward_funcs="trl-internal-testing/tiny-Qwen2ForSequenceClassification-2.5",
            args=training_args,
            train_dataset=self.train_dataset,
            eval_dataset=self.eval_dataset,
            processing_class=tokenizer,
        )
        from liger_kernel.chunked_loss import LigerFusedLinearGRPOLoss

        assert isinstance(trainer.liger_grpo_loss, LigerFusedLinearGRPOLoss)

        previous_trainable_params = {n: param.clone() for n, param in model.named_parameters()}

        trainer.train()

        for n, param in previous_trainable_params.items():
            new_param = model.get_parameter(n)
            assert not torch.equal(param, new_param), f"Parameter {n} has not changed."

        release_memory(model, trainer)

    @pytest.mark.parametrize(
        "model_name",
        [
            "trl-internal-testing/tiny-LlamaForCausalLM-3.2",
            "trl-internal-testing/tiny-MistralForCausalLM-0.2",
        ],
    )
    @require_liger_kernel
    @require_peft
    def test_training_with_liger_grpo_kernel_and_peft(self, model_name):
        from peft import LoraConfig, TaskType

        training_args = GRPOConfig(
            output_dir=self.tmp_dir,
            per_device_train_batch_size=3,
            num_generations=3,
            use_liger_kernel=True,
            max_completion_length=self.max_length,
            report_to="none",
            logging_strategy="no",
        )

        model = AutoModelForCausalLM.from_pretrained(model_name)
        tokenizer = AutoTokenizer.from_pretrained(model_name)
        tokenizer.pad_token = tokenizer.eos_token if tokenizer.pad_token is None else tokenizer.pad_token

        # Configure PEFT with LoRA
        peft_config = LoraConfig(
            task_type=TaskType.CAUSAL_LM,
            inference_mode=False,
            r=8,
            lora_alpha=32,
            lora_dropout=0.1,
            target_modules=["q_proj", "v_proj"],
        )

        trainer = GRPOTrainer(
            model=model,
            reward_funcs="trl-internal-testing/tiny-Qwen2ForSequenceClassification-2.5",
            args=training_args,
            train_dataset=self.train_dataset,
            eval_dataset=self.eval_dataset,
            processing_class=tokenizer,
            peft_config=peft_config,
        )
        from liger_kernel.chunked_loss import LigerFusedLinearGRPOLoss

        assert isinstance(trainer.liger_grpo_loss, LigerFusedLinearGRPOLoss)

        # Verify PEFT adapter is properly initialized
        from peft import PeftModel

        assert isinstance(trainer.model, PeftModel), "Model should be wrapped with PEFT"

        # Store adapter weights before training
        previous_trainable_params = {
            n: param.clone() for n, param in trainer.model.named_parameters() if param.requires_grad
        }
        assert len(previous_trainable_params) > 0, "No trainable parameters found in PEFT model"

        trainer.train()

        # Verify adapter weights have changed after training
        for n, param in previous_trainable_params.items():
            new_param = trainer.model.get_parameter(n)
            assert not torch.equal(param, new_param), f"Parameter {n} has not changed."

        release_memory(model, trainer)

    @pytest.mark.parametrize(
        "model_name",
        [
            "trl-internal-testing/tiny-LlamaForCausalLM-3.2",
            "trl-internal-testing/tiny-MistralForCausalLM-0.2",
        ],
    )
    def test_training_with_transformers_paged(self, model_name):
        """Test that training works with transformers paged implementation (requires GPU)."""
        if Version(transformers.__version__) < Version("4.57.0"):
            pytest.xfail("Upstream bug in transformers (GH#40692). Fix merged; awaiting release >= 4.57.0")
        training_args = GRPOConfig(
            output_dir=self.tmp_dir,
            learning_rate=0.1,  # increase the learning rate to speed up the test
            per_device_train_batch_size=3,  # reduce the batch size to reduce memory usage
            num_generations=3,  # reduce the number of generations to reduce memory usage
            max_completion_length=8,  # reduce the completion length to reduce memory usage
            use_transformers_paged=True,  # Enable transformers paged implementation
            report_to="none",
            logging_strategy="no",
        )

        model = AutoModelForCausalLM.from_pretrained(model_name)

        trainer = GRPOTrainer(
            model=model,
            reward_funcs="trl-internal-testing/tiny-Qwen2ForSequenceClassification-2.5",
            args=training_args,
            train_dataset=self.train_dataset,
        )

        previous_trainable_params = {n: param.clone() for n, param in model.named_parameters()}

        trainer.train()

        assert trainer.state.log_history[-1]["train_loss"] is not None

        # Check that the params have changed
        for n, param in previous_trainable_params.items():
            new_param = model.get_parameter(n)
            assert not torch.equal(param, new_param), f"Parameter {n} has not changed."

        release_memory(model, trainer)

    @pytest.mark.parametrize(
        "model_name",
        [
            "HuggingFaceTB/SmolVLM-Instruct",  # Only test the smaller model to avoid OOM
        ],
    )
    @require_kernels
    @require_ampere_or_newer  # Flash attention 2 requires Ampere or newer GPUs
    @require_bitsandbytes
    @require_peft
    def test_vlm_training(self, model_name):
        """
        Test VLM training with aggressive memory optimization.

        This test uses multiple memory reduction techniques:
        - 4-bit quantization with double quantization
        - LoRA with very low rank (r=4)
        - Minimal batch size (1) with gradient accumulation
        - Small images (64x64 instead of 224x224)
        - Short sequences (max_completion_length=8)
        - Only 4 training samples
        - Only 1 training step
        - Gradient checkpointing and bfloat16
        """

        # Create processor once outside the data generator
        processor = AutoProcessor.from_pretrained(model_name, use_fast=True, padding_side="left")
        conversation = [
            {
                "role": "user",
                "content": [
                    {"type": "image"},
                    {"type": "text", "text": "What is in the image?"},
                ],
            },
        ]
        prompt = processor.apply_chat_template(conversation, add_generation_prompt=True)

        def data_gen(num_samples):
            for _ in range(num_samples):
                yield {
                    "prompt": prompt,
                    "image": np.random.uniform(low=0.0, high=255.0, size=(64, 64, 3)).astype(
                        np.uint8
                    ),  # Much smaller images
                }

        dataset = Dataset.from_generator(
            data_gen, gen_kwargs={"num_samples": 4}, features=Features(image=Image(), prompt=Value(dtype="string"))
        )
        # reduce memory requirements as much as possible
        quantization_config = BitsAndBytesConfig(
            load_in_4bit=True,
            bnb_4bit_compute_dtype="bfloat16",
            bnb_4bit_quant_type="nf4",
            bnb_4bit_use_double_quant=True,
            bnb_4bit_quant_storage="bfloat16",
        )
        model = AutoModelForImageTextToText.from_pretrained(
            model_name,
            attn_implementation="kernels-community/flash-attn2",
            dtype="bfloat16",
            device_map=get_kbit_device_map(),
            quantization_config=quantization_config,
        )

        def reward_func(prompts, completions, **kwargs):
            # simple nonsensical reward
            return [-((len(c) - 25) ** 2) + 100 for c in completions]

        training_args = GRPOConfig(
            output_dir=self.tmp_dir,
            learning_rate=0.1,
            per_device_train_batch_size=1,  # Minimal batch size
            gradient_accumulation_steps=2,  # Maintain effective batch size
            num_generations=2,
            max_completion_length=8,  # Much shorter completions
            max_prompt_length=None,  # Don't limit prompt length for VLM
            bf16=True,  # Use bfloat16 precision
            max_steps=1,  # Only do 1 training step to save time and memory
            report_to="none",
            logging_strategy="no",
        )
        lora_config = LoraConfig(
            task_type="CAUSAL_LM",
            r=4,  # Much lower rank for minimal memory
            lora_alpha=8,  # Reduced alpha proportionally
            lora_dropout=0.1,
            target_modules=["q_proj", "v_proj"],  # Minimal target modules
            # For VLM models, we typically want to freeze the vision encoder
            # and only adapt the language model parameters
            modules_to_save=None,
        )

        try:
            trainer = GRPOTrainer(
                model=model,
                processing_class=processor,
                reward_funcs=[reward_func],
                args=training_args,
                train_dataset=dataset,
                peft_config=lora_config,
            )

            assert isinstance(trainer.model, PeftModel)

            previous_trainable_params = {n: param.clone() for n, param in trainer.model.named_parameters()}

            trainer.train()

            assert trainer.state.log_history[-1]["train_loss"] is not None

            # Check that LoRA parameters have changed
            # For VLM models, we're more permissive about which parameters can change
            lora_params_changed = False
            for n, param in previous_trainable_params.items():
                new_param = trainer.model.get_parameter(n)
                if "lora" in n.lower():  # LoRA parameters should change
                    if not torch.equal(param, new_param):
                        lora_params_changed = True

            # At least some LoRA parameters should have changed during training
            assert lora_params_changed, "No LoRA parameters were updated during training."

        except torch.OutOfMemoryError as e:
            pytest.skip(f"Skipping VLM training test due to insufficient GPU memory: {e}")
        except Exception as e:
            # Check for other memory-related errors
            if any(keyword in str(e).lower() for keyword in ["memory", "cuda", "out of memory", "insufficient"]):
                pytest.skip(f"Skipping VLM training test due to hardware constraints: {e}")
            else:
                raise

        release_memory(model, trainer)

    @require_vllm
    @require_bitsandbytes
    @require_peft
    def test_vlm_processor_vllm_colocate_mode(self):
        """
        Test that VLM processors work with vLLM in colocate mode.

        This test uses multiple memory optimization techniques to ensure it runs on limited hardware:
        - LoRA (Low-Rank Adaptation) with minimal rank (r=4)
        - 4-bit quantization with BitsAndBytesConfig
        - Gradient checkpointing
        - bfloat16 precision
        - Minimal batch sizes and sequence lengths
        - Very low GPU memory utilization (5%)
        """
        dataset = load_dataset("trl-internal-testing/zen", "standard_prompt_only", split="train")

        config = GRPOConfig(
            output_dir=self.tmp_dir,
            per_device_train_batch_size=1,  # Minimal batch size
            gradient_accumulation_steps=2,  # Make effective batch size 2, divisible by num_generations
            num_generations=2,
            max_completion_length=4,  # Very short completions to reduce memory
            max_prompt_length=32,  # Very short prompts to reduce memory
            use_vllm=True,  # Enable vLLM
            vllm_mode="colocate",  # Use colocate mode to avoid server dependency
            vllm_gpu_memory_utilization=0.05,  # Use minimal GPU memory (5%)
            gradient_checkpointing=True,  # Enable gradient checkpointing to save memory
            bf16=True,  # Use bfloat16 to reduce memory
            report_to="none",
            logging_strategy="no",
        )

        # Create a VLM processor
        processor = AutoProcessor.from_pretrained("HuggingFaceTB/SmolVLM-Instruct", use_fast=True, padding_side="left")

        # Verify processor has both required attributes for VLM detection
        assert hasattr(processor, "tokenizer")
        assert hasattr(processor, "image_processor")

        def dummy_reward_func(completions, **kwargs):
            return [1.0] * len(completions)

        # Use LoRA configuration for memory efficiency
        lora_config = LoraConfig(
            r=4,  # Very low rank for minimal memory
            lora_alpha=8,
            target_modules=["q_proj", "v_proj"],  # Minimal target modules
            lora_dropout=0.1,
            bias="none",
            task_type="CAUSAL_LM",
        )

        # Use 4-bit quantization for further memory reduction
        quantization_config = BitsAndBytesConfig(
            load_in_4bit=True,
            bnb_4bit_compute_dtype=torch.bfloat16,
            bnb_4bit_quant_type="nf4",
            bnb_4bit_use_double_quant=True,
        )

        original_env = {}
        required_env_vars = {
            "RANK": "0",
            "LOCAL_RANK": "0",
            "WORLD_SIZE": "1",
            "LOCAL_WORLD_SIZE": "1",
            "MASTER_ADDR": "localhost",
            "MASTER_PORT": "12355",
        }

        for key, value in required_env_vars.items():
            original_env[key] = os.environ.get(key)
            os.environ[key] = value

        try:
            # Test VLM processor with vLLM colocate mode
            with warnings.catch_warnings(record=True) as w:
                warnings.simplefilter("always")
                try:
                    # Load model with quantization for memory efficiency
                    model = AutoModelForCausalLM.from_pretrained(
                        "trl-internal-testing/tiny-Qwen2ForCausalLM-2.5",
                        quantization_config=quantization_config,
                        dtype=torch.bfloat16,
                    )

                    trainer = GRPOTrainer(
                        model=model,
                        reward_funcs=dummy_reward_func,
                        args=config,
                        train_dataset=dataset,
                        processing_class=processor,  # VLM processor
                        peft_config=lora_config,  # Use LoRA for memory efficiency
                    )

                    # Should detect VLM processor correctly and allow vLLM
                    assert trainer.use_vllm, "vLLM should be enabled for VLM processors in colocate mode"
                    assert trainer.vllm_mode == "colocate", "Should use colocate mode"

                    # Check if signature columns were set properly
                    if trainer._signature_columns is not None:
                        # Should include 'image' in signature columns for VLM processors
                        assert "image" in trainer._signature_columns, (
                            "Should include 'image' in signature columns for VLM"
                        )

                    # Should not emit any warnings about VLM incompatibility
                    incompatibility_warnings = [
                        str(w_item.message)
                        for w_item in w
                        if "does not support VLMs" in str(w_item.message)
                        or "not compatible" in str(w_item.message).lower()
                    ]
                    assert len(incompatibility_warnings) == 0, (
                        f"Should not emit VLM incompatibility warnings, but got: {incompatibility_warnings}"
                    )

                    # Test passes if we get this far without exceptions

                except Exception as e:
                    # If vLLM fails to initialize due to hardware constraints or other issues, that's expected
                    if any(
                        keyword in str(e).lower()
                        for keyword in [
                            "outofmemoryerror",
                            "cuda",
                            "memory",
                            "insufficient",
                            "no such device",
                            "free memory",
                            "gpu memory utilization",
                            "decrease gpu memory",
                        ]
                    ):
                        pytest.skip(f"Skipping vLLM colocate test due to hardware constraints: {e}")
                    elif "KeyError" in str(e) and "RANK" in str(e):
                        pytest.skip(f"Skipping vLLM colocate test due to environment setup issues: {e}")
                    elif "ValueError" in str(e) and "memory" in str(e).lower():
                        pytest.skip(f"Skipping vLLM colocate test due to memory constraints: {e}")
                    else:
                        raise
        finally:
            # Restore original environment variables
            for key, original_value in original_env.items():
                if original_value is None:
                    os.environ.pop(key, None)
                else:
                    os.environ[key] = original_value

            release_memory(model, trainer)

    @require_vllm
    def test_training_vllm(self):
        """Test that training works with vLLM for generation."""
        dataset = load_dataset("trl-internal-testing/zen", "standard_prompt_only", split="train")

        training_args = GRPOConfig(
            output_dir=self.tmp_dir,
            learning_rate=0.1,  # increase the learning rate to speed up the test
            per_device_train_batch_size=3,  # reduce the batch size to reduce memory usage
            num_generations=3,  # reduce the number of generations to reduce memory usage
            max_completion_length=8,  # reduce the completion length to reduce memory usage
            report_to="none",
            logging_strategy="no",
            use_vllm=True,
        )

        try:
            trainer = GRPOTrainer(
                model="Qwen/Qwen2.5-0.5B-Instruct",  # tiny models are too small for vLLM
                reward_funcs="trl-internal-testing/tiny-Qwen2ForSequenceClassification-2.5",
                args=training_args,
                train_dataset=dataset,
            )

            previous_trainable_params = {n: param.clone() for n, param in trainer.model.named_parameters()}

            trainer.train()

            assert trainer.state.log_history[-1]["train_loss"] is not None

            # Check that the params have changed
            for n, param in previous_trainable_params.items():
                new_param = trainer.model.get_parameter(n)
                assert not torch.equal(param, new_param), f"Parameter {n} has not changed."

        except Exception as e:
            # If vLLM fails to initialize due to hardware constraints or other issues, that's expected
            if any(
                keyword in str(e).lower()
                for keyword in [
                    "outofmemoryerror",
                    "cuda",
                    "memory",
                    "insufficient",
                    "no such device",
                    "free memory",
                    "gpu memory utilization",
                    "decrease gpu memory",
                ]
            ):
                pytest.skip(f"Skipping vLLM training test due to hardware constraints: {e}")
            elif "KeyError" in str(e) and "RANK" in str(e):
                pytest.skip(f"Skipping vLLM training test due to environment setup issues: {e}")
            elif "ValueError" in str(e) and "memory" in str(e).lower():
                pytest.skip(f"Skipping vLLM training test due to memory constraints: {e}")
            else:
                raise

        release_memory(trainer.model, trainer)<|MERGE_RESOLUTION|>--- conflicted
+++ resolved
@@ -1543,10 +1543,7 @@
             num_generations=3,  # reduce the number of generations to reduce memory usage
             max_completion_length=8,  # reduce the completion length to reduce memory usage
             use_liger_kernel=True,  # enable Liger kernel
-<<<<<<< HEAD
             loss_type=loss_type,
-=======
->>>>>>> db4f6e5a
             report_to="none",
         )
         trainer = GRPOTrainer(
