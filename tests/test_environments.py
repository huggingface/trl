# Copyright 2023 The HuggingFace Team. All rights reserved.
#
# Licensed under the Apache License, Version 2.0 (the "License");
# you may not use this file except in compliance with the License.
# You may obtain a copy of the License at
#
#     http://www.apache.org/licenses/LICENSE-2.0
#
# Unless required by applicable law or agreed to in writing, software
# distributed under the License is distributed on an "AS IS" BASIS,
# WITHOUT WARRANTIES OR CONDITIONS OF ANY KIND, either express or implied.
# See the License for the specific language governing permissions and
# limitations under the License.

import unittest
from unittest.mock import patch

import torch
from transformers import AutoTokenizer

from trl import AutoModelForCausalLMWithValueHead, TextEnvironment, TextHistory


class DummyTool:
    def __call__(self, text):
        return text


def dummy_generate(histories):
    for i in range(len(histories)):
        histories[i].append_segment("<request><DummyTool>test<call>", torch.tensor([1, 2, 3]), system=False)
    return histories


class TextHistoryTest(unittest.TestCase):
    def test_text_history_init(self):
        text = "Hello there!"
        tokens = torch.tensor([1, 2, 3])

        history = TextHistory(text, tokens)
        self.assertEqual(history.text, text)
        self.assertTrue(torch.equal(history.tokens, tokens))
        self.assertTrue(torch.equal(history.token_masks, torch.zeros_like(tokens)))

        history = TextHistory(text, tokens, system=False)
        self.assertTrue(torch.equal(history.token_masks, torch.ones_like(tokens)))

    def test_text_history_append_segment(self):
        text = "Hello there!"
        tokens = torch.tensor([1, 2, 3])

        history = TextHistory(text, tokens)
        history.append_segment("General Kenobi!", torch.tensor([4, 5, 6]), system=False)
        self.assertEqual(history.text, (text + "General Kenobi!"))
        self.assertTrue(torch.equal(history.tokens, torch.tensor([1, 2, 3, 4, 5, 6])))
        self.assertTrue(torch.equal(history.token_masks, torch.tensor([0, 0, 0, 1, 1, 1])))

        history.append_segment("You are a bold one!", torch.tensor([7, 8, 9]))
        self.assertEqual(history.text, ((text + "General Kenobi!") + "You are a bold one!"))
        self.assertTrue(torch.equal(history.tokens, torch.tensor([1, 2, 3, 4, 5, 6, 7, 8, 9])))
        self.assertTrue(torch.equal(history.token_masks, torch.tensor([0, 0, 0, 1, 1, 1, 0, 0, 0])))

    def test_text_history_complete(self):
        text = "Hello there!"
        tokens = torch.tensor([1, 2, 3])
        history = TextHistory(text, tokens)
        history.complete()
        self.assertTrue(history.completed)
        self.assertFalse(history.truncated)

        history.complete(truncated=True)
        self.assertTrue(history.completed)
        self.assertTrue(history.truncated)

    def test_text_history_last_segment(self):
        text = "Hello there!"
        tokens = torch.tensor([1, 2, 3])
        history = TextHistory(text, tokens)
        history.append_segment("General Kenobi!", torch.tensor([4, 5, 6]))
        history.append_segment("You are a bold one!", torch.tensor([7, 8, 9]))
        self.assertEqual(history.last_text_segment, "You are a bold one!")

    def test_text_history_split_query_response(self):
        text = "Hello there!"
        tokens = torch.tensor([1, 2, 3])
        history = TextHistory(text, tokens)
        history.append_segment("General Kenobi!", torch.tensor([4, 5, 6]), system=False)
        history.append_segment("You are a bold one!", torch.tensor([7, 8, 9]), system=True)
        query, response, mask = history.split_query_response_tokens()

        self.assertTrue(torch.equal(query, torch.tensor([1, 2, 3])))
        self.assertTrue(torch.equal(response, torch.tensor([4, 5, 6, 7, 8, 9])))
        self.assertTrue(torch.equal(mask, torch.tensor([1, 1, 1, 0, 0, 0])))


class TextEnvironmentTester(unittest.TestCase):
    def setUp(self):
        # model_id
        self.model_id = "qgallouedec/tiny-Qwen2ForCausalLM"

        # get models and tokenizer
        self.gpt2_model = AutoModelForCausalLMWithValueHead.from_pretrained(self.model_id)
        self.gpt2_tokenizer = AutoTokenizer.from_pretrained(self.model_id)
        self.gpt2_tokenizer.pad_token = self.gpt2_tokenizer.eos_token

    def test_text_environment_setup(self):
        env = TextEnvironment(
            self.gpt2_model,
            self.gpt2_tokenizer,
            tools=[DummyTool()],
            reward_fn=lambda x: torch.tensor(1),
            prompt="I am a prompt!\n",
        )
        self.assertEqual(env.prompt, "I am a prompt!\n")
        self.assertListEqual(list(env.tools.keys()), ["DummyTool"])
        self.assertIsInstance(env.tools["DummyTool"], DummyTool)
        self.assertEqual(env.reward_fn("Hello there!"), 1)

    def test_text_environment_generate(self):
        generation_kwargs = {"do_sample": False, "max_new_tokens": 4, "pad_token_id": self.gpt2_tokenizer.eos_token_id}
        env = TextEnvironment(
            self.gpt2_model,
            self.gpt2_tokenizer,
            tools=[DummyTool()],
            reward_fn=lambda x: torch.tensor(1),
            prompt="I am a prompt!\n",
            generation_kwargs=generation_kwargs,
        )

        input_texts = ["this is a test", "this is another, longer test"]

        model_inputs = [self.gpt2_tokenizer(txt, return_tensors="pt").input_ids.squeeze() for txt in input_texts]

        generations_batched = env._generate_batched(model_inputs, batch_size=2)
        generations_batched = self.gpt2_tokenizer.batch_decode(generations_batched)

        generations_single = [env._generate_batched([inputs], batch_size=1)[0] for inputs in model_inputs]
        generations_single = self.gpt2_tokenizer.batch_decode(generations_single)

        self.assertEqual(generations_single, generations_batched)

    def test_text_environment_tool_call_parsing(self):
        string_valid = "Something something <request><Tool1>Hello there!<call>"
        string_invalid_request = "Something something <Tool1>Hello there!<call>"
        string_invalid_call = "Something something <request><Tool1>Hello there!"
        string_invalid_tool = "Something something <request>|Tool2|Hello there!<call>"
        string_invalid_random = "<>abcdefghijklm<>nopqrstuvwxyz<>"

        env = TextEnvironment(
            self.gpt2_model,
            self.gpt2_tokenizer,
            tools=[DummyTool()],
            reward_fn=lambda x: torch.tensor(1),
            prompt="I am a prompt!\n",
        )
        tool, response = env.parse_tool_call(string_valid)
        self.assertEqual(tool, "Tool1")
        self.assertEqual(response, "Hello there!")

        tool, response = env.parse_tool_call(string_invalid_request)
        self.assertIsNone(tool)
        self.assertIsNone(response)

        tool, response = env.parse_tool_call(string_invalid_call)
        self.assertIsNone(tool)
        self.assertIsNone(response)

        tool, response = env.parse_tool_call(string_invalid_tool)
        self.assertIsNone(tool)
        self.assertIsNone(response)

        tool, response = env.parse_tool_call(string_invalid_random)
        self.assertIsNone(tool)
        self.assertIsNone(response)

    def test_text_environment_tool_truncation(self):
        env = TextEnvironment(
            self.gpt2_model,
            self.gpt2_tokenizer,
            tools={"dummy": lambda x: "a" * 1000},
            reward_fn=lambda x: torch.tensor(1),
            prompt="I am a prompt!\n",
        )

        env.max_tool_response = 100
        history = env.step(TextHistory("<request><dummy>Hello there!<call>", torch.tensor([1, 2, 3])))
        self.assertEqual((len(history.last_text_segment) - len(env.response_token)), 100)

        env.max_tool_response = 500
        history = env.step(TextHistory("<request><dummy>Hello there!<call>", torch.tensor([1, 2, 3])))
        self.assertEqual((len(history.last_text_segment) - len(env.response_token)), 500)

        env.max_tool_response = 1001
        history = env.step(TextHistory("<request><dummy>Hello there!<call>", torch.tensor([1, 2, 3])))
        self.assertEqual((len(history.last_text_segment) - len(env.response_token)), 1000)

        env.max_tool_response = 2000
        history = env.step(TextHistory("<request><dummy>Hello there!<call>", torch.tensor([1, 2, 3])))
        self.assertEqual((len(history.last_text_segment) - len(env.response_token)), 1000)

    @patch.object(TextEnvironment, "generate", side_effect=dummy_generate)
    def test_text_environment_max_calls(self, mock_generate):
        env = TextEnvironment(
            self.gpt2_model,
            self.gpt2_tokenizer,
            tools={"DummyTool": DummyTool()},
            reward_fn=lambda x: [torch.tensor(1) for _ in x],
            prompt="I am a prompt!\n",
        )

        env.max_turns = 1
        _, _, _, _, histories = env.run(["test"])
        self.assertEqual(
            histories[0].text,
            ("I am a prompt!\n" + "test") + (1 * "<request><DummyTool>test<call>test<response>"),
        )

        env.max_turns = 2
        _, _, _, _, histories = env.run(["test"])
        self.assertEqual(
            histories[0].text,
            ("I am a prompt!\n" + "test") + (2 * "<request><DummyTool>test<call>test<response>"),
        )

        env.max_turns = 4
        _, _, _, _, histories = env.run(["test"])
        self.assertEqual(
            histories[0].text,
            ("I am a prompt!\n" + "test") + (4 * "<request><DummyTool>test<call>test<response>"),
        )

    def test_text_environment_compute_rewards(self):
        env = TextEnvironment(
            self.gpt2_model,
            self.gpt2_tokenizer,
            tools={"DummyTool": DummyTool()},
            reward_fn=lambda x: [torch.tensor(i) for i, _ in enumerate(x)],
            prompt="I am a prompt!\n",
        )

        histories = [TextHistory("<request><DummyTool>test<call>", torch.tensor([1, 2, 3])) for _ in range(8)]
        histories = env.compute_reward(histories)

        for i in range(8):
            self.assertEqual(histories[i].reward, i)

    @patch.object(TextEnvironment, "generate", side_effect=dummy_generate)
    def test_text_environment_run(self, mock_generate):
        env = TextEnvironment(
            self.gpt2_model,
            self.gpt2_tokenizer,
            tools={"DummyTool": DummyTool()},
            reward_fn=lambda x: [torch.tensor(i) for i, _ in enumerate(x)],
            prompt="I am a prompt!\n",
            max_turns=2,
        )
        task_1 = "Hello there!"
        task_2 = "Hello there! General Kenobi!"

        query, response, response_mask, reward, histories = env.run([task_1, task_2])
<<<<<<< HEAD
        assert len(query[0]) == 8
        assert len(query[1]) == 12
        assert len(response[0]) == 14
        assert len(response[1]) == 14
        assert response_mask[0].sum() == (2 * 3)
=======
        self.assertEqual(len(query[0]), 9)
        self.assertEqual(len(query[1]), 12)
        self.assertEqual(len(response[0]), 14)
        self.assertEqual(len(response[1]), 14)
        self.assertEqual(response_mask[0].sum(), (2 * 3))
>>>>>>> 24fb3273
        # mocked generate always adds 3 toknes
        self.assertEqual(response_mask[1].sum(), (2 * 3))
        # mocked generate always adds 3 toknes
        self.assertEqual(reward[1], 1)
        self.assertEqual(
            histories[0].text,
            ("I am a prompt!\n" + "Hello there!") + (2 * "<request><DummyTool>test<call>test<response>"),
        )
        self.assertEqual(
            histories[1].text,
            ("I am a prompt!\n" + "Hello there! General Kenobi!")
            + (2 * "<request><DummyTool>test<call>test<response>"),
        )<|MERGE_RESOLUTION|>--- conflicted
+++ resolved
@@ -258,19 +258,11 @@
         task_2 = "Hello there! General Kenobi!"
 
         query, response, response_mask, reward, histories = env.run([task_1, task_2])
-<<<<<<< HEAD
-        assert len(query[0]) == 8
-        assert len(query[1]) == 12
-        assert len(response[0]) == 14
-        assert len(response[1]) == 14
-        assert response_mask[0].sum() == (2 * 3)
-=======
-        self.assertEqual(len(query[0]), 9)
+        self.assertEqual(len(query[0]), 8)
         self.assertEqual(len(query[1]), 12)
         self.assertEqual(len(response[0]), 14)
         self.assertEqual(len(response[1]), 14)
         self.assertEqual(response_mask[0].sum(), (2 * 3))
->>>>>>> 24fb3273
         # mocked generate always adds 3 toknes
         self.assertEqual(response_mask[1].sum(), (2 * 3))
         # mocked generate always adds 3 toknes
