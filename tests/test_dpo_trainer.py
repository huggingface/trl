# Copyright 2023 The HuggingFace Team. All rights reserved.
#
# Licensed under the Apache License, Version 2.0 (the "License");
# you may not use this file except in compliance with the License.
# You may obtain a copy of the License at
#
#     http://www.apache.org/licenses/LICENSE-2.0
#
# Unless required by applicable law or agreed to in writing, software
# distributed under the License is distributed on an "AS IS" BASIS,
# WITHOUT WARRANTIES OR CONDITIONS OF ANY KIND, either express or implied.
# See the License for the specific language governing permissions and
# limitations under the License.
import tempfile
import unittest

import torch
from datasets import Dataset
<<<<<<< HEAD
from parameterized import parameterized
from transformers import AutoModelForCausalLM, AutoModelForSeq2SeqLM, AutoTokenizer, TrainingArguments
=======
from pytest import mark
from transformers import AutoModelForCausalLM, AutoTokenizer, TrainingArguments
>>>>>>> 34e6948d

from trl import DPOTrainer

from .testing_utils import require_peft


class DPOTrainerTester(unittest.TestCase):
    @classmethod
    def setUpClass(cls):
        cls.model_id = "trl-internal-testing/dummy-GPT2-correct-vocab"
        cls.gpt2_model = AutoModelForCausalLM.from_pretrained(cls.model_id)
        cls.gpt2_ref_model = AutoModelForCausalLM.from_pretrained(cls.model_id)
        cls.gpt2_tokenizer = AutoTokenizer.from_pretrained(cls.model_id)
        cls.gpt2_tokenizer.pad_token = cls.gpt2_tokenizer.eos_token

<<<<<<< HEAD
        # get t5 as seq2seq example:
        model_id = "trl-internal-testing/tiny-T5ForConditionalGeneration-correct-vocab"
        cls.t5_model = AutoModelForSeq2SeqLM.from_pretrained(model_id)
        cls.t5_ref_model = AutoModelForSeq2SeqLM.from_pretrained(model_id)
        cls.t5_tokenizer = AutoTokenizer.from_pretrained(model_id)

    @parameterized.expand(
        [
            ["gpt2"],
            ["t5"],
        ]
    )
    def test_dpo_trainer(self, name):
=======
    def _init_dummy_dataset(self):
        # fmt: off
        dummy_dataset_dict = {
            "prompt": [
                "hello",
                "how are you",
                "What is your name?",
                "What is your name?",
                "Which is the best programming language?",
                "Which is the best programming language?",
                "Which is the best programming language?",
            ],
            "chosen": [
                "hi nice to meet you",
                "I am fine",
                "My name is Mary",
                "My name is Mary",
                "Python",
                "Python",
                "Python",
            ],
            "rejected": [
                "leave me alone",
                "I am not fine",
                "Whats it to you?",
                "I dont have a name",
                "Javascript",
                "C++",
                "Java",
            ],
        }
        # fmt: on
        return Dataset.from_dict(dummy_dataset_dict)

    def test_dpo_trainer(self):
>>>>>>> 34e6948d
        with tempfile.TemporaryDirectory() as tmp_dir:
            training_args = TrainingArguments(
                output_dir=tmp_dir,
                per_device_train_batch_size=2,
                max_steps=3,
                remove_unused_columns=False,
                gradient_accumulation_steps=1,
                learning_rate=9e-1,
                evaluation_strategy="steps",
            )

            dummy_dataset = self._init_dummy_dataset()

            if name == "gpt2":
                model = self.gpt2_model
                ref_model = self.gpt2_ref_model
                tokenizer = self.gpt2_tokenizer
            elif name == "t5":
                model = self.t5_model
                ref_model = self.t5_ref_model
                tokenizer = self.t5_tokenizer

            trainer = DPOTrainer(
                model=model,
                ref_model=ref_model,
                beta=0.1,
                args=training_args,
                tokenizer=tokenizer,
                train_dataset=dummy_dataset,
                eval_dataset=dummy_dataset,
            )

            previous_trainable_params = {n: param.clone() for n, param in trainer.model.named_parameters()}

            trainer.train()

            self.assertIsNotNone(trainer.state.log_history[-1]["train_loss"])

            # check the params have changed
            for n, param in previous_trainable_params.items():
                new_param = trainer.model.get_parameter(n)
                # check the params have changed - ignore 0 biases
                if param.sum() != 0:
                    self.assertFalse(torch.equal(param, new_param))

    def test_dpo_trainer_without_providing_ref_model(self):
        with tempfile.TemporaryDirectory() as tmp_dir:
            training_args = TrainingArguments(
                output_dir=tmp_dir,
                per_device_train_batch_size=2,
                max_steps=3,
                remove_unused_columns=False,
                gradient_accumulation_steps=4,
                learning_rate=9e-1,
                evaluation_strategy="steps",
            )

            dummy_dataset = self._init_dummy_dataset()

            trainer = DPOTrainer(
                model=self.model,
                ref_model=None,
                beta=0.1,
                args=training_args,
                tokenizer=self.tokenizer,
                train_dataset=dummy_dataset,
                eval_dataset=dummy_dataset,
            )

            previous_trainable_params = {n: param.clone() for n, param in trainer.model.named_parameters()}

            trainer.train()

            self.assertIsNotNone(trainer.state.log_history[-1]["train_loss"])

            # check the params have changed
            for n, param in previous_trainable_params.items():
                new_param = trainer.model.get_parameter(n)
                # check the params have changed - ignore 0 biases
                if param.sum() != 0:
                    self.assertFalse(torch.equal(param, new_param))

    @require_peft
    @mark.peft_test
    def test_dpo_trainer_without_providing_ref_model_with_lora(self):
        from peft import LoraConfig

        lora_config = LoraConfig(
            r=16,
            lora_alpha=32,
            lora_dropout=0.05,
            bias="none",
            task_type="CAUSAL_LM",
        )

        with tempfile.TemporaryDirectory() as tmp_dir:
            training_args = TrainingArguments(
                output_dir=tmp_dir,
                per_device_train_batch_size=2,
                max_steps=3,
                remove_unused_columns=False,
                gradient_accumulation_steps=4,
                learning_rate=9e-1,
                evaluation_strategy="steps",
            )

            dummy_dataset = self._init_dummy_dataset()

            trainer = DPOTrainer(
                model=self.model,
                ref_model=None,
                beta=0.1,
                args=training_args,
                tokenizer=self.tokenizer,
                train_dataset=dummy_dataset,
                eval_dataset=dummy_dataset,
                peft_config=lora_config,
            )

            previous_trainable_params = {n: param.clone() for n, param in trainer.model.named_parameters()}

            trainer.train()

            self.assertIsNotNone(trainer.state.log_history[-1]["train_loss"])

            # check the params have changed
            for n, param in previous_trainable_params.items():
                if "lora" in n:
                    new_param = trainer.model.get_parameter(n)
                    # check the params have changed - ignore 0 biases
                    if param.sum() != 0:
                        self.assertFalse(torch.equal(param, new_param))<|MERGE_RESOLUTION|>--- conflicted
+++ resolved
@@ -16,13 +16,11 @@
 
 import torch
 from datasets import Dataset
-<<<<<<< HEAD
+
 from parameterized import parameterized
 from transformers import AutoModelForCausalLM, AutoModelForSeq2SeqLM, AutoTokenizer, TrainingArguments
-=======
 from pytest import mark
-from transformers import AutoModelForCausalLM, AutoTokenizer, TrainingArguments
->>>>>>> 34e6948d
+
 
 from trl import DPOTrainer
 
@@ -38,7 +36,6 @@
         cls.gpt2_tokenizer = AutoTokenizer.from_pretrained(cls.model_id)
         cls.gpt2_tokenizer.pad_token = cls.gpt2_tokenizer.eos_token
 
-<<<<<<< HEAD
         # get t5 as seq2seq example:
         model_id = "trl-internal-testing/tiny-T5ForConditionalGeneration-correct-vocab"
         cls.t5_model = AutoModelForSeq2SeqLM.from_pretrained(model_id)
@@ -51,8 +48,7 @@
             ["t5"],
         ]
     )
-    def test_dpo_trainer(self, name):
-=======
+
     def _init_dummy_dataset(self):
         # fmt: off
         dummy_dataset_dict = {
@@ -88,7 +84,6 @@
         return Dataset.from_dict(dummy_dataset_dict)
 
     def test_dpo_trainer(self):
->>>>>>> 34e6948d
         with tempfile.TemporaryDirectory() as tmp_dir:
             training_args = TrainingArguments(
                 output_dir=tmp_dir,
