--- conflicted
+++ resolved
@@ -86,15 +86,10 @@
             ["t5", "hinge", False],
             ["gpt2", "ipo", False],
             ["t5", "ipo", True],
-<<<<<<< HEAD
-=======
-            ["gpt2", "kto_pair", True],
-            ["t5", "kto_pair", False],
             ["gpt2", "aot_pair", True],
             ["t5", "aot_pair", False],
             ["gpt2", "aot", True],
             ["t5", "aot", False],
->>>>>>> f5168fdb
             ["gpt2", "bco_pair", False],
             ["t5", "bco_pair", True],
             ["gpt2", "sppo_hard", False],
@@ -509,12 +504,6 @@
             ["gpt2", "ipo", False, True],
             ["gpt2", "ipo", True, False],
             ["gpt2", "ipo", True, True],
-<<<<<<< HEAD
-=======
-            ["gpt2", "kto_pair", False, False],
-            ["gpt2", "kto_pair", False, True],
-            ["gpt2", "kto_pair", True, False],
-            ["gpt2", "kto_pair", True, True],
             ["gpt2", "aot_pair", False, False],
             ["gpt2", "aot_pair", False, True],
             ["gpt2", "aot_pair", True, False],
@@ -523,7 +512,6 @@
             ["gpt2", "aot", False, True],
             ["gpt2", "aot", True, False],
             ["gpt2", "aot", True, True],
->>>>>>> f5168fdb
             ["gpt2", "bco_pair", False, False],
             ["gpt2", "bco_pair", False, True],
             ["gpt2", "bco_pair", True, False],
