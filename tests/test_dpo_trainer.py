# Copyright 2025 The HuggingFace Team. All rights reserved.
#
# Licensed under the Apache License, Version 2.0 (the "License");
# you may not use this file except in compliance with the License.
# You may obtain a copy of the License at
#
#     http://www.apache.org/licenses/LICENSE-2.0
#
# Unless required by applicable law or agreed to in writing, software
# distributed under the License is distributed on an "AS IS" BASIS,
# WITHOUT WARRANTIES OR CONDITIONS OF ANY KIND, either express or implied.
# See the License for the specific language governing permissions and
# limitations under the License.

import tempfile
import unittest
from unittest.mock import MagicMock

import numpy as np
import torch
from datasets import Dataset, features, load_dataset
from parameterized import parameterized
from transformers import (
    AutoModelForCausalLM,
    AutoModelForSeq2SeqLM,
    AutoModelForVision2Seq,
    AutoProcessor,
    AutoTokenizer,
    PreTrainedTokenizerBase,
    is_vision_available,
)
from transformers.testing_utils import (
    require_liger_kernel,
    require_peft,
    require_torch_gpu_if_bnb_not_multi_backend_enabled,
    require_vision,
)

from trl import DPOConfig, DPOTrainer, FDivergenceType

from .testing_utils import require_bitsandbytes, require_no_wandb


if is_vision_available():
    from PIL import Image


class TestTokenizeRow(unittest.TestCase):
    def setUp(self):
        # Set up the mock tokenizer with specific behaviors
        self.tokenizer = MagicMock(spec=PreTrainedTokenizerBase)
        self.tokenizer.bos_token_id = 0
        self.tokenizer.eos_token_id = 2

        # Define mock return values for the tokenizer's 'input_ids' for the different text inputs
        self.tokenizer.return_value = {
            "input_ids": {"The sky is": [464, 6766, 318], " blue": [4171], " green": [4077]}
        }

        # Define tokenizer behavior when called
        def mock_tokenizer_call(text, add_special_tokens):
            token_map = {
                "The sky is": {"input_ids": [464, 6766, 318]},
                " blue": {"input_ids": [4171]},
                " green": {"input_ids": [4077]},
            }
            return token_map[text]

        self.tokenizer.side_effect = mock_tokenizer_call

    def test_tokenize_row_no_truncation_no_special_tokens(self):
        # Define the input features
        features = {"prompt": "The sky is", "chosen": " blue", "rejected": " green"}

        # Call the method with no truncation and no special tokens
        result = DPOTrainer.tokenize_row(
            features=features,
            processing_class=self.tokenizer,
            max_prompt_length=None,
            max_completion_length=None,
            add_special_tokens=False,
        )

        # Assert the correct output without truncation or special tokens
        self.assertEqual(
            result,
            {
                "prompt_input_ids": [464, 6766, 318],
                "chosen_input_ids": [4171, 2],  # eos_token added
                "rejected_input_ids": [4077, 2],  # eos_token added
            },
        )

    def test_tokenize_row_with_truncation(self):
        # Define the input features
        features = {"prompt": "The sky is", "chosen": " blue", "rejected": " green"}

        # Call the method with truncation
        result = DPOTrainer.tokenize_row(
            features=features,
            processing_class=self.tokenizer,
            max_prompt_length=2,
            max_completion_length=1,
            add_special_tokens=False,
        )

        # Assert the correct output with truncation applied
        self.assertEqual(
            result,
            {
                "prompt_input_ids": [6766, 318],  # truncated to the last 2 tokens
                "chosen_input_ids": [4171],  # truncated to 1 token
                "rejected_input_ids": [4077],  # truncated to 1 token
            },
        )

    def test_tokenize_row_with_special_tokens(self):
        # Define the input features
        features = {"prompt": "The sky is", "chosen": " blue", "rejected": " green"}

        # Call the method with special tokens
        result = DPOTrainer.tokenize_row(
            features=features,
            processing_class=self.tokenizer,
            max_prompt_length=None,
            max_completion_length=None,
            add_special_tokens=True,
        )

        # Assert the correct output with special tokens added
        self.assertEqual(
            result,
            {
                "prompt_input_ids": [0, 464, 6766, 318, 2],  # bos_token and eos_token added
                "chosen_input_ids": [4171, 2],  # eos_token added
                "rejected_input_ids": [4077, 2],  # eos_token added
            },
        )

    def test_tokenize_row_with_truncation_and_special_tokens(self):
        # Define the input features
        features = {"prompt": "The sky is", "chosen": " blue", "rejected": " green"}

        # Call the method with both truncation and special tokens
        result = DPOTrainer.tokenize_row(
            features=features,
            processing_class=self.tokenizer,
            max_prompt_length=4,
            max_completion_length=1,
            add_special_tokens=True,
        )

        # Assert the correct output with both truncation and special tokens
        self.assertEqual(
            result,
            {
                "prompt_input_ids": [464, 6766, 318, 2],  # truncated to 4 tokens with bos_token and eos_token
                "chosen_input_ids": [4171],  # truncated to 1 token
                "rejected_input_ids": [4077],  # truncated to 1 token
            },
        )


class DPOTrainerTester(unittest.TestCase):
    def setUp(self):
        self.model_id = "trl-internal-testing/tiny-Qwen2ForCausalLM-2.5"
        self.model = AutoModelForCausalLM.from_pretrained(self.model_id)
        self.ref_model = AutoModelForCausalLM.from_pretrained(self.model_id)
        self.tokenizer = AutoTokenizer.from_pretrained(self.model_id)
        self.tokenizer.pad_token = self.tokenizer.eos_token

        # get t5 as seq2seq example:
        model_id = "trl-internal-testing/tiny-T5ForConditionalGeneration"
        self.t5_model = AutoModelForSeq2SeqLM.from_pretrained(model_id)
        self.t5_ref_model = AutoModelForSeq2SeqLM.from_pretrained(model_id)
        self.t5_tokenizer = AutoTokenizer.from_pretrained(model_id)

    @parameterized.expand(
        [
            ("qwen", "sigmoid", True),
            ("t5", "hinge", False),
            ("qwen", "ipo", False),
            ("t5", "ipo", True),
            ("qwen", "aot_pair", True),
            ("t5", "aot_pair", False),
            ("qwen", "aot", True),
            ("t5", "aot", False),
            ("qwen", "bco_pair", False),
            ("t5", "bco_pair", True),
            ("qwen", "sppo_hard", False),
            ("t5", "sppo_hard", True),
            ("qwen", "nca_pair", False),
            ("t5", "nca_pair", True),
            ("qwen", "robust", True),
            ("qwen", "exo_pair", False),
            ("t5", "exo_pair", True),
            ("qwen", "apo_zero", True),
            ("t5", "apo_down", False),
            ("qwen", "discopop", False),
        ]
    )
    def test_dpo_trainer(self, name, loss_type, pre_compute):
        with tempfile.TemporaryDirectory() as tmp_dir:
            training_args = DPOConfig(
                output_dir=tmp_dir,
                per_device_train_batch_size=2,
                max_steps=3,
                remove_unused_columns=False,
                gradient_accumulation_steps=1,
                learning_rate=9e-1,
                eval_strategy="steps",
                beta=0.1,
                loss_type=loss_type,
                precompute_ref_log_probs=pre_compute,
                report_to="none",
            )

            dummy_dataset = load_dataset("trl-internal-testing/zen", "standard_preference")

            if name == "qwen":
                model = self.model
                ref_model = self.ref_model
                tokenizer = self.tokenizer
            elif name == "t5":
                model = self.t5_model
                ref_model = self.t5_ref_model
                tokenizer = self.t5_tokenizer

            trainer = DPOTrainer(
                model=model,
                ref_model=ref_model,
                args=training_args,
                processing_class=tokenizer,
                train_dataset=dummy_dataset["train"],
                eval_dataset=dummy_dataset["test"],
            )

            previous_trainable_params = {n: param.clone() for n, param in trainer.model.named_parameters()}

            trainer.train()

            self.assertIsNotNone(trainer.state.log_history[-1]["train_loss"])

            # Check that the parameters have changed
            for n, param in previous_trainable_params.items():
                new_param = trainer.model.get_parameter(n)
                if param.sum() != 0:  # ignore 0 biases
                    self.assertFalse(torch.allclose(param, new_param, rtol=1e-12, atol=1e-12))

    def test_dpo_trainer_with_weighting(self):
        with tempfile.TemporaryDirectory() as tmp_dir:
            training_args = DPOConfig(
                output_dir=tmp_dir,
                per_device_train_batch_size=2,
                max_steps=3,
                remove_unused_columns=False,
                gradient_accumulation_steps=1,
                learning_rate=9e-1,
                eval_strategy="steps",
                beta=0.1,
                loss_type="sigmoid",
                precompute_ref_log_probs=False,
                use_weighting=True,
                report_to="none",
            )

            dummy_dataset = load_dataset("trl-internal-testing/zen", "standard_preference")

            trainer = DPOTrainer(
                model=self.model,
                ref_model=self.ref_model,
                args=training_args,
                processing_class=self.tokenizer,
                train_dataset=dummy_dataset["train"],
                eval_dataset=dummy_dataset["test"],
            )

            previous_trainable_params = {n: param.clone() for n, param in trainer.model.named_parameters()}

            trainer.train()

            self.assertIsNotNone(trainer.state.log_history[-1]["train_loss"])

            # Check that the parameters have changed
            for n, param in previous_trainable_params.items():
                new_param = trainer.model.get_parameter(n)
                if param.sum() != 0:  # ignore 0 biases
                    self.assertFalse(torch.allclose(param, new_param, rtol=1e-12, atol=1e-12))

    @parameterized.expand(
        [
            (None, "Test when rpo_alpha is set to None"),
            (0.5, "Test when rpo_alpha is set to 0.5"),
        ]
    )
    def test_dpo_trainer_without_providing_ref_model(self, rpo_alpha, _):
        with tempfile.TemporaryDirectory() as tmp_dir:
            training_args = DPOConfig(
                output_dir=tmp_dir,
                per_device_train_batch_size=2,
                max_steps=3,
                remove_unused_columns=False,
                gradient_accumulation_steps=4,
                learning_rate=9e-1,
                eval_strategy="steps",
                beta=0.1,
                precompute_ref_log_probs=True,
                rpo_alpha=rpo_alpha,
                report_to="none",
            )

            dummy_dataset = load_dataset("trl-internal-testing/zen", "standard_preference")

            trainer = DPOTrainer(
                model=self.model,
                ref_model=None,
                args=training_args,
                processing_class=self.tokenizer,
                train_dataset=dummy_dataset["train"],
                eval_dataset=dummy_dataset["test"],
            )

            previous_trainable_params = {n: param.clone() for n, param in trainer.model.named_parameters()}

            trainer.train()

            self.assertIsNotNone(trainer.state.log_history[-1]["train_loss"])

            # Check that the parameters have changed
            for n, param in previous_trainable_params.items():
                new_param = trainer.model.get_parameter(n)
                if param.sum() != 0:  # ignore 0 biases
                    self.assertFalse(torch.equal(param, new_param))

    def test_dpo_trainer_with_ref_model_is_model(self):
        with tempfile.TemporaryDirectory() as tmp_dir:
            training_args = DPOConfig(
                output_dir=tmp_dir,
                per_device_train_batch_size=2,
                max_steps=3,
                report_to="none",
            )

            dummy_dataset = load_dataset("trl-internal-testing/zen", "standard_preference")

            with self.assertRaises(ValueError):
                DPOTrainer(
                    model=self.model,
                    ref_model=self.model,  # ref_model can't be the same as model
                    args=training_args,
                    processing_class=self.tokenizer,
                    train_dataset=dummy_dataset["train"],
                )

    def test_precompute_ref_batch_size(self):
        with tempfile.TemporaryDirectory() as tmp_dir:
            training_args = DPOConfig(
                output_dir=tmp_dir,
                per_device_train_batch_size=2,
                precompute_ref_log_probs=True,
                precompute_ref_batch_size=4,
                report_to="none",
            )

            dummy_dataset = load_dataset("trl-internal-testing/zen", "standard_preference")

            trainer = DPOTrainer(
                model=self.model,
                ref_model=self.ref_model,
                args=training_args,
                processing_class=self.tokenizer,
                train_dataset=dummy_dataset["train"],
                eval_dataset=dummy_dataset["test"],
            )

            previous_trainable_params = {n: param.clone() for n, param in trainer.model.named_parameters()}

            trainer.train()

            self.assertIsNotNone(trainer.state.log_history[-1]["train_loss"])

            # Check that the parameters have changed
            for n, param in previous_trainable_params.items():
                new_param = trainer.model.get_parameter(n)
                if param.sum() != 0:  # ignore 0 biases
                    self.assertFalse(torch.allclose(param, new_param, rtol=1e-12, atol=1e-12))

    @require_peft
    def test_dpo_trainer_without_providing_ref_model_with_lora(self):
        from peft import LoraConfig

        lora_config = LoraConfig(
            r=16,
            lora_alpha=32,
            lora_dropout=0.05,
            bias="none",
            task_type="CAUSAL_LM",
        )

        with tempfile.TemporaryDirectory() as tmp_dir:
            training_args = DPOConfig(
                output_dir=tmp_dir,
                per_device_train_batch_size=2,
                max_steps=3,
                remove_unused_columns=False,
                gradient_accumulation_steps=4,
                learning_rate=9e-1,
                eval_strategy="steps",
                beta=0.1,
                precompute_ref_log_probs=True,
                report_to="none",
            )

            dummy_dataset = load_dataset("trl-internal-testing/zen", "standard_preference")

            trainer = DPOTrainer(
                model=self.model,
                ref_model=None,
                args=training_args,
                processing_class=self.tokenizer,
                train_dataset=dummy_dataset["train"],
                eval_dataset=dummy_dataset["test"],
                peft_config=lora_config,
            )

            previous_trainable_params = {n: param.clone() for n, param in trainer.model.named_parameters()}

            trainer.train()

            self.assertIsNotNone(trainer.state.log_history[-1]["train_loss"])

            # Check that the parameters have changed
            for n, param in previous_trainable_params.items():
                if "lora" in n:
                    new_param = trainer.model.get_parameter(n)
                    if param.sum() != 0:  # ignore 0 biases
                        self.assertFalse(torch.equal(param, new_param))

    def test_dpo_trainer_padding_token_is_none(self):
        with tempfile.TemporaryDirectory() as tmp_dir:
            training_args = DPOConfig(
                output_dir=tmp_dir,
                per_device_train_batch_size=2,
                max_steps=3,
                remove_unused_columns=False,
                gradient_accumulation_steps=1,
                learning_rate=9e-1,
                eval_strategy="steps",
                beta=0.1,
                report_to="none",
            )

            dummy_dataset = load_dataset("trl-internal-testing/zen", "standard_preference")

            tokenizer = AutoTokenizer.from_pretrained(self.model_id)
            tokenizer.pad_token = None

            with self.assertRaisesRegex(
                ValueError,
                expected_regex=r"`padding_value` is not specified in `DPOConfig`, and `pad_token_id` is missing in "
                r"the `processing_class`. Please either set the `padding_value` argument in `DPOConfig`, or set "
                r"`tokenizer.pad_token` \(e.g., `tokenizer.pad_token = tokenizer.eos_token`\) before instantiating "
                r"the trainer.",
            ):
                trainer = DPOTrainer(
                    model=self.model,
                    ref_model=None,
                    args=training_args,
                    processing_class=tokenizer,
                    train_dataset=dummy_dataset["train"],
                    eval_dataset=dummy_dataset["test"],
                )

                trainer.train()

    def test_dpo_trainer_w_dataset_num_proc(self):
        with tempfile.TemporaryDirectory() as tmp_dir:
            training_args = DPOConfig(
                output_dir=tmp_dir,
                per_device_train_batch_size=2,
                max_steps=3,
                remove_unused_columns=False,
                gradient_accumulation_steps=1,
                learning_rate=9e-1,
                eval_strategy="steps",
                beta=0.1,
                dataset_num_proc=5,
                report_to="none",
            )

            dummy_dataset = load_dataset("trl-internal-testing/zen", "standard_preference")

            tokenizer = AutoTokenizer.from_pretrained(self.model_id)

            trainer = DPOTrainer(
                model=self.model,
                args=training_args,
                processing_class=tokenizer,
                train_dataset=dummy_dataset["train"],
                eval_dataset=dummy_dataset["test"],
            )

            trainer.train()

    def test_tr_dpo_trainer(self):
        with tempfile.TemporaryDirectory() as tmp_dir:
            training_args = DPOConfig(
                output_dir=tmp_dir,
                per_device_train_batch_size=2,
                max_steps=3,
                remove_unused_columns=False,
                gradient_accumulation_steps=4,
                learning_rate=9e-1,
                eval_strategy="steps",
                precompute_ref_log_probs=False,
                sync_ref_model=True,
                ref_model_mixup_alpha=0.5,
                ref_model_sync_steps=1,
                report_to="none",
            )

            dummy_dataset = load_dataset("trl-internal-testing/zen", "standard_preference")

            trainer = DPOTrainer(
                model=self.model,
                ref_model=self.ref_model,
                args=training_args,
                processing_class=self.tokenizer,
                train_dataset=dummy_dataset["train"],
                eval_dataset=dummy_dataset["test"],
            )

            # params of the ref model as its the same as the model
            previous_trainable_params = {n: param.clone() for n, param in trainer.model.named_parameters()}

            trainer.train()

            self.assertIsNotNone(trainer.state.log_history[-1]["train_loss"])

            # Check that the parameters have changed
            for n, param in previous_trainable_params.items():
                new_param = trainer.ref_model.get_parameter(n)
                if param.sum() != 0:  # ignore 0 biases
                    self.assertFalse(torch.equal(param, new_param))

    @require_no_wandb
    def test_dpo_trainer_generate_during_eval_no_wandb(self):
        with tempfile.TemporaryDirectory() as tmp_dir:
            training_args = DPOConfig(
                output_dir=tmp_dir,
                per_device_train_batch_size=2,
                max_steps=3,
                remove_unused_columns=False,
                gradient_accumulation_steps=1,
                learning_rate=9e-1,
                eval_strategy="steps",
                beta=0.1,
                generate_during_eval=True,
                report_to="none",
            )

            dummy_dataset = load_dataset("trl-internal-testing/zen", "standard_preference")

            with self.assertRaisesRegex(
                ValueError,
                expected_regex="`generate_during_eval=True` requires Weights and Biases or Comet to be installed."
                " Please install `wandb` or `comet-ml` to resolve.",
            ):
                DPOTrainer(
                    model=self.model,
                    ref_model=None,
                    args=training_args,
                    processing_class=self.tokenizer,
                    train_dataset=dummy_dataset["train"],
                    eval_dataset=dummy_dataset["test"],
                )

    @require_peft
    def test_dpo_lora_save(self):
        from peft import LoraConfig, get_peft_model

        lora_config = LoraConfig(
            r=16,
            lora_alpha=32,
            lora_dropout=0.05,
            bias="none",
            task_type="CAUSAL_LM",
        )

        # lora model
        model = AutoModelForCausalLM.from_pretrained(self.model_id)
        model_peft = get_peft_model(model, lora_config)

        with tempfile.TemporaryDirectory() as tmp_dir:
            training_args = DPOConfig(
                output_dir=tmp_dir,
                per_device_train_batch_size=2,
                max_steps=3,
                remove_unused_columns=False,
                gradient_accumulation_steps=4,
                learning_rate=9e-1,
                eval_strategy="steps",
                beta=0.1,
                precompute_ref_log_probs=True,
                report_to="none",
            )

            dummy_dataset = load_dataset("trl-internal-testing/zen", "standard_preference")

            # dpo train lora model with a lora config
            trainer = DPOTrainer(
                model=model_peft,
                ref_model=None,
                args=training_args,
                processing_class=self.tokenizer,
                train_dataset=dummy_dataset["train"],
                eval_dataset=dummy_dataset["test"],
                peft_config=lora_config,
            )

            # train the model
            trainer.train()

            # save peft adapter
            trainer.save_model()

            try:
                AutoModelForCausalLM.from_pretrained(tmp_dir)
            except OSError:
                self.fail("Loading the saved peft adapter failed")

    @require_peft
    @require_torch_gpu_if_bnb_not_multi_backend_enabled
    def test_dpo_lora_bf16_autocast_llama(self):
        # Note this test only works on compute capability > 7 GPU devices
        from peft import LoraConfig

        model_id = "trl-internal-testing/tiny-Qwen2ForCausalLM-2.5"
        tokenizer = AutoTokenizer.from_pretrained(model_id)

        lora_config = LoraConfig(
            r=16,
            lora_alpha=32,
            lora_dropout=0.05,
            bias="none",
            task_type="CAUSAL_LM",
        )

        # lora model
        model = AutoModelForCausalLM.from_pretrained(model_id, load_in_4bit=True)

        with tempfile.TemporaryDirectory() as tmp_dir:
            training_args = DPOConfig(
                output_dir=tmp_dir,
                per_device_train_batch_size=2,
                max_steps=3,
                remove_unused_columns=False,
                gradient_accumulation_steps=4,
                learning_rate=9e-1,
                eval_strategy="steps",
                bf16=True,
                beta=0.1,
                generate_during_eval=True,
                report_to="none",
            )

            dummy_dataset = load_dataset("trl-internal-testing/zen", "standard_preference")

            # dpo train lora model with a lora config
            trainer = DPOTrainer(
                model=model,
                ref_model=None,
                args=training_args,
                processing_class=tokenizer,
                train_dataset=dummy_dataset["train"],
                eval_dataset=dummy_dataset["test"],
                peft_config=lora_config,
            )

            # train the model
            trainer.train()

            # save peft adapter
            trainer.save_model()

    @parameterized.expand(
        [
            ("sigmoid", False, False),
            ("sigmoid", False, True),
            ("sigmoid", True, False),
            ("sigmoid", True, True),
            ("ipo", False, False),
            ("ipo", False, True),
            ("ipo", True, False),
            ("ipo", True, True),
            ("aot_pair", False, False),
            ("aot_pair", False, True),
            ("aot_pair", True, False),
            ("aot_pair", True, True),
            ("aot", False, False),
            ("aot", False, True),
            ("aot", True, False),
            ("aot", True, True),
            ("bco_pair", False, False),
            ("bco_pair", False, True),
            ("bco_pair", True, False),
            ("bco_pair", True, True),
            ("robust", False, False),
            ("robust", False, True),
            ("robust", True, False),
            ("robust", True, True),
        ]
    )
    @require_bitsandbytes
    @require_peft
    @unittest.skip("You need a GPU with bf16 support in order to run these tests")
    def test_dpo_lora_bf16_autocast(self, loss_type, pre_compute, gen_during_eval):
        # Note this test only works on compute capability > 7 GPU devices
        from peft import LoraConfig

        lora_config = LoraConfig(
            r=16,
            lora_alpha=32,
            lora_dropout=0.05,
            bias="none",
            task_type="CAUSAL_LM",
        )

        # lora model
        model = AutoModelForCausalLM.from_pretrained(self.model_id, load_in_4bit=True)

        with tempfile.TemporaryDirectory() as tmp_dir:
            training_args = DPOConfig(
                output_dir=tmp_dir,
                per_device_train_batch_size=2,
                max_steps=3,
                remove_unused_columns=False,
                gradient_accumulation_steps=4,
                learning_rate=9e-1,
                eval_strategy="steps",
                bf16=True,
                beta=0.1,
                generate_during_eval=gen_during_eval,
                loss_type=loss_type,
                precompute_ref_log_probs=pre_compute,
                report_to="none",
            )

            dummy_dataset = load_dataset("trl-internal-testing/zen", "standard_preference")

            # dpo train lora model with a lora config
            trainer = DPOTrainer(
                model=model,
                ref_model=None,
                args=training_args,
                processing_class=self.tokenizer,
                train_dataset=dummy_dataset["train"],
                eval_dataset=dummy_dataset["test"],
                peft_config=lora_config,
            )

            # train the model
            trainer.train()

            # save peft adapter
            trainer.save_model()

    @require_peft
    def test_dpo_lora_tags(self):
        from peft import LoraConfig

        model_id = "trl-internal-testing/tiny-Qwen2ForCausalLM-2.5"
        tokenizer = AutoTokenizer.from_pretrained(model_id)

        lora_config = LoraConfig(
            r=16,
            lora_alpha=32,
            lora_dropout=0.05,
            bias="none",
            task_type="CAUSAL_LM",
        )

        # lora model
        model = AutoModelForCausalLM.from_pretrained(model_id)

        with tempfile.TemporaryDirectory() as tmp_dir:
            training_args = DPOConfig(
                output_dir=tmp_dir,
                per_device_train_batch_size=2,
                max_steps=3,
                remove_unused_columns=False,
                gradient_accumulation_steps=4,
                learning_rate=9e-1,
                eval_strategy="steps",
                beta=0.1,
                report_to="none",
            )

            dummy_dataset = load_dataset("trl-internal-testing/zen", "standard_preference")

            # dpo train lora model with a lora config
            trainer = DPOTrainer(
                model=model,
                ref_model=None,
                args=training_args,
                processing_class=tokenizer,
                train_dataset=dummy_dataset["train"],
                eval_dataset=dummy_dataset["test"],
                peft_config=lora_config,
            )

            for tag in ["dpo", "trl"]:
                self.assertIn(tag, trainer.model.model_tags)

    @require_peft
    def test_dpo_tags(self):
        model_id = "trl-internal-testing/tiny-Qwen2ForCausalLM-2.5"
        tokenizer = AutoTokenizer.from_pretrained(model_id)

        # lora model
        model = AutoModelForCausalLM.from_pretrained(model_id)

        with tempfile.TemporaryDirectory() as tmp_dir:
            training_args = DPOConfig(
                output_dir=tmp_dir,
                per_device_train_batch_size=2,
                max_steps=3,
                remove_unused_columns=False,
                gradient_accumulation_steps=4,
                learning_rate=9e-1,
                eval_strategy="steps",
                beta=0.1,
                report_to="none",
            )

            dummy_dataset = load_dataset("trl-internal-testing/zen", "standard_preference")

            # dpo train lora model with a lora config
            trainer = DPOTrainer(
                model=model,
                ref_model=None,
                args=training_args,
                processing_class=tokenizer,
                train_dataset=dummy_dataset["train"],
                eval_dataset=dummy_dataset["test"],
            )

            for tag in ["dpo", "trl"]:
                self.assertIn(tag, trainer.model.model_tags)

    @require_peft
    def test_dpo_lora_force_use_ref(self):
        from peft import LoraConfig, get_peft_model

        lora_config = LoraConfig(
            r=16,
            lora_alpha=32,
            lora_dropout=0.05,
            bias="none",
            task_type="CAUSAL_LM",
        )

        # lora model
        model = AutoModelForCausalLM.from_pretrained(self.model_id)
        model_peft = get_peft_model(model, lora_config)

        ref_model = AutoModelForCausalLM.from_pretrained(self.model_id)

        with tempfile.TemporaryDirectory() as tmp_dir:
            training_args = DPOConfig(
                output_dir=tmp_dir,
                per_device_train_batch_size=2,
                max_steps=3,
                remove_unused_columns=False,
                gradient_accumulation_steps=4,
                learning_rate=9e-1,
                eval_strategy="steps",
                beta=0.1,
                report_to="none",
            )

            dummy_dataset = load_dataset("trl-internal-testing/zen", "standard_preference")

            with self.assertRaises(ValueError):
                # passing a peft_model as model and ref_model should error out,
                # unless you pass `force_use_ref_model`
                trainer = DPOTrainer(
                    model=model_peft,
                    ref_model=ref_model,
                    args=training_args,
                    processing_class=self.tokenizer,
                    train_dataset=dummy_dataset["train"],
                    eval_dataset=dummy_dataset["test"],
                    peft_config=lora_config,
                )

            training_args = DPOConfig(
                output_dir=tmp_dir,
                per_device_train_batch_size=2,
                max_steps=3,
                remove_unused_columns=False,
                gradient_accumulation_steps=4,
                learning_rate=9e-1,
                eval_strategy="steps",
                beta=0.1,
                force_use_ref_model=True,
                report_to="none",
            )

            trainer = DPOTrainer(
                model=model_peft,
                ref_model=ref_model,
                args=training_args,
                processing_class=self.tokenizer,
                train_dataset=dummy_dataset["train"],
                eval_dataset=dummy_dataset["test"],
                peft_config=lora_config,
            )

            # train the model
            trainer.train()

    def test_dpo_trainer_torch_dtype(self):
        # See https://github.com/huggingface/trl/issues/1751
        dummy_dataset = load_dataset("trl-internal-testing/zen", "standard_preference")
        with tempfile.TemporaryDirectory() as tmp_dir:
            training_args = DPOConfig(
                output_dir=tmp_dir,
                per_device_train_batch_size=2,
                max_steps=1,
                model_init_kwargs={"torch_dtype": "float16"},
                ref_model_init_kwargs={"torch_dtype": "float16"},
                report_to="none",
            )

            trainer = DPOTrainer(
                model=self.model_id,
                ref_model=self.model_id,
                processing_class=self.tokenizer,
                args=training_args,
                train_dataset=dummy_dataset["train"],
            )
            self.assertEqual(trainer.model.config.torch_dtype, torch.float16)
            self.assertEqual(trainer.ref_model.config.torch_dtype, torch.float16)

        # Now test when `torch_dtype` is provided but is wrong to either the model or the ref_model
        with tempfile.TemporaryDirectory() as tmp_dir:
            training_args = DPOConfig(
                output_dir=tmp_dir,
                per_device_train_batch_size=2,
                max_steps=1,
                model_init_kwargs={"torch_dtype": -1},
                report_to="none",
            )

            with self.assertRaises(ValueError) as context:
                _ = DPOTrainer(
                    model=self.model_id,
                    processing_class=self.tokenizer,
                    args=training_args,
                    train_dataset=dummy_dataset["train"],
                )

            self.assertIn(
                "Invalid `torch_dtype` passed to the DPOConfig. Expected a string with either `torch.dtype` or 'auto', but got -1.",
                str(context.exception),
            )

        with tempfile.TemporaryDirectory() as tmp_dir:
            training_args = DPOConfig(
                output_dir=tmp_dir,
                per_device_train_batch_size=2,
                max_steps=1,
                ref_model_init_kwargs={"torch_dtype": -1},
                report_to="none",
            )

            with self.assertRaises(ValueError) as context:
                _ = DPOTrainer(
                    model=self.model_id,
                    ref_model=self.model_id,
                    processing_class=self.tokenizer,
                    args=training_args,
                    train_dataset=dummy_dataset["train"],
                )

            self.assertIn(
                "Invalid `torch_dtype` passed to the DPOConfig. Expected a string with either `torch.dtype` or 'auto', but got -1.",
                str(context.exception),
            )

    def test_dpo_loss_alpha_div_f(self):
        model_id = "trl-internal-testing/tiny-Qwen2ForCausalLM-2.5"
        tokenizer = AutoTokenizer.from_pretrained(model_id)

        # lora model
        model = AutoModelForCausalLM.from_pretrained(model_id)

        with tempfile.TemporaryDirectory() as tmp_dir:
            training_args = DPOConfig(
                output_dir=tmp_dir,
                per_device_train_batch_size=2,
                max_steps=3,
                remove_unused_columns=False,
                gradient_accumulation_steps=4,
                learning_rate=9e-1,
                eval_strategy="steps",
                f_divergence_type=FDivergenceType.ALPHA_DIVERGENCE.value,
                f_alpha_divergence_coef=0.5,
                report_to="none",
            )

            dummy_dataset = load_dataset("trl-internal-testing/zen", "standard_preference")

            # dpo train lora model with a lora config
            trainer = DPOTrainer(
                model=model,
                ref_model=None,
                args=training_args,
                processing_class=tokenizer,
                train_dataset=dummy_dataset["train"],
                eval_dataset=dummy_dataset["test"],
            )

            # Fake chosen and rejected log probs
            policy_chosen_logps = torch.FloatTensor([410.0, 0.1])
            policy_rejected_logps = torch.FloatTensor([810.5, 0.2])
            reference_chosen_logps = torch.FloatTensor([-610.0, -0.1])
            reference_rejected_logps = torch.FloatTensor([110.6, 0.5])
            losses, _, _ = trainer.dpo_loss(
                policy_chosen_logps, policy_rejected_logps, reference_chosen_logps, reference_rejected_logps
            )
            self.assertTrue(torch.isfinite(losses).cpu().numpy().all())

    def test_dpo_loss_js_div_f(self):
        model_id = "trl-internal-testing/tiny-Qwen2ForCausalLM-2.5"
        tokenizer = AutoTokenizer.from_pretrained(model_id)

        # lora model
        model = AutoModelForCausalLM.from_pretrained(model_id)

        with tempfile.TemporaryDirectory() as tmp_dir:
            training_args = DPOConfig(
                output_dir=tmp_dir,
                per_device_train_batch_size=2,
                max_steps=3,
                remove_unused_columns=False,
                gradient_accumulation_steps=4,
                learning_rate=9e-1,
                eval_strategy="steps",
                f_divergence_type=FDivergenceType.JS_DIVERGENCE.value,
                f_alpha_divergence_coef=0.5,
                report_to="none",
            )

            dummy_dataset = load_dataset("trl-internal-testing/zen", "standard_preference")

            # dpo train lora model with a lora config
            trainer = DPOTrainer(
                model=model,
                ref_model=None,
                args=training_args,
                processing_class=tokenizer,
                train_dataset=dummy_dataset["train"],
                eval_dataset=dummy_dataset["test"],
            )

            # Fake chosen and rejected log probs
            policy_chosen_logps = torch.FloatTensor([410.0, 0.1])
            policy_rejected_logps = torch.FloatTensor([95.5, 0.2])
            reference_chosen_logps = torch.FloatTensor([-610.0, -0.1])
            reference_rejected_logps = torch.FloatTensor([5.5, 0.5])
            losses, _, _ = trainer.dpo_loss(
                policy_chosen_logps, policy_rejected_logps, reference_chosen_logps, reference_rejected_logps
            )
            self.assertTrue(torch.isfinite(losses).cpu().numpy().all())

    def test_dpo_trainer_use_logits_to_keep(self):
        model_id = "trl-internal-testing/tiny-LlamaForCausalLM-3.2"
        tokenizer = AutoTokenizer.from_pretrained(model_id)
        tokenizer.pad_token = tokenizer.eos_token

        model = AutoModelForCausalLM.from_pretrained(model_id)

        with tempfile.TemporaryDirectory() as tmp_dir:
            training_args = DPOConfig(
                output_dir=tmp_dir,
                per_device_train_batch_size=2,
                max_steps=3,
                remove_unused_columns=False,
                gradient_accumulation_steps=1,
                learning_rate=9e-1,
                eval_strategy="steps",
                beta=0.1,
                use_logits_to_keep=True,
                rpo_alpha=0.5,
                report_to="none",
            )

            dummy_dataset = load_dataset("trl-internal-testing/zen", "standard_preference")

            # dpo train lora model with a lora config
            trainer = DPOTrainer(
                model=model,
                ref_model=None,
                args=training_args,
                processing_class=tokenizer,
                train_dataset=dummy_dataset["train"],
                eval_dataset=dummy_dataset["test"],
            )

            training_args.use_logits_to_keep = False
            trainer2 = DPOTrainer(
                model=model,
                ref_model=None,
                args=training_args,
                processing_class=tokenizer,
                train_dataset=dummy_dataset["train"],
                eval_dataset=dummy_dataset["test"],
            )

            # Fake batch
            prompt_input_ids = torch.randint(1, 1000, (2, 10))
            chosen_input_ids = torch.randint(1, 1000, (2, 5))
            rejected_input_ids = torch.randint(1, 1000, (2, 7))
            prompt_attention_mask = torch.ones_like(prompt_input_ids)
            chosen_attention_mask = torch.ones_like(chosen_input_ids)
            rejected_attention_mask = torch.ones_like(rejected_input_ids)

            batch = {
                "prompt_input_ids": prompt_input_ids.to(model.device),
                "chosen_input_ids": chosen_input_ids.to(model.device),
                "rejected_input_ids": rejected_input_ids.to(model.device),
                "prompt_attention_mask": prompt_attention_mask.to(model.device),
                "chosen_attention_mask": chosen_attention_mask.to(model.device),
                "rejected_attention_mask": rejected_attention_mask.to(model.device),
            }

            output = trainer.concatenated_forward(model, batch)
            output2 = trainer2.concatenated_forward(model, batch)

            np.testing.assert_allclose(output["nll_loss"].item(), output2["nll_loss"].item(), atol=1e-5)
            np.testing.assert_allclose(
                output["mean_chosen_logits"].item(), output2["mean_chosen_logits"].item(), atol=1e-5
            )
            np.testing.assert_allclose(
                output["mean_rejected_logits"].item(), output2["mean_rejected_logits"].item(), atol=1e-5
            )

            for i in range(output["chosen_logps"].shape[0]):
                np.testing.assert_allclose(
                    output["chosen_logps"][i].item(), output2["chosen_logps"][i].item(), atol=1e-5
                )
                np.testing.assert_allclose(
                    output["rejected_logps"][i].item(), output2["rejected_logps"][i].item(), atol=1e-5
                )

            trainer.train()

    def test_dpo_trainer_with_tools(self):
        model_id = "trl-internal-testing/tiny-LlamaForCausalLM-3.2"
        tokenizer = AutoTokenizer.from_pretrained(model_id)
        tokenizer.pad_token = tokenizer.eos_token

        model = AutoModelForCausalLM.from_pretrained(model_id)

        # Define dummy test tools
        def get_current_temperature(location: str):
            """
            Gets the temperature at a given location.

            Args:
                location: The location to get the temperature for
            """
            return 22.0

        with tempfile.TemporaryDirectory() as tmp_dir:
            training_args = DPOConfig(
                output_dir=tmp_dir,
                tools=[get_current_temperature],
            )

            dummy_dataset = load_dataset("trl-internal-testing/zen", "conversational_preference")

            trainer = DPOTrainer(
                model=model,
                ref_model=None,
                args=training_args,
                processing_class=tokenizer,
                train_dataset=dummy_dataset["train"],
                eval_dataset=dummy_dataset["test"],
            )
            # We don't run the training, but at this stage, the dataset is supposed to be pre-processed. When
            # pre-processing, we expect the available tools to be explicitly mentioned in the system prompt. That's
            # what we're checking here
            self.assertIn("get_current_temperature", tokenizer.decode(trainer.train_dataset["prompt_input_ids"][0]))

    def test_padding_free(self):
        model_id = "trl-internal-testing/tiny-LlamaForCausalLM-3.2"
        tokenizer = AutoTokenizer.from_pretrained(model_id)
        tokenizer.pad_token = tokenizer.eos_token
        # Normally, we need `attn_implementation="flash_attention_2"` to that the model returns correct logits.
        # Without it, the logits may be incorrect, but that's fine here. This test focuses only on the inner logic
        # of padding_free.
        model = AutoModelForCausalLM.from_pretrained(model_id)

        with tempfile.TemporaryDirectory() as tmp_dir:
            training_args = DPOConfig(
                output_dir=tmp_dir,
                learning_rate=9e-1,
                per_device_train_batch_size=2,
                padding_free=True,
                report_to="none",
            )

            dummy_dataset = load_dataset("trl-internal-testing/zen", "standard_preference")

            trainer = DPOTrainer(
                model=model,
                args=training_args,
                processing_class=tokenizer,
                train_dataset=dummy_dataset["train"],
            )

            previous_trainable_params = {n: param.clone() for n, param in trainer.model.named_parameters()}

            trainer.train()

            # Check that the parameters have changed
            for n, param in previous_trainable_params.items():
                new_param = trainer.model.get_parameter(n)
                if param.sum() != 0:  # ignore 0 biases
                    self.assertFalse(torch.allclose(param, new_param, rtol=1e-12, atol=1e-12))

<<<<<<< HEAD
    @require_liger_kernel
    @parameterized.expand([(0.1,), (0.5,)])
    def test_dpo_trainer_with_liger(self, beta):
        """Test DPO trainer with Liger loss enabled.

        This test verifies that:
        1. Training runs successfully with Liger loss
        2. Model parameters update as expected
        3. Loss values are reasonable and finite
        4. Training works with both default and custom beta values
        """
=======
    def test_compute_metrics(self):
        model = AutoModelForCausalLM.from_pretrained("trl-internal-testing/tiny-Qwen2ForCausalLM-2.5")
        ref_model = AutoModelForCausalLM.from_pretrained("trl-internal-testing/tiny-Qwen2ForCausalLM-2.5")
        tokenizer = AutoTokenizer.from_pretrained("trl-internal-testing/tiny-Qwen2ForCausalLM-2.5")
        tokenizer.pad_token = tokenizer.eos_token

        dummy_dataset = load_dataset("trl-internal-testing/zen", "standard_preference")

        def dummy_compute_metrics(*args, **kwargs):
            return {"test": 0.0}

>>>>>>> fc4dae25
        with tempfile.TemporaryDirectory() as tmp_dir:
            training_args = DPOConfig(
                output_dir=tmp_dir,
                per_device_train_batch_size=2,
<<<<<<< HEAD
                max_steps=3,
                remove_unused_columns=False,
                gradient_accumulation_steps=1,
                learning_rate=9e-1,
                eval_strategy="steps",
                beta=beta,
                use_liger_loss=True,  # Enable Liger loss
                report_to="none",
            )

            dummy_dataset = load_dataset("trl-internal-testing/zen", "standard_preference")

            trainer = DPOTrainer(
                model=self.model,
                ref_model=self.ref_model,  # Add reference model
                args=training_args,
                processing_class=self.tokenizer,
                train_dataset=dummy_dataset["train"],
                eval_dataset=dummy_dataset["test"],
            )

            # Store initial parameters
            previous_trainable_params = {n: param.clone() for n, param in trainer.model.named_parameters()}

            # Train the model
            train_output = trainer.train()

            # Verify training completed successfully
            self.assertIsNotNone(train_output)
            self.assertIsNotNone(trainer.state.log_history[-1]["train_loss"])

            # Verify loss is finite
            self.assertTrue(np.isfinite(trainer.state.log_history[-1]["train_loss"]))

            # Check parameters have been updated
            for n, param in previous_trainable_params.items():
                new_param = trainer.model.get_parameter(n)
                # Only check non-zero parameters
                if param.sum() != 0:
                    self.assertFalse(torch.equal(param, new_param))
                    # Verify new parameters are finite
                    self.assertTrue(torch.isfinite(new_param).all())

            # Verify model can still do forward pass after training
            dummy_batch = next(iter(trainer.get_train_dataloader()))
            model_inputs = {
                "input_ids": dummy_batch["prompt_input_ids"],
                "attention_mask": dummy_batch["prompt_attention_mask"],
            }
            with torch.no_grad():
                output = trainer.model(**model_inputs)
            self.assertIsNotNone(output)
            self.assertIsNone(output.loss)
=======
                do_eval=True,
                eval_strategy="steps",
                eval_steps=1,
                per_device_eval_batch_size=2,
                report_to="none",
            )

            trainer = DPOTrainer(
                model=model,
                ref_model=ref_model,
                args=training_args,
                processing_class=tokenizer,
                train_dataset=dummy_dataset["train"],
                eval_dataset=dummy_dataset["test"],
                compute_metrics=dummy_compute_metrics,
            )

            trainer.train()

            self.assertEqual(trainer.state.log_history[-2]["eval_test"], 0.0)
>>>>>>> fc4dae25


@require_vision
class DPOVisionTrainerTester(unittest.TestCase):
    @parameterized.expand(
        [
            ("trl-internal-testing/tiny-Idefics2ForConditionalGeneration",),
            # ("trl-internal-testing/tiny-PaliGemmaForConditionalGeneration",),
            ("trl-internal-testing/tiny-LlavaForConditionalGeneration",),
            ("trl-internal-testing/tiny-LlavaNextForConditionalGeneration",),
        ]
    )
    def test_vdpo_trainer(self, model_id):
        # fmt: off
        dataset_dict = {
            "prompt": [
                [{"role": "user", "content": [{"type": "image"}, {"type": "text", "text": "Describe the image in great detail."}]}],
                [{"role": "user", "content": [{"type": "image"}, {"type": "text", "text": "Is this bus in the USA?"}]}],
                [{"role": "user", "content": [{"type": "image"}, {"type": "text", "text": "Give a thorough description of the image."}]}],
                [{"role": "user", "content": [{"type": "image"}, {"type": "text", "text": "Who are the people in the image?"}]}],
                [{"role": "user", "content": [{"type": "image"}, {"type": "text", "text": "What is written?"}]}],
            ],
            "chosen": [
                [{"role": "assistant", "content": [{"type": "text", "text": "The image features a modern, multi-colored train."}]}],
                [{"role": "assistant", "content": [{"type": "text", "text": "Yes, it can be assumed that this bus is in the USA."}]}],
                [{"role": "assistant", "content": [{"type": "text", "text": "The image features a forest path."}]}],
                [{"role": "assistant", "content": [{"type": "text", "text": "There are two individuals, possibly girls or women."}]}],
                [{"role": "assistant", "content": [{"type": "text", "text": '"ccpb".'}]}],
            ],
            "rejected": [
                [{"role": "assistant", "content": [{"type": "text", "text": "The image features a modern, colorful train."}]}],
                [{"role": "assistant", "content": [{"type": "text", "text": "No, it's not in the USA."}]}],
                [{"role": "assistant", "content": [{"type": "text", "text": "The image features a forest path surrounded by trees."}]}],
                [{"role": "assistant", "content": [{"type": "text", "text": "In the image, there are two individuals."}]}],
                [{"role": "assistant", "content": [{"type": "text", "text": '"ccpb".'}]}],
            ],
            "images": [
                [Image.fromarray(np.random.randint(0, 255, (92, 33, 3), dtype=np.uint8))],
                [Image.fromarray(np.random.randint(0, 255, (64, 48, 3), dtype=np.uint8))],
                [Image.fromarray(np.random.randint(0, 255, (80, 152, 3), dtype=np.uint8))],
                [Image.fromarray(np.random.randint(0, 255, (57, 24, 3), dtype=np.uint8))],
                [Image.fromarray(np.random.randint(0, 255, (102, 48, 3), dtype=np.uint8))],
            ],
        }
        # fmt: on
        dataset = Dataset.from_dict(dataset_dict)
        dataset = dataset.cast_column("images", features.Sequence(features.Image()))

        # Instantiate the model and processor
        model = AutoModelForVision2Seq.from_pretrained(model_id)
        ref_model = AutoModelForVision2Seq.from_pretrained(model_id)
        processor = AutoProcessor.from_pretrained(model_id)

        with tempfile.TemporaryDirectory() as tmp_dir:
            training_args = DPOConfig(
                output_dir=tmp_dir,
                per_device_train_batch_size=2,
                remove_unused_columns=False,
                learning_rate=0.01,  # increase learning rate to speed up test
                max_prompt_length=None,  # don't truncate to avoid issues with patch tokens
                max_length=None,
                report_to="none",
            )
            trainer = DPOTrainer(
                model=model,
                ref_model=ref_model,
                args=training_args,
                processing_class=processor,
                train_dataset=dataset,
                eval_dataset=dataset,
            )

            # Save the initial weights, so we can check if they have changed after training
            previous_trainable_params = {n: param.clone() for n, param in trainer.model.named_parameters()}

            trainer.train()

            self.assertIsNotNone(trainer.state.log_history[-1]["train_loss"])

            # Check that the trainable params have changed
            for n, param in previous_trainable_params.items():
                new_param = trainer.model.get_parameter(n)
                if param.sum() != 0:  # ignore 0 biases
                    if model_id in [
                        "trl-internal-testing/tiny-LlavaForConditionalGeneration",
                        "trl-internal-testing/tiny-LlavaNextForConditionalGeneration",
                    ] and (
                        n.startswith("vision_tower.vision_model.encoder.layers.1")
                        or n == "vision_tower.vision_model.post_layernorm.weight"
                    ):
                        # For some reason, these params are not updated. This is probably not related to TRL, but to
                        # the model itself. We should investigate this further, but for now we just skip these params.
                        continue
                    self.assertFalse(torch.allclose(param, new_param, rtol=1e-12, atol=1e-12))


if __name__ == "__main__":
    unittest.main()<|MERGE_RESOLUTION|>--- conflicted
+++ resolved
@@ -1232,7 +1232,17 @@
                 if param.sum() != 0:  # ignore 0 biases
                     self.assertFalse(torch.allclose(param, new_param, rtol=1e-12, atol=1e-12))
 
-<<<<<<< HEAD
+    def test_compute_metrics(self):
+        model = AutoModelForCausalLM.from_pretrained("trl-internal-testing/tiny-Qwen2ForCausalLM-2.5")
+        ref_model = AutoModelForCausalLM.from_pretrained("trl-internal-testing/tiny-Qwen2ForCausalLM-2.5")
+        tokenizer = AutoTokenizer.from_pretrained("trl-internal-testing/tiny-Qwen2ForCausalLM-2.5")
+        tokenizer.pad_token = tokenizer.eos_token
+
+        dummy_dataset = load_dataset("trl-internal-testing/zen", "standard_preference")
+
+        def dummy_compute_metrics(*args, **kwargs):
+            return {"test": 0.0}
+          
     @require_liger_kernel
     @parameterized.expand([(0.1,), (0.5,)])
     def test_dpo_trainer_with_liger(self, beta):
@@ -1244,24 +1254,10 @@
         3. Loss values are reasonable and finite
         4. Training works with both default and custom beta values
         """
-=======
-    def test_compute_metrics(self):
-        model = AutoModelForCausalLM.from_pretrained("trl-internal-testing/tiny-Qwen2ForCausalLM-2.5")
-        ref_model = AutoModelForCausalLM.from_pretrained("trl-internal-testing/tiny-Qwen2ForCausalLM-2.5")
-        tokenizer = AutoTokenizer.from_pretrained("trl-internal-testing/tiny-Qwen2ForCausalLM-2.5")
-        tokenizer.pad_token = tokenizer.eos_token
-
-        dummy_dataset = load_dataset("trl-internal-testing/zen", "standard_preference")
-
-        def dummy_compute_metrics(*args, **kwargs):
-            return {"test": 0.0}
-
->>>>>>> fc4dae25
-        with tempfile.TemporaryDirectory() as tmp_dir:
-            training_args = DPOConfig(
-                output_dir=tmp_dir,
-                per_device_train_batch_size=2,
-<<<<<<< HEAD
+        with tempfile.TemporaryDirectory() as tmp_dir:
+            training_args = DPOConfig(
+                output_dir=tmp_dir,
+                per_device_train_batch_size=2,
                 max_steps=3,
                 remove_unused_columns=False,
                 gradient_accumulation_steps=1,
@@ -1315,7 +1311,6 @@
                 output = trainer.model(**model_inputs)
             self.assertIsNotNone(output)
             self.assertIsNone(output.loss)
-=======
                 do_eval=True,
                 eval_strategy="steps",
                 eval_steps=1,
@@ -1336,7 +1331,6 @@
             trainer.train()
 
             self.assertEqual(trainer.state.log_history[-2]["eval_test"], 0.0)
->>>>>>> fc4dae25
 
 
 @require_vision
