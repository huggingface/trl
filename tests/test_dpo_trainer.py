--- conflicted
+++ resolved
@@ -31,11 +31,8 @@
     is_vision_available,
 )
 from transformers.testing_utils import (
-<<<<<<< HEAD
     require_liger_kernel,
-=======
     get_device_properties,
->>>>>>> 1314aac5
     require_peft,
     require_torch_gpu_if_bnb_not_multi_backend_enabled,
     require_vision,
@@ -1269,8 +1266,38 @@
             trainer.train()
 
             self.assertEqual(trainer.state.log_history[-2]["eval_test"], 0.0)
-
-<<<<<<< HEAD
+            
+    def test_train_with_length_desensitization(self):
+        model_id = "trl-internal-testing/tiny-Qwen2ForCausalLM-2.5"
+        dataset = load_dataset("trl-internal-testing/zen", "standard_preference", split="train")
+        tokenizer = AutoTokenizer.from_pretrained(model_id)
+        with tempfile.TemporaryDirectory() as tmp_dir:
+            training_args = DPOConfig(
+                output_dir=tmp_dir,
+                per_device_train_batch_size=2,
+                learning_rate=9e-1,
+                ld_alpha=0.5,
+                report_to="none",
+            )
+            trainer = DPOTrainer(
+                model=model_id,
+                args=training_args,
+                processing_class=tokenizer,
+                train_dataset=dataset,
+            )
+
+            previous_trainable_params = {n: param.clone() for n, param in trainer.model.named_parameters()}
+
+            trainer.train()
+
+            self.assertIsNotNone(trainer.state.log_history[-1]["train_loss"])
+
+            # Check that the parameters have changed
+            for n, param in previous_trainable_params.items():
+                new_param = trainer.model.get_parameter(n)
+                if param.sum() != 0:  # ignore 0 biases
+                    self.assertFalse(torch.allclose(param, new_param, rtol=1e-12, atol=1e-12))
+
     @unittest.skipUnless(sys.version_info >= (3, 10), "Liger kernel is not supported on Python 3.9")
     @require_liger_kernel
     @parameterized.expand([(0.1,), (0.5,)])
@@ -1284,17 +1311,10 @@
         4. Training works with both default and custom beta values
         """
 
-=======
-    def test_train_with_length_desensitization(self):
-        model_id = "trl-internal-testing/tiny-Qwen2ForCausalLM-2.5"
-        dataset = load_dataset("trl-internal-testing/zen", "standard_preference", split="train")
-        tokenizer = AutoTokenizer.from_pretrained(model_id)
->>>>>>> 1314aac5
-        with tempfile.TemporaryDirectory() as tmp_dir:
-            training_args = DPOConfig(
-                output_dir=tmp_dir,
-                per_device_train_batch_size=2,
-<<<<<<< HEAD
+        with tempfile.TemporaryDirectory() as tmp_dir:
+            training_args = DPOConfig(
+                output_dir=tmp_dir,
+                per_device_train_batch_size=2,
                 do_eval=True,
                 eval_steps=1,
                 max_steps=3,
@@ -1350,30 +1370,6 @@
                 output = trainer.model(**model_inputs)
             self.assertIsNotNone(output)
             self.assertFalse("loss" in output.keys())
-=======
-                learning_rate=9e-1,
-                ld_alpha=0.5,
-                report_to="none",
-            )
-            trainer = DPOTrainer(
-                model=model_id,
-                args=training_args,
-                processing_class=tokenizer,
-                train_dataset=dataset,
-            )
-
-            previous_trainable_params = {n: param.clone() for n, param in trainer.model.named_parameters()}
-
-            trainer.train()
-
-            self.assertIsNotNone(trainer.state.log_history[-1]["train_loss"])
-
-            # Check that the parameters have changed
-            for n, param in previous_trainable_params.items():
-                new_param = trainer.model.get_parameter(n)
-                if param.sum() != 0:  # ignore 0 biases
-                    self.assertFalse(torch.allclose(param, new_param, rtol=1e-12, atol=1e-12))
->>>>>>> 1314aac5
 
 
 @require_vision
