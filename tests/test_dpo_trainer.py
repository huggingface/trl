# Copyright 2023 The HuggingFace Team. All rights reserved.
#
# Licensed under the Apache License, Version 2.0 (the "License");
# you may not use this file except in compliance with the License.
# You may obtain a copy of the License at
#
#     http://www.apache.org/licenses/LICENSE-2.0
#
# Unless required by applicable law or agreed to in writing, software
# distributed under the License is distributed on an "AS IS" BASIS,
# WITHOUT WARRANTIES OR CONDITIONS OF ANY KIND, either express or implied.
# See the License for the specific language governing permissions and
# limitations under the License.
import tempfile
import unittest

import torch
from datasets import Dataset
from parameterized import parameterized
from pytest import mark
from transformers import AutoModelForCausalLM, AutoModelForSeq2SeqLM, AutoTokenizer, TrainingArguments

from trl import DPOTrainer

from .testing_utils import require_no_wandb, require_peft


class DPOTrainerTester(unittest.TestCase):
    @classmethod
    def setUpClass(cls):
        cls.models = {
            "gpt2": {
                "model_id": "trl-internal-testing/dummy-GPT2-correct-vocab",
                "model_type": AutoModelForCausalLM,
                "tokenizer_type": AutoTokenizer,
            },
            "t5": {
                "model_id": "trl-internal-testing/tiny-T5ForConditionalGeneration-correct-vocab",
                "model_type": AutoModelForSeq2SeqLM,
                "tokenizer_type": AutoTokenizer,
            },
            # add more models here if needed
        }
        for key, model_info in cls.models.items():
            model_info["model"] = model_info["model_type"].from_pretrained(model_info["model_id"])
            model_info["ref_model"] = model_info["model_type"].from_pretrained(model_info["model_id"])
            model_info["tokenizer"] = model_info["tokenizer_type"].from_pretrained(model_info["model_id"])
        cls.models["gpt2"]["tokenizer"].pad_token = cls.models["gpt2"]["tokenizer"].eos_token

    def _init_dummy_dataset(self):
        # fmt: off
        dummy_dataset_dict = {
            "prompt": [
                "hello\n",
                "how are you\n",
                "What is your name?\n",
                "What is your name?\n",
                "Which is the best programming language?\n",
                "Which is the best programming language?\n",
                "Which is the best programming language?\n",
            ],
            "chosen": [
                "hi nice to meet you",
                "I am fine",
                "My name is Mary",
                "My name is Mary",
                "Python",
                "Python",
                "Python",
            ],
            "rejected": [
                "leave me alone",
                "I am not fine",
                "Whats it to you?",
                "I dont have a name",
                "Javascript",
                "C++",
                "Java",
            ],
        }
        # fmt: on
        return Dataset.from_dict(dummy_dataset_dict)

    def _get_models_by_name(self, name):
        return self.models[name]["model"], self.models[name]["ref_model"], self.models[name]["tokenizer"]

    @parameterized.expand([["gpt2", "sigmoid", True], ["t5", "hinge", False]])
    def test_dpo_trainer(self, name, loss_type, precompute_ref_log_probs):
        model, ref_model, tokenizer = self._get_models_by_name(name)
        with tempfile.TemporaryDirectory() as tmp_dir:
            training_args = TrainingArguments(
                output_dir=tmp_dir,
                per_device_train_batch_size=2,
                max_steps=3,
                remove_unused_columns=False,
                gradient_accumulation_steps=1,
                learning_rate=9e-1,
                evaluation_strategy="steps",
            )

            dummy_dataset = self._init_dummy_dataset()

            trainer = DPOTrainer(
                model=model,
                ref_model=ref_model,
                beta=0.1,
                loss_type=loss_type,
                args=training_args,
                tokenizer=tokenizer,
                train_dataset=dummy_dataset,
                eval_dataset=dummy_dataset,
                precompute_ref_log_probs=precompute_ref_log_probs,
            )

            previous_trainable_params = {n: param.clone() for n, param in trainer.model.named_parameters()}

            trainer.train()

            self.assertIsNotNone(trainer.state.log_history[-1]["train_loss"])

            # check the params have changed
            for n, param in previous_trainable_params.items():
                new_param = trainer.model.get_parameter(n)
                # check the params have changed - ignore 0 biases
                if param.sum() != 0:
                    self.assertFalse(torch.equal(param, new_param))

    @parameterized.expand([["gpt2", True], ["t5", True]])
    def test_dpo_trainer_without_providing_ref_model(self, name, precompute_ref_log_probs):
        model, _, tokenizer = self._get_models_by_name(name)
        with tempfile.TemporaryDirectory() as tmp_dir:
            training_args = TrainingArguments(
                output_dir=tmp_dir,
                per_device_train_batch_size=2,
                max_steps=3,
                remove_unused_columns=False,
                gradient_accumulation_steps=4,
                learning_rate=9e-1,
                evaluation_strategy="steps",
            )

            dummy_dataset = self._init_dummy_dataset()

            trainer = DPOTrainer(
                model=model,
                ref_model=None,
                beta=0.1,
                args=training_args,
                tokenizer=tokenizer,
                train_dataset=dummy_dataset,
                eval_dataset=dummy_dataset,
                precompute_ref_log_probs=precompute_ref_log_probs,
            )

            previous_trainable_params = {n: param.clone() for n, param in trainer.model.named_parameters()}

            trainer.train()

            self.assertIsNotNone(trainer.state.log_history[-1]["train_loss"])

            # check the params have changed
            for n, param in previous_trainable_params.items():
                new_param = trainer.model.get_parameter(n)
                # check the params have changed - ignore 0 biases
                if param.sum() != 0:
                    self.assertFalse(torch.equal(param, new_param))

    @require_peft
    @mark.peft_test
    @parameterized.expand([["gpt2", True], ["t5", True]])
    def test_dpo_trainer_without_providing_ref_model_with_lora(self, name, precompute_ref_log_probs):
        model, _, tokenizer = self._get_models_by_name(name)
        from peft import LoraConfig

        lora_config = LoraConfig(
            r=16,
            lora_alpha=32,
            lora_dropout=0.05,
            bias="none",
            task_type="CAUSAL_LM",
        )

        with tempfile.TemporaryDirectory() as tmp_dir:
            training_args = TrainingArguments(
                output_dir=tmp_dir,
                per_device_train_batch_size=2,
                max_steps=3,
                remove_unused_columns=False,
                gradient_accumulation_steps=4,
                learning_rate=9e-1,
                evaluation_strategy="steps",
            )

            dummy_dataset = self._init_dummy_dataset()

            trainer = DPOTrainer(
                model=model,
                ref_model=None,
                beta=0.1,
                args=training_args,
                tokenizer=tokenizer,
                train_dataset=dummy_dataset,
                eval_dataset=dummy_dataset,
                peft_config=lora_config,
                precompute_ref_log_probs=precompute_ref_log_probs,
            )

            previous_trainable_params = {n: param.clone() for n, param in trainer.model.named_parameters()}

            trainer.train()

            self.assertIsNotNone(trainer.state.log_history[-1]["train_loss"])

            # check the params have changed
            for n, param in previous_trainable_params.items():
                if "lora" in n:
                    new_param = trainer.model.get_parameter(n)
                    # check the params have changed - ignore 0 biases
                    if param.sum() != 0:
                        self.assertFalse(torch.equal(param, new_param))

    @parameterized.expand([["gpt2", False], ["t5", True]])
    @require_no_wandb
    def test_dpo_trainer_generate_during_eval_no_wandb(self, name, precompute_ref_log_probs):
        model, _, tokenizer = self._get_models_by_name(name)
        with tempfile.TemporaryDirectory() as tmp_dir:
            training_args = TrainingArguments(
                output_dir=tmp_dir,
                per_device_train_batch_size=2,
                max_steps=3,
                remove_unused_columns=False,
                gradient_accumulation_steps=1,
                learning_rate=9e-1,
                evaluation_strategy="steps",
            )

            dummy_dataset = self._init_dummy_dataset()

            with self.assertRaisesRegex(
                ValueError,
                expected_regex="`generate_during_eval=True` requires Weights and Biases to be installed."
                " Please install `wandb` to resolve.",
            ):
                DPOTrainer(
                    model=model,
                    ref_model=None,
                    beta=0.1,
                    args=training_args,
                    tokenizer=tokenizer,
                    train_dataset=dummy_dataset,
                    eval_dataset=dummy_dataset,
                    generate_during_eval=True,
<<<<<<< HEAD
                    precompute_ref_log_probs=precompute_ref_log_probs,
                )
=======
                )

    @require_peft
    @mark.peft_test
    def test_dpo_lora_save(self):
        from peft import LoraConfig, get_peft_model

        lora_config = LoraConfig(
            r=16,
            lora_alpha=32,
            lora_dropout=0.05,
            bias="none",
            task_type="CAUSAL_LM",
        )

        # lora model
        model = AutoModelForCausalLM.from_pretrained(self.model_id)
        model_peft = get_peft_model(model, lora_config)

        with tempfile.TemporaryDirectory() as tmp_dir:
            training_args = TrainingArguments(
                output_dir=tmp_dir,
                per_device_train_batch_size=2,
                max_steps=3,
                remove_unused_columns=False,
                gradient_accumulation_steps=4,
                learning_rate=9e-1,
                evaluation_strategy="steps",
            )

            dummy_dataset = self._init_dummy_dataset()

            # dpo train lora model with a lora config
            trainer = DPOTrainer(
                model=model_peft,
                ref_model=None,
                beta=0.1,
                args=training_args,
                tokenizer=self.tokenizer,
                train_dataset=dummy_dataset,
                eval_dataset=dummy_dataset,
                peft_config=lora_config,
            )

            # train the model
            trainer.train()

            # save peft adapter
            trainer.save_model()

            # assert that the model is loaded without giving OSError
            try:
                AutoModelForCausalLM.from_pretrained(tmp_dir)
            except OSError:
                self.fail("Loading the saved peft adapter failed")
>>>>>>> 654543a8
<|MERGE_RESOLUTION|>--- conflicted
+++ resolved
@@ -250,10 +250,7 @@
                     train_dataset=dummy_dataset,
                     eval_dataset=dummy_dataset,
                     generate_during_eval=True,
-<<<<<<< HEAD
                     precompute_ref_log_probs=precompute_ref_log_probs,
-                )
-=======
                 )
 
     @require_peft
@@ -308,5 +305,4 @@
             try:
                 AutoModelForCausalLM.from_pretrained(tmp_dir)
             except OSError:
-                self.fail("Loading the saved peft adapter failed")
->>>>>>> 654543a8
+                self.fail("Loading the saved peft adapter failed")