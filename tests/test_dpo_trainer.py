--- conflicted
+++ resolved
@@ -20,11 +20,7 @@
 from pytest import mark
 from transformers import AutoModelForCausalLM, AutoModelForSeq2SeqLM, AutoTokenizer
 
-<<<<<<< HEAD
-from trl import DPOConfig, DPOTrainer, FDivergenceType
-=======
 from trl import DPOConfig, DPOTrainer
->>>>>>> 5400f635
 
 from .testing_utils import require_bitsandbytes, require_no_wandb, require_peft
 
@@ -598,14 +594,6 @@
 
             assert trainer.model.model_tags == trainer._tag_names
 
-<<<<<<< HEAD
-    def test_dpo_loss_alpha_div_f(self):
-        model_id = "HuggingFaceM4/tiny-random-LlamaForCausalLM"
-        tokenizer = AutoTokenizer.from_pretrained(model_id)
-
-        # lora model
-        model = AutoModelForCausalLM.from_pretrained(model_id)
-=======
     @require_peft
     @mark.peft_test
     def test_dpo_lora_force_use_ref(self):
@@ -624,56 +612,16 @@
         model_peft = get_peft_model(model, lora_config)
 
         ref_model = AutoModelForCausalLM.from_pretrained(self.model_id)
->>>>>>> 5400f635
-
-        with tempfile.TemporaryDirectory() as tmp_dir:
-            training_args = DPOConfig(
-                output_dir=tmp_dir,
-                per_device_train_batch_size=2,
-                max_steps=3,
-                remove_unused_columns=False,
-                gradient_accumulation_steps=4,
-                learning_rate=9e-1,
-                evaluation_strategy="steps",
-<<<<<<< HEAD
-                f_divergence_type=FDivergenceType.ALPHA_DIVERGENCE.value,
-                f_alpha_divergence_coef=0.5,
-            )
-
-            dummy_dataset = self._init_dummy_dataset()
-
-            # dpo train lora model with a lora config
-            trainer = DPOTrainer(
-                model=model,
-                ref_model=None,
-                beta=0.1,
-                args=training_args,
-                tokenizer=tokenizer,
-                train_dataset=dummy_dataset,
-                eval_dataset=dummy_dataset,
-            )
-
-            # Fake chosen and rejected log probs
-            policy_chosen_logps = torch.FloatTensor([410.0, 0.1])
-            policy_rejected_logps = torch.FloatTensor([810.5, 0.2])
-            reference_chosen_logps = torch.FloatTensor([-610.0, -0.1])
-            reference_rejected_logps = torch.FloatTensor([110.6, 0.5])
-            losses, _, _ = trainer.dpo_loss(policy_chosen_logps,
-                                            policy_rejected_logps,
-                                            reference_chosen_logps,
-                                            reference_rejected_logps)
-
-            assert torch.isfinite(losses).cpu().numpy().all()
-
-    def test_dpo_loss_js_div_f(self):
-        model_id = "HuggingFaceM4/tiny-random-LlamaForCausalLM"
-        tokenizer = AutoTokenizer.from_pretrained(model_id)
-
-        # lora model
-        model = AutoModelForCausalLM.from_pretrained(model_id)
-
-        with tempfile.TemporaryDirectory() as tmp_dir:
-=======
+
+        with tempfile.TemporaryDirectory() as tmp_dir:
+            training_args = DPOConfig(
+                output_dir=tmp_dir,
+                per_device_train_batch_size=2,
+                max_steps=3,
+                remove_unused_columns=False,
+                gradient_accumulation_steps=4,
+                learning_rate=9e-1,
+                evaluation_strategy="steps",
                 beta=0.1,
             )
 
@@ -692,45 +640,14 @@
                     peft_config=lora_config,
                 )
 
->>>>>>> 5400f635
-            training_args = DPOConfig(
-                output_dir=tmp_dir,
-                per_device_train_batch_size=2,
-                max_steps=3,
-                remove_unused_columns=False,
-                gradient_accumulation_steps=4,
-                learning_rate=9e-1,
-                evaluation_strategy="steps",
-<<<<<<< HEAD
-                f_divergence_type=FDivergenceType.JS_DIVERGENCE.value,
-                f_alpha_divergence_coef=0.5,
-            )
-
-            dummy_dataset = self._init_dummy_dataset()
-
-            # dpo train lora model with a lora config
-            trainer = DPOTrainer(
-                model=model,
-                ref_model=None,
-                beta=0.1,
-                args=training_args,
-                tokenizer=tokenizer,
-                train_dataset=dummy_dataset,
-                eval_dataset=dummy_dataset,
-            )
-
-            # Fake chosen and rejected log probs
-            policy_chosen_logps = torch.FloatTensor([410.0, 0.1])
-            policy_rejected_logps = torch.FloatTensor([95.5, 0.2])
-            reference_chosen_logps = torch.FloatTensor([-610.0, -0.1])
-            reference_rejected_logps = torch.FloatTensor([5.5, 0.5])
-            losses, _, _ = trainer.dpo_loss(policy_chosen_logps,
-                                            policy_rejected_logps,
-                                            reference_chosen_logps,
-                                            reference_rejected_logps)
-
-            assert torch.isfinite(losses).cpu().numpy().all()
-=======
+            training_args = DPOConfig(
+                output_dir=tmp_dir,
+                per_device_train_batch_size=2,
+                max_steps=3,
+                remove_unused_columns=False,
+                gradient_accumulation_steps=4,
+                learning_rate=9e-1,
+                evaluation_strategy="steps",
                 beta=0.1,
                 force_use_ref_model=True,
             )
@@ -746,5 +663,4 @@
             )
 
             # train the model
-            trainer.train()
->>>>>>> 5400f635
+            trainer.train()