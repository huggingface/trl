--- conflicted
+++ resolved
@@ -105,14 +105,10 @@
                 remove_unused_columns=False,
                 gradient_accumulation_steps=1,
                 learning_rate=9e-1,
-<<<<<<< HEAD
-                eval_strategy="steps",
-=======
-                evaluation_strategy="steps",
+                eval_strategy="steps",
                 beta=0.1,
                 loss_type=loss_type,
                 precompute_ref_log_probs=pre_compute,
->>>>>>> 99f2c94b
             )
 
             dummy_dataset = self._init_dummy_dataset()
@@ -160,13 +156,9 @@
                 remove_unused_columns=False,
                 gradient_accumulation_steps=4,
                 learning_rate=9e-1,
-<<<<<<< HEAD
-                eval_strategy="steps",
-=======
-                evaluation_strategy="steps",
+                eval_strategy="steps",
                 beta=0.1,
                 precompute_ref_log_probs=True,
->>>>>>> 99f2c94b
             )
 
             dummy_dataset = self._init_dummy_dataset()
@@ -214,13 +206,9 @@
                 remove_unused_columns=False,
                 gradient_accumulation_steps=4,
                 learning_rate=9e-1,
-<<<<<<< HEAD
-                eval_strategy="steps",
-=======
-                evaluation_strategy="steps",
+                eval_strategy="steps",
                 beta=0.1,
                 precompute_ref_log_probs=True,
->>>>>>> 99f2c94b
             )
 
             dummy_dataset = self._init_dummy_dataset()
@@ -258,12 +246,8 @@
                 remove_unused_columns=False,
                 gradient_accumulation_steps=1,
                 learning_rate=9e-1,
-<<<<<<< HEAD
-                eval_strategy="steps",
-=======
-                evaluation_strategy="steps",
-                beta=0.1,
->>>>>>> 99f2c94b
+                eval_strategy="steps",
+                beta=0.1,
             )
 
             dummy_dataset = self._init_dummy_dataset()
@@ -297,13 +281,9 @@
                 remove_unused_columns=False,
                 gradient_accumulation_steps=1,
                 learning_rate=9e-1,
-<<<<<<< HEAD
-                eval_strategy="steps",
-=======
-                evaluation_strategy="steps",
+                eval_strategy="steps",
                 beta=0.1,
                 dataset_num_proc=5,
->>>>>>> 99f2c94b
             )
 
             dummy_dataset = self._init_dummy_dataset()
@@ -338,13 +318,9 @@
                 remove_unused_columns=False,
                 gradient_accumulation_steps=1,
                 learning_rate=9e-1,
-<<<<<<< HEAD
-                eval_strategy="steps",
-=======
-                evaluation_strategy="steps",
+                eval_strategy="steps",
                 beta=0.1,
                 generate_during_eval=True,
->>>>>>> 99f2c94b
             )
 
             dummy_dataset = self._init_dummy_dataset()
@@ -388,13 +364,9 @@
                 remove_unused_columns=False,
                 gradient_accumulation_steps=4,
                 learning_rate=9e-1,
-<<<<<<< HEAD
-                eval_strategy="steps",
-=======
-                evaluation_strategy="steps",
+                eval_strategy="steps",
                 beta=0.1,
                 precompute_ref_log_probs=True,
->>>>>>> 99f2c94b
             )
 
             dummy_dataset = self._init_dummy_dataset()
@@ -576,12 +548,8 @@
                 remove_unused_columns=False,
                 gradient_accumulation_steps=4,
                 learning_rate=9e-1,
-<<<<<<< HEAD
-                eval_strategy="steps",
-=======
-                evaluation_strategy="steps",
-                beta=0.1,
->>>>>>> 99f2c94b
+                eval_strategy="steps",
+                beta=0.1,
             )
 
             dummy_dataset = self._init_dummy_dataset()
@@ -615,12 +583,8 @@
                 remove_unused_columns=False,
                 gradient_accumulation_steps=4,
                 learning_rate=9e-1,
-<<<<<<< HEAD
-                eval_strategy="steps",
-=======
-                evaluation_strategy="steps",
-                beta=0.1,
->>>>>>> 99f2c94b
+                eval_strategy="steps",
+                beta=0.1,
             )
 
             dummy_dataset = self._init_dummy_dataset()
@@ -660,16 +624,12 @@
             training_args = DPOConfig(
                 output_dir=tmp_dir,
                 per_device_train_batch_size=2,
-                max_steps=3,
-                remove_unused_columns=False,
-                gradient_accumulation_steps=4,
-                learning_rate=9e-1,
-<<<<<<< HEAD
-                eval_strategy="steps",
-=======
-                evaluation_strategy="steps",
-                beta=0.1,
->>>>>>> 99f2c94b
+                max_steps"=3,
+                remove_unused_columns=False,
+                gradient_accumulation_steps=4,
+                learning_rate=9e-1,
+                eval_strategy="steps",
+                beta=0.1,
             )
 
             dummy_dataset = self._init_dummy_dataset()
@@ -694,7 +654,7 @@
                 remove_unused_columns=False,
                 gradient_accumulation_steps=4,
                 learning_rate=9e-1,
-                evaluation_strategy="steps",
+                eval_strategy="steps",
                 beta=0.1,
                 force_use_ref_model=True,
             )
