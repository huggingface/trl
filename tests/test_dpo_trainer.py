# Copyright 2023 The HuggingFace Team. All rights reserved.
#
# Licensed under the Apache License, Version 2.0 (the "License");
# you may not use this file except in compliance with the License.
# You may obtain a copy of the License at
#
#     http://www.apache.org/licenses/LICENSE-2.0
#
# Unless required by applicable law or agreed to in writing, software
# distributed under the License is distributed on an "AS IS" BASIS,
# WITHOUT WARRANTIES OR CONDITIONS OF ANY KIND, either express or implied.
# See the License for the specific language governing permissions and
# limitations under the License.

import pytest
import tempfile
import unittest

import torch
from datasets import Dataset, features
from parameterized import parameterized
from PIL import Image
from pytest import mark
from transformers import (
    AutoModelForCausalLM,
    AutoModelForSeq2SeqLM,
    AutoModelForVision2Seq,
    AutoProcessor,
    AutoTokenizer,
)

from trl import DPOConfig, DPOTrainer, FDivergenceType

from .testing_utils import require_bitsandbytes, require_no_wandb, require_peft


class DPOTrainerTester(unittest.TestCase):
    @classmethod
    def setUpClass(cls):
        cls.model_id = "trl-internal-testing/dummy-GPT2-correct-vocab"
        cls.model = AutoModelForCausalLM.from_pretrained(cls.model_id)
        cls.ref_model = AutoModelForCausalLM.from_pretrained(cls.model_id)
        cls.tokenizer = AutoTokenizer.from_pretrained(cls.model_id)
        cls.tokenizer.pad_token = cls.tokenizer.eos_token

        # get t5 as seq2seq example:
        model_id = "trl-internal-testing/T5ForConditionalGeneration-correct-vocab-calibrated"
        cls.t5_model = AutoModelForSeq2SeqLM.from_pretrained(model_id)
        cls.t5_ref_model = AutoModelForSeq2SeqLM.from_pretrained(model_id)
        cls.t5_tokenizer = AutoTokenizer.from_pretrained(model_id)

        # get idefics2 model
        model_id = "trl-internal-testing/tiny-random-idefics2"
        cls.idefics2_model = AutoModelForVision2Seq.from_pretrained(model_id)
        cls.idefics2_ref_model = AutoModelForVision2Seq.from_pretrained(model_id)
        cls.idefics2_processor = AutoProcessor.from_pretrained(model_id)

    def _init_dummy_dataset(self):
        # fmt: off
        dummy_dataset_dict = {
            "prompt": [
                "hello",
                "how are you",
                "What is your name?",
                "What is your name?",
                "Which is the best programming language?",
                "Which is the best programming language?",
                "Which is the best programming language?",
                "[INST] How is the stock price? [/INST]",
                "[INST] How is the stock price? [/INST] ",
            ],
            "chosen": [
                "hi nice to meet you",
                "I am fine",
                "My name is Mary",
                "My name is Mary",
                "Python",
                "Python",
                "Python",
                "$46 as of 10am EST",
                "46 as of 10am EST",
            ],
            "rejected": [
                "leave me alone",
                "I am not fine",
                "Whats it to you?",
                "I dont have a name",
                "Javascript",
                "C++",
                "Java",
                " $46 as of 10am EST",
                " 46 as of 10am EST",
            ],
        }
        # fmt: on
        return Dataset.from_dict(dummy_dataset_dict)

    def _init_dummy_image_dataset(self):
        # fmt: off
        dummy_dataset_dict = {
            "images": [
                [Image.new("RGB", (100, 50), color="black")],
                # None,
                # [Image.new("RGB", (100, 100), color="blue"), Image.new("RGB", (150, 50), color="red")],
                [Image.new("RGB", (200, 100), color="green")],
                # [Image.new("RGB", (150, 150), color="yellow"), Image.new("RGB", (50, 150), color="purple")],
                [Image.new("RGB", (80, 120), color="gray")],
                [Image.new("RGB", (120, 80), color="pink")],
            ],
            "prompt": [
                "<image> Hello",
                # "How are you?",
                # "<image><image> Let's chat",
                "<image> Good morning",
                # "<image><image> What's up?",
                "Can you see this? <image>",
                "Here is something interesting: <image>",
            ],
            "chosen": [
                "Hi nice to meet you!",
                # "I'm doing well, thank you!",
                # "Sure, let's talk!",
                "Good morning to you too!",
                # "Not much, just working.",
                "Yes, I can see it clearly.",
                "That's quite interesting indeed.",
            ],
            "rejected": [
                "Leave me alone!",
                # "I'm not interested.",
                # "I don't want to chat.",
                "I'm still sleepy.",
                # "Busy right now, talk later.",
                "No, I can't see it.",
                "I'm not sure what that is.",
            ],
        }
        # fmt: on
        f = features.Features(
            {
                "images": features.Sequence(features.Image(decode=True)),  # datasets handles badly sequence of images
                "prompt": features.Value("string"),
                "chosen": features.Value("string"),
                "rejected": features.Value("string"),
            }
        )
        return Dataset.from_dict(dummy_dataset_dict, features=f)

    @parameterized.expand(
        [
            ["gpt2", "sigmoid", True],
            ["t5", "hinge", False],
            ["gpt2", "ipo", False],
            ["t5", "ipo", True],
            ["gpt2", "aot_pair", True],
            ["t5", "aot_pair", False],
            ["gpt2", "aot", True],
            ["t5", "aot", False],
            ["gpt2", "bco_pair", False],
            ["t5", "bco_pair", True],
            ["gpt2", "sppo_hard", False],
            ["t5", "sppo_hard", True],
            ["gpt2", "nca_pair", False],
            ["t5", "nca_pair", True],
            ["gpt2", "robust", True],
            ["gpt2", "exo_pair", False],
            ["t5", "exo_pair", True],
        ]
    )
    def test_dpo_trainer(self, name, loss_type, pre_compute):
        with tempfile.TemporaryDirectory() as tmp_dir:
            training_args = DPOConfig(
                output_dir=tmp_dir,
                per_device_train_batch_size=2,
                max_steps=3,
                remove_unused_columns=False,
                gradient_accumulation_steps=1,
                learning_rate=9e-1,
                eval_strategy="steps",
                beta=0.1,
                loss_type=loss_type,
                precompute_ref_log_probs=pre_compute,
            )

            dummy_dataset = self._init_dummy_dataset()

            if name == "gpt2":
                model = self.model
                ref_model = self.ref_model
                tokenizer = self.tokenizer
            elif name == "t5":
                model = self.t5_model
                ref_model = self.t5_ref_model
                tokenizer = self.t5_tokenizer

            if name == "t5":
                self.skipTest("For some reason t5 does not compute gradients properly on tiny models")

            trainer = DPOTrainer(
                model=model,
                ref_model=ref_model,
                args=training_args,
                tokenizer=tokenizer,
                train_dataset=dummy_dataset,
                eval_dataset=dummy_dataset,
            )

            previous_trainable_params = {n: param.clone() for n, param in trainer.model.named_parameters()}

            trainer.train()

            assert trainer.state.log_history[-1]["train_loss"] is not None

            # check the params have changed
            for n, param in previous_trainable_params.items():
                new_param = trainer.model.get_parameter(n)
                # check the params have changed - ignore 0 biases
                if param.sum() != 0:
                    assert not torch.allclose(param, new_param, rtol=1e-12, atol=1e-12)

    @parameterized.expand(
        [
            ["sigmoid", True],
        ]
    )
    def test_vdpo_trainer(self, loss_type, pre_compute):
        with tempfile.TemporaryDirectory() as tmp_dir:
            training_args = DPOConfig(
                output_dir=tmp_dir,
                per_device_train_batch_size=2,
                max_steps=3,
                remove_unused_columns=False,
                gradient_accumulation_steps=1,
                learning_rate=9e-1,
                eval_strategy="steps",
                beta=0.1,
                loss_type=loss_type,
                precompute_ref_log_probs=pre_compute,
            )

            dummy_dataset = self._init_dummy_image_dataset()

            model = self.idefics2_model
            ref_model = self.idefics2_ref_model
            processor = self.idefics2_processor

            trainer = DPOTrainer(
                model=model,
                ref_model=ref_model,
                args=training_args,
                tokenizer=processor,
                train_dataset=dummy_dataset,
                eval_dataset=dummy_dataset,
            )

            previous_trainable_params = {n: param.clone() for n, param in trainer.model.named_parameters()}

            trainer.train()

            assert trainer.state.log_history[-1]["train_loss"] is not None

            # check the params have changed
            for n, param in previous_trainable_params.items():
                new_param = trainer.model.get_parameter(n)
                # check the params have changed - ignore 0 biases
                if param.sum() != 0:
                    assert not torch.allclose(param, new_param, rtol=1e-12, atol=1e-12)

    def test_dpo_trainer_without_providing_ref_model(self):
        with tempfile.TemporaryDirectory() as tmp_dir:
            training_args = DPOConfig(
                output_dir=tmp_dir,
                per_device_train_batch_size=2,
                max_steps=3,
                remove_unused_columns=False,
                gradient_accumulation_steps=4,
                learning_rate=9e-1,
                eval_strategy="steps",
                beta=0.1,
                precompute_ref_log_probs=True,
                rpo_alpha=0.5,
            )

            dummy_dataset = self._init_dummy_dataset()

            trainer = DPOTrainer(
                model=self.model,
                ref_model=None,
                args=training_args,
                tokenizer=self.tokenizer,
                train_dataset=dummy_dataset,
                eval_dataset=dummy_dataset,
            )

            previous_trainable_params = {n: param.clone() for n, param in trainer.model.named_parameters()}

            trainer.train()

            assert trainer.state.log_history[-1]["train_loss"] is not None

            # check the params have changed
            for n, param in previous_trainable_params.items():
                new_param = trainer.model.get_parameter(n)
                # check the params have changed - ignore 0 biases
                if param.sum() != 0:
                    assert not torch.equal(param, new_param)

    @require_peft
    @mark.peft_test
    def test_dpo_trainer_without_providing_ref_model_with_lora(self):
        from peft import LoraConfig

        lora_config = LoraConfig(
            r=16,
            lora_alpha=32,
            lora_dropout=0.05,
            bias="none",
            task_type="CAUSAL_LM",
        )

        with tempfile.TemporaryDirectory() as tmp_dir:
            training_args = DPOConfig(
                output_dir=tmp_dir,
                per_device_train_batch_size=2,
                max_steps=3,
                remove_unused_columns=False,
                gradient_accumulation_steps=4,
                learning_rate=9e-1,
                eval_strategy="steps",
                beta=0.1,
                precompute_ref_log_probs=True,
            )

            dummy_dataset = self._init_dummy_dataset()

            trainer = DPOTrainer(
                model=self.model,
                ref_model=None,
                args=training_args,
                tokenizer=self.tokenizer,
                train_dataset=dummy_dataset,
                eval_dataset=dummy_dataset,
                peft_config=lora_config,
            )

            previous_trainable_params = {n: param.clone() for n, param in trainer.model.named_parameters()}

            trainer.train()

            assert trainer.state.log_history[-1]["train_loss"] is not None

            # check the params have changed
            for n, param in previous_trainable_params.items():
                if "lora" in n:
                    new_param = trainer.model.get_parameter(n)
                    # check the params have changed - ignore 0 biases
                    if param.sum() != 0:
                        assert not torch.equal(param, new_param)

    def test_dpo_trainer_padding_token_is_none(self):
        with tempfile.TemporaryDirectory() as tmp_dir:
            training_args = DPOConfig(
                output_dir=tmp_dir,
                per_device_train_batch_size=2,
                max_steps=3,
                remove_unused_columns=False,
                gradient_accumulation_steps=1,
                learning_rate=9e-1,
                eval_strategy="steps",
                beta=0.1,
            )

            dummy_dataset = self._init_dummy_dataset()

            tokenizer = AutoTokenizer.from_pretrained(self.model_id)
            tokenizer.pad_token = None

            with self.assertRaisesRegex(
                ValueError,
                expected_regex=r"Padding is enabled, but the tokenizer is not configured with a padding token."
                r" Explicitly set `tokenizer.pad_token` \(e.g. `tokenizer.pad_token = tokenizer.eos_token`\)"
                r" before calling the trainer.",
            ):
                trainer = DPOTrainer(
                    model=self.model,
                    ref_model=None,
                    args=training_args,
                    tokenizer=tokenizer,
                    train_dataset=dummy_dataset,
                    eval_dataset=dummy_dataset,
                )

                trainer.train()

    def test_dpo_trainer_w_dataset_num_proc(self):
        with tempfile.TemporaryDirectory() as tmp_dir:
            training_args = DPOConfig(
                output_dir=tmp_dir,
                per_device_train_batch_size=2,
                max_steps=3,
                remove_unused_columns=False,
                gradient_accumulation_steps=1,
                learning_rate=9e-1,
                eval_strategy="steps",
                beta=0.1,
                dataset_num_proc=5,
            )

            dummy_dataset = self._init_dummy_dataset()

            tokenizer = AutoTokenizer.from_pretrained(self.model_id)
            tokenizer.pad_token = None

            with self.assertRaisesRegex(
                ValueError,
                expected_regex=r"Padding is enabled, but the tokenizer is not configured with a padding token."
                r" Explicitly set `tokenizer.pad_token` \(e.g. `tokenizer.pad_token = tokenizer.eos_token`\)"
                r" before calling the trainer.",
            ):
                trainer = DPOTrainer(
                    model=self.model,
                    ref_model=None,
                    args=training_args,
                    tokenizer=tokenizer,
                    train_dataset=dummy_dataset,
                    eval_dataset=dummy_dataset,
                )

                trainer.train()

    def test_tr_dpo_trainer(self):
        with tempfile.TemporaryDirectory() as tmp_dir:
            training_args = DPOConfig(
                output_dir=tmp_dir,
                per_device_train_batch_size=2,
                max_steps=3,
                remove_unused_columns=False,
                gradient_accumulation_steps=4,
                learning_rate=9e-1,
                eval_strategy="steps",
                precompute_ref_log_probs=False,
                sync_ref_model=True,
                ref_model_mixup_alpha=0.5,
                ref_model_sync_steps=1,
            )

            dummy_dataset = self._init_dummy_dataset()

            trainer = DPOTrainer(
                model=self.model,
                ref_model=self.model,
                beta=0.1,
                args=training_args,
                tokenizer=self.tokenizer,
                train_dataset=dummy_dataset,
                eval_dataset=dummy_dataset,
            )

            # params of the ref model as its the same as the model
            previous_trainable_params = {n: param.clone() for n, param in trainer.model.named_parameters()}

            trainer.train()

            assert trainer.state.log_history[-1]["train_loss"] is not None

            # check the params have changed
            for n, param in previous_trainable_params.items():
                new_param = trainer.ref_model.get_parameter(n)
                # check the ref model's params have changed - ignore 0 biases
                if param.sum() != 0:
                    assert not torch.equal(param, new_param)

    @require_no_wandb
    def test_dpo_trainer_generate_during_eval_no_wandb(self):
        with tempfile.TemporaryDirectory() as tmp_dir:
            training_args = DPOConfig(
                output_dir=tmp_dir,
                per_device_train_batch_size=2,
                max_steps=3,
                remove_unused_columns=False,
                gradient_accumulation_steps=1,
                learning_rate=9e-1,
                eval_strategy="steps",
                beta=0.1,
                generate_during_eval=True,
            )

            dummy_dataset = self._init_dummy_dataset()

            with self.assertRaisesRegex(
                ValueError,
                expected_regex="`generate_during_eval=True` requires Weights and Biases to be installed."
                " Please install `wandb` to resolve.",
            ):
                DPOTrainer(
                    model=self.model,
                    ref_model=None,
                    args=training_args,
                    tokenizer=self.tokenizer,
                    train_dataset=dummy_dataset,
                    eval_dataset=dummy_dataset,
                )

    @require_peft
    @mark.peft_test
    def test_dpo_lora_save(self):
        from peft import LoraConfig, get_peft_model

        lora_config = LoraConfig(
            r=16,
            lora_alpha=32,
            lora_dropout=0.05,
            bias="none",
            task_type="CAUSAL_LM",
        )

        # lora model
        model = AutoModelForCausalLM.from_pretrained(self.model_id)
        model_peft = get_peft_model(model, lora_config)

        with tempfile.TemporaryDirectory() as tmp_dir:
            training_args = DPOConfig(
                output_dir=tmp_dir,
                per_device_train_batch_size=2,
                max_steps=3,
                remove_unused_columns=False,
                gradient_accumulation_steps=4,
                learning_rate=9e-1,
                eval_strategy="steps",
                beta=0.1,
                precompute_ref_log_probs=True,
            )

            dummy_dataset = self._init_dummy_dataset()

            # dpo train lora model with a lora config
            trainer = DPOTrainer(
                model=model_peft,
                ref_model=None,
                args=training_args,
                tokenizer=self.tokenizer,
                train_dataset=dummy_dataset,
                eval_dataset=dummy_dataset,
                peft_config=lora_config,
            )

            # train the model
            trainer.train()

            # save peft adapter
            trainer.save_model()

            # assert that the model is loaded without giving OSError
            try:
                AutoModelForCausalLM.from_pretrained(tmp_dir)
            except OSError:
                self.fail("Loading the saved peft adapter failed")

    @require_peft
    @require_bitsandbytes
    @mark.peft_test
    def test_dpo_lora_bf16_autocast_llama(self):
        # Note this test only works on compute capability > 7 GPU devices
        from peft import LoraConfig

        model_id = "trl-internal-testing/tiny-random-LlamaForCausalLM"
        tokenizer = AutoTokenizer.from_pretrained(model_id)

        lora_config = LoraConfig(
            r=16,
            lora_alpha=32,
            lora_dropout=0.05,
            bias="none",
            task_type="CAUSAL_LM",
        )

        # lora model
        model = AutoModelForCausalLM.from_pretrained(model_id, load_in_4bit=True)

        with tempfile.TemporaryDirectory() as tmp_dir:
            training_args = DPOConfig(
                output_dir=tmp_dir,
                per_device_train_batch_size=2,
                max_steps=3,
                remove_unused_columns=False,
                gradient_accumulation_steps=4,
                learning_rate=9e-1,
                eval_strategy="steps",
                bf16=True,
                beta=0.1,
                generate_during_eval=True,
            )

            dummy_dataset = self._init_dummy_dataset()

            # dpo train lora model with a lora config
            trainer = DPOTrainer(
                model=model,
                ref_model=None,
                args=training_args,
                tokenizer=tokenizer,
                train_dataset=dummy_dataset,
                eval_dataset=dummy_dataset,
                peft_config=lora_config,
            )

            # train the model
            trainer.train()

            # save peft adapter
            trainer.save_model()

    @parameterized.expand(
        [
            ["gpt2", "sigmoid", False, False],
            ["gpt2", "sigmoid", False, True],
            ["gpt2", "sigmoid", True, False],
            ["gpt2", "sigmoid", True, True],
            ["gpt2", "ipo", False, False],
            ["gpt2", "ipo", False, True],
            ["gpt2", "ipo", True, False],
            ["gpt2", "ipo", True, True],
            ["gpt2", "aot_pair", False, False],
            ["gpt2", "aot_pair", False, True],
            ["gpt2", "aot_pair", True, False],
            ["gpt2", "aot_pair", True, True],
            ["gpt2", "aot", False, False],
            ["gpt2", "aot", False, True],
            ["gpt2", "aot", True, False],
            ["gpt2", "aot", True, True],
            ["gpt2", "bco_pair", False, False],
            ["gpt2", "bco_pair", False, True],
            ["gpt2", "bco_pair", True, False],
            ["gpt2", "bco_pair", True, True],
            ["gpt2", "robust", False, False],
            ["gpt2", "robust", False, True],
            ["gpt2", "robust", True, False],
            ["gpt2", "robust", True, True],
        ]
    )
    @require_bitsandbytes
    @require_peft
    @mark.peft_test
    @unittest.skip("You need a GPU with bf16 support in order to run these tests")
    def test_dpo_lora_bf16_autocast(self, name, loss_type, pre_compute, gen_during_eval):
        # Note this test only works on compute capability > 7 GPU devices
        from peft import LoraConfig

        lora_config = LoraConfig(
            r=16,
            lora_alpha=32,
            lora_dropout=0.05,
            bias="none",
            task_type="CAUSAL_LM",
        )

        # lora model
        model = AutoModelForCausalLM.from_pretrained(self.model_id, load_in_4bit=True)

        with tempfile.TemporaryDirectory() as tmp_dir:
            training_args = DPOConfig(
                output_dir=tmp_dir,
                per_device_train_batch_size=2,
                max_steps=3,
                remove_unused_columns=False,
                gradient_accumulation_steps=4,
                learning_rate=9e-1,
                eval_strategy="steps",
                bf16=True,
                beta=0.1,
                generate_during_eval=gen_during_eval,
                loss_type=loss_type,
                precompute_ref_log_probs=pre_compute,
            )

            dummy_dataset = self._init_dummy_dataset()

            # dpo train lora model with a lora config
            trainer = DPOTrainer(
                model=model,
                ref_model=None,
                args=training_args,
                tokenizer=self.tokenizer,
                train_dataset=dummy_dataset,
                eval_dataset=dummy_dataset,
                peft_config=lora_config,
            )

            # train the model
            trainer.train()

            # save peft adapter
            trainer.save_model()

    @require_peft
    def test_dpo_lora_tags(self):
        from peft import LoraConfig

        model_id = "trl-internal-testing/tiny-random-LlamaForCausalLM"
        tokenizer = AutoTokenizer.from_pretrained(model_id)

        lora_config = LoraConfig(
            r=16,
            lora_alpha=32,
            lora_dropout=0.05,
            bias="none",
            task_type="CAUSAL_LM",
        )

        # lora model
        model = AutoModelForCausalLM.from_pretrained(model_id)

        with tempfile.TemporaryDirectory() as tmp_dir:
            training_args = DPOConfig(
                output_dir=tmp_dir,
                per_device_train_batch_size=2,
                max_steps=3,
                remove_unused_columns=False,
                gradient_accumulation_steps=4,
                learning_rate=9e-1,
                eval_strategy="steps",
                beta=0.1,
            )

            dummy_dataset = self._init_dummy_dataset()

            # dpo train lora model with a lora config
            trainer = DPOTrainer(
                model=model,
                ref_model=None,
                args=training_args,
                tokenizer=tokenizer,
                train_dataset=dummy_dataset,
                eval_dataset=dummy_dataset,
                peft_config=lora_config,
            )

            assert trainer.model.model_tags == trainer._tag_names

    @require_peft
    def test_dpo_tags(self):
        model_id = "HuggingFaceM4/tiny-random-LlamaForCausalLM"
        tokenizer = AutoTokenizer.from_pretrained(model_id)

        # lora model
        model = AutoModelForCausalLM.from_pretrained(model_id)

        with tempfile.TemporaryDirectory() as tmp_dir:
            training_args = DPOConfig(
                output_dir=tmp_dir,
                per_device_train_batch_size=2,
                max_steps=3,
                remove_unused_columns=False,
                gradient_accumulation_steps=4,
                learning_rate=9e-1,
                eval_strategy="steps",
                beta=0.1,
            )

            dummy_dataset = self._init_dummy_dataset()

            # dpo train lora model with a lora config
            trainer = DPOTrainer(
                model=model,
                ref_model=None,
                args=training_args,
                tokenizer=tokenizer,
                train_dataset=dummy_dataset,
                eval_dataset=dummy_dataset,
            )

            assert trainer.model.model_tags == trainer._tag_names

    @require_peft
    @mark.peft_test
    def test_dpo_lora_force_use_ref(self):
        from peft import LoraConfig, get_peft_model

        lora_config = LoraConfig(
            r=16,
            lora_alpha=32,
            lora_dropout=0.05,
            bias="none",
            task_type="CAUSAL_LM",
        )

        # lora model
        model = AutoModelForCausalLM.from_pretrained(self.model_id)
        model_peft = get_peft_model(model, lora_config)

        ref_model = AutoModelForCausalLM.from_pretrained(self.model_id)

        with tempfile.TemporaryDirectory() as tmp_dir:
            training_args = DPOConfig(
                output_dir=tmp_dir,
                per_device_train_batch_size=2,
                max_steps=3,
                remove_unused_columns=False,
                gradient_accumulation_steps=4,
                learning_rate=9e-1,
                eval_strategy="steps",
                beta=0.1,
            )

            dummy_dataset = self._init_dummy_dataset()

            with self.assertRaises(ValueError):
                # passing a peft_model as model and ref_model should error out,
                # unless you pass `force_use_ref_model`
                trainer = DPOTrainer(
                    model=model_peft,
                    ref_model=ref_model,
                    args=training_args,
                    tokenizer=self.tokenizer,
                    train_dataset=dummy_dataset,
                    eval_dataset=dummy_dataset,
                    peft_config=lora_config,
                )

            training_args = DPOConfig(
                output_dir=tmp_dir,
                per_device_train_batch_size=2,
                max_steps=3,
                remove_unused_columns=False,
                gradient_accumulation_steps=4,
                learning_rate=9e-1,
                eval_strategy="steps",
                beta=0.1,
                force_use_ref_model=True,
            )

            trainer = DPOTrainer(
                model=model_peft,
                ref_model=ref_model,
                args=training_args,
                tokenizer=self.tokenizer,
                train_dataset=dummy_dataset,
                eval_dataset=dummy_dataset,
                peft_config=lora_config,
            )

            # train the model
            trainer.train()

<<<<<<< HEAD
    def test_dpo_trainer_torch_dtype(self):
        # See https://github.com/huggingface/trl/issues/1751
        dummy_dataset = self._init_dummy_dataset()
        with tempfile.TemporaryDirectory() as tmp_dir:
            dpo_config = DPOConfig(
                output_dir=tmp_dir,
                per_device_train_batch_size=2,
                max_steps=1,
                model_init_kwargs={"torch_dtype": "float16"},
                ref_model_init_kwargs={"torch_dtype": "float16"},
            )

            trainer = DPOTrainer(
                model=self.model_id,
                ref_model=self.model_id,
                tokenizer=self.tokenizer,
                args=dpo_config,
                train_dataset=dummy_dataset,
            )
            assert trainer.model.config.torch_dtype == torch.float16
            assert trainer.ref_model.config.torch_dtype == torch.float16

        # Now test when `torch_dtype` is provided but is wrong to either the model or the ref_model
        with tempfile.TemporaryDirectory() as tmp_dir:
            dpo_config = DPOConfig(
                output_dir=tmp_dir,
                per_device_train_batch_size=2,
                max_steps=1,
                model_init_kwargs={"torch_dtype": -1},
            )

            with pytest.raises(ValueError, match="Invalid `torch_dtype` passed to the DPOConfig. Expected a string with either `torch.dtype` or 'auto', but got -1."):
                _ = DPOTrainer(
                    model=self.model_id,
                    tokenizer=self.tokenizer,
                    args=dpo_config,
                    train_dataset=dummy_dataset,
                )

        with tempfile.TemporaryDirectory() as tmp_dir:
            dpo_config = DPOConfig(
                output_dir=tmp_dir,
                per_device_train_batch_size=2,
                max_steps=1,
                ref_model_init_kwargs={"torch_dtype": -1},
            )

            with pytest.raises(ValueError, match="Invalid `torch_dtype` passed to the DPOConfig. Expected a string with either `torch.dtype` or 'auto', but got -1."):
                _ = DPOTrainer(
                    model=self.model_id,
                    ref_model=self.model_id,
                    tokenizer=self.tokenizer,
                    args=dpo_config,
                    train_dataset=dummy_dataset,
                )

=======
    def test_dpo_loss_alpha_div_f(self):
        model_id = "trl-internal-testing/tiny-random-LlamaForCausalLM"
        tokenizer = AutoTokenizer.from_pretrained(model_id)

        # lora model
        model = AutoModelForCausalLM.from_pretrained(model_id)

        with tempfile.TemporaryDirectory() as tmp_dir:
            training_args = DPOConfig(
                output_dir=tmp_dir,
                per_device_train_batch_size=2,
                max_steps=3,
                remove_unused_columns=False,
                gradient_accumulation_steps=4,
                learning_rate=9e-1,
                eval_strategy="steps",
                f_divergence_type=FDivergenceType.ALPHA_DIVERGENCE.value,
                f_alpha_divergence_coef=0.5,
            )

            dummy_dataset = self._init_dummy_dataset()

            # dpo train lora model with a lora config
            trainer = DPOTrainer(
                model=model,
                ref_model=None,
                args=training_args,
                tokenizer=tokenizer,
                train_dataset=dummy_dataset,
                eval_dataset=dummy_dataset,
            )

            # Fake chosen and rejected log probs
            policy_chosen_logps = torch.FloatTensor([410.0, 0.1])
            policy_rejected_logps = torch.FloatTensor([810.5, 0.2])
            reference_chosen_logps = torch.FloatTensor([-610.0, -0.1])
            reference_rejected_logps = torch.FloatTensor([110.6, 0.5])
            losses, _, _ = trainer.dpo_loss(
                policy_chosen_logps, policy_rejected_logps, reference_chosen_logps, reference_rejected_logps
            )
            assert torch.isfinite(losses).cpu().numpy().all()

    def test_dpo_loss_js_div_f(self):
        model_id = "trl-internal-testing/tiny-random-LlamaForCausalLM"
        tokenizer = AutoTokenizer.from_pretrained(model_id)

        # lora model
        model = AutoModelForCausalLM.from_pretrained(model_id)

        with tempfile.TemporaryDirectory() as tmp_dir:
            training_args = DPOConfig(
                output_dir=tmp_dir,
                per_device_train_batch_size=2,
                max_steps=3,
                remove_unused_columns=False,
                gradient_accumulation_steps=4,
                learning_rate=9e-1,
                eval_strategy="steps",
                f_divergence_type=FDivergenceType.JS_DIVERGENCE.value,
                f_alpha_divergence_coef=0.5,
            )

            dummy_dataset = self._init_dummy_dataset()

            # dpo train lora model with a lora config
            trainer = DPOTrainer(
                model=model,
                ref_model=None,
                args=training_args,
                tokenizer=tokenizer,
                train_dataset=dummy_dataset,
                eval_dataset=dummy_dataset,
            )

            # Fake chosen and rejected log probs
            policy_chosen_logps = torch.FloatTensor([410.0, 0.1])
            policy_rejected_logps = torch.FloatTensor([95.5, 0.2])
            reference_chosen_logps = torch.FloatTensor([-610.0, -0.1])
            reference_rejected_logps = torch.FloatTensor([5.5, 0.5])
            losses, _, _ = trainer.dpo_loss(
                policy_chosen_logps, policy_rejected_logps, reference_chosen_logps, reference_rejected_logps
            )
            assert torch.isfinite(losses).cpu().numpy().all()


if __name__ == "__main__":
    unittest.main()
>>>>>>> 9e3a35bd
<|MERGE_RESOLUTION|>--- conflicted
+++ resolved
@@ -842,7 +842,6 @@
             # train the model
             trainer.train()
 
-<<<<<<< HEAD
     def test_dpo_trainer_torch_dtype(self):
         # See https://github.com/huggingface/trl/issues/1751
         dummy_dataset = self._init_dummy_dataset()
@@ -899,7 +898,6 @@
                     train_dataset=dummy_dataset,
                 )
 
-=======
     def test_dpo_loss_alpha_div_f(self):
         model_id = "trl-internal-testing/tiny-random-LlamaForCausalLM"
         tokenizer = AutoTokenizer.from_pretrained(model_id)
@@ -986,5 +984,4 @@
 
 
 if __name__ == "__main__":
-    unittest.main()
->>>>>>> 9e3a35bd
+    unittest.main()