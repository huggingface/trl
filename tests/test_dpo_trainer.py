--- conflicted
+++ resolved
@@ -18,15 +18,9 @@
 from datasets import Dataset
 from parameterized import parameterized
 from pytest import mark
-<<<<<<< HEAD
 from transformers import AutoModelForCausalLM, AutoModelForSeq2SeqLM, AutoTokenizer, AutoModelForVision2Seq, AutoProcessor
 from PIL import Image
-from trl import DPOConfig, DPOTrainer
-=======
-from transformers import AutoModelForCausalLM, AutoModelForSeq2SeqLM, AutoTokenizer
-
 from trl import DPOConfig, DPOTrainer, FDivergenceType
->>>>>>> 94d53e66
 
 from .testing_utils import require_bitsandbytes, require_no_wandb, require_peft
 
