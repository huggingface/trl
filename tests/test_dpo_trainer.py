--- conflicted
+++ resolved
@@ -1267,48 +1267,6 @@
 
             self.assertEqual(trainer.state.log_history[-2]["eval_test"], 0.0)
 
-    def test_train_with_length_desensitization(self):
-        model_id = "trl-internal-testing/tiny-Qwen2ForCausalLM-2.5"
-        dataset = load_dataset("trl-internal-testing/zen", "standard_preference", split="train")
-        tokenizer = AutoTokenizer.from_pretrained(model_id)
-        with tempfile.TemporaryDirectory() as tmp_dir:
-            training_args = DPOConfig(
-                output_dir=tmp_dir,
-                per_device_train_batch_size=2,
-                learning_rate=9e-1,
-                ld_alpha=0.5,
-                report_to="none",
-            )
-            trainer = DPOTrainer(
-                model=model_id,
-                args=training_args,
-                processing_class=tokenizer,
-                train_dataset=dataset,
-            )
-
-            previous_trainable_params = {n: param.clone() for n, param in trainer.model.named_parameters()}
-
-            trainer.train()
-
-            self.assertIsNotNone(trainer.state.log_history[-1]["train_loss"])
-
-            # Check that the parameters have changed
-            for n, param in previous_trainable_params.items():
-                new_param = trainer.model.get_parameter(n)
-                if param.sum() != 0:  # ignore 0 biases
-                    self.assertFalse(torch.allclose(param, new_param, rtol=1e-12, atol=1e-12))
-
-<<<<<<< HEAD
-    def test_train_with_iterable_dataset(self):
-        model_id = "trl-internal-testing/tiny-Qwen2ForCausalLM-2.5"
-        dataset = load_dataset(
-            "trl-internal-testing/zen",
-            "standard_preference",
-            split="train",
-            streaming=True,
-        )
-        tokenizer = AutoTokenizer.from_pretrained(model_id)
-=======
     @unittest.skipUnless(sys.version_info >= (3, 10), "Liger kernel is not supported on Python 3.9")
     @parameterized.expand([(0.1,), (0.5,)])
     @require_liger_kernel
@@ -1321,34 +1279,10 @@
         3. Loss values are reasonable and finite
         4. Training works with both default and custom beta values
         """
->>>>>>> 53c4a7c2
-
-        with tempfile.TemporaryDirectory() as tmp_dir:
-            training_args = DPOConfig(
-                output_dir=tmp_dir,
-<<<<<<< HEAD
-                max_steps=3,
-                report_to="none",
-            )
-            trainer = DPOTrainer(
-                model=model_id,
-                args=training_args,
-                processing_class=tokenizer,
-                train_dataset=dataset,
-            )
-
-            previous_trainable_params = {n: param.clone() for n, param in trainer.model.named_parameters()}
-
-            trainer.train()
-
-            self.assertIsNotNone(trainer.state.log_history[-1]["train_loss"])
-
-            # Check that the parameters have changed
-            for n, param in previous_trainable_params.items():
-                new_param = trainer.model.get_parameter(n)
-                if param.sum() != 0:  # ignore 0 biases
-                    self.assertFalse(torch.allclose(param, new_param, rtol=1e-12, atol=1e-12))
-=======
+
+        with tempfile.TemporaryDirectory() as tmp_dir:
+            training_args = DPOConfig(
+                output_dir=tmp_dir,
                 per_device_train_batch_size=2,
                 do_eval=True,
                 eval_steps=1,
@@ -1402,7 +1336,72 @@
                 output = trainer.model(**model_inputs)
             self.assertIsNotNone(output)
             self.assertFalse("loss" in output.keys())
->>>>>>> 53c4a7c2
+
+    def test_train_with_length_desensitization(self):
+        model_id = "trl-internal-testing/tiny-Qwen2ForCausalLM-2.5"
+        dataset = load_dataset("trl-internal-testing/zen", "standard_preference", split="train")
+        tokenizer = AutoTokenizer.from_pretrained(model_id)
+        with tempfile.TemporaryDirectory() as tmp_dir:
+            training_args = DPOConfig(
+                output_dir=tmp_dir,
+                per_device_train_batch_size=2,
+                learning_rate=9e-1,
+                ld_alpha=0.5,
+                report_to="none",
+            )
+            trainer = DPOTrainer(
+                model=model_id,
+                args=training_args,
+                processing_class=tokenizer,
+                train_dataset=dataset,
+            )
+
+            previous_trainable_params = {n: param.clone() for n, param in trainer.model.named_parameters()}
+
+            trainer.train()
+
+            self.assertIsNotNone(trainer.state.log_history[-1]["train_loss"])
+
+            # Check that the parameters have changed
+            for n, param in previous_trainable_params.items():
+                new_param = trainer.model.get_parameter(n)
+                if param.sum() != 0:  # ignore 0 biases
+                    self.assertFalse(torch.allclose(param, new_param, rtol=1e-12, atol=1e-12))
+
+                        def test_train_with_iterable_dataset(self):
+        model_id = "trl-internal-testing/tiny-Qwen2ForCausalLM-2.5"
+        dataset = load_dataset(
+            "trl-internal-testing/zen",
+            "standard_preference",
+            split="train",
+            streaming=True,
+        )
+        tokenizer = AutoTokenizer.from_pretrained(model_id)
+
+        with tempfile.TemporaryDirectory() as tmp_dir:
+            training_args = DPOConfig(
+                output_dir=tmp_dir,
+                max_steps=3,
+                report_to="none",
+            )
+            trainer = DPOTrainer(
+                model=model_id,
+                args=training_args,
+                processing_class=tokenizer,
+                train_dataset=dataset,
+            )
+
+            previous_trainable_params = {n: param.clone() for n, param in trainer.model.named_parameters()}
+
+            trainer.train()
+
+            self.assertIsNotNone(trainer.state.log_history[-1]["train_loss"])
+
+            # Check that the parameters have changed
+            for n, param in previous_trainable_params.items():
+                new_param = trainer.model.get_parameter(n)
+                if param.sum() != 0:  # ignore 0 biases
+                    self.assertFalse(torch.allclose(param, new_param, rtol=1e-12, atol=1e-12))
 
 
 @require_vision
