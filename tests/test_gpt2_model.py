--- conflicted
+++ resolved
@@ -3,10 +3,6 @@
 from transformers import GPT2Tokenizer
 
 from trl import AutoModelForCausalLMWithValueHead
-<<<<<<< HEAD
-from trl.gpt2 import respond_to_batch
-from trl.ppo import PPOTrainer
-=======
 from trl.core import respond_to_batch
 
 from trl import PPOTrainer, PPOConfig
@@ -21,7 +17,6 @@
 
     def __getitem__(self, idx):
         return self.query_data[idx], self.response_data[idx]
->>>>>>> f78d8302
 
 
 def test_gpt2_model():
