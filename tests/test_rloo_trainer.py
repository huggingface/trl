--- conflicted
+++ resolved
@@ -1213,9 +1213,6 @@
                 assert not torch.allclose(param, new_param), f"Parameter {n} has not changed."
 
     @require_vision
-<<<<<<< HEAD
-    @require_vllm
-=======
     def test_training_vlm_and_prompt_truncation(self):
         # If not handled properly, prompt truncation may truncate image token
         dataset = load_dataset("trl-internal-testing/zen-image", "conversational_prompt_only", split="train")
@@ -1256,7 +1253,6 @@
             new_param = trainer.model.get_parameter(n)
             assert not torch.equal(param, new_param), f"Parameter {n} has not changed."
 
->>>>>>> 5b9a6ab7
     @parameterized.expand(
         [
             ("trl-internal-testing/tiny-Qwen2_5_VLForConditionalGeneration",),
