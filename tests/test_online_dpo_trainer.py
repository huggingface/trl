--- conflicted
+++ resolved
@@ -33,15 +33,9 @@
         self.model_id = "qgallouedec/tiny-Qwen2ForCausalLM"
         self.model = AutoModelForCausalLM.from_pretrained(self.model_id)
         self.ref_model = AutoModelForCausalLM.from_pretrained(self.model_id)
-<<<<<<< HEAD
         self.reward_model = AutoModelForSequenceClassification.from_pretrained(self.model_id, num_labels=1)
-=======
-        self.reward_model = AutoModelForSequenceClassification.from_pretrained("EleutherAI/pythia-14m", num_labels=1)
-        self.reward_tokenizer = AutoTokenizer.from_pretrained("EleutherAI/pythia-14m")
-        self.reward_tokenizer.chat_template = SIMPLE_CHAT_TEMPLATE
-        self.reward_tokenizer.pad_token = self.reward_tokenizer.eos_token
->>>>>>> b2696578
         self.tokenizer = AutoTokenizer.from_pretrained(self.model_id)
+        self.reward_tokenizer = self.tokenizer
         self.tokenizer.pad_token = self.tokenizer.eos_token
 
     @parameterized.expand([("standard_prompt_only",), ("conversational_prompt_only",)])
