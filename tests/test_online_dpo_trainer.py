# Copyright 2025 The HuggingFace Team. All rights reserved.
#
# Licensed under the Apache License, Version 2.0 (the "License");
# you may not use this file except in compliance with the License.
# You may obtain a copy of the License at
#
#     http://www.apache.org/licenses/LICENSE-2.0
#
# Unless required by applicable law or agreed to in writing, software
# distributed under the License is distributed on an "AS IS" BASIS,
# WITHOUT WARRANTIES OR CONDITIONS OF ANY KIND, either express or implied.
# See the License for the specific language governing permissions and
# limitations under the License.

import tempfile
import unittest

from datasets import load_dataset
from parameterized import parameterized
from transformers import AutoModelForCausalLM, AutoModelForSequenceClassification, AutoTokenizer
from transformers.testing_utils import require_peft, require_torch_accelerator
from transformers.utils import is_peft_available

from trl import OnlineDPOConfig, OnlineDPOTrainer

from .testing_utils import RandomPairwiseJudge, require_llm_blender, require_vllm


if is_peft_available():
    from peft import LoraConfig, get_peft_model


class TestOnlineDPOTrainer(unittest.TestCase):
    def setUp(self):
        self.model_id = "trl-internal-testing/tiny-Qwen2ForCausalLM-2.5"
        self.model = AutoModelForCausalLM.from_pretrained(self.model_id)
        self.ref_model = AutoModelForCausalLM.from_pretrained(self.model_id)
        self.tokenizer = AutoTokenizer.from_pretrained(self.model_id)
        self.tokenizer.pad_token = self.tokenizer.eos_token

        self.reward_model_id = "trl-internal-testing/tiny-LlamaForCausalLM-3.2"
        self.reward_model = AutoModelForSequenceClassification.from_pretrained(self.reward_model_id, num_labels=1)
        self.reward_tokenizer = AutoTokenizer.from_pretrained(self.reward_model_id)
        self.reward_tokenizer.pad_token = self.reward_tokenizer.eos_token

    @parameterized.expand([("standard_prompt_only",), ("conversational_prompt_only",)])
    def test_training(self, config_name):
        with tempfile.TemporaryDirectory() as tmp_dir:
            training_args = OnlineDPOConfig(
                output_dir=tmp_dir,
                per_device_train_batch_size=2,
                max_steps=3,
                learning_rate=5.0e-7,
                eval_strategy="steps",
                report_to="none",
            )
            dummy_dataset = load_dataset("trl-internal-testing/zen", config_name)

            trainer = OnlineDPOTrainer(
                model=self.model,
                reward_model=self.reward_model,
                args=training_args,
                train_dataset=dummy_dataset["train"],
                eval_dataset=dummy_dataset["test"],
                processing_class=self.tokenizer,
                reward_processing_class=self.reward_tokenizer,
            )
            trainer.train()

            # Check if training loss is available
            self.assertIn("train_loss", trainer.state.log_history[-1])

    def test_training_with_ref_model(self):
        with tempfile.TemporaryDirectory() as tmp_dir:
            training_args = OnlineDPOConfig(
                output_dir=tmp_dir,
                per_device_train_batch_size=2,
                max_steps=3,
                learning_rate=5.0e-7,
                eval_strategy="steps",
                report_to="none",
            )
            dummy_dataset = load_dataset("trl-internal-testing/zen", "standard_prompt_only")

            trainer = OnlineDPOTrainer(
                model=self.model,
                ref_model=self.ref_model,
                reward_model=self.reward_model,
                args=training_args,
                train_dataset=dummy_dataset["train"],
                eval_dataset=dummy_dataset["test"],
                processing_class=self.tokenizer,
                reward_processing_class=self.reward_tokenizer,
            )
            trainer.train()

            # Check if training loss is available
            self.assertIn("train_loss", trainer.state.log_history[-1])

    def test_ref_model_is_model(self):
        with tempfile.TemporaryDirectory() as tmp_dir:
            training_args = OnlineDPOConfig(
                output_dir=tmp_dir,
                per_device_train_batch_size=2,
                max_steps=3,
                report_to="none",
            )

            dummy_dataset = load_dataset("trl-internal-testing/zen", "standard_prompt_only")

            with self.assertRaises(ValueError):
                OnlineDPOTrainer(
                    model=self.model,
                    ref_model=self.model,  # ref_model can't be the same as model
                    reward_model=self.reward_model,
                    args=training_args,
                    train_dataset=dummy_dataset["train"],
                    processing_class=self.tokenizer,
                    reward_processing_class=self.reward_tokenizer,
                )

    @require_peft
    def test_training_with_peft(self):
        lora_config = LoraConfig(r=16, lora_alpha=32, lora_dropout=0.05, bias="none", task_type="CAUSAL_LM")
        with tempfile.TemporaryDirectory() as tmp_dir:
            training_args = OnlineDPOConfig(
                output_dir=tmp_dir,
                per_device_train_batch_size=2,
                max_steps=3,
                learning_rate=5.0e-7,
                eval_strategy="steps",
                report_to="none",
            )
            dummy_dataset = load_dataset("trl-internal-testing/zen", "standard_prompt_only")

            trainer = OnlineDPOTrainer(
                model=self.model,
                reward_model=self.reward_model,
                args=training_args,
                train_dataset=dummy_dataset["train"],
                eval_dataset=dummy_dataset["test"],
                processing_class=self.tokenizer,
                reward_processing_class=self.reward_tokenizer,
                peft_config=lora_config,
            )

            trainer.train()

            # Check if training loss is available
            self.assertIn("train_loss", trainer.state.log_history[-1])

    @require_peft
    def test_training_with_peft_and_ref_model(self):
        lora_config = LoraConfig(r=16, lora_alpha=32, lora_dropout=0.05, bias="none", task_type="CAUSAL_LM")
        with tempfile.TemporaryDirectory() as tmp_dir:
            training_args = OnlineDPOConfig(
                output_dir=tmp_dir,
                per_device_train_batch_size=2,
                max_steps=3,
                learning_rate=5.0e-7,
                eval_strategy="steps",
                report_to="none",
            )
            dummy_dataset = load_dataset("trl-internal-testing/zen", "standard_prompt_only")

            trainer = OnlineDPOTrainer(
                model=self.model,
                ref_model=self.ref_model,
                reward_model=self.reward_model,
                args=training_args,
                train_dataset=dummy_dataset["train"],
                eval_dataset=dummy_dataset["test"],
                processing_class=self.tokenizer,
                reward_processing_class=self.reward_tokenizer,
                peft_config=lora_config,
            )

            trainer.train()

            # Check if training loss is available
            self.assertIn("train_loss", trainer.state.log_history[-1])

    @require_peft
    def test_training_with_peft_model_and_peft_config(self):
        model_lora_config = LoraConfig(r=8, lora_alpha=16, lora_dropout=0.1, bias="none", task_type="CAUSAL_LM")
        model = get_peft_model(self.model, model_lora_config)
        # we want only the "train adapter" to be trained
        lora_train_config = LoraConfig(r=16, lora_alpha=32, lora_dropout=0.05, bias="none", task_type="CAUSAL_LM")
        with tempfile.TemporaryDirectory() as tmp_dir:
            training_args = OnlineDPOConfig(
                output_dir=tmp_dir,
                per_device_train_batch_size=2,
                max_steps=3,
                learning_rate=5.0e-7,
                eval_strategy="steps",
                report_to="none",
            )
            dummy_dataset = load_dataset("trl-internal-testing/zen", "standard_prompt_only")

            trainer = OnlineDPOTrainer(
                model=model,
                reward_model=self.reward_model,
                args=training_args,
                train_dataset=dummy_dataset["train"],
                eval_dataset=dummy_dataset["test"],
                processing_class=self.tokenizer,
                reward_processing_class=self.reward_tokenizer,
                peft_config=lora_train_config,
            )

            trainer.train()

            # Check if training loss is available
            self.assertIn("train_loss", trainer.state.log_history[-1])

    @require_llm_blender
    @parameterized.expand([("standard_prompt_only",), ("conversational_prompt_only",)])
    def test_training_with_judge(self, config_name):
        with tempfile.TemporaryDirectory() as tmp_dir:
            training_args = OnlineDPOConfig(
                output_dir=tmp_dir,
                per_device_train_batch_size=2,
                max_steps=3,
                learning_rate=5.0e-7,
                eval_strategy="steps",
                report_to="none",
            )
            dummy_dataset = load_dataset("trl-internal-testing/zen", config_name)

            trainer = OnlineDPOTrainer(
                model=self.model,
                judge=RandomPairwiseJudge(),
                args=training_args,
                train_dataset=dummy_dataset["train"],
                eval_dataset=dummy_dataset["test"],
                processing_class=self.tokenizer,
            )
            trainer.train()

            # Check if training loss is available
            self.assertIn("train_loss", trainer.state.log_history[-1])

<<<<<<< HEAD
    @require_vllm
=======
>>>>>>> 2594cb39
    @parameterized.expand([("standard_prompt_only",), ("conversational_prompt_only",)])
    @require_torch_accelerator
    @unittest.skipIf(not is_vllm_available(), "vllm is not available")
    def test_training_with_vllm(self, config_name):
        model_id = "trl-internal-testing/small-Qwen2ForCausalLM-2.5"  # We need a bigger model
        model = AutoModelForCausalLM.from_pretrained(model_id)
        tokenizer = AutoTokenizer.from_pretrained(model_id)
        tokenizer.pad_token = tokenizer.eos_token

        with tempfile.TemporaryDirectory() as tmp_dir:
            training_args = OnlineDPOConfig(
                output_dir=tmp_dir,
                use_vllm=True,
                gpu_memory_utilization=0.2,
                report_to="none",
            )
            dummy_dataset = load_dataset("trl-internal-testing/zen", config_name)

            trainer = OnlineDPOTrainer(
                model=model,
                reward_model=self.reward_model,
                args=training_args,
                train_dataset=dummy_dataset["train"],
                processing_class=tokenizer,
                reward_processing_class=self.reward_tokenizer,
            )
            trainer.train()

            # Check if training loss is available
            self.assertIn("train_loss", trainer.state.log_history[-1])<|MERGE_RESOLUTION|>--- conflicted
+++ resolved
@@ -240,10 +240,7 @@
             # Check if training loss is available
             self.assertIn("train_loss", trainer.state.log_history[-1])
 
-<<<<<<< HEAD
     @require_vllm
-=======
->>>>>>> 2594cb39
     @parameterized.expand([("standard_prompt_only",), ("conversational_prompt_only",)])
     @require_torch_accelerator
     @unittest.skipIf(not is_vllm_available(), "vllm is not available")
