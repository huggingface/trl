--- conflicted
+++ resolved
@@ -129,15 +129,6 @@
 
         _chatml = ChatMlSpecialTokens()
         # Check if special tokens are correctly set
-<<<<<<< HEAD
-        assert modified_tokenizer.eos_token == "<|im_end|>"
-        assert modified_tokenizer.pad_token == "<|im_end|>"
-        assert modified_tokenizer.bos_token == "<|im_start|>"
-        assert modified_tokenizer.eos_token == _chatml.eos_token
-        assert modified_tokenizer.pad_token == _chatml.pad_token
-        assert modified_tokenizer.bos_token == _chatml.bos_token
-        assert (self.model.get_input_embeddings().weight.shape[0] % 64) == 0
-=======
         self.assertEqual(modified_tokenizer.eos_token, "<|im_end|>")
         self.assertEqual(modified_tokenizer.pad_token, "<|im_end|>")
         self.assertEqual(modified_tokenizer.bos_token, "<|im_start|>")
@@ -146,8 +137,7 @@
         self.assertEqual(modified_tokenizer.bos_token, _chatml.bos_token)
         self.assertEqual(len(modified_tokenizer), (original_tokenizer_len + 2))
         self.assertEqual((self.model.get_input_embeddings().weight.shape[0] % 64), 0)
-        self.assertEqual(self.model.get_input_embeddings().weight.shape[0], (original_tokenizer_len + 64))
->>>>>>> 24fb3273
+
 
     def test_example_with_setup_model(self):
         modified_model, modified_tokenizer = setup_chat_format(
