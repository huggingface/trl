# Copyright 2020-2025 The HuggingFace Team. All rights reserved.
#
# Licensed under the Apache License, Version 2.0 (the "License");
# you may not use this file except in compliance with the License.
# You may obtain a copy of the License at
#
#     http://www.apache.org/licenses/LICENSE-2.0
#
# Unless required by applicable law or agreed to in writing, software
# distributed under the License is distributed on an "AS IS" BASIS,
# WITHOUT WARRANTIES OR CONDITIONS OF ANY KIND, either express or implied.
# See the License for the specific language governing permissions and
# limitations under the License.

import textwrap
from io import StringIO
from unittest.mock import patch

import pytest
import torch
from datasets import load_dataset
from transformers import AutoTokenizer
from transformers.utils import is_peft_available

from trl import ModelConfig
from trl.trainer.utils import (
    RepeatSampler,
    entropy_from_logits,
    flush_left,
    flush_right,
    generate_model_card,
    get_peft_config,
    pad,
    print_prompt_completions_sample,
    selective_log_softmax,
    shuffle_sequence_dict,
    split_pixel_values_by_grid,
    split_tensor_dict,
    unsplit_pixel_values_by_grid,
)

from .testing_utils import TrlTestCase, require_peft, require_rich


if is_peft_available():
    from peft import LoraConfig


class TestPad(TrlTestCase):
    def test_pad_1_dim_left(self):
        x = torch.tensor([1, 2, 3])
        y = torch.tensor([4, 5])
        output = pad((x, y), padding_value=0, padding_side="left")
        expected = torch.tensor([[1, 2, 3], [0, 4, 5]])
        assert torch.equal(output, expected)

    def test_pad_1_dim_right(self):
        x = torch.tensor([1, 2, 3])
        y = torch.tensor([4, 5])
        output = pad((x, y), padding_value=0, padding_side="right")
        expected = torch.tensor([[1, 2, 3], [4, 5, 0]])
        assert torch.equal(output, expected)

    def test_pad_2_dim_left(self):
        x = torch.tensor([[1, 2], [3, 4]])
        y = torch.tensor([[5, 6]])
        output = pad((x, y), padding_value=0, padding_side="left")
        expected = torch.tensor(
            [
                [[1, 2], [3, 4]],
                [[0, 0], [5, 6]],
            ]
        )
        assert torch.equal(output, expected)

    def test_pad_2_dim_right(self):
        x = torch.tensor([[1, 2], [3, 4]])
        y = torch.tensor([[5, 6]])
        output = pad((x, y), padding_value=0, padding_side="right")
        expected = torch.tensor(
            [
                [[1, 2], [3, 4]],
                [[5, 6], [0, 0]],
            ]
        )
        assert torch.equal(output, expected)

    def test_pad_2_dim_right_multidim(self):
        x = torch.tensor([[1, 2], [3, 4]])
        y = torch.tensor([[5]])
        output = pad((x, y), padding_value=0, padding_side="right")
        expected = torch.tensor(
            [
                [[1, 2], [3, 4]],
                [[5, 0], [0, 0]],
            ]
        )
        assert torch.equal(output, expected)

    def test_pad_to_multiple_of_1(self):
        x = torch.tensor([1, 2, 3])
        y = torch.tensor([4, 5])
        # Max length is 3, pad to multiple of 4
        output = pad((x, y), padding_value=0, padding_side="right", pad_to_multiple_of=4)
        expected = torch.tensor([[1, 2, 3, 0], [4, 5, 0, 0]])
        assert torch.equal(output, expected)

    def test_pad_to_multiple_of_2(self):
        x = torch.tensor([1, 2, 3, 4, 5])
        y = torch.tensor([6, 7, 8])
        # Max length is 3, pad to multiple of 4
        output = pad((x, y), padding_value=0, padding_side="right", pad_to_multiple_of=4)
        expected = torch.tensor([[1, 2, 3, 4, 5, 0, 0, 0], [6, 7, 8, 0, 0, 0, 0, 0]])
        assert torch.equal(output, expected)

    def test_pad_to_multiple_of_side_left(self):
        x = torch.tensor([1, 2, 3, 4, 5])
        y = torch.tensor([6, 7, 8])
        # Max length is 3, pad to multiple of 4
        output = pad((x, y), padding_value=0, padding_side="left", pad_to_multiple_of=4)
        expected = torch.tensor([[0, 0, 0, 1, 2, 3, 4, 5], [0, 0, 0, 0, 0, 6, 7, 8]])
        assert torch.equal(output, expected)

    def test_pad_to_multiple_of_no_extra_padding(self):
        x = torch.tensor([1, 2, 3, 4])
        y = torch.tensor([5, 6, 7, 8])
        # Already multiple of 4
        output = pad((x, y), padding_value=0, padding_side="left", pad_to_multiple_of=4)
        expected = torch.tensor([[1, 2, 3, 4], [5, 6, 7, 8]])
        assert torch.equal(output, expected)


@require_peft
class TestGetPEFTConfig(TrlTestCase):
    def test_create_peft_config_use_peft_false(self):
        """Test that when use_peft is False, the function returns None."""
        model_args = ModelConfig(use_peft=False)
        peft_config = get_peft_config(model_args)
        assert peft_config is None

    def test_create_peft_config_use_peft_true(self):
        """Test that when use_peft is True, the function returns a LoraConfig object."""
        # Provide non-default values to the model config for testing
        peft_kwargs = {
            "lora_r": 8,
            "lora_alpha": 16,
            "lora_dropout": 0.1,
            "lora_task_type": "SEQ_CLS",
            "use_rslora": True,
            "lora_target_modules": ["up_proj", "down_proj"],
            "lora_modules_to_save": ["up_proj"],
        }
        model_args = ModelConfig(use_peft=True, **peft_kwargs)
        peft_config = get_peft_config(model_args)
        assert isinstance(peft_config, LoraConfig)
        for arg, value in peft_kwargs.items():
            # Test that lists of modules are converted to sets
            if arg == "lora_target_modules":
                value = set(value)
            # Rename the argument to match the LoraConfig attribute name
            if arg in ["lora_r", "lora_task_type", "lora_target_modules", "lora_modules_to_save"]:
                arg = arg[len("lora_") :] if arg.startswith("lora_") else arg

            assert getattr(peft_config, arg) == value


class TestGenerateModelCard(TrlTestCase):
    def test_full(self):
        model_card = generate_model_card(
            base_model="username/my_base_model",
            model_name="my_model",
            hub_model_id="username/my_hub_model",
            dataset_name="username/my_dataset",
            tags=["trl", "trainer-tag"],
            wandb_url="https://wandb.ai/username/project_id/runs/abcd1234",
            comet_url="https://www.comet.com/username/project_id/experiment_id",
            trainer_name="My Trainer",
            trainer_citation="@article{my_trainer, ...}",
            paper_title="My Paper",
            paper_id="1234.56789",
        )
        card_text = str(model_card)
        assert "[username/my_base_model](https://huggingface.co/username/my_base_model)" in card_text
        assert "my_model" in card_text
        assert 'pipeline("text-generation", model="username/my_hub_model", device="cuda")' in card_text
        assert "datasets: username/my_dataset" in card_text
        assert "](https://wandb.ai/username/project_id/runs/abcd1234)" in card_text
        assert "](https://www.comet.com/username/project_id/experiment_id" in card_text
        assert "My Trainer" in card_text
        assert "```bibtex\n@article{my_trainer, ...}\n```" in card_text
        assert "[My Paper](https://huggingface.co/papers/1234.56789)" in card_text

    def test_val_none(self):
        model_card = generate_model_card(
            base_model=None,
            model_name="my_model",
            hub_model_id="username/my_hub_model",
            dataset_name=None,
            tags=[],
            wandb_url=None,
            comet_url=None,
            trainer_name="My Trainer",
            trainer_citation=None,
            paper_title=None,
            paper_id=None,
        )
        card_text = str(model_card)
        assert "my_model" in card_text
        assert 'pipeline("text-generation", model="username/my_hub_model", device="cuda")' in card_text
        assert "My Trainer" in card_text


<<<<<<< HEAD
class TestDataCollatorForChatML(TrlTestCase):
    def setup_method(self):
        # Initialize the tokenizer
        self.tokenizer = AutoTokenizer.from_pretrained("trl-internal-testing/tiny-Qwen2ForCausalLM-2.5")
        if self.tokenizer.pad_token is None:
            self.tokenizer.pad_token = self.tokenizer.eos_token

        # Define token IDs
        self.bos_token_id = self.tokenizer.bos_token_id if self.tokenizer.bos_token_id is not None else 1
        self.eos_token_id = self.tokenizer.eos_token_id if self.tokenizer.eos_token_id is not None else 2
        # Token ID for "true", the last assistant's response in the example:
        self.ignore_index = -100
        self.max_length = 1024
        self.messages_key = "messages"

        # Example input
        dataset = load_dataset("trl-internal-testing/zen", "conversational_language_modeling", split="train")
        self.examples = dataset.to_list()

        # Initialize the data collator
        self.collator = DataCollatorForChatML(
            tokenizer=self.tokenizer,
            max_length=self.max_length,
            ignore_index=self.ignore_index,
        )

    def test_data_collator_for_chatml(self):
        # Process the data
        data = self.collator(self.examples)

        # Verify basic shapes and types
        assert "input_ids" in data
        assert "attention_mask" in data
        assert "labels" in data
        assert "prompts" in data
        assert "prompt_attention_mask" in data

        # Decode input_ids and labels for verification
        input_ids = data["input_ids"][0].tolist()
        labels = data["labels"][0].tolist()
        prompt_only = data["prompts"][0].tolist()

        # Get the last assistant's response for comparison
        last_message = self.examples[0][self.messages_key][-1]
        assert last_message["role"] == "assistant", "Last message should be from assistant"
        last_assistant_response = last_message["content"]

        # Verify that input_ids contain both prompt and response
        decoded_input = self.tokenizer.decode(input_ids)
        assert last_assistant_response in decoded_input, "Input should contain assistant's response"

        # Verify that prompts only contain the conversation up to the last response
        decoded_prompt = self.tokenizer.decode(prompt_only)
        assert last_assistant_response not in decoded_prompt, "Prompt should not contain assistant's response"

        # Verify labels are -100 for non-assistant parts
        prompt_length = len(prompt_only)
        assert all(label == self.ignore_index for label in labels[:prompt_length]), (
            "Labels should be ignore_index for prompt tokens"
        )

        # Verify labels match assistant response after prompt
        # Add a filter to remove any trailing tokens after the first <|im_end|>
        last_assistant_response_with_end = last_assistant_response + self.tokenizer.eos_token
        last_assistant_response_tokens = self.tokenizer.encode(
            last_assistant_response_with_end, add_special_tokens=False
        )

        response_labels = []
        for label in labels[prompt_length:]:
            if label == self.ignore_index:
                continue
            response_labels.append(label)
            if label == self.tokenizer.convert_tokens_to_ids("<|im_end|>"):
                break
        assert response_labels == last_assistant_response_tokens, "Labels should match assistant response tokens"

        # Verify there isn't a generation prompt at the end
        generation_prompt = "<|im_start|>assistant"
        assert not decoded_input.strip().endswith(generation_prompt), (
            f"Input should not end with generation prompt '{generation_prompt}'"
        )

        assert response_labels == last_assistant_response_tokens, "Labels should match assistant response tokens"
=======
class TestBatchGeneration(TrlTestCase):
    def setup_method(self):
        # Initialize the tokenizer
        self.model_id = "trl-internal-testing/tiny-Qwen2ForCausalLM-2.5"
        self.device = "cuda" if torch.cuda.is_available() else "cpu"
        self.model = AutoModelForCausalLM.from_pretrained(self.model_id).to(self.device)
        self.tokenizer = AutoTokenizer.from_pretrained(self.model_id)

        self.generation_config = GenerationConfig(
            max_new_tokens=128,
            temperature=0.5,
            do_sample=True,
            top_k=0,
            pad_token_id=self.tokenizer.pad_token_id,
        )

        # Example input
        dataset = load_dataset("trl-internal-testing/zen", "conversational_language_modeling", split="train")
        self.examples = dataset["messages"]
        self.mini_batch_size = 3

    def test_mini_batch_generation(self):
        batch = [
            self.tokenizer.apply_chat_template(example[:-1], add_generation_prompt=True, tokenize=False)
            for example in self.examples
        ]
        queries = self.tokenizer(batch, padding=True, return_tensors="pt")["input_ids"].to(self.device)
        bs, context_length = queries.shape

        query_responses, logits = batch_generation(
            self.model, queries, self.mini_batch_size, self.tokenizer.pad_token_id, self.generation_config
        )

        max_length_query = query_responses.shape[1]
        max_length_logits = max_length_query - context_length

        assert max_length_query > context_length
        assert query_responses.shape == (bs, max_length_query)
        assert logits.shape == (bs, max_length_logits, self.model.config.vocab_size)

    def test_single_batch_generation(self):
        batch = [
            self.tokenizer.apply_chat_template(example[:-1], add_generation_prompt=True, tokenize=False)
            for example in self.examples
        ]
        queries = self.tokenizer(batch, padding=True, return_tensors="pt")["input_ids"].to(self.device)
        bs, context_length = queries.shape

        query_responses, logits = batch_generation(
            self.model, queries, bs, self.tokenizer.pad_token_id, self.generation_config
        )

        max_length_query = query_responses.shape[1]
        max_length_logits = max_length_query - context_length

        assert max_length_query > context_length
        assert query_responses.shape == (bs, max_length_query)
        assert logits.shape == (bs, max_length_logits, self.model.config.vocab_size)
>>>>>>> b0bbd106


class TestFlushLeft(TrlTestCase):
    def test_basic_case(self):
        mask = torch.tensor([[0, 0, 1, 1, 1], [0, 1, 1, 0, 0]])
        tensor1 = torch.tensor([[0, 0, 2, 3, 4], [0, 5, 6, 0, 0]])
        tensor2 = torch.tensor([[0, 0, 7, 8, 9], [0, 10, 11, 0, 0]])
        new_mask, new_tensor1, new_tensor2 = flush_left(mask, tensor1, tensor2)

        expected_mask = torch.tensor([[1, 1, 1], [1, 1, 0]])
        expected_tensor1 = torch.tensor([[2, 3, 4], [5, 6, 0]])
        expected_tensor2 = torch.tensor([[7, 8, 9], [10, 11, 0]])

        assert torch.equal(new_mask, expected_mask)
        assert torch.equal(new_tensor1, expected_tensor1)
        assert torch.equal(new_tensor2, expected_tensor2)

    def test_single_row(self):
        mask = torch.tensor([[0, 0, 1, 1]])
        tensor1 = torch.tensor([[0, 0, 2, 3]])
        new_mask, new_tensor1 = flush_left(mask, tensor1)

        expected_mask = torch.tensor([[1, 1]])
        expected_tensor1 = torch.tensor([[2, 3]])

        assert torch.equal(new_mask, expected_mask)
        assert torch.equal(new_tensor1, expected_tensor1)

    def test_no_shift_needed(self):
        mask = torch.tensor([[1, 1, 0, 0], [1, 0, 0, 0]])
        tensor1 = torch.tensor([[5, 6, 0, 0], [7, 0, 0, 0]])
        new_mask, new_tensor1 = flush_left(mask, tensor1)

        expected_mask = torch.tensor([[1, 1], [1, 0]])
        expected_tensor1 = torch.tensor([[5, 6], [7, 0]])

        assert torch.equal(new_mask, expected_mask)
        assert torch.equal(new_tensor1, expected_tensor1)

    def test_no_tensors(self):
        mask = torch.tensor([[0, 0, 1, 1, 1], [0, 1, 1, 0, 0]])
        new_mask = flush_left(mask)
        expected_mask = torch.tensor([[1, 1, 1], [1, 1, 0]])
        assert torch.equal(new_mask, expected_mask)


class TestFlushRight(TrlTestCase):
    def test_basic_case(self):
        mask = torch.tensor([[1, 1, 1, 0, 0], [0, 0, 1, 1, 0]])
        tensor1 = torch.tensor([[2, 3, 4, 0, 0], [0, 0, 5, 6, 0]])
        tensor2 = torch.tensor([[7, 8, 9, 0, 0], [0, 0, 10, 11, 0]])
        new_mask, new_tensor1, new_tensor2 = flush_right(mask, tensor1, tensor2)

        expected_mask = torch.tensor([[1, 1, 1], [0, 1, 1]])
        expected_tensor1 = torch.tensor([[2, 3, 4], [0, 5, 6]])
        expected_tensor2 = torch.tensor([[7, 8, 9], [0, 10, 11]])

        assert torch.equal(new_mask, expected_mask)
        assert torch.equal(new_tensor1, expected_tensor1)
        assert torch.equal(new_tensor2, expected_tensor2)

    def test_single_row(self):
        mask = torch.tensor([[1, 1, 0, 0]])
        tensor1 = torch.tensor([[2, 3, 0, 0]])
        new_mask, new_tensor1 = flush_right(mask, tensor1)

        expected_mask = torch.tensor([[1, 1]])
        expected_tensor1 = torch.tensor([[2, 3]])

        assert torch.equal(new_mask, expected_mask)
        assert torch.equal(new_tensor1, expected_tensor1)

    def test_no_shift_needed(self):
        mask = torch.tensor([[0, 0, 1, 1], [0, 0, 0, 1]])
        tensor1 = torch.tensor([[0, 0, 5, 6], [0, 0, 0, 7]])
        new_mask, new_tensor1 = flush_right(mask, tensor1)

        expected_mask = torch.tensor([[1, 1], [0, 1]])
        expected_tensor1 = torch.tensor([[5, 6], [0, 7]])

        assert torch.equal(new_mask, expected_mask)
        assert torch.equal(new_tensor1, expected_tensor1)

    def test_no_tensors(self):
        mask = torch.tensor([[1, 1, 1, 0, 0], [0, 0, 1, 1, 0]])
        new_mask = flush_right(mask)
        expected_mask = torch.tensor([[1, 1, 1], [0, 1, 1]])
        assert torch.equal(new_mask, expected_mask)


class TestRepeatRandomSampler(TrlTestCase):
    def test_sampler(self):
        dataset = ["a", "b", "c", "d", "e", "f", "g"]
        sampler = RepeatSampler(dataset, mini_repeat_count=2)
        # Should output something like [4, 4, 3, 3, 0, 0, 1, 1, 2, 2, 6, 6, 5, 5]
        sampled = list(sampler)
        # Check that the length is doubled
        assert len(sampled) == 2 * len(dataset)
        # Check that all indexes are present
        assert set(sampled) == set(range(len(dataset)))
        # Check that each element is repeated twice
        assert all(sampled[i] == sampled[i + 1] for i in range(0, len(sampled), 2))

    def test_sampler_no_shuffle(self):
        dataset = ["a", "b", "c", "d", "e", "f", "g"]
        sampler = RepeatSampler(dataset, mini_repeat_count=2, shuffle=False)
        sampled = list(sampler)
        expected = [0, 0, 1, 1, 2, 2, 3, 3, 4, 4, 5, 5, 6, 6]
        assert sampled == expected

    def test_sampler_no_repeat(self):
        dataset = ["a", "b", "c", "d", "e", "f", "g"]
        sampler = RepeatSampler(dataset, mini_repeat_count=1)
        # Should output something like [4, 3, 0, 1, 2, 6, 5]
        sampled = list(sampler)
        # Check that the length is the same
        assert len(sampled) == len(dataset)
        # Check that all indexes are present
        assert set(sampled) == set(range(len(dataset)))

    def test_sampler_with_batch_size(self):
        dataset = ["a", "b", "c", "d", "e", "f", "g", "h"]
        sampler = RepeatSampler(dataset, mini_repeat_count=1, batch_size=2, repeat_count=2)
        # Should output something like [4, 3, 4, 3, 0, 1, 0, 1, 2, 6, 2, 6, 5, 7, 5, 7]
        sampled = list(sampler)
        # Check that the length is doubled
        assert len(sampled) == 2 * len(dataset)
        # Check that all indexes are present
        assert set(sampled) == set(range(len(dataset)))
        # Check that each element is repeated as expected
        assert all(sampled[i : i + 1] == sampled[i + 2 : i + 3] for i in range(0, len(sampled), 4))

    def test_sampler_with_batch_size_and_drop(self):
        dataset = ["a", "b", "c", "d", "e", "f", "g"]
        sampler = RepeatSampler(dataset, mini_repeat_count=1, batch_size=2, repeat_count=2)
        # Should output something like [4, 3, 4, 3, 0, 1, 0, 1, 2, 6, 2, 6]
        sampled = list(sampler)
        # Check that the length is doubled
        assert len(sampled) == 2 * (
            len(dataset) - 1
        )  # one element is dropped, because it's not enough to form a batch
        assert len(sampler) == len(sampled)  # the length should be the same as the sampled length
        # Check that the sampled indexes are a subset of the dataset indexes
        assert set(sampled).issubset(set(range(len(dataset))))
        # Check that each element is repeated as expected
        assert all(sampled[i : i + 1] == sampled[i + 2 : i + 3] for i in range(0, len(sampled), 4))

    def test_sampler_with_mini_repeat_count_and_batch_size_1(self):
        dataset = ["a", "b", "c", "d", "e", "f", "g"]
        sampler = RepeatSampler(dataset, mini_repeat_count=2, batch_size=3, repeat_count=2)
        # Should output something like [4, 4, 3, 3, 0, 0, 4, 4, 3, 3, 0, 0,
        #                               1, 1, 2, 2, 6, 6, 1, 1, 2, 2, 6, 6]
        sampled = list(sampler)
        # Check that the length is quadrupled
        assert len(sampled) == 4 * (len(dataset) - 1)  # 1 element is dropped, because it's not enough to form a batch
        assert len(sampler) == len(sampled)  # the length should be the same as the sampled length
        # Check that the sampled indexes are a subset of the dataset indexes
        assert set(sampled).issubset(set(range(len(dataset))))
        # Check that each element is repeated as expected
        assert all(sampled[i] == sampled[i + 1] for i in range(0, len(sampled), 2))
        # Check that the batch is repeated as expected
        assert sampled[0:6] == sampled[6:12]
        assert sampled[12:18] == sampled[18:24]

    def test_sampler_with_mini_repeat_count_and_batch_size_2(self):
        dataset = ["a", "b", "c", "d", "e", "f", "g"]
        sampler = RepeatSampler(dataset, mini_repeat_count=3, batch_size=2, repeat_count=2)
        # Should output something like [4, 4, 4, 3, 3, 3, 4, 4, 4, 3, 3, 3,
        #                               0, 0, 0, 1, 1, 1, 0, 0, 0, 1, 1, 1,
        #                               2, 2, 2, 6, 6, 6, 2, 2, 2, 6, 6, 6]
        sampled = list(sampler)
        # Check that the length is sextupled
        assert len(sampled) == 6 * (len(dataset) - 1)  # 1 element is dropped, because it's not enough to form a batch
        assert len(sampler) == len(sampled)  # the length should be the same as the sampled length
        # Check that the sampled indexes are a subset of the dataset indexes
        assert set(sampled).issubset(set(range(len(dataset))))
        # Check that each element is repeated as expected
        assert all(sampled[i] == sampled[i + 1] == sampled[i + 2] for i in range(0, len(sampled), 3))
        # Check that the batch is repeated as expected
        assert sampled[0:6] == sampled[6:12]
        assert sampled[12:18] == sampled[18:24]
        assert sampled[24:30] == sampled[30:36]

    def test_sampler_with_mini_repeat_count_and_batch_size_3(self):
        dataset = ["a", "b", "c", "d", "e", "f", "g"]
        sampler = RepeatSampler(dataset, mini_repeat_count=2, batch_size=2, repeat_count=3)
        # Should output something like [4, 4, 3, 3, 4, 4, 3, 3, 4, 4, 3, 3,
        #                               0, 0, 1, 1, 0, 0, 1, 1, 0, 0, 1, 1,
        #                               2, 2, 6, 6, 2, 2, 6, 6, 2, 2, 6, 6]
        sampled = list(sampler)
        # Check that the length is sextupled
        assert len(sampled) == 6 * (len(dataset) - 1)  # 1 element is dropped, because it's not enough to form a batch
        # Check that the sampled indexes are a subset of the dataset indexes
        assert set(sampled).issubset(set(range(len(dataset))))
        # Check that each element is repeated as expected
        assert all(sampled[i] == sampled[i + 1] for i in range(0, len(sampled), 2))
        # Check that the batch is repeated as expected
        assert sampled[0:4] == sampled[4:8] == sampled[8:12]
        assert sampled[12:16] == sampled[16:20] == sampled[20:24]
        assert sampled[24:28] == sampled[28:32] == sampled[32:36]


class TestEntropyFromLogits(TrlTestCase):
    @pytest.mark.parametrize("shape", [(768,), (32, 768), (8, 16, 768), (2, 4, 8, 768)])
    @pytest.mark.parametrize("chunk_size", [1, 16])
    @pytest.mark.parametrize("dtype", [torch.float64, torch.float32, torch.float16, torch.bfloat16])
    def test_entropy_from_logits_2_dims(self, dtype, chunk_size, shape):
        logits = torch.randn(*shape, dtype=dtype)
        if dtype in (torch.float64, torch.float32):
            p = logits.softmax(-1)
            entropy = -torch.sum(p * p.log(), dim=-1)
        else:
            logps = logits.log_softmax(dim=-1)
            entropy = -(torch.exp(logps) * logps).sum(-1)
        predicted_entropy = entropy_from_logits(logits, chunk_size=chunk_size)
        torch.testing.assert_close(predicted_entropy, entropy, rtol=1e-5, atol=1e-5)


@require_rich
class TestPrintPromptCompletionsSample(TrlTestCase):
    @patch("sys.stdout", new_callable=StringIO)
    def test_print_output(self, mock_stdout):
        prompts = ["The sky is", "The sun is"]
        completions = [" blue.", " in the sky."]
        rewards = {"Correctness": [0.123, 0.456], "Format": [0.789, 0.101]}
        advantages = [0.987, 0.654]
        step = 42

        print_prompt_completions_sample(prompts, completions, rewards, advantages, step)

        output = mock_stdout.getvalue()

        # docstyle-ignore
        expected_output = textwrap.dedent("""\
        ╭──────────────────────────── Step 42 ─────────────────────────────╮
        │ ┏━━━━━━━━━━━━┳━━━━━━━━━━━━━━┳━━━━━━━━━━━━━┳━━━━━━━━┳━━━━━━━━━━━┓ │
        │ ┃ Prompt     ┃ Completion   ┃ Correctness ┃ Format ┃ Advantage ┃ │
        │ ┡━━━━━━━━━━━━╇━━━━━━━━━━━━━━╇━━━━━━━━━━━━━╇━━━━━━━━╇━━━━━━━━━━━┩ │
        │ │ The sky is │  blue.       │        0.12 │   0.79 │      0.99 │ │
        │ ├────────────┼──────────────┼─────────────┼────────┼───────────┤ │
        │ │ The sun is │  in the sky. │        0.46 │   0.10 │      0.65 │ │
        │ └────────────┴──────────────┴─────────────┴────────┴───────────┘ │
        ╰──────────────────────────────────────────────────────────────────╯
        """)

        assert output == expected_output

    @patch("sys.stdout", new_callable=StringIO)
    def test_num_samples(self, mock_stdout):
        prompts = ["A", "B"]
        completions = ["1", "2"]
        rewards = {"Score": [0.1, 0.2]}
        advantages = [0.3, 0.4]
        step = 10

        print_prompt_completions_sample(prompts, completions, rewards, advantages, step, num_samples=1)
        output = mock_stdout.getvalue()

        # docstyle-ignore
        possible_outputs = [
            textwrap.dedent("""\
            ╭────────────────── Step 10 ──────────────────╮
            │ ┏━━━━━━━━┳━━━━━━━━━━━━┳━━━━━━━┳━━━━━━━━━━━┓ │
            │ ┃ Prompt ┃ Completion ┃ Score ┃ Advantage ┃ │
            │ ┡━━━━━━━━╇━━━━━━━━━━━━╇━━━━━━━╇━━━━━━━━━━━┩ │
            │ │ A      │ 1          │  0.10 │      0.30 │ │
            │ └────────┴────────────┴───────┴───────────┘ │
            ╰─────────────────────────────────────────────╯
                """),
            # docstyle-ignore
            textwrap.dedent("""\
            ╭────────────────── Step 10 ──────────────────╮
            │ ┏━━━━━━━━┳━━━━━━━━━━━━┳━━━━━━━┳━━━━━━━━━━━┓ │
            │ ┃ Prompt ┃ Completion ┃ Score ┃ Advantage ┃ │
            │ ┡━━━━━━━━╇━━━━━━━━━━━━╇━━━━━━━╇━━━━━━━━━━━┩ │
            │ │ B      │ 2          │  0.20 │      0.40 │ │
            │ └────────┴────────────┴───────┴───────────┘ │
            ╰─────────────────────────────────────────────╯
                """),
        ]
        assert output in possible_outputs

    @patch("sys.stdout", new_callable=StringIO)
    def test_print_messages(self, mock_stdout):
        prompts = [
            [
                {"role": "system", "content": "You are an helpful assistant."},
                {"role": "user", "content": "What color is the sky?"},
            ],
            [
                {"role": "system", "content": "You are an helpful assistant."},
                {"role": "user", "content": "Where is the sun?"},
            ],
        ]
        completions = [
            [{"role": "assistant", "content": "It is blue."}],
            [{"role": "assistant", "content": "In the sky."}],
        ]
        rewards = {"Correctness": [0.123, 0.456], "Format": [0.789, 0.101]}
        advantages = [0.987, 0.654]
        step = 42

        print_prompt_completions_sample(prompts, completions, rewards, advantages, step)

        output = mock_stdout.getvalue()

        # docstyle-ignore
        expected_output = textwrap.dedent("""\
        ╭────────────────────────────────── Step 42 ───────────────────────────────────╮
        │ ┏━━━━━━━━━━━━━━━━━━━━━━━━━┳━━━━━━━━━━━━━┳━━━━━━━━━━━━━┳━━━━━━━━┳━━━━━━━━━━━┓ │
        │ ┃ Prompt                  ┃ Completion  ┃ Correctness ┃ Format ┃ Advantage ┃ │
        │ ┡━━━━━━━━━━━━━━━━━━━━━━━━━╇━━━━━━━━━━━━━╇━━━━━━━━━━━━━╇━━━━━━━━╇━━━━━━━━━━━┩ │
        │ │ SYSTEM                  │ ASSISTANT   │        0.12 │   0.79 │      0.99 │ │
        │ │ You are an helpful      │ It is blue. │             │        │           │ │
        │ │ assistant.              │             │             │        │           │ │
        │ │                         │             │             │        │           │ │
        │ │ USER                    │             │             │        │           │ │
        │ │ What color is the sky?  │             │             │        │           │ │
        │ ├─────────────────────────┼─────────────┼─────────────┼────────┼───────────┤ │
        │ │ SYSTEM                  │ ASSISTANT   │        0.46 │   0.10 │      0.65 │ │
        │ │ You are an helpful      │ In the sky. │             │        │           │ │
        │ │ assistant.              │             │             │        │           │ │
        │ │                         │             │             │        │           │ │
        │ │ USER                    │             │             │        │           │ │
        │ │ Where is the sun?       │             │             │        │           │ │
        │ └─────────────────────────┴─────────────┴─────────────┴────────┴───────────┘ │
        ╰──────────────────────────────────────────────────────────────────────────────╯
        """)

        assert output == expected_output

    @patch("sys.stdout", new_callable=StringIO)
    def test_print_messages_with_tools(self, mock_stdout):
        prompts = [
            [{"role": "user", "content": "What is the temperature in Paris?"}],
            [{"role": "user", "content": "What is the weather in London?"}],
        ]
        completions = [
            [{"role": "tool", "name": "get_temperature", "args": {"location": "Paris"}}],
            [{"role": "tool", "name": "get_weather", "args": {"location": "London"}}],
        ]
        rewards = {"Correctness": [0.123, 0.456], "Format": [0.789, 0.101]}
        advantages = [0.987, 0.654]
        step = 42

        print_prompt_completions_sample(prompts, completions, rewards, advantages, step)

        output = mock_stdout.getvalue()

        # docstyle-ignore
        expected_output = textwrap.dedent("""\
        ╭────────────────────────────────── Step 42 ───────────────────────────────────╮
        │ ┏━━━━━━━━━━━━━━━━━━━┳━━━━━━━━━━━━━━━━━━━┳━━━━━━━━━━━━━┳━━━━━━━━┳━━━━━━━━━━━┓ │
        │ ┃ Prompt            ┃ Completion        ┃ Correctness ┃ Format ┃ Advantage ┃ │
        │ ┡━━━━━━━━━━━━━━━━━━━╇━━━━━━━━━━━━━━━━━━━╇━━━━━━━━━━━━━╇━━━━━━━━╇━━━━━━━━━━━┩ │
        │ │ USER              │ TOOL              │        0.12 │   0.79 │      0.99 │ │
        │ │ What is the       │ get_temperature(… │             │        │           │ │
        │ │ temperature in    │ 'Paris'})         │             │        │           │ │
        │ │ Paris?            │                   │             │        │           │ │
        │ ├───────────────────┼───────────────────┼─────────────┼────────┼───────────┤ │
        │ │ USER              │ TOOL              │        0.46 │   0.10 │      0.65 │ │
        │ │ What is the       │ get_weather({'lo… │             │        │           │ │
        │ │ weather in        │ 'London'})        │             │        │           │ │
        │ │ London?           │                   │             │        │           │ │
        │ └───────────────────┴───────────────────┴─────────────┴────────┴───────────┘ │
        ╰──────────────────────────────────────────────────────────────────────────────╯
        """)

        assert output == expected_output


class TestSelectiveLogSoftmax(TrlTestCase):
    @pytest.mark.parametrize("dtype", [torch.float64, torch.float32, torch.float16, torch.bfloat16])
    def test_selective_log_softmax(self, dtype):
        """Test selective_log_softmax with logits of different dtypes"""
        vocab_size = 1024
        batch_size = 4
        seq_len = 32

        input_ids = torch.randint(low=0, high=vocab_size, size=(batch_size, seq_len))
        logits = torch.randn(batch_size, seq_len, vocab_size, dtype=dtype)

        expected_output = torch.gather(logits.log_softmax(-1), dim=-1, index=input_ids.unsqueeze(-1)).squeeze(-1)
        actual_output = selective_log_softmax(logits, input_ids)

        if dtype in [torch.float16, torch.bfloat16]:
            # half-precision dtypes fall back to an exact method
            assert torch.equal(actual_output, expected_output)
        else:
            torch.testing.assert_close(actual_output, expected_output, rtol=1e-5, atol=1e-5)


class TestShuffleSequenceDict(TrlTestCase):
    def test_shuffle_preserves_shape(self):
        x = torch.arange(6).reshape(3, 2)
        y = torch.arange(3).reshape(3, 1)
        tensor_dict = {"x": x.clone(), "y": y.clone()}

        shuffled = shuffle_sequence_dict(tensor_dict)

        assert shuffled["x"].shape == x.shape
        assert shuffled["y"].shape == y.shape

    def test_shuffle_consistent_across_tensors(self):
        # Use known patterns to check alignment
        x = torch.tensor([[10, 11], [20, 21], [30, 31]])
        y = torch.tensor([[1], [2], [3]])
        tensor_dict = {"x": x.clone(), "y": y.clone()}

        shuffled = shuffle_sequence_dict(tensor_dict)

        # Build a reverse map from shuffled x rows to y values
        for i in range(3):
            x_row = shuffled["x"][i]
            y_val = shuffled["y"][i].item()

            if torch.equal(x_row, torch.tensor([10, 11])):
                assert y_val == 1
            elif torch.equal(x_row, torch.tensor([20, 21])):
                assert y_val == 2
            elif torch.equal(x_row, torch.tensor([30, 31])):
                assert y_val == 3
            else:
                pytest.fail("Unexpected x row in shuffled output.")

    def test_none_tensor_remains_none(self):
        x = torch.arange(6).reshape(3, 2)
        tensor_dict = {"x": x.clone(), "y": None}

        shuffled = shuffle_sequence_dict(tensor_dict)

        assert shuffled["y"] is None
        assert shuffled["x"].shape == x.shape

    def test_shuffle_with_list(self):
        x = torch.tensor([[10, 11], [20, 21], [30, 31]])
        y = ["a", "b", "c"]

        sequence_dict = {"x": x.clone(), "y": y}

        shuffled = shuffle_sequence_dict(sequence_dict)

        # Check that the list y is shuffled in the same order as x
        for i in range(3):
            x_row = shuffled["x"][i]
            y_val = shuffled["y"][i]

            if torch.equal(x_row, torch.tensor([10, 11])):
                assert y_val == "a"
            elif torch.equal(x_row, torch.tensor([20, 21])):
                assert y_val == "b"
            elif torch.equal(x_row, torch.tensor([30, 31])):
                assert y_val == "c"
            else:
                pytest.fail("Unexpected x row in shuffled output.")


class TestSplitTensorDict(TrlTestCase):
    def test_split_equal_chunks(self):
        x = torch.arange(12).reshape(6, 2)
        y = torch.arange(6).reshape(6, 1)
        tensor_dict = {"x": x, "y": y}

        result = split_tensor_dict(tensor_dict, 3)

        expected_x_chunks = torch.chunk(x, 3, dim=0)
        expected_y_chunks = torch.chunk(y, 3, dim=0)
        assert len(result) == 3
        for i in range(3):
            assert torch.equal(result[i]["x"], expected_x_chunks[i])
            assert torch.equal(result[i]["y"], expected_y_chunks[i])

    def test_with_none_tensor(self):
        x = torch.arange(12).reshape(6, 2)
        tensor_dict = {"x": x, "y": None}

        result = split_tensor_dict(tensor_dict, 2)

        expected_x_chunks = torch.chunk(x, 2, dim=0)
        assert len(result) == 2
        for i in range(2):
            assert torch.equal(result[i]["x"], expected_x_chunks[i])
            assert result[i]["y"] is None

    def test_with_scalar(self):
        x = torch.arange(12).reshape(6, 2)
        tensor_dict = {"x": x, "y": torch.tensor(1)}

        result = split_tensor_dict(tensor_dict, 2)

        expected_x_chunks = torch.chunk(x, 2, dim=0)
        assert len(result) == 2
        for i in range(2):
            assert torch.equal(result[i]["x"], expected_x_chunks[i])
            assert torch.equal(result[i]["y"], torch.tensor(1))


class TestSplitPixelValuesByGrid(TrlTestCase):
    def test_split_correctly_0(self):
        batch = {
            "image_grid_thw": torch.tensor([[1, 2, 2], [1, 2, 2]]),
            "num_images": [1, 1],
            "pixel_values": torch.arange(8 * 3).reshape(8, 3),  # Shape: [8, 3]
        }
        result = split_pixel_values_by_grid(batch)
        assert isinstance(result["pixel_values"], list)
        assert len(result["pixel_values"]) == 2
        assert torch.equal(result["pixel_values"][0], batch["pixel_values"][:4])
        assert torch.equal(result["pixel_values"][1], batch["pixel_values"][4:])
        assert isinstance(result["image_grid_thw"], list)
        assert len(result["image_grid_thw"]) == 2
        assert torch.equal(result["image_grid_thw"][0], torch.tensor([[1, 2, 2]]))
        assert torch.equal(result["image_grid_thw"][1], torch.tensor([[1, 2, 2]]))

    def test_split_correctly_1(self):
        batch = {
            "image_grid_thw": torch.tensor([[1, 2, 2], [1, 2, 4]]),
            "num_images": [1, 1],
            "pixel_values": torch.arange(12 * 3).reshape(12, 3),  # Shape: [12, 3]
        }
        result = split_pixel_values_by_grid(batch)
        assert isinstance(result["pixel_values"], list)
        assert len(result["pixel_values"]) == 2
        assert torch.equal(result["pixel_values"][0], batch["pixel_values"][:4])
        assert torch.equal(result["pixel_values"][1], batch["pixel_values"][4:12])
        assert isinstance(result["image_grid_thw"], list)
        assert len(result["image_grid_thw"]) == 2
        assert torch.equal(result["image_grid_thw"][0], torch.tensor([[1, 2, 2]]))
        assert torch.equal(result["image_grid_thw"][1], torch.tensor([[1, 2, 4]]))

    def test_missing_keys(self):
        batch = {"pixel_values": torch.tensor([1.0])}
        result = split_pixel_values_by_grid(batch)
        assert result == batch

    def test_mismatched_length(self):
        batch = {
            "image_grid_thw": torch.tensor([[1, 1, 2], [1, 2, 1]]),  # Total = 8
            "num_images": [1, 1],
            "pixel_values": torch.randn(3, 5),  # Only 3 rows
        }
        with pytest.raises(ValueError):
            split_pixel_values_by_grid(batch)

    def test_multi_images(self):
        batch = {
            "image_grid_thw": torch.tensor([[1, 1, 2], [1, 2, 2], [1, 2, 1]]),  # Total = 8
            "num_images": [1, 2],
            "pixel_values": torch.arange(8 * 3).reshape(8, 3),  # Shape: [8, 3]
        }
        result = split_pixel_values_by_grid(batch)
        assert isinstance(result["pixel_values"], list)
        assert len(result["pixel_values"]) == 2
        assert torch.equal(result["pixel_values"][0], batch["pixel_values"][:2])
        assert torch.equal(result["pixel_values"][1], batch["pixel_values"][2:])
        assert isinstance(result["image_grid_thw"], list)
        assert len(result["image_grid_thw"]) == 2
        assert torch.equal(result["image_grid_thw"][0], torch.tensor([[1, 1, 2]]))
        assert torch.equal(result["image_grid_thw"][1], torch.tensor([[1, 2, 2], [1, 2, 1]]))


class TestUnsplitPixelValuesByGrid(TrlTestCase):
    def test_unsplit_correctly(self):
        pixel_values = [torch.randn(4, 5), torch.randn(2, 5)]
        pixel_values_merged = torch.cat(pixel_values, dim=0)
        image_grid_thw = [torch.tensor([[1, 2, 2]]), torch.tensor([[1, 2, 1]])]
        image_grid_thw_merged = torch.cat(image_grid_thw, dim=0)
        batch = {"pixel_values": pixel_values, "image_grid_thw": image_grid_thw, "other_key": torch.tensor([1])}
        result = unsplit_pixel_values_by_grid(batch)
        assert isinstance(result["pixel_values"], torch.Tensor)
        assert torch.allclose(result["pixel_values"], pixel_values_merged)
        assert isinstance(result["image_grid_thw"], torch.Tensor)
        assert torch.equal(result["image_grid_thw"], image_grid_thw_merged)
        assert "other_key" in result

    def test_no_op_if_not_list(self):
        original = torch.randn(5, 3)
        batch = {"pixel_values": original}
        result = unsplit_pixel_values_by_grid(batch)
        assert torch.equal(result["pixel_values"], original)<|MERGE_RESOLUTION|>--- conflicted
+++ resolved
@@ -210,153 +210,6 @@
         assert "My Trainer" in card_text
 
 
-<<<<<<< HEAD
-class TestDataCollatorForChatML(TrlTestCase):
-    def setup_method(self):
-        # Initialize the tokenizer
-        self.tokenizer = AutoTokenizer.from_pretrained("trl-internal-testing/tiny-Qwen2ForCausalLM-2.5")
-        if self.tokenizer.pad_token is None:
-            self.tokenizer.pad_token = self.tokenizer.eos_token
-
-        # Define token IDs
-        self.bos_token_id = self.tokenizer.bos_token_id if self.tokenizer.bos_token_id is not None else 1
-        self.eos_token_id = self.tokenizer.eos_token_id if self.tokenizer.eos_token_id is not None else 2
-        # Token ID for "true", the last assistant's response in the example:
-        self.ignore_index = -100
-        self.max_length = 1024
-        self.messages_key = "messages"
-
-        # Example input
-        dataset = load_dataset("trl-internal-testing/zen", "conversational_language_modeling", split="train")
-        self.examples = dataset.to_list()
-
-        # Initialize the data collator
-        self.collator = DataCollatorForChatML(
-            tokenizer=self.tokenizer,
-            max_length=self.max_length,
-            ignore_index=self.ignore_index,
-        )
-
-    def test_data_collator_for_chatml(self):
-        # Process the data
-        data = self.collator(self.examples)
-
-        # Verify basic shapes and types
-        assert "input_ids" in data
-        assert "attention_mask" in data
-        assert "labels" in data
-        assert "prompts" in data
-        assert "prompt_attention_mask" in data
-
-        # Decode input_ids and labels for verification
-        input_ids = data["input_ids"][0].tolist()
-        labels = data["labels"][0].tolist()
-        prompt_only = data["prompts"][0].tolist()
-
-        # Get the last assistant's response for comparison
-        last_message = self.examples[0][self.messages_key][-1]
-        assert last_message["role"] == "assistant", "Last message should be from assistant"
-        last_assistant_response = last_message["content"]
-
-        # Verify that input_ids contain both prompt and response
-        decoded_input = self.tokenizer.decode(input_ids)
-        assert last_assistant_response in decoded_input, "Input should contain assistant's response"
-
-        # Verify that prompts only contain the conversation up to the last response
-        decoded_prompt = self.tokenizer.decode(prompt_only)
-        assert last_assistant_response not in decoded_prompt, "Prompt should not contain assistant's response"
-
-        # Verify labels are -100 for non-assistant parts
-        prompt_length = len(prompt_only)
-        assert all(label == self.ignore_index for label in labels[:prompt_length]), (
-            "Labels should be ignore_index for prompt tokens"
-        )
-
-        # Verify labels match assistant response after prompt
-        # Add a filter to remove any trailing tokens after the first <|im_end|>
-        last_assistant_response_with_end = last_assistant_response + self.tokenizer.eos_token
-        last_assistant_response_tokens = self.tokenizer.encode(
-            last_assistant_response_with_end, add_special_tokens=False
-        )
-
-        response_labels = []
-        for label in labels[prompt_length:]:
-            if label == self.ignore_index:
-                continue
-            response_labels.append(label)
-            if label == self.tokenizer.convert_tokens_to_ids("<|im_end|>"):
-                break
-        assert response_labels == last_assistant_response_tokens, "Labels should match assistant response tokens"
-
-        # Verify there isn't a generation prompt at the end
-        generation_prompt = "<|im_start|>assistant"
-        assert not decoded_input.strip().endswith(generation_prompt), (
-            f"Input should not end with generation prompt '{generation_prompt}'"
-        )
-
-        assert response_labels == last_assistant_response_tokens, "Labels should match assistant response tokens"
-=======
-class TestBatchGeneration(TrlTestCase):
-    def setup_method(self):
-        # Initialize the tokenizer
-        self.model_id = "trl-internal-testing/tiny-Qwen2ForCausalLM-2.5"
-        self.device = "cuda" if torch.cuda.is_available() else "cpu"
-        self.model = AutoModelForCausalLM.from_pretrained(self.model_id).to(self.device)
-        self.tokenizer = AutoTokenizer.from_pretrained(self.model_id)
-
-        self.generation_config = GenerationConfig(
-            max_new_tokens=128,
-            temperature=0.5,
-            do_sample=True,
-            top_k=0,
-            pad_token_id=self.tokenizer.pad_token_id,
-        )
-
-        # Example input
-        dataset = load_dataset("trl-internal-testing/zen", "conversational_language_modeling", split="train")
-        self.examples = dataset["messages"]
-        self.mini_batch_size = 3
-
-    def test_mini_batch_generation(self):
-        batch = [
-            self.tokenizer.apply_chat_template(example[:-1], add_generation_prompt=True, tokenize=False)
-            for example in self.examples
-        ]
-        queries = self.tokenizer(batch, padding=True, return_tensors="pt")["input_ids"].to(self.device)
-        bs, context_length = queries.shape
-
-        query_responses, logits = batch_generation(
-            self.model, queries, self.mini_batch_size, self.tokenizer.pad_token_id, self.generation_config
-        )
-
-        max_length_query = query_responses.shape[1]
-        max_length_logits = max_length_query - context_length
-
-        assert max_length_query > context_length
-        assert query_responses.shape == (bs, max_length_query)
-        assert logits.shape == (bs, max_length_logits, self.model.config.vocab_size)
-
-    def test_single_batch_generation(self):
-        batch = [
-            self.tokenizer.apply_chat_template(example[:-1], add_generation_prompt=True, tokenize=False)
-            for example in self.examples
-        ]
-        queries = self.tokenizer(batch, padding=True, return_tensors="pt")["input_ids"].to(self.device)
-        bs, context_length = queries.shape
-
-        query_responses, logits = batch_generation(
-            self.model, queries, bs, self.tokenizer.pad_token_id, self.generation_config
-        )
-
-        max_length_query = query_responses.shape[1]
-        max_length_logits = max_length_query - context_length
-
-        assert max_length_query > context_length
-        assert query_responses.shape == (bs, max_length_query)
-        assert logits.shape == (bs, max_length_logits, self.model.config.vocab_size)
->>>>>>> b0bbd106
-
-
 class TestFlushLeft(TrlTestCase):
     def test_basic_case(self):
         mask = torch.tensor([[0, 0, 1, 1, 1], [0, 1, 1, 0, 0]])
