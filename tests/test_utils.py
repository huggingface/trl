# Copyright 2020-2025 The HuggingFace Team. All rights reserved.
#
# Licensed under the Apache License, Version 2.0 (the "License");
# you may not use this file except in compliance with the License.
# You may obtain a copy of the License at
#
#     http://www.apache.org/licenses/LICENSE-2.0
#
# Unless required by applicable law or agreed to in writing, software
# distributed under the License is distributed on an "AS IS" BASIS,
# WITHOUT WARRANTIES OR CONDITIONS OF ANY KIND, either express or implied.
# See the License for the specific language governing permissions and
# limitations under the License.

import textwrap
from io import StringIO
from unittest.mock import patch

import numpy as np
import torch
from datasets import load_dataset
from parameterized import parameterized
from transformers import AutoModelForCausalLM, AutoTokenizer, GenerationConfig
from transformers.testing_utils import require_peft
from transformers.utils import is_peft_available

from trl import ModelConfig
from trl.trainer import compute_accuracy
from trl.trainer.utils import (
    DataCollatorForChatML,
    batch_generation,
    decode_and_strip_padding,
    entropy_from_logits,
    flush_left,
    flush_right,
    generate_model_card,
    get_peft_config,
    pad,
    print_prompt_completions_sample,
    selective_log_softmax,
)

from .testing_utils import TrlTestCase, require_rich


if is_peft_available():
    from peft import LoraConfig


class TestPad(TrlTestCase):
    def test_pad_1_dim_left(self):
        x = torch.tensor([1, 2, 3])
        y = torch.tensor([4, 5])
        output = pad((x, y), padding_value=0, padding_side="left")
        expected = torch.tensor([[1, 2, 3], [0, 4, 5]])
        self.assertTrue(torch.equal(output, expected))

    def test_pad_1_dim_right(self):
        x = torch.tensor([1, 2, 3])
        y = torch.tensor([4, 5])
        output = pad((x, y), padding_value=0, padding_side="right")
        expected = torch.tensor([[1, 2, 3], [4, 5, 0]])
        self.assertTrue(torch.equal(output, expected))

    def test_pad_2_dim_left(self):
        x = torch.tensor([[1, 2], [3, 4]])
        y = torch.tensor([[5, 6]])
        output = pad((x, y), padding_value=0, padding_side="left")
        expected = torch.tensor(
            [
                [[1, 2], [3, 4]],
                [[0, 0], [5, 6]],
            ]
        )
        self.assertTrue(torch.equal(output, expected))

    def test_pad_2_dim_right(self):
        x = torch.tensor([[1, 2], [3, 4]])
        y = torch.tensor([[5, 6]])
        output = pad((x, y), padding_value=0, padding_side="right")
        expected = torch.tensor(
            [
                [[1, 2], [3, 4]],
                [[5, 6], [0, 0]],
            ]
        )
        self.assertTrue(torch.equal(output, expected))

    def test_pad_2_dim_right_multidim(self):
        x = torch.tensor([[1, 2], [3, 4]])
        y = torch.tensor([[5]])
        output = pad((x, y), padding_value=0, padding_side="right")
        expected = torch.tensor(
            [
                [[1, 2], [3, 4]],
                [[5, 0], [0, 0]],
            ]
        )
        self.assertTrue(torch.equal(output, expected))

    def test_pad_to_multiple_of_1(self):
        x = torch.tensor([1, 2, 3])
        y = torch.tensor([4, 5])
        # Max length is 3, pad to multiple of 4
        output = pad((x, y), padding_value=0, padding_side="right", pad_to_multiple_of=4)
        expected = torch.tensor([[1, 2, 3, 0], [4, 5, 0, 0]])
        self.assertTrue(torch.equal(output, expected))

    def test_pad_to_multiple_of_2(self):
        x = torch.tensor([1, 2, 3, 4, 5])
        y = torch.tensor([6, 7, 8])
        # Max length is 3, pad to multiple of 4
        output = pad((x, y), padding_value=0, padding_side="right", pad_to_multiple_of=4)
        expected = torch.tensor([[1, 2, 3, 4, 5, 0, 0, 0], [6, 7, 8, 0, 0, 0, 0, 0]])
        self.assertTrue(torch.equal(output, expected))

    def test_pad_to_multiple_of_side_left(self):
        x = torch.tensor([1, 2, 3, 4, 5])
        y = torch.tensor([6, 7, 8])
        # Max length is 3, pad to multiple of 4
        output = pad((x, y), padding_value=0, padding_side="left", pad_to_multiple_of=4)
        expected = torch.tensor([[0, 0, 0, 1, 2, 3, 4, 5], [0, 0, 0, 0, 0, 6, 7, 8]])
        self.assertTrue(torch.equal(output, expected))

    def test_pad_to_multiple_of_no_extra_padding(self):
        x = torch.tensor([1, 2, 3, 4])
        y = torch.tensor([5, 6, 7, 8])
        # Already multiple of 4
        output = pad((x, y), padding_value=0, padding_side="left", pad_to_multiple_of=4)
        expected = torch.tensor([[1, 2, 3, 4], [5, 6, 7, 8]])
        self.assertTrue(torch.equal(output, expected))


@require_peft
class TestGetPEFTConfig(TrlTestCase):
    def test_create_peft_config_use_peft_false(self):
        """Test that when use_peft is False, the function returns None."""
        model_args = ModelConfig(use_peft=False)
        peft_config = get_peft_config(model_args)
        self.assertIsNone(peft_config)

    def test_create_peft_config_use_peft_true(self):
        """Test that when use_peft is True, the function returns a LoraConfig object."""
        # Provide non-default values to the model config for testing
        peft_kwargs = {
            "lora_r": 8,
            "lora_alpha": 16,
            "lora_dropout": 0.1,
            "lora_task_type": "SEQ_CLS",
            "use_rslora": True,
            "lora_target_modules": ["up_proj", "down_proj"],
            "lora_modules_to_save": ["up_proj"],
        }
        model_args = ModelConfig(use_peft=True, **peft_kwargs)
        peft_config = get_peft_config(model_args)
        self.assertTrue(isinstance(peft_config, LoraConfig))
        for arg, value in peft_kwargs.items():
            # Test that lists of modules are converted to sets
            if arg == "lora_target_modules":
                value = set(value)
            # Rename the argument to match the LoraConfig attribute name
            if arg in ["lora_r", "lora_task_type", "lora_target_modules", "lora_modules_to_save"]:
                arg = arg[len("lora_") :] if arg.startswith("lora_") else arg

            self.assertEqual(getattr(peft_config, arg), value)


class TestDecodeAndStripPadding(TrlTestCase):
    def setUp(self):
        super().setUp()
        self.tokenizer = AutoTokenizer.from_pretrained("trl-internal-testing/tiny-Qwen2ForCausalLM-2.5")

    def test_example_with_padding(self):
        inputs = self.tokenizer(["Hello world", "Hello"], padding=True, return_tensors="pt")
        decoded = decode_and_strip_padding(inputs["input_ids"], self.tokenizer)
        self.assertEqual(decoded, ["Hello world", "Hello"])

    def test_example_without_padding(self):
        inputs = self.tokenizer(["Hello", "Hello"], padding=False, return_tensors="pt")
        decoded = decode_and_strip_padding(inputs["input_ids"], self.tokenizer)
        self.assertEqual(decoded, ["Hello", "Hello"])


class TestGenerateModelCard(TrlTestCase):
    def test_full(self):
        model_card = generate_model_card(
            base_model="username/my_base_model",
            model_name="my_model",
            hub_model_id="username/my_hub_model",
            dataset_name="username/my_dataset",
            tags=["trl", "trainer-tag"],
            wandb_url="https://wandb.ai/username/project_id/runs/abcd1234",
            comet_url="https://www.comet.com/username/project_id/experiment_id",
            trainer_name="My Trainer",
            trainer_citation="@article{my_trainer, ...}",
            paper_title="My Paper",
            paper_id="1234.56789",
        )
        card_text = str(model_card)
        self.assertIn("[username/my_base_model](https://huggingface.co/username/my_base_model)", card_text)
        self.assertIn("my_model", card_text)
        self.assertIn('pipeline("text-generation", model="username/my_hub_model", device="cuda")', card_text)
        self.assertIn("datasets: username/my_dataset", card_text)
        self.assertIn("](https://wandb.ai/username/project_id/runs/abcd1234)", card_text)
        self.assertIn("](https://www.comet.com/username/project_id/experiment_id", card_text)
        self.assertIn("My Trainer", card_text)
        self.assertIn("```bibtex\n@article{my_trainer, ...}\n```", card_text)
        self.assertIn("[My Paper](https://huggingface.co/papers/1234.56789)", card_text)

    def test_val_none(self):
        model_card = generate_model_card(
            base_model=None,
            model_name="my_model",
            hub_model_id="username/my_hub_model",
            dataset_name=None,
            tags=[],
            wandb_url=None,
            comet_url=None,
            trainer_name="My Trainer",
            trainer_citation=None,
            paper_title=None,
            paper_id=None,
        )
        card_text = str(model_card)
        self.assertIn("my_model", card_text)
        self.assertIn('pipeline("text-generation", model="username/my_hub_model", device="cuda")', card_text)
        self.assertIn("My Trainer", card_text)


class TestDataCollatorForChatML(TrlTestCase):
    def setUp(self):
        super().setUp()
        # Initialize the tokenizer
        self.tokenizer = AutoTokenizer.from_pretrained("trl-internal-testing/tiny-Qwen2ForCausalLM-2.5")
        if self.tokenizer.pad_token is None:
            self.tokenizer.pad_token = self.tokenizer.eos_token

        # Define token IDs
        self.bos_token_id = self.tokenizer.bos_token_id if self.tokenizer.bos_token_id is not None else 1
        self.eos_token_id = self.tokenizer.eos_token_id if self.tokenizer.eos_token_id is not None else 2
        # Token ID for "true", the last assistant's response in the example:
        self.ignore_index = -100
        self.max_length = 1024
        self.messages_key = "messages"

        # Example input
        dataset = load_dataset("trl-internal-testing/zen", "conversational_language_modeling", split="train")
        self.examples = dataset.to_list()

        # Initialize the data collator
        self.collator = DataCollatorForChatML(
            tokenizer=self.tokenizer,
            max_length=self.max_length,
            ignore_index=self.ignore_index,
        )

    def test_data_collator_for_chatml(self):
        # Process the data
        data = self.collator(self.examples)

        # Verify basic shapes and types
        self.assertIn("input_ids", data)
        self.assertIn("attention_mask", data)
        self.assertIn("labels", data)
        self.assertIn("prompts", data)
        self.assertIn("prompt_attention_mask", data)

        # Decode input_ids and labels for verification
        input_ids = data["input_ids"][0].tolist()
        labels = data["labels"][0].tolist()
        prompt_only = data["prompts"][0].tolist()

        # Get the last assistant's response for comparison
        last_message = self.examples[0][self.messages_key][-1]
        self.assertEqual(last_message["role"], "assistant", "Last message should be from assistant")
        last_assistant_response = last_message["content"]

        # Verify that input_ids contain both prompt and response
        decoded_input = self.tokenizer.decode(input_ids)
        self.assertIn(last_assistant_response, decoded_input, "Input should contain assistant's response")

        # Verify that prompts only contain the conversation up to the last response
        decoded_prompt = self.tokenizer.decode(prompt_only)
        self.assertNotIn(last_assistant_response, decoded_prompt, "Prompt should not contain assistant's response")

        # Verify labels are -100 for non-assistant parts
        prompt_length = len(prompt_only)
        self.assertTrue(
            all(label == self.ignore_index for label in labels[:prompt_length]),
            "Labels should be ignore_index for prompt tokens",
        )

        # Verify labels match assistant response after prompt
        # Add a filter to remove any trailing tokens after the first <|im_end|>
        last_assistant_response_with_end = last_assistant_response + self.tokenizer.eos_token
        last_assistant_response_tokens = self.tokenizer.encode(
            last_assistant_response_with_end, add_special_tokens=False
        )

        response_labels = []
        for label in labels[prompt_length:]:
            if label == self.ignore_index:
                continue
            response_labels.append(label)
            if label == self.tokenizer.convert_tokens_to_ids("<|im_end|>"):
                break
        self.assertEqual(
            response_labels,
            last_assistant_response_tokens,
            "Labels should match assistant response tokens",
        )

        # Verify there isn't a generation prompt at the end
        generation_prompt = "<|im_start|>assistant"
        self.assertFalse(
            decoded_input.strip().endswith(generation_prompt),
            f"Input should not end with generation prompt '{generation_prompt}'",
        )

        self.assertEqual(
            response_labels,
            last_assistant_response_tokens,
            "Labels should match assistant response tokens",
        )


class TestBatchGeneration(TrlTestCase):
    def setUp(self):
        super().setUp()
        # Initialize the tokenizer
        self.model_id = "trl-internal-testing/tiny-Qwen2ForCausalLM-2.5"
        self.model = AutoModelForCausalLM.from_pretrained(self.model_id)
        self.tokenizer = AutoTokenizer.from_pretrained(self.model_id)

        self.generation_config = GenerationConfig(
            max_new_tokens=128,
            temperature=0.5,
            do_sample=True,
            top_k=0,
            pad_token_id=self.tokenizer.pad_token_id,
        )

        # Example input
        dataset = load_dataset("trl-internal-testing/zen", "conversational_language_modeling", split="train")
        self.examples = dataset["messages"]
        self.mini_batch_size = 3

    def test_mini_batch_generation(self):
        batch = [
            self.tokenizer.apply_chat_template(example[:-1], add_generation_prompt=True, tokenize=False)
            for example in self.examples
        ]
        queries = self.tokenizer(batch, padding=True, return_tensors="pt")["input_ids"]
        bs, context_length = queries.shape

        query_responses, logits = batch_generation(
            self.model, queries, self.mini_batch_size, self.tokenizer.pad_token_id, self.generation_config
        )

        max_length_query = query_responses.shape[1]
        max_length_logits = max_length_query - context_length

        self.assertGreater(max_length_query, context_length)
        self.assertEqual(query_responses.shape, (bs, max_length_query))
        self.assertEqual(logits.shape, (bs, max_length_logits, self.model.config.vocab_size))

    def test_single_batch_generation(self):
        batch = [
            self.tokenizer.apply_chat_template(example[:-1], add_generation_prompt=True, tokenize=False)
            for example in self.examples
        ]
        queries = self.tokenizer(batch, padding=True, return_tensors="pt")["input_ids"]
        bs, context_length = queries.shape

        query_responses, logits = batch_generation(
            self.model, queries, bs, self.tokenizer.pad_token_id, self.generation_config
        )

        max_length_query = query_responses.shape[1]
        max_length_logits = max_length_query - context_length

        self.assertGreater(max_length_query, context_length)
        self.assertEqual(query_responses.shape, (bs, max_length_query))
        self.assertEqual(logits.shape, (bs, max_length_logits, self.model.config.vocab_size))


class TestComputeAccuracy(TrlTestCase):
    def test_token_classification_task(self):
        eval_pred = (
            np.array(
                [
                    [[0.1, 0.9], [0.8, 0.2]],  # Batch 1
                    [[0.3, 0.7], [0.6, 0.4]],  # Batch 2
                ]
            ),
            np.array([[0, 1], [1, 0]]),
        )
        expected_accuracy = 0.5  # 2 matches, 2 mismatches
        result = compute_accuracy(eval_pred)
        self.assertAlmostEqual(result["accuracy"], expected_accuracy)

    def test_token_classification_task_with_ignored_tokens_0(self):
        eval_pred = (
            np.array(
                [
                    [[0.1, 0.9], [0.8, 0.2]],  # Batch 1
                    [[0.3, 0.7], [0.6, 0.4]],  # Batch 2
                ]
            ),
            np.array([[1, 0], [1, -100]]),
        )
        expected_accuracy = 1.0  # All non-ignored tokens match
        result = compute_accuracy(eval_pred)
        self.assertAlmostEqual(result["accuracy"], expected_accuracy)

    def test_token_classification_task_with_ignored_tokens_1(self):
        eval_pred = (
            np.array(
                [
                    [[0.1, 0.9], [0.8, 0.2]],  # Batch 1
                    [[0.3, 0.7], [0.6, 0.4]],  # Batch 2
                ]
            ),
            np.array([[1, 1], [0, -100]]),
        )
        expected_accuracy = 1 / 3  # 1 match, 2 mismatch, 1 ignored
        result = compute_accuracy(eval_pred)
        self.assertAlmostEqual(result["accuracy"], expected_accuracy)

    def test_rewards_comparison_task(self):
        eval_pred = (
            np.array(
                [
                    [0.9, 0.1],  # Batch 1
                    [0.6, 0.4],  # Batch 2
                    [0.5, 0.5],  # Batch 3 (equal)
                ]
            ),
            np.array([0, 1, 1]),
        )
        expected_accuracy = 0.5  # 1 match, 1 mismatch, 1 equal (ignored)

        with self.assertWarns(UserWarning) as cm:
            result = compute_accuracy(eval_pred)

        self.assertAlmostEqual(result["accuracy"], expected_accuracy)
        expected_warning = (
            "There are 1 out of 3 instances where the predictions for both options are equal. "
            "These instances are ignored in the accuracy computation."
        )
        self.assertEqual(str(cm.warning), expected_warning)


class TestFlushLeft(TrlTestCase):
    def test_basic_case(self):
        mask = torch.tensor([[0, 0, 1, 1, 1], [0, 1, 1, 0, 0]])
        tensor1 = torch.tensor([[0, 0, 2, 3, 4], [0, 5, 6, 0, 0]])
        tensor2 = torch.tensor([[0, 0, 7, 8, 9], [0, 10, 11, 0, 0]])
        new_mask, new_tensor1, new_tensor2 = flush_left(mask, tensor1, tensor2)

        expected_mask = torch.tensor([[1, 1, 1], [1, 1, 0]])
        expected_tensor1 = torch.tensor([[2, 3, 4], [5, 6, 0]])
        expected_tensor2 = torch.tensor([[7, 8, 9], [10, 11, 0]])

        self.assertTrue(torch.equal(new_mask, expected_mask))
        self.assertTrue(torch.equal(new_tensor1, expected_tensor1))
        self.assertTrue(torch.equal(new_tensor2, expected_tensor2))

    def test_single_row(self):
        mask = torch.tensor([[0, 0, 1, 1]])
        tensor1 = torch.tensor([[0, 0, 2, 3]])
        new_mask, new_tensor1 = flush_left(mask, tensor1)

        expected_mask = torch.tensor([[1, 1]])
        expected_tensor1 = torch.tensor([[2, 3]])

        self.assertTrue(torch.equal(new_mask, expected_mask))
        self.assertTrue(torch.equal(new_tensor1, expected_tensor1))

    def test_no_shift_needed(self):
        mask = torch.tensor([[1, 1, 0, 0], [1, 0, 0, 0]])
        tensor1 = torch.tensor([[5, 6, 0, 0], [7, 0, 0, 0]])
        new_mask, new_tensor1 = flush_left(mask, tensor1)

        expected_mask = torch.tensor([[1, 1], [1, 0]])
        expected_tensor1 = torch.tensor([[5, 6], [7, 0]])

        self.assertTrue(torch.equal(new_mask, expected_mask))
        self.assertTrue(torch.equal(new_tensor1, expected_tensor1))

    def test_no_tensors(self):
        mask = torch.tensor([[0, 0, 1, 1, 1], [0, 1, 1, 0, 0]])
        new_mask = flush_left(mask)
        expected_mask = torch.tensor([[1, 1, 1], [1, 1, 0]])
        self.assertTrue(torch.equal(new_mask, expected_mask))


class TestFlushRight(TrlTestCase):
    def test_basic_case(self):
        mask = torch.tensor([[1, 1, 1, 0, 0], [0, 0, 1, 1, 0]])
        tensor1 = torch.tensor([[2, 3, 4, 0, 0], [0, 0, 5, 6, 0]])
        tensor2 = torch.tensor([[7, 8, 9, 0, 0], [0, 0, 10, 11, 0]])
        new_mask, new_tensor1, new_tensor2 = flush_right(mask, tensor1, tensor2)

        expected_mask = torch.tensor([[1, 1, 1], [0, 1, 1]])
        expected_tensor1 = torch.tensor([[2, 3, 4], [0, 5, 6]])
        expected_tensor2 = torch.tensor([[7, 8, 9], [0, 10, 11]])

        self.assertTrue(torch.equal(new_mask, expected_mask))
        self.assertTrue(torch.equal(new_tensor1, expected_tensor1))
        self.assertTrue(torch.equal(new_tensor2, expected_tensor2))

    def test_single_row(self):
        mask = torch.tensor([[1, 1, 0, 0]])
        tensor1 = torch.tensor([[2, 3, 0, 0]])
        new_mask, new_tensor1 = flush_right(mask, tensor1)

        expected_mask = torch.tensor([[1, 1]])
        expected_tensor1 = torch.tensor([[2, 3]])

        self.assertTrue(torch.equal(new_mask, expected_mask))
        self.assertTrue(torch.equal(new_tensor1, expected_tensor1))

    def test_no_shift_needed(self):
        mask = torch.tensor([[0, 0, 1, 1], [0, 0, 0, 1]])
        tensor1 = torch.tensor([[0, 0, 5, 6], [0, 0, 0, 7]])
        new_mask, new_tensor1 = flush_right(mask, tensor1)

        expected_mask = torch.tensor([[1, 1], [0, 1]])
        expected_tensor1 = torch.tensor([[5, 6], [0, 7]])

        self.assertTrue(torch.equal(new_mask, expected_mask))
        self.assertTrue(torch.equal(new_tensor1, expected_tensor1))

    def test_no_tensors(self):
        mask = torch.tensor([[1, 1, 1, 0, 0], [0, 0, 1, 1, 0]])
        new_mask = flush_right(mask)
        expected_mask = torch.tensor([[1, 1, 1], [0, 1, 1]])
        self.assertTrue(torch.equal(new_mask, expected_mask))


class TestSelectiveLogSoftmax(TrlTestCase):
    @parameterized.expand([(torch.float64,), (torch.float32,), (torch.float16,), (torch.bfloat16,)])
    def test_selective_log_softmax(self, dtype):
        """Test selective_log_softmax with logits of different dtypes"""
        vocab_size = 1024
        batch_size = 4
        seq_len = 32

        input_ids = torch.randint(low=0, high=vocab_size, size=(batch_size, seq_len))
        logits = torch.randn(batch_size, seq_len, vocab_size, dtype=dtype)

        expected_output = torch.gather(logits.log_softmax(-1), dim=-1, index=input_ids.unsqueeze(-1)).squeeze(-1)
        actual_output = selective_log_softmax(logits, input_ids)

        if dtype in [torch.float16, torch.bfloat16]:
            # half-precision dtypes fall back to an exact method
            self.assertTrue(torch.equal(actual_output, expected_output))
        else:
            torch.testing.assert_close(actual_output, expected_output, rtol=1e-5, atol=1e-5)


@require_rich
class TestPrintPromptCompletionsSample(TrlTestCase):
    @patch("sys.stdout", new_callable=StringIO)
    def test_print_output(self, mock_stdout):
        prompts = ["The sky is", "The sun is"]
        completions = [" blue.", " in the sky."]
        rewards = {"Correctness": [0.123, 0.456], "Format": [0.789, 0.101]}
        advantages = [0.987, 0.654]
        step = 42

        print_prompt_completions_sample(prompts, completions, rewards, advantages, step)

        output = mock_stdout.getvalue()

        expected_output = textwrap.dedent("""\
        ╭────────────────────── Step 42 ───────────────────────╮ │ ┏━━━━━━━━━━━━┳━━━━━━━━━━━━━━┳━━━━━━━━━━━━━┳━━━━━━━━┓
        │ │ ┃ Prompt ┃ Completion ┃ Correctness ┃ Format ┃ │ │ ┡━━━━━━━━━━━━╇━━━━━━━━━━━━━━╇━━━━━━━━━━━━━╇━━━━━━━━┩ │ │
        │ The sky is │ blue. │ 0.12 │ 0.79 │ │ │ ├────────────┼──────────────┼─────────────┼────────┤ │ │ │ The sun is
        │ in the sky. │ 0.46 │ 0.10 │ │ │ └────────────┴──────────────┴─────────────┴────────┘ │
        ╰──────────────────────────────────────────────────────╯
        """)  # docstyle-ignore
        self.assertEqual(output, expected_output)

    @patch("sys.stdout", new_callable=StringIO)
    def test_num_samples(self, mock_stdout):
        prompts = ["A", "B"]
        completions = ["1", "2"]
        rewards = {"Score": [0.1, 0.2]}
        advantages = [0.3, 0.4]
        step = 10

        print_prompt_completions_sample(prompts, completions, rewards, advantages, step, num_samples=1)
        output = mock_stdout.getvalue()

        possible_outputs = [
            textwrap.dedent("""\
            ╭────────────────── Step 10 ──────────────────╮
            │ ┏━━━━━━━━┳━━━━━━━━━━━━┳━━━━━━━┳━━━━━━━━━━━┓ │
            │ ┃ Prompt ┃ Completion ┃ Score ┃ Advantage ┃ │
            │ ┡━━━━━━━━╇━━━━━━━━━━━━╇━━━━━━━╇━━━━━━━━━━━┩ │
            │ │ A      │ 1          │  0.10 │      0.30 │ │
            │ └────────┴────────────┴───────┴───────────┘ │
            ╰─────────────────────────────────────────────╯
                """),
            textwrap.dedent("""\
                ╭──────────── Step 10 ────────────╮ │ ┏━━━━━━━━┳━━━━━━━━━━━━┳━━━━━━━┓ │ │ ┃ Prompt ┃ Completion ┃ Score
                ┃ │ │ ┡━━━━━━━━╇━━━━━━━━━━━━╇━━━━━━━┩ │ │ │ B │ 2 │ 0.20 │ │ │ └────────┴────────────┴───────┘ │
                ╰─────────────────────────────────╯
                """),
<<<<<<< HEAD
        ]  # docstyle-ignore
        self.assertIn(output, possible_outputs)
=======
        ]
        self.assertIn(output, possible_outputs)


class TestEntropyFromLogits(TrlTestCase):
    @parameterized.expand(
        [
            (dtype, chunk_size)
            for dtype in (torch.float64, torch.float32, torch.float16, torch.bfloat16)
            for chunk_size in (1, 16)
        ]
    )
    def test_entropy_from_logits(self, dtype, chunk_size):
        batch_size, seq_len, vocab_size = 64, 384, 768
        logits = torch.randn(batch_size, seq_len, vocab_size, dtype=dtype)
        if dtype in (torch.float64, torch.float32):
            p = logits.softmax(-1)
            entropy = -torch.sum(p * p.log(), dim=-1)
        else:
            logps = logits.log_softmax(dim=-1)
            entropy = -(torch.exp(logps) * logps).sum(-1)
        predicted_entropy = entropy_from_logits(logits, chunk_size=chunk_size)
        torch.testing.assert_close(predicted_entropy, entropy, rtol=1e-5, atol=1e-5)
>>>>>>> 44e6c153
<|MERGE_RESOLUTION|>--- conflicted
+++ resolved
@@ -609,11 +609,7 @@
                 ┃ │ │ ┡━━━━━━━━╇━━━━━━━━━━━━╇━━━━━━━┩ │ │ │ B │ 2 │ 0.20 │ │ │ └────────┴────────────┴───────┘ │
                 ╰─────────────────────────────────╯
                 """),
-<<<<<<< HEAD
         ]  # docstyle-ignore
-        self.assertIn(output, possible_outputs)
-=======
-        ]
         self.assertIn(output, possible_outputs)
 
 
@@ -635,5 +631,4 @@
             logps = logits.log_softmax(dim=-1)
             entropy = -(torch.exp(logps) * logps).sum(-1)
         predicted_entropy = entropy_from_logits(logits, chunk_size=chunk_size)
-        torch.testing.assert_close(predicted_entropy, entropy, rtol=1e-5, atol=1e-5)
->>>>>>> 44e6c153
+        torch.testing.assert_close(predicted_entropy, entropy, rtol=1e-5, atol=1e-5)