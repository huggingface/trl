--- conflicted
+++ resolved
@@ -85,15 +85,9 @@
                 model=model,
                 ref_model=None,
                 args=training_args,
-<<<<<<< HEAD
-                tokenizer=tokenizer,
                 train_dataset=self.dataset["train"],
                 eval_dataset=self.dataset["test"],
-=======
                 processing_class=tokenizer,
-                train_dataset=self.dataset,
-                eval_dataset=self.dataset,
->>>>>>> 47d08a96
             )
 
             # train the model
@@ -148,15 +142,9 @@
                 model=model,
                 ref_model=None,
                 args=training_args,
-<<<<<<< HEAD
-                tokenizer=tokenizer,
                 train_dataset=self.dataset["train"],
                 eval_dataset=self.dataset["test"],
-=======
                 processing_class=tokenizer,
-                train_dataset=self.dataset,
-                eval_dataset=self.dataset,
->>>>>>> 47d08a96
                 peft_config=self.peft_config,
             )
 
@@ -218,15 +206,9 @@
                 model=model,
                 ref_model=None,
                 args=training_args,
-<<<<<<< HEAD
-                tokenizer=tokenizer,
                 train_dataset=self.dataset["train"],
                 eval_dataset=self.dataset["test"],
-=======
                 processing_class=tokenizer,
-                train_dataset=self.dataset,
-                eval_dataset=self.dataset,
->>>>>>> 47d08a96
                 peft_config=self.peft_config,
             )
 
