# Copyright 2020-2025 The HuggingFace Team. All rights reserved.
#
# Licensed under the Apache License, Version 2.0 (the "License");
# you may not use this file except in compliance with the License.
# You may obtain a copy of the License at
#
#     http://www.apache.org/licenses/LICENSE-2.0
#
# Unless required by applicable law or agreed to in writing, software
# distributed under the License is distributed on an "AS IS" BASIS,
# WITHOUT WARRANTIES OR CONDITIONS OF ANY KIND, either express or implied.
# See the License for the specific language governing permissions and
# limitations under the License.

import json
import os

from datasets import load_dataset
from transformers import AutoModelForCausalLM, AutoTokenizer, GenerationConfig, Trainer, TrainingArguments
from transformers.testing_utils import require_peft, require_wandb
from transformers.trainer_utils import get_last_checkpoint
from transformers.utils import is_peft_available

from tests.testing_utils import require_comet, require_mergekit
from trl import (
    BasePairwiseJudge,
    BEMACallback,
    DPOConfig,
    DPOTrainer,
    LogCompletionsCallback,
    MergeModelCallback,
    WinRateCallback,
)
from trl.mergekit_utils import MergeConfig

from .testing_utils import TrlTestCase


if is_peft_available():
    from peft import LoraConfig


class HalfPairwiseJudge(BasePairwiseJudge):
    """Naive pairwise judge that always returns [1, 0] for two prompts"""

    def judge(self, prompts, completions, shuffle_order=True, return_scores=False):
        # just check that the batch size is 2
        assert len(prompts) == 2
        if return_scores:
            return [0.3, 0.9]
        return [1, 0]


class TrainerWithRefModel(Trainer):
    # This is a dummy class to test the callback. Compared to the Trainer class, it only has an additional
    # ref_model attribute
    def __init__(self, model, ref_model, args, train_dataset, eval_dataset, processing_class):
        super().__init__(
            model=model,
            args=args,
            train_dataset=train_dataset,
            eval_dataset=eval_dataset,
            processing_class=processing_class,
        )
        self.ref_model = ref_model


class WinRateCallbackTester(TrlTestCase):
    def setUp(self):
        super().setUp()
        self.model = AutoModelForCausalLM.from_pretrained("trl-internal-testing/tiny-Qwen2ForCausalLM-2.5")
        self.ref_model = AutoModelForCausalLM.from_pretrained("trl-internal-testing/tiny-Qwen2ForCausalLM-2.5")
        self.tokenizer = AutoTokenizer.from_pretrained("trl-internal-testing/tiny-Qwen2ForCausalLM-2.5")
        self.tokenizer.pad_token = self.tokenizer.eos_token
        dataset = load_dataset("trl-internal-testing/zen", "standard_prompt_only")
        dataset["train"] = dataset["train"].select(range(8))
        self.expected_winrates = [
            {"eval_win_rate": 0.5, "epoch": 0.0, "step": 0},
            {"eval_win_rate": 0.5, "epoch": 0.5, "step": 2},
            {"eval_win_rate": 0.5, "epoch": 1.0, "step": 4},
            {"eval_win_rate": 0.5, "epoch": 1.5, "step": 6},
            {"eval_win_rate": 0.5, "epoch": 2.0, "step": 8},
            {"eval_win_rate": 0.5, "epoch": 2.5, "step": 10},
            {"eval_win_rate": 0.5, "epoch": 3.0, "step": 12},
        ]

        def tokenize_function(examples):
            out = self.tokenizer(examples["prompt"], padding="max_length", max_length=16, truncation=True)
            out["labels"] = out["input_ids"].copy()
            return out

        self.dataset = dataset.map(tokenize_function, batched=True)

        self.generation_config = GenerationConfig(max_length=32)
        self.judge = HalfPairwiseJudge()

    def test_basic(self):
        training_args = TrainingArguments(
            output_dir=self.tmp_dir,
            eval_strategy="steps",
            eval_steps=2,  # evaluate every 2 steps
            per_device_train_batch_size=2,  # 8 samples in total so 4 batches of 2 per epoch
            per_device_eval_batch_size=2,
            report_to="none",
        )
        trainer = TrainerWithRefModel(
            model=self.model,
            ref_model=self.ref_model,
            args=training_args,
            train_dataset=self.dataset["train"],
            eval_dataset=self.dataset["test"],
            processing_class=self.tokenizer,
        )
        win_rate_callback = WinRateCallback(
            judge=self.judge, trainer=trainer, generation_config=self.generation_config
        )
        trainer.add_callback(win_rate_callback)
        trainer.train()
        winrate_history = [h for h in trainer.state.log_history if "eval_win_rate" in h]
        self.assertListEqual(winrate_history, self.expected_winrates)

    def test_without_ref_model(self):
        # Same as before, but without the ref_model attribute. It should use the model attribute instead
        training_args = TrainingArguments(
            output_dir=self.tmp_dir,
            eval_strategy="steps",
            eval_steps=2,  # evaluate every 2 steps
            per_device_train_batch_size=2,  # 8 samples in total so 4 batches of 2 per epoch
            per_device_eval_batch_size=2,
            report_to="none",
        )
        trainer = Trainer(
            model=self.model,
            args=training_args,
            train_dataset=self.dataset["train"],
            eval_dataset=self.dataset["test"],
            processing_class=self.tokenizer,
        )
        win_rate_callback = WinRateCallback(
            judge=self.judge, trainer=trainer, generation_config=self.generation_config
        )
        trainer.add_callback(win_rate_callback)
        trainer.train()
        winrate_history = [h for h in trainer.state.log_history if "eval_win_rate" in h]
        self.assertListEqual(winrate_history, self.expected_winrates)

    def test_soft_judge(self):
        """Test that the soft judge functionality works correctly"""
        training_args = TrainingArguments(
            output_dir=self.tmp_dir,
            eval_strategy="steps",
            eval_steps=2,  # evaluate every 2 steps
            per_device_train_batch_size=2,  # 8 samples in total so 4 batches of 2 per epoch
            per_device_eval_batch_size=2,
            report_to="none",
        )
        trainer = TrainerWithRefModel(
            model=self.model,
            ref_model=self.ref_model,
            args=training_args,
            train_dataset=self.dataset["train"],
            eval_dataset=self.dataset["test"],
            processing_class=self.tokenizer,
        )
        win_rate_callback = WinRateCallback(
            judge=self.judge, trainer=trainer, generation_config=self.generation_config, use_soft_judge=True
        )
        trainer.add_callback(win_rate_callback)
        trainer.train()

        # Expected values based on judge returning [0.3, 0.9] for each pair
        expected_soft_winrates = [
            {"eval_avg_win_prob": 0.4, "eval_win_rate": 0.5, "epoch": 0.0, "step": 0},
            {"eval_avg_win_prob": 0.4, "eval_win_rate": 0.5, "epoch": 0.5, "step": 2},
            {"eval_avg_win_prob": 0.4, "eval_win_rate": 0.5, "epoch": 1.0, "step": 4},
            {"eval_avg_win_prob": 0.4, "eval_win_rate": 0.5, "epoch": 1.5, "step": 6},
            {"eval_avg_win_prob": 0.4, "eval_win_rate": 0.5, "epoch": 2.0, "step": 8},
            {"eval_avg_win_prob": 0.4, "eval_win_rate": 0.5, "epoch": 2.5, "step": 10},
            {"eval_avg_win_prob": 0.4, "eval_win_rate": 0.5, "epoch": 3.0, "step": 12},
        ]

        winrate_history = [
            {k: h[k] for k in ["eval_avg_win_prob", "eval_win_rate", "epoch", "step"]}
            for h in trainer.state.log_history
            if "eval_avg_win_prob" in h
        ]
        self.assertListEqual(winrate_history, expected_soft_winrates)

    @require_peft
    def test_lora(self):
        peft_config = LoraConfig(
            r=16,
            lora_alpha=32,
            lora_dropout=0.05,
            bias="none",
            task_type="CAUSAL_LM",
        )
        self.model.add_adapter(peft_config)
        training_args = TrainingArguments(
            output_dir=self.tmp_dir,
            eval_strategy="steps",
            eval_steps=2,  # evaluate every 2 steps
            per_device_train_batch_size=2,  # 8 samples in total so 4 batches of 2 per epoch
            per_device_eval_batch_size=2,
            report_to="none",
        )
        trainer = Trainer(
            model=self.model,
            args=training_args,
            train_dataset=self.dataset["train"],
            eval_dataset=self.dataset["test"],
            processing_class=self.tokenizer,
        )
        win_rate_callback = WinRateCallback(
            judge=self.judge, trainer=trainer, generation_config=self.generation_config
        )
        trainer.add_callback(win_rate_callback)
        trainer.train()
        winrate_history = [h for h in trainer.state.log_history if "eval_win_rate" in h]
        self.assertListEqual(winrate_history, self.expected_winrates)


class LogCompletionsCallbackTester(TrlTestCase):
    def setUp(self):
        super().setUp()
        self.model = AutoModelForCausalLM.from_pretrained("trl-internal-testing/tiny-Qwen2ForCausalLM-2.5")
        self.tokenizer = AutoTokenizer.from_pretrained("trl-internal-testing/tiny-Qwen2ForCausalLM-2.5")
        self.tokenizer.pad_token = self.tokenizer.eos_token
        dataset = load_dataset("trl-internal-testing/zen", "standard_prompt_only")
        dataset["train"] = dataset["train"].select(range(8))

        def tokenize_function(examples):
            out = self.tokenizer(examples["prompt"], padding="max_length", max_length=16, truncation=True)
            out["labels"] = out["input_ids"].copy()
            return out

        self.dataset = dataset.map(tokenize_function, batched=True)

        self.generation_config = GenerationConfig(max_length=32)

    @require_wandb
    def test_basic_wandb(self):
        import wandb

        training_args = TrainingArguments(
            output_dir=self.tmp_dir,
            eval_strategy="steps",
            eval_steps=2,  # evaluate every 2 steps
            per_device_train_batch_size=2,  # 8 samples in total so 4 batches of 2 per epoch
            per_device_eval_batch_size=2,
            report_to="wandb",
        )
        trainer = Trainer(
            model=self.model,
            args=training_args,
            train_dataset=self.dataset["train"],
            eval_dataset=self.dataset["test"],
            processing_class=self.tokenizer,
        )
        completions_callback = LogCompletionsCallback(trainer, self.generation_config, num_prompts=2)
        trainer.add_callback(completions_callback)
        trainer.train()

        # Get the current run
        completions_path = wandb.run.summary.completions["path"]
        json_path = os.path.join(wandb.run.dir, completions_path)
        with open(json_path) as f:
            completions = json.load(f)

        # Check that the columns are correct
        self.assertIn("step", completions["columns"])
        self.assertIn("prompt", completions["columns"])
        self.assertIn("completion", completions["columns"])

        # Check that the prompt is in the log
        self.assertIn(self.dataset["test"][0]["prompt"], completions["data"][0])

    @require_comet
    def test_basic_comet(self):
        import comet_ml

        training_args = TrainingArguments(
            output_dir=self.tmp_dir,
            eval_strategy="steps",
            eval_steps=2,  # evaluate every 2 steps
            per_device_train_batch_size=2,  # 8 samples in total so 4 batches of 2 per epoch
            per_device_eval_batch_size=2,
            report_to="comet_ml",
        )
        trainer = Trainer(
            model=self.model,
            args=training_args,
            train_dataset=self.dataset["train"],
            eval_dataset=self.dataset["test"],
            processing_class=self.tokenizer,
        )
        completions_callback = LogCompletionsCallback(trainer, self.generation_config, num_prompts=2)
        trainer.add_callback(completions_callback)
        trainer.train()

        # close experiment to make sure all pending data are flushed
        experiment = comet_ml.get_running_experiment()
        assert experiment is not None
        experiment.end()

        # get experiment assets and check that all required tables was logged
        steps = len(self.dataset["train"]) + len(self.dataset["test"])
        tables_logged = int(steps / 2) + 1  # +1 to include zero step

        api_experiment = comet_ml.APIExperiment(previous_experiment=experiment.id)
        tables = api_experiment.get_asset_list("dataframe")
        assert tables is not None
        assert len(tables) == tables_logged
        assert all(table["fileName"] == "completions.csv" for table in tables)


@require_mergekit
class MergeModelCallbackTester(TrlTestCase):
    def setUp(self):
        super().setUp()
        self.model = AutoModelForCausalLM.from_pretrained("trl-internal-testing/tiny-Qwen2ForCausalLM-2.5")
        self.tokenizer = AutoTokenizer.from_pretrained("trl-internal-testing/tiny-Qwen2ForCausalLM-2.5")
        self.dataset = load_dataset("trl-internal-testing/zen", "standard_preference", split="train")

    def test_callback(self):
        training_args = DPOConfig(
            output_dir=self.tmp_dir,
            num_train_epochs=1,
            report_to="none",
            save_strategy="steps",
            save_steps=1,
        )
        config = MergeConfig()
        merge_callback = MergeModelCallback(config)
        trainer = DPOTrainer(
            model=self.model,
            args=training_args,
            train_dataset=self.dataset,
            processing_class=self.tokenizer,
            callbacks=[merge_callback],
        )
        trainer.train()
        last_checkpoint = get_last_checkpoint(self.tmp_dir)
        merged_path = os.path.join(last_checkpoint, "merged")
        self.assertTrue(os.path.isdir(merged_path), "Merged folder does not exist in the last checkpoint.")

    def test_every_checkpoint(self):
<<<<<<< HEAD
        with tempfile.TemporaryDirectory() as tmp_dir:
            training_args = DPOConfig(
                output_dir=tmp_dir,
                num_train_epochs=1,
                report_to="none",
                save_strategy="steps",
                save_steps=1,
            )
            config = MergeConfig()
            merge_callback = MergeModelCallback(config, merge_at_every_checkpoint=True)
            trainer = DPOTrainer(
                model=self.model,
                args=training_args,
                train_dataset=self.dataset,
                processing_class=self.tokenizer,
                callbacks=[merge_callback],
            )
            trainer.train()

            checkpoints = sorted(
                [os.path.join(tmp_dir, cp) for cp in os.listdir(tmp_dir) if cp.startswith("checkpoint-")]
            )

            for checkpoint in checkpoints:
                merged_path = os.path.join(checkpoint, "merged")
                self.assertTrue(
                    os.path.isdir(merged_path), f"Merged folder does not exist in checkpoint {checkpoint}."
                )


class BEMACallbackTester(unittest.TestCase):
    def setUp(self):
        self.model = AutoModelForCausalLM.from_pretrained("trl-internal-testing/tiny-Qwen2ForCausalLM-2.5")
        self.tokenizer = AutoTokenizer.from_pretrained("trl-internal-testing/tiny-Qwen2ForCausalLM-2.5")
        self.tokenizer.pad_token = self.tokenizer.eos_token
        dataset = load_dataset("trl-internal-testing/zen", "standard_language_modeling")
        dataset["train"] = dataset["train"].select(range(8))

        def tokenize_function(examples):
            out = self.tokenizer(examples["text"], padding="max_length", max_length=16, truncation=True)
            out["labels"] = out["input_ids"].copy()
            return out

        self.dataset = dataset.map(tokenize_function, batched=True)

    def test_basic(self):
        """Test that BEMACallback initializes and runs without errors."""
        with tempfile.TemporaryDirectory() as tmp_dir:
            training_args = TrainingArguments(
                output_dir=tmp_dir,
                num_train_epochs=1,
                per_device_train_batch_size=2,
                report_to="none",
                save_strategy="no",
            )
            trainer = Trainer(
                model=self.model,
                args=training_args,
                train_dataset=self.dataset["train"],
                processing_class=self.tokenizer,
            )
            bema_callback = BEMACallback(
                update_freq=2,
                ema_power=0.5,
                eta_power=0.2,
                update_after=0,
                device="cpu",
            )
            trainer.add_callback(bema_callback)
            trainer.train()

            # Check that the BEMA model was saved
            bema_path = os.path.join(tmp_dir, "bema.pt")
            self.assertTrue(os.path.exists(bema_path), "BEMA model was not saved")

    def test_update_after(self):
        """Test that BEMA callback respects the update_after parameter."""
        with tempfile.TemporaryDirectory() as tmp_dir:
            training_args = TrainingArguments(
                output_dir=tmp_dir,
                num_train_epochs=1,
                per_device_train_batch_size=2,
                report_to="none",
                save_strategy="no",
            )
            trainer = Trainer(
                model=self.model,
                args=training_args,
                train_dataset=self.dataset["train"],
                processing_class=self.tokenizer,
            )
            bema_callback = BEMACallback(
                update_freq=1,
                ema_power=0.5,
                eta_power=0.2,
                update_after=5,  # Start updating after 5 steps
                device="cpu",
            )
            trainer.add_callback(bema_callback)
            trainer.train()

            # Check that the BEMA model was saved
            bema_path = os.path.join(tmp_dir, "bema.pt")
            self.assertTrue(os.path.exists(bema_path), "BEMA model was not saved")

    def test_different_devices(self):
        """Test that BEMA callback works with different device settings."""
        with tempfile.TemporaryDirectory() as tmp_dir:
            training_args = TrainingArguments(
                output_dir=tmp_dir,
                num_train_epochs=1,
                per_device_train_batch_size=2,
                report_to="none",
                save_strategy="no",
            )
            trainer = Trainer(
                model=self.model,
                args=training_args,
                train_dataset=self.dataset["train"],
                processing_class=self.tokenizer,
            )
            bema_callback = BEMACallback(
                update_freq=2,
                ema_power=0.5,
                eta_power=0.2,
                device="cpu",  # Explicitly use CPU
            )
            trainer.add_callback(bema_callback)
            trainer.train()

            # Check that the BEMA model was saved
            bema_path = os.path.join(tmp_dir, "bema.pt")
            self.assertTrue(os.path.exists(bema_path), "BEMA model was not saved")

    def test_ema_power_negative(self):
        """Test that BEMA callback works when ema_power is negative (no EMA, just BEMA)."""
        with tempfile.TemporaryDirectory() as tmp_dir:
            training_args = TrainingArguments(
                output_dir=tmp_dir,
                num_train_epochs=1,
                per_device_train_batch_size=2,
                report_to="none",
                save_strategy="no",
            )
            trainer = Trainer(
                model=self.model,
                args=training_args,
                train_dataset=self.dataset["train"],
                processing_class=self.tokenizer,
            )
            bema_callback = BEMACallback(
                update_freq=2,
                ema_power=-1.0,  # Negative ema_power
                eta_power=0.2,
                device="cpu",
            )
            trainer.add_callback(bema_callback)
            trainer.train()

            # Check that the BEMA model was saved
            bema_path = os.path.join(tmp_dir, "bema.pt")
            self.assertTrue(os.path.exists(bema_path), "BEMA model was not saved")

    def test_eta_power_negative(self):
        """Test that BEMA callback works when eta_power is negative (no BEMA, just EMA)."""
        with tempfile.TemporaryDirectory() as tmp_dir:
            training_args = TrainingArguments(
                output_dir=tmp_dir,
                num_train_epochs=1,
                per_device_train_batch_size=2,
                report_to="none",
                save_strategy="no",
            )
            trainer = Trainer(
                model=self.model,
                args=training_args,
                train_dataset=self.dataset["train"],
                processing_class=self.tokenizer,
            )
            bema_callback = BEMACallback(
                update_freq=2,
                ema_power=0.5,
                eta_power=-1.0,  # Negative eta_power
                device="cpu",
            )
            trainer.add_callback(bema_callback)
            trainer.train()

            # Check that the BEMA model was saved
            bema_path = os.path.join(tmp_dir, "bema.pt")
            self.assertTrue(os.path.exists(bema_path), "BEMA model was not saved")
=======
        training_args = DPOConfig(
            output_dir=self.tmp_dir,
            num_train_epochs=1,
            report_to="none",
            save_strategy="steps",
            save_steps=1,
        )
        config = MergeConfig()
        merge_callback = MergeModelCallback(config, merge_at_every_checkpoint=True)
        trainer = DPOTrainer(
            model=self.model,
            args=training_args,
            train_dataset=self.dataset,
            processing_class=self.tokenizer,
            callbacks=[merge_callback],
        )
        trainer.train()

        checkpoints = sorted(
            [os.path.join(self.tmp_dir, cp) for cp in os.listdir(self.tmp_dir) if cp.startswith("checkpoint-")]
        )

        for checkpoint in checkpoints:
            merged_path = os.path.join(checkpoint, "merged")
            self.assertTrue(os.path.isdir(merged_path), f"Merged folder does not exist in checkpoint {checkpoint}.")
>>>>>>> 44e6c153
<|MERGE_RESOLUTION|>--- conflicted
+++ resolved
@@ -22,15 +22,7 @@
 from transformers.utils import is_peft_available
 
 from tests.testing_utils import require_comet, require_mergekit
-from trl import (
-    BasePairwiseJudge,
-    BEMACallback,
-    DPOConfig,
-    DPOTrainer,
-    LogCompletionsCallback,
-    MergeModelCallback,
-    WinRateCallback,
-)
+from trl import BasePairwiseJudge, DPOConfig, DPOTrainer, LogCompletionsCallback, MergeModelCallback, WinRateCallback
 from trl.mergekit_utils import MergeConfig
 
 from .testing_utils import TrlTestCase
@@ -345,38 +337,34 @@
         self.assertTrue(os.path.isdir(merged_path), "Merged folder does not exist in the last checkpoint.")
 
     def test_every_checkpoint(self):
-<<<<<<< HEAD
-        with tempfile.TemporaryDirectory() as tmp_dir:
-            training_args = DPOConfig(
-                output_dir=tmp_dir,
-                num_train_epochs=1,
-                report_to="none",
-                save_strategy="steps",
-                save_steps=1,
-            )
-            config = MergeConfig()
-            merge_callback = MergeModelCallback(config, merge_at_every_checkpoint=True)
-            trainer = DPOTrainer(
-                model=self.model,
-                args=training_args,
-                train_dataset=self.dataset,
-                processing_class=self.tokenizer,
-                callbacks=[merge_callback],
-            )
-            trainer.train()
-
-            checkpoints = sorted(
-                [os.path.join(tmp_dir, cp) for cp in os.listdir(tmp_dir) if cp.startswith("checkpoint-")]
-            )
-
-            for checkpoint in checkpoints:
-                merged_path = os.path.join(checkpoint, "merged")
-                self.assertTrue(
-                    os.path.isdir(merged_path), f"Merged folder does not exist in checkpoint {checkpoint}."
-                )
-
-
-class BEMACallbackTester(unittest.TestCase):
+        training_args = DPOConfig(
+            output_dir=self.tmp_dir,
+            num_train_epochs=1,
+            report_to="none",
+            save_strategy="steps",
+            save_steps=1,
+        )
+        config = MergeConfig()
+        merge_callback = MergeModelCallback(config, merge_at_every_checkpoint=True)
+        trainer = DPOTrainer(
+            model=self.model,
+            args=training_args,
+            train_dataset=self.dataset,
+            processing_class=self.tokenizer,
+            callbacks=[merge_callback],
+        )
+        trainer.train()
+
+        checkpoints = sorted(
+            [os.path.join(self.tmp_dir, cp) for cp in os.listdir(self.tmp_dir) if cp.startswith("checkpoint-")]
+        )
+
+        for checkpoint in checkpoints:
+            merged_path = os.path.join(checkpoint, "merged")
+            self.assertTrue(os.path.isdir(merged_path), f"Merged folder does not exist in checkpoint {checkpoint}.")
+
+
+class BEMACallbackTester(TrlTestCase):
     def setUp(self):
         self.model = AutoModelForCausalLM.from_pretrained("trl-internal-testing/tiny-Qwen2ForCausalLM-2.5")
         self.tokenizer = AutoTokenizer.from_pretrained("trl-internal-testing/tiny-Qwen2ForCausalLM-2.5")
@@ -392,64 +380,62 @@
         self.dataset = dataset.map(tokenize_function, batched=True)
 
     def test_basic(self):
-        """Test that BEMACallback initializes and runs without errors."""
-        with tempfile.TemporaryDirectory() as tmp_dir:
-            training_args = TrainingArguments(
-                output_dir=tmp_dir,
-                num_train_epochs=1,
-                per_device_train_batch_size=2,
-                report_to="none",
-                save_strategy="no",
-            )
-            trainer = Trainer(
-                model=self.model,
-                args=training_args,
-                train_dataset=self.dataset["train"],
-                processing_class=self.tokenizer,
-            )
-            bema_callback = BEMACallback(
-                update_freq=2,
-                ema_power=0.5,
-                eta_power=0.2,
-                update_after=0,
-                device="cpu",
-            )
-            trainer.add_callback(bema_callback)
-            trainer.train()
-
-            # Check that the BEMA model was saved
-            bema_path = os.path.join(tmp_dir, "bema.pt")
-            self.assertTrue(os.path.exists(bema_path), "BEMA model was not saved")
+        """Test that BEMACallback initializes and runs without errors."""        
+          training_args = TrainingArguments(
+              output_dir=tmp_dir,
+              num_train_epochs=1,
+              per_device_train_batch_size=2,
+              report_to="none",
+              save_strategy="no",
+          )
+          trainer = Trainer(
+              model=self.model,
+              args=training_args,
+              train_dataset=self.dataset["train"],
+              processing_class=self.tokenizer,
+          )
+          bema_callback = BEMACallback(
+              update_freq=2,
+              ema_power=0.5,
+              eta_power=0.2,
+              update_after=0,
+              device="cpu",
+          )
+          trainer.add_callback(bema_callback)
+          trainer.train()
+
+          # Check that the BEMA model was saved
+          bema_path = os.path.join(tmp_dir, "bema.pt")
+          self.assertTrue(os.path.exists(bema_path), "BEMA model was not saved")
 
     def test_update_after(self):
         """Test that BEMA callback respects the update_after parameter."""
-        with tempfile.TemporaryDirectory() as tmp_dir:
-            training_args = TrainingArguments(
-                output_dir=tmp_dir,
-                num_train_epochs=1,
-                per_device_train_batch_size=2,
-                report_to="none",
-                save_strategy="no",
-            )
-            trainer = Trainer(
-                model=self.model,
-                args=training_args,
-                train_dataset=self.dataset["train"],
-                processing_class=self.tokenizer,
-            )
-            bema_callback = BEMACallback(
-                update_freq=1,
-                ema_power=0.5,
-                eta_power=0.2,
-                update_after=5,  # Start updating after 5 steps
-                device="cpu",
-            )
-            trainer.add_callback(bema_callback)
-            trainer.train()
-
-            # Check that the BEMA model was saved
-            bema_path = os.path.join(tmp_dir, "bema.pt")
-            self.assertTrue(os.path.exists(bema_path), "BEMA model was not saved")
+          training_args = TrainingArguments(
+              output_dir=tmp_dir,
+              num_train_epochs=1,
+              per_device_train_batch_size=2,
+              report_to="none",
+              save_strategy="no",
+          )
+          trainer = Trainer(
+              model=self.model,
+              args=training_args,
+              train_dataset=self.dataset["train"],
+              processing_class=self.tokenizer,
+          )
+          bema_callback = BEMACallback(
+              update_freq=1,
+              ema_power=0.5,
+              eta_power=0.2,
+              update_after=5,  # Start updating after 5 steps
+              device="cpu",
+          )
+          trainer.add_callback(bema_callback)
+          trainer.train()
+
+          # Check that the BEMA model was saved
+          bema_path = os.path.join(tmp_dir, "bema.pt")
+          self.assertTrue(os.path.exists(bema_path), "BEMA model was not saved")
 
     def test_different_devices(self):
         """Test that BEMA callback works with different device settings."""
@@ -482,85 +468,56 @@
 
     def test_ema_power_negative(self):
         """Test that BEMA callback works when ema_power is negative (no EMA, just BEMA)."""
-        with tempfile.TemporaryDirectory() as tmp_dir:
-            training_args = TrainingArguments(
-                output_dir=tmp_dir,
-                num_train_epochs=1,
-                per_device_train_batch_size=2,
-                report_to="none",
-                save_strategy="no",
-            )
-            trainer = Trainer(
-                model=self.model,
-                args=training_args,
-                train_dataset=self.dataset["train"],
-                processing_class=self.tokenizer,
-            )
-            bema_callback = BEMACallback(
-                update_freq=2,
-                ema_power=-1.0,  # Negative ema_power
-                eta_power=0.2,
-                device="cpu",
-            )
-            trainer.add_callback(bema_callback)
-            trainer.train()
-
-            # Check that the BEMA model was saved
-            bema_path = os.path.join(tmp_dir, "bema.pt")
-            self.assertTrue(os.path.exists(bema_path), "BEMA model was not saved")
+          training_args = TrainingArguments(
+              output_dir=tmp_dir,
+              num_train_epochs=1,
+              per_device_train_batch_size=2,
+              report_to="none",
+              save_strategy="no",
+          )
+          trainer = Trainer(
+              model=self.model,
+              args=training_args,
+              train_dataset=self.dataset["train"],
+              processing_class=self.tokenizer,
+          )
+          bema_callback = BEMACallback(
+              update_freq=2,
+              ema_power=-1.0,  # Negative ema_power
+              eta_power=0.2,
+              device="cpu",
+          )
+          trainer.add_callback(bema_callback)
+          trainer.train()
+
+          # Check that the BEMA model was saved
+          bema_path = os.path.join(tmp_dir, "bema.pt")
+          self.assertTrue(os.path.exists(bema_path), "BEMA model was not saved")
 
     def test_eta_power_negative(self):
         """Test that BEMA callback works when eta_power is negative (no BEMA, just EMA)."""
-        with tempfile.TemporaryDirectory() as tmp_dir:
-            training_args = TrainingArguments(
-                output_dir=tmp_dir,
-                num_train_epochs=1,
-                per_device_train_batch_size=2,
-                report_to="none",
-                save_strategy="no",
-            )
-            trainer = Trainer(
-                model=self.model,
-                args=training_args,
-                train_dataset=self.dataset["train"],
-                processing_class=self.tokenizer,
-            )
-            bema_callback = BEMACallback(
-                update_freq=2,
-                ema_power=0.5,
-                eta_power=-1.0,  # Negative eta_power
-                device="cpu",
-            )
-            trainer.add_callback(bema_callback)
-            trainer.train()
-
-            # Check that the BEMA model was saved
-            bema_path = os.path.join(tmp_dir, "bema.pt")
-            self.assertTrue(os.path.exists(bema_path), "BEMA model was not saved")
-=======
-        training_args = DPOConfig(
-            output_dir=self.tmp_dir,
-            num_train_epochs=1,
-            report_to="none",
-            save_strategy="steps",
-            save_steps=1,
-        )
-        config = MergeConfig()
-        merge_callback = MergeModelCallback(config, merge_at_every_checkpoint=True)
-        trainer = DPOTrainer(
-            model=self.model,
-            args=training_args,
-            train_dataset=self.dataset,
-            processing_class=self.tokenizer,
-            callbacks=[merge_callback],
-        )
-        trainer.train()
-
-        checkpoints = sorted(
-            [os.path.join(self.tmp_dir, cp) for cp in os.listdir(self.tmp_dir) if cp.startswith("checkpoint-")]
-        )
-
-        for checkpoint in checkpoints:
-            merged_path = os.path.join(checkpoint, "merged")
-            self.assertTrue(os.path.isdir(merged_path), f"Merged folder does not exist in checkpoint {checkpoint}.")
->>>>>>> 44e6c153
+          training_args = TrainingArguments(
+              output_dir=tmp_dir,
+              num_train_epochs=1,
+              per_device_train_batch_size=2,
+              report_to="none",
+              save_strategy="no",
+          )
+          trainer = Trainer(
+              model=self.model,
+              args=training_args,
+              train_dataset=self.dataset["train"],
+              processing_class=self.tokenizer,
+          )
+          bema_callback = BEMACallback(
+              update_freq=2,
+              ema_power=0.5,
+              eta_power=-1.0,  # Negative eta_power
+              device="cpu",
+          )
+          trainer.add_callback(bema_callback)
+          trainer.train()
+
+          # Check that the BEMA model was saved
+          bema_path = os.path.join(tmp_dir, "bema.pt")
+          self.assertTrue(os.path.exists(bema_path), "BEMA model was not saved")