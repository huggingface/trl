--- conflicted
+++ resolved
@@ -1374,17 +1374,6 @@
                 new_param = trainer.model.get_parameter(n)
                 self.assertFalse(torch.allclose(param, new_param), f"Parameter {n} has not changed")
 
-<<<<<<< HEAD
-    def test_train_assistant_only(self):
-        # Get the dataset
-        dataset = load_dataset("trl-internal-testing/zen", "conversational_language_modeling", split="train")
-
-        with tempfile.TemporaryDirectory() as tmp_dir:
-            # Initialize the trainer
-            training_args = SFTConfig(output_dir=tmp_dir, assistant_only_loss=True, report_to="none")
-            trainer = SFTTrainer(
-                model="trl-internal-testing/tiny-Qwen3ForCausalLM", args=training_args, train_dataset=dataset
-=======
     def test_train_with_chat_template_kwargs(self):
         # Get the dataset
         dataset = load_dataset("trl-internal-testing/zen", "standard_language_modeling", split="train")
@@ -1402,7 +1391,31 @@
 
             trainer = SFTTrainer(
                 model="trl-internal-testing/tiny-Qwen2ForCausalLM-2.5", args=training_args, train_dataset=dataset
->>>>>>> 086e9d56
+            )
+
+            # Save the initial parameters to compare them later
+            previous_trainable_params = {n: param.clone() for n, param in trainer.model.named_parameters()}
+
+            # Train the model
+            trainer.train()
+
+            # Check that the training loss is not None
+            self.assertIsNotNone(trainer.state.log_history[-1]["train_loss"])
+
+            # Check the params have changed
+            for n, param in previous_trainable_params.items():
+                new_param = trainer.model.get_parameter(n)
+                self.assertFalse(torch.allclose(param, new_param), f"Parameter {n} has not changed")
+
+    def test_train_assistant_only(self):
+        # Get the dataset
+        dataset = load_dataset("trl-internal-testing/zen", "conversational_language_modeling", split="train")
+
+        with tempfile.TemporaryDirectory() as tmp_dir:
+            # Initialize the trainer
+            training_args = SFTConfig(output_dir=tmp_dir, assistant_only_loss=True, report_to="none")
+            trainer = SFTTrainer(
+                model="trl-internal-testing/tiny-Qwen3ForCausalLM", args=training_args, train_dataset=dataset
             )
 
             # Save the initial parameters to compare them later
