# Copyright 2023 The HuggingFace Team. All rights reserved.
#
# Licensed under the Apache License, Version 2.0 (the "License");
# you may not use this file except in compliance with the License.
# You may obtain a copy of the License at
#
#     http://www.apache.org/licenses/LICENSE-2.0
#
# Unless required by applicable law or agreed to in writing, software
# distributed under the License is distributed on an "AS IS" BASIS,
# WITHOUT WARRANTIES OR CONDITIONS OF ANY KIND, either express or implied.
# See the License for the specific language governing permissions and
# limitations under the License.
import os
import tempfile
import unittest

import numpy as np
from datasets import Dataset
from transformers import AutoModelForCausalLM, AutoTokenizer, TrainingArguments

from trl import SFTTrainer
from trl.import_utils import is_peft_available
from trl.trainer import ConstantLengthDataset, DataCollatorForChatCompletionOnlyLM, DataCollatorForCompletionOnlyLM

from .testing_utils import require_peft


def formatting_prompts_func(example):
    text = f"### Question: {example['question']}\n ### Answer: {example['answer']}"
    return text


def formatting_prompts_func_batched(example):
    output_text = []
    for i, question in enumerate(example["question"]):
        text = f"### Question: {question}\n ### Answer: {example['answer'][i]}"
        output_text.append(text)
    return output_text


if is_peft_available():
    from peft import LoraConfig, PeftModel


class SFTTrainerTester(unittest.TestCase):
    r""" """

    @classmethod
    def setUpClass(cls):
        cls.model_id = "trl-internal-testing/dummy-GPT2-correct-vocab"
        cls.model = AutoModelForCausalLM.from_pretrained(cls.model_id)
        cls.tokenizer = AutoTokenizer.from_pretrained(cls.model_id)
        cls.tokenizer.pad_token = cls.tokenizer.eos_token
        cls.dummy_dataset = Dataset.from_dict(
            {
                "question": [
                    "Does llamas know how to code?",
                    "Does llamas know how to fly?",
                    "Does llamas know how to talk?",
                    "Does llamas know how to code?",
                    "Does llamas know how to fly?",
                    "Does llamas know how to talk?",
                    "Does llamas know how to swim?",
                ],
                "answer": [
                    "Yes, llamas are very good at coding.",
                    "No, llamas can't fly.",
                    "Yes, llamas are very good at talking.",
                    "Yes, llamas are very good at coding.",
                    "No, llamas can't fly.",
                    "Yes, llamas are very good at talking.",
                    "No, llamas can't swim.",
                ],
                "text": [
                    "### Question: Does llamas know how to code?\n ### Answer: Yes, llamas are very good at coding.",
                    "### Question: Does llamas know how to fly?\n ### Answer: No, llamas can't fly.",
                    "### Question: Does llamas know how to talk?\n ### Answer: Yes, llamas are very good at talking.",
                    "### Question: Does llamas know how to code?\n ### Answer: Yes, llamas are very good at coding.",
                    "### Question: Does llamas know how to fly?\n ### Answer: No, llamas can't fly.",
                    "### Question: Does llamas know how to talk?\n ### Answer: Yes, llamas are very good at talking.",
                    "### Question: Does llamas know how to swim?\n ### Answer: No, llamas can't swim.",
                ],
            }
        )

        cls.train_dataset = ConstantLengthDataset(
            cls.tokenizer,
            cls.dummy_dataset,
            dataset_text_field=None,
            formatting_func=formatting_prompts_func,
            seq_length=16,
            num_of_sequences=16,
        )

        cls.eval_dataset = ConstantLengthDataset(
            cls.tokenizer,
            cls.dummy_dataset,
            dataset_text_field=None,
            formatting_func=formatting_prompts_func,
            seq_length=16,
            num_of_sequences=16,
        )

    def test_constant_length_dataset(self):
        formatted_dataset = ConstantLengthDataset(
            self.tokenizer,
            self.dummy_dataset,
            dataset_text_field=None,
            formatting_func=formatting_prompts_func,
        )

        self.assertTrue(len(formatted_dataset) == len(self.dummy_dataset))
        self.assertTrue(len(formatted_dataset) > 0)

        for example in formatted_dataset:
            self.assertTrue("input_ids" in example)
            self.assertTrue("labels" in example)

            self.assertTrue(len(example["input_ids"]) == formatted_dataset.seq_length)
            self.assertTrue(len(example["labels"]) == formatted_dataset.seq_length)

            decoded_text = self.tokenizer.decode(example["input_ids"])
            self.assertTrue(("Question" in decoded_text) and ("Answer" in decoded_text))

    def test_sft_trainer(self):
        with tempfile.TemporaryDirectory() as tmp_dir:
            training_args = TrainingArguments(
                output_dir=tmp_dir,
                dataloader_drop_last=True,
                evaluation_strategy="steps",
                max_steps=4,
                eval_steps=2,
                save_steps=2,
                per_device_train_batch_size=2,
            )

            trainer = SFTTrainer(
                model=self.model_id,
                args=training_args,
                train_dataset=self.train_dataset,
                eval_dataset=self.eval_dataset,
                packing=True,
            )

            trainer.train()

            self.assertIsNotNone(trainer.state.log_history[-1]["train_loss"])
            self.assertIsNotNone(trainer.state.log_history[0]["eval_loss"])

            self.assertTrue("pytorch_model.bin" in os.listdir(tmp_dir + "/checkpoint-2"))

    def test_sft_trainer_uncorrect_data(self):
        with tempfile.TemporaryDirectory() as tmp_dir:
            training_args = TrainingArguments(
                output_dir=tmp_dir,
                dataloader_drop_last=True,
                evaluation_strategy="steps",
                max_steps=2,
                eval_steps=1,
                save_steps=1,
                per_device_train_batch_size=2,
            )

            with self.assertRaises(ValueError):
                _ = SFTTrainer(
                    model=self.model,
                    args=training_args,
                    train_dataset=self.dummy_dataset,
                    packing=True,
                )

            # This should work
            _ = SFTTrainer(
                model=self.model,
                args=training_args,
                train_dataset=self.dummy_dataset,
                formatting_func=formatting_prompts_func,
                packing=True,
            )

            # This should not work as well
            with self.assertRaises(ValueError):
                _ = SFTTrainer(
                    model=self.model,
                    args=training_args,
                    train_dataset=self.dummy_dataset,
                    formatting_func=formatting_prompts_func,
                    packing=False,
                )

            # but this shpuld work
            _ = SFTTrainer(
                model=self.model,
                args=training_args,
                train_dataset=self.dummy_dataset,
                formatting_func=formatting_prompts_func_batched,
                packing=False,
            )

    def test_sft_trainer_with_model_num_train_epochs(self):
        with tempfile.TemporaryDirectory() as tmp_dir:
            training_args = TrainingArguments(
                output_dir=tmp_dir,
                dataloader_drop_last=True,
                evaluation_strategy="steps",
                max_steps=2,
                eval_steps=1,
                save_steps=1,
                num_train_epochs=2,
                per_device_train_batch_size=2,
            )

            trainer = SFTTrainer(
                model=self.model,
                args=training_args,
                train_dataset=self.train_dataset,
                eval_dataset=self.eval_dataset,
                packing=True,
            )

            trainer.train()

            self.assertIsNotNone(trainer.state.log_history[-1]["train_loss"])
            self.assertIsNotNone(trainer.state.log_history[0]["eval_loss"])

            self.assertTrue("pytorch_model.bin" in os.listdir(tmp_dir + "/checkpoint-2"))

        with tempfile.TemporaryDirectory() as tmp_dir:
            training_args = TrainingArguments(
                output_dir=tmp_dir,
                dataloader_drop_last=True,
                evaluation_strategy="steps",
                max_steps=2,
                save_steps=1,
                num_train_epochs=2,
                per_device_train_batch_size=2,
            )

            trainer = SFTTrainer(
                model=self.model,
                args=training_args,
                train_dataset=self.dummy_dataset,
                dataset_text_field="text",
                max_seq_length=16,
                num_of_sequences=16,
                packing=True,
            )

            trainer.train()

            self.assertIsNotNone(trainer.state.log_history[-1]["train_loss"])

            self.assertTrue("pytorch_model.bin" in os.listdir(tmp_dir + "/checkpoint-2"))

        with tempfile.TemporaryDirectory() as tmp_dir:
            training_args = TrainingArguments(
                output_dir=tmp_dir,
                dataloader_drop_last=True,
                evaluation_strategy="steps",
                max_steps=2,
                save_steps=1,
                num_train_epochs=2,
                per_device_train_batch_size=2,
            )

            trainer = SFTTrainer(
                model=self.model,
                args=training_args,
                train_dataset=self.dummy_dataset,
                dataset_text_field="text",
                max_seq_length=16,
            )

            trainer.train()

            self.assertIsNotNone(trainer.state.log_history[-1]["train_loss"])

            self.assertTrue("pytorch_model.bin" in os.listdir(tmp_dir + "/checkpoint-1"))

    def test_sft_trainer_with_model(self):
        with tempfile.TemporaryDirectory() as tmp_dir:
            training_args = TrainingArguments(
                output_dir=tmp_dir,
                dataloader_drop_last=True,
                evaluation_strategy="steps",
                max_steps=2,
                eval_steps=1,
                save_steps=1,
                per_device_train_batch_size=2,
            )

            trainer = SFTTrainer(
                model=self.model,
                args=training_args,
                train_dataset=self.train_dataset,
                eval_dataset=self.eval_dataset,
                packing=True,
            )

            trainer.train()

            self.assertIsNotNone(trainer.state.log_history[-1]["train_loss"])
            self.assertIsNotNone(trainer.state.log_history[0]["eval_loss"])

            self.assertTrue("pytorch_model.bin" in os.listdir(tmp_dir + "/checkpoint-2"))

        with tempfile.TemporaryDirectory() as tmp_dir:
            training_args = TrainingArguments(
                output_dir=tmp_dir,
                dataloader_drop_last=True,
                evaluation_strategy="steps",
                max_steps=2,
                save_steps=1,
                per_device_train_batch_size=2,
            )

            trainer = SFTTrainer(
                model=self.model,
                args=training_args,
                train_dataset=self.dummy_dataset,
                dataset_text_field="text",
                max_seq_length=16,
                num_of_sequences=16,
                packing=True,
            )

            trainer.train()

            self.assertIsNotNone(trainer.state.log_history[-1]["train_loss"])

            self.assertTrue("pytorch_model.bin" in os.listdir(tmp_dir + "/checkpoint-2"))

        # with formatting_func + packed
        with tempfile.TemporaryDirectory() as tmp_dir:
            training_args = TrainingArguments(
                output_dir=tmp_dir,
                dataloader_drop_last=True,
                evaluation_strategy="steps",
                max_steps=2,
                save_steps=1,
                per_device_train_batch_size=2,
            )

            trainer = SFTTrainer(
                model=self.model,
                args=training_args,
                train_dataset=self.dummy_dataset,
                formatting_func=formatting_prompts_func,
                max_seq_length=16,
                num_of_sequences=16,
                packing=True,
            )

            trainer.train()

            self.assertIsNotNone(trainer.state.log_history[-1]["train_loss"])

            self.assertTrue("pytorch_model.bin" in os.listdir(tmp_dir + "/checkpoint-2"))

        # with formatting_func + packed
        with tempfile.TemporaryDirectory() as tmp_dir:
            training_args = TrainingArguments(
                output_dir=tmp_dir,
                dataloader_drop_last=True,
                evaluation_strategy="steps",
                max_steps=2,
                save_steps=1,
                per_device_train_batch_size=2,
            )

            trainer = SFTTrainer(
                model=self.model,
                args=training_args,
                train_dataset=self.dummy_dataset,
                formatting_func=formatting_prompts_func_batched,
                max_seq_length=16,
            )

            trainer.train()

            self.assertIsNotNone(trainer.state.log_history[-1]["train_loss"])

            self.assertTrue("pytorch_model.bin" in os.listdir(tmp_dir + "/checkpoint-2"))

        with tempfile.TemporaryDirectory() as tmp_dir:
            training_args = TrainingArguments(
                output_dir=tmp_dir,
                dataloader_drop_last=True,
                evaluation_strategy="steps",
                max_steps=2,
                save_steps=1,
                per_device_train_batch_size=2,
            )

            trainer = SFTTrainer(
                model=self.model,
                args=training_args,
                train_dataset=self.dummy_dataset,
                dataset_text_field="text",
                max_seq_length=16,
            )

            trainer.train()

            self.assertIsNotNone(trainer.state.log_history[-1]["train_loss"])

            self.assertTrue("pytorch_model.bin" in os.listdir(tmp_dir + "/checkpoint-1"))

    def test_data_collator_completion_lm(self):
        response_template = "### Response:\n"
        data_collator = DataCollatorForCompletionOnlyLM(response_template, tokenizer=self.tokenizer, mlm=False)

        text = """\n\n### Instructions:\nHello all this should be masked\n\n### Response:\nI have not been masked correctly."""
        encoded_text = self.tokenizer(text)
        encoded_text["input_ids"] = encoded_text["input_ids"]

        examples = [encoded_text]

        batch = data_collator(examples)
        labels = batch["labels"]
        last_pad_idx = np.where(labels == -100)[1][-1]
        result_text = self.tokenizer.decode(batch["input_ids"][0, last_pad_idx + 1 :])
        self.assertTrue(result_text == "I have not been masked correctly.")

<<<<<<< HEAD
    def test_data_collator_chat_completion_lm(self):
        human_template = "### Human:"
        assistant_template = "### Assistant:"
        data_collator = DataCollatorForChatCompletionOnlyLM(
            human_template, assistant_template, tokenizer=self.tokenizer, mlm=False
        )

        text = """### Human: Hello all this should be masked.### Assistant: I have not been masked correctly.### Human: All this should be masked too.### Assistant: I have not been masked correctly too."""
        encoded_text = self.tokenizer(text)
        encoded_text["input_ids"] = encoded_text["input_ids"]

        examples = [encoded_text]

        batch = data_collator(examples)
        labels = batch["labels"]
        non_masked_tokens = batch["input_ids"][labels != -100]
        result_text = self.tokenizer.decode(non_masked_tokens)
        self.assertTrue(result_text == " I have not been masked correctly.### I have not been masked correctly too.")
=======
    def test_sft_trainer_infinite_with_model(self):
        with tempfile.TemporaryDirectory() as tmp_dir:
            training_args = TrainingArguments(
                output_dir=tmp_dir,
                dataloader_drop_last=True,
                evaluation_strategy="steps",
                max_steps=5,
                eval_steps=1,
                save_steps=1,
                per_device_train_batch_size=2,
            )

            trainer = SFTTrainer(
                model=self.model,
                args=training_args,
                train_dataset=self.train_dataset,
                eval_dataset=self.eval_dataset,
                packing=True,
                max_seq_length=500,
            )

            self.assertTrue(trainer.train_dataset.infinite)

            trainer.train()

            self.assertIsNotNone(trainer.state.log_history[-1]["train_loss"])
            self.assertIsNotNone(trainer.state.log_history[0]["eval_loss"])

            # make sure the trainer did 5 steps
            self.assertTrue("pytorch_model.bin" in os.listdir(tmp_dir + "/checkpoint-5"))

    def test_sft_trainer_infinite_with_model_epochs(self):
        with tempfile.TemporaryDirectory() as tmp_dir:
            training_args = TrainingArguments(
                output_dir=tmp_dir,
                dataloader_drop_last=True,
                num_train_epochs=1,
                per_device_train_batch_size=2,
                save_strategy="epoch",
            )

            trainer = SFTTrainer(
                model=self.model,
                args=training_args,
                train_dataset=self.train_dataset,
                eval_dataset=self.eval_dataset,
                packing=True,
                max_seq_length=500,
            )

            self.assertFalse(trainer.train_dataset.infinite)

            trainer.train()

            self.assertIsNotNone(trainer.state.log_history[-1]["train_loss"])

            # make sure the trainer did 5 steps
            self.assertTrue("pytorch_model.bin" in os.listdir(tmp_dir + "/checkpoint-4"))
>>>>>>> 9679d870

    @require_peft
    def test_peft_sft_trainer(self):
        with tempfile.TemporaryDirectory() as tmp_dir:
            training_args = TrainingArguments(
                output_dir=tmp_dir,
                dataloader_drop_last=True,
                evaluation_strategy="steps",
                max_steps=4,
                eval_steps=2,
                save_steps=2,
                per_device_train_batch_size=2,
            )

            peft_config = LoraConfig(
                r=16,
                lora_alpha=32,
                lora_dropout=0.05,
                bias="none",
                task_type="CAUSAL_LM",
            )

            trainer = SFTTrainer(
                model=self.model_id,
                args=training_args,
                train_dataset=self.train_dataset,
                eval_dataset=self.eval_dataset,
                peft_config=peft_config,
                packing=True,
            )

            self.assertTrue(isinstance(trainer.model, PeftModel))

            trainer.train()

            self.assertIsNotNone(trainer.state.log_history[-1]["train_loss"])
            self.assertIsNotNone(trainer.state.log_history[0]["eval_loss"])

            self.assertTrue("adapter_model.bin" in os.listdir(tmp_dir + "/checkpoint-2"))
            self.assertTrue("adapter_config.json" in os.listdir(tmp_dir + "/checkpoint-2"))
            self.assertTrue("pytorch_model.bin" not in os.listdir(tmp_dir + "/checkpoint-2"))<|MERGE_RESOLUTION|>--- conflicted
+++ resolved
@@ -423,7 +423,6 @@
         result_text = self.tokenizer.decode(batch["input_ids"][0, last_pad_idx + 1 :])
         self.assertTrue(result_text == "I have not been masked correctly.")
 
-<<<<<<< HEAD
     def test_data_collator_chat_completion_lm(self):
         human_template = "### Human:"
         assistant_template = "### Assistant:"
@@ -442,7 +441,7 @@
         non_masked_tokens = batch["input_ids"][labels != -100]
         result_text = self.tokenizer.decode(non_masked_tokens)
         self.assertTrue(result_text == " I have not been masked correctly.### I have not been masked correctly too.")
-=======
+
     def test_sft_trainer_infinite_with_model(self):
         with tempfile.TemporaryDirectory() as tmp_dir:
             training_args = TrainingArguments(
@@ -501,7 +500,6 @@
 
             # make sure the trainer did 5 steps
             self.assertTrue("pytorch_model.bin" in os.listdir(tmp_dir + "/checkpoint-4"))
->>>>>>> 9679d870
 
     @require_peft
     def test_peft_sft_trainer(self):
