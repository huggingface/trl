# Copyright 2020-2025 The HuggingFace Team. All rights reserved.
#
# Licensed under the Apache License, Version 2.0 (the "License");
# you may not use this file except in compliance with the License.
# You may obtain a copy of the License at
#
#     http://www.apache.org/licenses/LICENSE-2.0
#
# Unless required by applicable law or agreed to in writing, software
# distributed under the License is distributed on an "AS IS" BASIS,
# WITHOUT WARRANTIES OR CONDITIONS OF ANY KIND, either express or implied.
# See the License for the specific language governing permissions and
# limitations under the License.

import copy
import tempfile
import unittest

import numpy as np
import torch
from datasets import Dataset, Image, Sequence, load_dataset
from parameterized import parameterized
from transformers import (
    AutoModelForCausalLM,
    AutoProcessor,
    AutoTokenizer,
    LlavaForConditionalGeneration,
    TrainingArguments,
    is_vision_available,
)
from transformers.testing_utils import require_flash_attn, require_peft, require_vision
from transformers.utils import is_peft_available

from trl import SFTConfig, SFTTrainer
from trl.trainer import ConstantLengthDataset, DataCollatorForCompletionOnlyLM
from trl.trainer.sft_trainer import DataCollatorForLanguageModeling


def formatting_prompts_func(example):
    text = f"### Question: {example['question']}\n ### Answer: {example['answer']}"
    return text


def formatting_func_for_pretokenized(example):
    return example["input_ids"]


if is_peft_available():
    from peft import LoraConfig, PeftModel, get_peft_model

if is_vision_available():
    from PIL import Image as PILImage


class TestDataCollatorForLanguageModeling(unittest.TestCase):
    def test_basic_padding(self):
        """Test basic padding functionality without completion masks."""
        self.collator = DataCollatorForLanguageModeling(pad_token_id=0)
        examples = [{"input_ids": [1, 2, 3]}, {"input_ids": [4, 5]}]

        result = self.collator(examples)

        torch.testing.assert_close(result["input_ids"], torch.tensor([[1, 2, 3], [4, 5, 0]]))
        torch.testing.assert_close(result["attention_mask"], torch.tensor([[1, 1, 1], [1, 1, 0]]))
        torch.testing.assert_close(result["position_ids"], torch.tensor([[0, 1, 2], [0, 1, 0]]))
        torch.testing.assert_close(result["labels"], torch.tensor([[1, 2, 3], [4, 5, -100]]))

    def test_completion_mask(self):
        """Test completion mask functionality."""
        self.collator = DataCollatorForLanguageModeling(pad_token_id=0)
        examples = [
            {"input_ids": [1, 2, 3], "completion_mask": [0, 1, 1]},
            {"input_ids": [4, 5], "completion_mask": [0, 1]},
        ]

        result = self.collator(examples)

        torch.testing.assert_close(result["input_ids"], torch.tensor([[1, 2, 3], [4, 5, 0]]))
        torch.testing.assert_close(result["attention_mask"], torch.tensor([[1, 1, 1], [1, 1, 0]]))
        torch.testing.assert_close(result["position_ids"], torch.tensor([[0, 1, 2], [0, 1, 0]]))
        torch.testing.assert_close(result["labels"], torch.tensor([[-100, 2, 3], [-100, 5, -100]]))

    def test_completion_only_loss_disabled(self):
        """Test behavior when completion_only_loss is disabled."""
        collator = DataCollatorForLanguageModeling(pad_token_id=0, completion_only_loss=False)
        examples = [
            {"input_ids": [1, 2, 3], "completion_mask": [0, 1, 1]},
            {"input_ids": [4, 5], "completion_mask": [0, 1]},
        ]

        result = collator(examples)

        # Labels should not be masked when completion_only_loss=False
        torch.testing.assert_close(result["input_ids"], torch.tensor([[1, 2, 3], [4, 5, 0]]))
        torch.testing.assert_close(result["attention_mask"], torch.tensor([[1, 1, 1], [1, 1, 0]]))
        torch.testing.assert_close(result["position_ids"], torch.tensor([[0, 1, 2], [0, 1, 0]]))
        torch.testing.assert_close(result["labels"], torch.tensor([[1, 2, 3], [4, 5, -100]]))

    def test_padding_free_mode(self):
        """Test padding-free mode where sequences are concatenated."""
        collator = DataCollatorForLanguageModeling(pad_token_id=0, padding_free=True)
        examples = [{"input_ids": [1, 2, 3]}, {"input_ids": [4, 5]}]

        result = collator(examples)

        torch.testing.assert_close(result["input_ids"], torch.tensor([[1, 2, 3, 4, 5]]))
        torch.testing.assert_close(result["attention_mask"], torch.tensor([[1, 1, 1, 1, 1]]))
        torch.testing.assert_close(result["position_ids"], torch.tensor([[0, 1, 2, 0, 1]]))
        torch.testing.assert_close(result["labels"], torch.tensor([[1, 2, 3, 4, 5]]))

    def test_padding_free_with_completion_mask(self):
        """Test padding-free mode with completion masks."""
        collator = DataCollatorForLanguageModeling(pad_token_id=0, padding_free=True)
        examples = [
            {"input_ids": [1, 2, 3], "completion_mask": [0, 1, 1]},
            {"input_ids": [4, 5], "completion_mask": [1, 1]},
        ]

        result = collator(examples)

        torch.testing.assert_close(result["input_ids"], torch.tensor([[1, 2, 3, 4, 5]]))
        torch.testing.assert_close(result["attention_mask"], torch.tensor([[1, 1, 1, 1, 1]]))
        torch.testing.assert_close(result["position_ids"], torch.tensor([[0, 1, 2, 0, 1]]))
        torch.testing.assert_close(result["labels"], torch.tensor([[-100, 2, 3, 4, 5]]))

    def test_pad_to_multiple_of(self):
        """Test padding to multiple of specified value."""
        collator = DataCollatorForLanguageModeling(pad_token_id=0, pad_to_multiple_of=4)
        examples = [{"input_ids": [1, 2, 3]}, {"input_ids": [4, 5]}]

        result = collator(examples)

        torch.testing.assert_close(result["input_ids"], torch.tensor([[1, 2, 3, 0], [4, 5, 0, 0]]))
        torch.testing.assert_close(result["attention_mask"], torch.tensor([[1, 1, 1, 0], [1, 1, 0, 0]]))
        torch.testing.assert_close(result["position_ids"], torch.tensor([[0, 1, 2, 0], [0, 1, 0, 0]]))
        torch.testing.assert_close(result["labels"], torch.tensor([[1, 2, 3, -100], [4, 5, -100, -100]]))

    def test_custom_position_ids(self):
        """Test handling of custom position IDs in examples."""
        self.collator = DataCollatorForLanguageModeling(pad_token_id=0)
        examples = [{"input_ids": [1, 2, 3], "position_ids": [0, 0, 1]}, {"input_ids": [4, 5], "position_ids": [0, 1]}]

        result = self.collator(examples)

        torch.testing.assert_close(result["input_ids"], torch.tensor([[1, 2, 3], [4, 5, 0]]))
        torch.testing.assert_close(result["attention_mask"], torch.tensor([[1, 1, 1], [1, 1, 0]]))
        torch.testing.assert_close(result["position_ids"], torch.tensor([[0, 0, 1], [0, 1, 0]]))
        torch.testing.assert_close(result["labels"], torch.tensor([[1, 2, 3], [4, 5, -100]]))

    def test_single_example(self):
        """Test collator with a single example."""
        self.collator = DataCollatorForLanguageModeling(pad_token_id=0)
        examples = [{"input_ids": [1, 2, 3, 4]}]

        result = self.collator(examples)

        torch.testing.assert_close(result["input_ids"], torch.tensor([[1, 2, 3, 4]]))
        torch.testing.assert_close(result["attention_mask"], torch.tensor([[1, 1, 1, 1]]))
        torch.testing.assert_close(result["position_ids"], torch.tensor([[0, 1, 2, 3]]))
        torch.testing.assert_close(result["labels"], torch.tensor([[1, 2, 3, 4]]))

    def test_different_pad_token_id(self):
        """Test with different pad token ID."""
        collator = DataCollatorForLanguageModeling(pad_token_id=999)
        examples = [{"input_ids": [1, 2, 3]}, {"input_ids": [4, 5]}]

        result = collator(examples)

        torch.testing.assert_close(result["input_ids"], torch.tensor([[1, 2, 3], [4, 5, 999]]))
        torch.testing.assert_close(result["attention_mask"], torch.tensor([[1, 1, 1], [1, 1, 0]]))
        torch.testing.assert_close(result["position_ids"], torch.tensor([[0, 1, 2], [0, 1, 0]]))
        torch.testing.assert_close(result["labels"], torch.tensor([[1, 2, 3], [4, 5, -100]]))

    def test_assistant_masks(self):
        """Test handling of assistant masks in examples."""
        self.collator = DataCollatorForLanguageModeling(pad_token_id=0)
        examples = [
            {"input_ids": [1, 2, 3], "assistant_masks": [0, 1, 1]},
            {"input_ids": [4, 5], "assistant_masks": [0, 1]},
        ]

        result = self.collator(examples)

        torch.testing.assert_close(result["input_ids"], torch.tensor([[1, 2, 3], [4, 5, 0]]))
        torch.testing.assert_close(result["attention_mask"], torch.tensor([[1, 1, 1], [1, 1, 0]]))
        torch.testing.assert_close(result["position_ids"], torch.tensor([[0, 1, 2], [0, 1, 0]]))
        torch.testing.assert_close(result["labels"], torch.tensor([[-100, 2, 3], [-100, 5, -100]]))


class SFTTrainerTester(unittest.TestCase):
    r""" """

    def setUp(self):
        self.model_id = "trl-internal-testing/tiny-Qwen2ForCausalLM-2.5"
        self.model = AutoModelForCausalLM.from_pretrained(self.model_id)
        self.tokenizer = AutoTokenizer.from_pretrained(self.model_id)
        self.dummy_dataset = Dataset.from_dict(
            {
                "question": [
                    "Does llamas know how to code?",
                    "Does llamas know how to fly?",
                    "Does llamas know how to talk?",
                    "Does llamas know how to code?",
                    "Does llamas know how to fly?",
                    "Does llamas know how to talk?",
                    "Does llamas know how to swim?",
                ],
                "answer": [
                    "Yes, llamas are very good at coding.",
                    "No, llamas can't fly.",
                    "Yes, llamas are very good at talking.",
                    "Yes, llamas are very good at coding.",
                    "No, llamas can't fly.",
                    "Yes, llamas are very good at talking.",
                    "No, llamas can't swim.",
                ],
                "text": [
                    "### Question: Does llamas know how to code?\n ### Answer: Yes, llamas are very good at coding.",
                    "### Question: Does llamas know how to fly?\n ### Answer: No, llamas can't fly.",
                    "### Question: Does llamas know how to talk?\n ### Answer: Yes, llamas are very good at talking.",
                    "### Question: Does llamas know how to code?\n ### Answer: Yes, llamas are very good at coding.",
                    "### Question: Does llamas know how to fly?\n ### Answer: No, llamas can't fly.",
                    "### Question: Does llamas know how to talk?\n ### Answer: Yes, llamas are very good at talking.",
                    "### Question: Does llamas know how to swim?\n ### Answer: No, llamas can't swim.",
                ],
            }
        )
        self.dummy_tokenized_dataset = Dataset.from_dict(
            {
                "input_ids": [
                    self.tokenizer.encode(
                        "TRL is a library to post-train LLMs and diffusion models with methods such as Supervised Fine-tuning (SFT), Proximal Policy Optimization (PPO), and Direct Preference Optimization (DPO)."
                    )
                ]
                * 10
            }
        )

        self.conversational_lm_dataset = load_dataset("trl-internal-testing/zen", "conversational_language_modeling")
        self.standard_prompt_completion_dataset = load_dataset(
            "trl-internal-testing/zen", "standard_prompt_completion"
        )

        if is_vision_available():
            self.dummy_vsft_instruction_dataset = Dataset.from_dict(
                {
                    "messages": [
                        [
                            {
                                "role": "user",
                                "content": [{"type": "text", "text": "What is in this image?"}, {"type": "image"}],
                            },
                            {
                                "role": "assistant",
                                "content": [{"type": "text", "text": "It is random noise."}],
                            },
                            {
                                "role": "user",
                                "content": [{"type": "text", "text": "Oh ye, you are right, what is 1+1"}],
                            },
                            {
                                "role": "assistant",
                                "content": [{"type": "text", "text": "2"}],
                            },
                        ],
                        [
                            {
                                "role": "user",
                                "content": [{"type": "text", "text": "What is in this image?"}, {"type": "image"}],
                            },
                            {
                                "role": "assistant",
                                "content": [{"type": "text", "text": "It is random noise."}],
                            },
                        ],
                    ],
                    "images": [
                        [PILImage.fromarray((np.random.rand(40, 50, 3) * 255).astype("uint8")).convert("RGBA")],
                        [PILImage.fromarray((np.random.rand(50, 60, 3) * 255).astype("uint8")).convert("RGBA")],
                    ],
                }
            )
            self.dummy_vsft_instruction_dataset.cast_column("images", Sequence(Image()))
            self.dummy_vsft_instruction_dataset = self.dummy_vsft_instruction_dataset.cast_column(
                "images", Sequence(Image())
            )

        self.train_dataset = ConstantLengthDataset(
            self.tokenizer,
            self.dummy_dataset,
            formatting_func=formatting_prompts_func,
            seq_length=16,
            num_of_sequences=16,
        )

        self.eval_dataset = ConstantLengthDataset(
            self.tokenizer,
            self.dummy_dataset,
            formatting_func=formatting_prompts_func,
            seq_length=16,
            num_of_sequences=16,
        )

        self.train_dataset_from_pretokenized = ConstantLengthDataset(
            self.tokenizer,
            self.dummy_tokenized_dataset,
            seq_length=16,
            num_of_sequences=16,
            formatting_func=formatting_func_for_pretokenized,
        )

        self.eval_dataset_from_pretokenized = ConstantLengthDataset(
            self.tokenizer,
            self.dummy_tokenized_dataset,
            seq_length=16,
            num_of_sequences=16,
            formatting_func=formatting_func_for_pretokenized,
        )

    def test_constant_length_dataset_with_pretokenized_data(self):
        constant_len_dataset = ConstantLengthDataset(
            self.tokenizer,
            self.dummy_tokenized_dataset,
            formatting_func=formatting_func_for_pretokenized,
        )

        assert len(constant_len_dataset) == len(self.dummy_tokenized_dataset)
        assert len(constant_len_dataset) > 0

        for example in constant_len_dataset:
            assert "input_ids" in example
            assert "labels" in example

            assert len(example["input_ids"]) == constant_len_dataset.seq_length
            assert len(example["labels"]) == constant_len_dataset.seq_length

            decoded_text = self.tokenizer.decode(example["input_ids"])
            assert ("TRL" in decoded_text) and ("(DPO)" in decoded_text)

    def test_constant_length_dataset(self):
        formatted_dataset = ConstantLengthDataset(
            self.tokenizer,
            self.dummy_dataset,
            formatting_func=formatting_prompts_func,
        )

        self.assertEqual(len(formatted_dataset), len(self.dummy_dataset))
        self.assertGreater(len(formatted_dataset), 0)

        for example in formatted_dataset:
            self.assertIn("input_ids", example)
            self.assertIn("labels", example)

            self.assertEqual(len(example["input_ids"]), formatted_dataset.seq_length)
            self.assertEqual(len(example["labels"]), formatted_dataset.seq_length)

            decoded_text = self.tokenizer.decode(example["input_ids"])
            self.assertTrue(("Question" in decoded_text) and ("Answer" in decoded_text))

    def test_backward_compatibility(self):
        with tempfile.TemporaryDirectory() as tmp_dir:
            training_args = TrainingArguments(
                output_dir=tmp_dir,
                per_device_train_batch_size=2,
                hub_token="not_a_real_token",
                report_to="none",
            )

            trainer = SFTTrainer(
                model="trl-internal-testing/tiny-Qwen2ForCausalLM-2.5",
                args=training_args,
                train_dataset=self.train_dataset,
                formatting_func=formatting_prompts_func,
            )

            self.assertEqual(trainer.args.hub_token, training_args.hub_token)
            previous_trainable_params = {n: param.clone() for n, param in trainer.model.named_parameters()}
            trainer.train()
            self.assertIsNotNone(trainer.state.log_history[-1]["train_loss"])

            # Check that the params have changed
            for n, param in previous_trainable_params.items():
                new_param = trainer.model.get_parameter(n)
                self.assertFalse(torch.equal(param, new_param), f"Parameter {n} has not changed.")

    def test_with_pretokenized_data_packing(self):
        with tempfile.TemporaryDirectory() as tmp_dir:
            training_args = SFTConfig(
                output_dir=tmp_dir,
                packing=True,
                report_to="none",
            )

            trainer = SFTTrainer(
                model="trl-internal-testing/tiny-Qwen2ForCausalLM-2.5",
                args=training_args,
                train_dataset=self.train_dataset_from_pretokenized,
            )

            trainer.train()

            assert trainer.state.log_history[-1]["train_loss"] is not None

    def test_uncorrect_data(self):
        with tempfile.TemporaryDirectory() as tmp_dir:
            # Shoud work as SFTTrainer natively supports conversational lm dataset
            training_args = SFTConfig(
                output_dir=tmp_dir,
                per_device_train_batch_size=2,
                max_length=32,  # make sure there is at least 1 packed sequence
                packing=True,
                report_to="none",
            )
            _ = SFTTrainer(
                model="trl-internal-testing/tiny-Qwen2ForCausalLM-2.5",
                args=training_args,
                train_dataset=self.conversational_lm_dataset["train"],
            )

            # Same, but without packing
            training_args = SFTConfig(
                output_dir=tmp_dir,
                per_device_train_batch_size=2,
                packing=False,
                report_to="none",
            )
            _ = SFTTrainer(
                model="trl-internal-testing/tiny-Qwen2ForCausalLM-2.5",
                args=training_args,
                train_dataset=self.conversational_lm_dataset["train"],
            )

            # Same, but with packing with `max_length`
            training_args = SFTConfig(
                output_dir=tmp_dir,
                per_device_train_batch_size=2,
                max_length=16,  # make sure there is at least 1 packed sequence
                packing=True,
                report_to="none",
            )
            _ = SFTTrainer(
                model="trl-internal-testing/tiny-Qwen2ForCausalLM-2.5",
                args=training_args,
                train_dataset=self.standard_prompt_completion_dataset["train"],
            )

            # Same but with prompt completion dataset
            training_args = SFTConfig(
                output_dir=tmp_dir,
                per_device_train_batch_size=2,
                packing=False,
                report_to="none",
            )
            _ = SFTTrainer(
                model="trl-internal-testing/tiny-Qwen2ForCausalLM-2.5",
                args=training_args,
                train_dataset=self.standard_prompt_completion_dataset["train"],
            )

            # Should work as dummy dataset are supported with a formatting function
            training_args = SFTConfig(
                output_dir=tmp_dir,
                per_device_train_batch_size=2,
                max_length=32,  # make sure there is at least 1 packed sequence
                packing=True,
                report_to="none",
            )
            _ = SFTTrainer(
                model="trl-internal-testing/tiny-Qwen2ForCausalLM-2.5",
                args=training_args,
                train_dataset=self.dummy_dataset,
                formatting_func=formatting_prompts_func,
            )

    def test_sft_trainer_with_model_num_train_epochs(self):
        with tempfile.TemporaryDirectory() as tmp_dir:
            training_args = SFTConfig(
                output_dir=tmp_dir,
                num_train_epochs=2,
                per_device_train_batch_size=2,
                packing=True,
                report_to="none",
            )
            trainer = SFTTrainer(
                model="trl-internal-testing/tiny-Qwen2ForCausalLM-2.5",
                args=training_args,
                train_dataset=self.train_dataset,
            )

            trainer.train()

            self.assertIsNotNone(trainer.state.log_history[-1]["train_loss"])

        with tempfile.TemporaryDirectory() as tmp_dir:
            training_args = SFTConfig(
                output_dir=tmp_dir,
                num_train_epochs=2,
                max_length=16,
                packing=True,
                report_to="none",
            )
            trainer = SFTTrainer(
                model="trl-internal-testing/tiny-Qwen2ForCausalLM-2.5",
                args=training_args,
                train_dataset=self.dummy_dataset,
            )

            trainer.train()

            self.assertIsNotNone(trainer.state.log_history[-1]["train_loss"])

        with tempfile.TemporaryDirectory() as tmp_dir:
            training_args = SFTConfig(
                output_dir=tmp_dir,
                num_train_epochs=2,
                per_device_train_batch_size=2,
                max_length=16,
                report_to="none",
            )
            trainer = SFTTrainer(
                model="trl-internal-testing/tiny-Qwen2ForCausalLM-2.5",
                args=training_args,
                train_dataset=self.dummy_dataset,
            )

            trainer.train()

            self.assertIsNotNone(trainer.state.log_history[-1]["train_loss"])

    def test_with_model_(self):
        with tempfile.TemporaryDirectory() as tmp_dir:
            training_args = SFTConfig(
                output_dir=tmp_dir,
                per_device_train_batch_size=2,
                max_length=16,
                packing=True,
                report_to="none",
            )
            trainer = SFTTrainer(
                model=self.model,
                args=training_args,
                train_dataset=self.dummy_dataset,
            )

            trainer.train()

            self.assertIsNotNone(trainer.state.log_history[-1]["train_loss"])

        # with formatting_func + packed
        with tempfile.TemporaryDirectory() as tmp_dir:
            training_args = SFTConfig(
                output_dir=tmp_dir,
                per_device_train_batch_size=2,
                max_length=16,
                packing=True,
                report_to="none",
            )
            trainer = SFTTrainer(
                model=self.model,
                args=training_args,
                train_dataset=self.dummy_dataset,
                formatting_func=formatting_prompts_func,
            )

            trainer.train()

            self.assertIsNotNone(trainer.state.log_history[-1]["train_loss"])

        with tempfile.TemporaryDirectory() as tmp_dir:
            training_args = SFTConfig(
                output_dir=tmp_dir,
                per_device_train_batch_size=2,
                max_length=16,
                report_to="none",
            )
            trainer = SFTTrainer(
                model=self.model,
                args=training_args,
                train_dataset=self.dummy_dataset,
            )

            trainer.train()

            self.assertIsNotNone(trainer.state.log_history[-1]["train_loss"])

    def test_with_multiple_eval_datasets(self):
        with tempfile.TemporaryDirectory() as tmp_dir:
            training_args = SFTConfig(
                output_dir=tmp_dir,
                per_device_train_batch_size=2,
                eval_strategy="steps",
                eval_steps=3,
                report_to="none",
            )

            trainer = SFTTrainer(
                model="trl-internal-testing/tiny-Qwen2ForCausalLM-2.5",
                args=training_args,
                train_dataset=self.train_dataset,
                eval_dataset={
                    "data1": self.eval_dataset,
                    "data2": self.eval_dataset,
                },
            )

            trainer.train()

            self.assertIsNotNone(trainer.state.log_history[-1]["train_loss"])
            self.assertIsNotNone(trainer.state.log_history[0]["eval_data1_loss"])
            self.assertIsNotNone(trainer.state.log_history[1]["eval_data2_loss"])

    def test_data_collator_completion_lm(self):
        response_template = "### Response:\n"
        data_collator = DataCollatorForCompletionOnlyLM(response_template, tokenizer=self.tokenizer, mlm=False)

        text = """\n\n### Instructions:\nHello all this should be masked\n\n### Response:\nI have not been masked correctly."""
        encoded_text = self.tokenizer(text)

        examples = [encoded_text]

        batch = data_collator(examples)
        labels = batch["labels"]
        last_pad_idx = np.where(labels == -100)[1][-1]
        result_text = self.tokenizer.decode(batch["input_ids"][0, last_pad_idx + 1 :])
        self.assertEqual(result_text, "I have not been masked correctly.")

    def test_data_collator_completion_lm_with_multiple_text(self):
        tokenizer = copy.deepcopy(self.tokenizer)
        tokenizer.padding_side = "left"

        response_template = "### Response:\n"
        data_collator = DataCollatorForCompletionOnlyLM(response_template, tokenizer=tokenizer, mlm=False)

        text1 = """\n\n### Instructions:\nHello all this should be masked\n\n### Response:\nI have not been masked correctly."""
        text2 = """\n\n### Instructions:\nThis is another longer text that should also be masked. This text is significantly longer than
the previous one.\n\n### Response:\nI have not been masked correctly."""

        encoded_text1 = tokenizer(text1)
        encoded_text2 = tokenizer(text2)

        examples = [encoded_text1, encoded_text2]

        batch = data_collator(examples)

        for i in range(2):
            labels = batch["labels"][i]
            last_pad_idx = np.where(labels == -100)[0][-1]
            result_text = tokenizer.decode(batch["input_ids"][i, last_pad_idx + 1 :])
            self.assertEqual(result_text, "I have not been masked correctly.")

    def test_data_collator_chat_completion_lm(self):
        instruction_template = "### Human:"
        assistant_template = "### Assistant:"
        data_collator = DataCollatorForCompletionOnlyLM(
            response_template=assistant_template,
            instruction_template=instruction_template,
            tokenizer=self.tokenizer,
            mlm=False,
        )

        text = """### Human: Hello all this should be masked.### Assistant: I should not be masked.### Human: All this should be masked
too.### Assistant: I should not be masked too."""
        encoded_text = self.tokenizer(text)

        examples = [encoded_text]

        batch = data_collator(examples)
        labels = batch["labels"]
        non_masked_tokens = batch["input_ids"][labels != -100]
        result_text = self.tokenizer.decode(non_masked_tokens)
        self.assertEqual(result_text, " I should not be masked. I should not be masked too.")

    def test_data_collator_chat_completion_lm_with_multiple_text(self):
        tokenizer = copy.deepcopy(self.tokenizer)
        tokenizer.padding_side = "left"

        instruction_template = "### Human:"
        assistant_template = "### Assistant:"
        data_collator = DataCollatorForCompletionOnlyLM(
            response_template=assistant_template,
            instruction_template=instruction_template,
            tokenizer=tokenizer,
            mlm=False,
        )

        text1 = """### Human: Hello all this should be masked.### Assistant: I should not be masked."""
        text2 = """### Human: Hello all this should be masked.### Assistant: I should not be masked.### Human: All this should be masked
too.### Assistant: I should not be masked too."""
        encoded_text1 = tokenizer(text1)
        encoded_text2 = tokenizer(text2)

        examples = [encoded_text1, encoded_text2]

        batch = data_collator(examples)
        labels = batch["labels"]
        input_ids = batch["input_ids"]

        non_masked_tokens1 = input_ids[0][labels[0] != -100]
        result_text1 = tokenizer.decode(non_masked_tokens1)
        self.assertEqual(result_text1, " I should not be masked.")

        non_masked_tokens2 = input_ids[1][labels[1] != -100]
        result_text2 = tokenizer.decode(non_masked_tokens2)
        self.assertEqual(result_text2, " I should not be masked. I should not be masked too.")

    def test_with_model_neftune(self):
        with tempfile.TemporaryDirectory() as tmp_dir:
            training_args = SFTConfig(
                output_dir=tmp_dir,
                per_device_train_batch_size=2,
                neftune_noise_alpha=5,
                packing=True,
                report_to="none",
            )
            trainer = SFTTrainer(
                model=self.model,
                args=training_args,
                train_dataset=self.train_dataset,
            )

            trainer.model = trainer._activate_neftune(trainer.model)

            device = trainer.model.get_input_embeddings().weight.device
            trainer.model.train()

            torch.random.manual_seed(42)
            embeds_neftune = trainer.model.get_input_embeddings()(torch.LongTensor([[1, 0, 1]]).to(device))

            torch.random.manual_seed(24)
            embeds_neftune_2 = trainer.model.get_input_embeddings()(torch.LongTensor([[1, 0, 1]]).to(device))

            self.assertFalse(torch.allclose(embeds_neftune, embeds_neftune_2))
            self.assertGreater(len(trainer.model.get_input_embeddings()._forward_hooks), 0)

            trainer.neftune_hook_handle.remove()

            trainer.train()

            # Make sure forward pass works fine
            _ = trainer.model(torch.LongTensor([[1, 0, 1]]).to(device))
            self.assertEqual(len(trainer.model.get_input_embeddings()._forward_hooks), 0)

    @require_peft
    def test_peft_str(self):
        with tempfile.TemporaryDirectory() as tmp_dir:
            peft_config = LoraConfig(
                r=16,
                lora_alpha=32,
                lora_dropout=0.05,
                task_type="CAUSAL_LM",
            )

            training_args = SFTConfig(
                packing=True,
                output_dir=tmp_dir,
                report_to="none",
            )

            _ = SFTTrainer(
                model="trl-internal-testing/tiny-Qwen2ForCausalLM-2.5",
                args=training_args,
                train_dataset=self.train_dataset,
                peft_config=peft_config,
            )

    @require_peft
    def test_peft_sft_trainer(self):
        with tempfile.TemporaryDirectory() as tmp_dir:
            training_args = SFTConfig(
                output_dir=tmp_dir,
                per_device_train_batch_size=2,
                packing=True,
                report_to="none",
            )

            peft_config = LoraConfig(
                r=16,
                lora_alpha=32,
                lora_dropout=0.05,
                task_type="CAUSAL_LM",
            )

            trainer = SFTTrainer(
                model="trl-internal-testing/tiny-Qwen2ForCausalLM-2.5",
                args=training_args,
                train_dataset=self.train_dataset,
                peft_config=peft_config,
            )

            self.assertTrue(isinstance(trainer.model, PeftModel))

            trainer.train()

            self.assertIsNotNone(trainer.state.log_history[-1]["train_loss"])

    @require_peft
    def test_peft_and_gradient_checkpointing(self):
        with tempfile.TemporaryDirectory() as tmp_dir:
            training_args = SFTConfig(
                output_dir=tmp_dir,
                gradient_checkpointing=True,
                report_to="none",
            )

            peft_config = LoraConfig(r=16, lora_alpha=32, lora_dropout=0.05, task_type="CAUSAL_LM")

            trainer = SFTTrainer(
                model="trl-internal-testing/tiny-Qwen2ForCausalLM-2.5",
                args=training_args,
                train_dataset=self.train_dataset,
                peft_config=peft_config,
            )

            self.assertIsInstance(trainer.model, PeftModel)

            trainer.train()

            self.assertIsNotNone(trainer.state.log_history[-1]["train_loss"])

    @require_peft
    def test_peft_neftune(self):
        with tempfile.TemporaryDirectory() as tmp_dir:
            training_args = SFTConfig(
                output_dir=tmp_dir,
                per_device_train_batch_size=2,
                neftune_noise_alpha=5,
                packing=True,
                report_to="none",
            )

            peft_config = LoraConfig(
                r=16,
                lora_alpha=32,
                lora_dropout=0.05,
                task_type="CAUSAL_LM",
            )

            trainer = SFTTrainer(
                model="trl-internal-testing/tiny-Qwen2ForCausalLM-2.5",
                args=training_args,
                train_dataset=self.train_dataset,
                peft_config=peft_config,
            )

            trainer.model = trainer._activate_neftune(trainer.model)

            self.assertIsInstance(trainer.model, PeftModel)

            device = trainer.model.get_input_embeddings().weight.device
            trainer.model.train()

            torch.random.manual_seed(42)
            embeds_neftune = trainer.model.get_input_embeddings()(torch.LongTensor([[1, 0, 1]]).to(device))

            torch.random.manual_seed(24)
            embeds_neftune_2 = trainer.model.get_input_embeddings()(torch.LongTensor([[1, 0, 1]]).to(device))

            self.assertFalse(torch.allclose(embeds_neftune, embeds_neftune_2))
            self.assertGreater(len(trainer.model.get_input_embeddings()._forward_hooks), 0)

            trainer.neftune_hook_handle.remove()

            trainer.train()

            self.assertIsNotNone(trainer.state.log_history[-1]["train_loss"])

            # Make sure forward pass works fine to check if embeddings forward is not broken.
            trainer.model(torch.LongTensor([[1, 0, 1]]).to(device))
            self.assertEqual(len(trainer.model.get_input_embeddings()._forward_hooks), 0)

    @require_peft
    def test_peft_tag(self):
        with tempfile.TemporaryDirectory() as tmp_dir:
            training_args = SFTConfig(
                output_dir=tmp_dir,
                per_device_train_batch_size=2,
                gradient_checkpointing=True,
                packing=True,
                report_to="none",
            )

            peft_config = LoraConfig(
                r=16,
                lora_alpha=32,
                lora_dropout=0.05,
                task_type="CAUSAL_LM",
            )

            trainer = SFTTrainer(
                model="trl-internal-testing/tiny-Qwen2ForCausalLM-2.5",
                args=training_args,
                train_dataset=self.train_dataset,
                peft_config=peft_config,
            )

            for tag in ["sft", "trl"]:
                self.assertIn(tag, trainer.model.model_tags)

    @require_peft
    def test_tag(self):
        with tempfile.TemporaryDirectory() as tmp_dir:
            training_args = SFTConfig(
                output_dir=tmp_dir,
                per_device_train_batch_size=2,
                gradient_checkpointing=True,
                packing=True,
                report_to="none",
            )

            trainer = SFTTrainer(
                model="trl-internal-testing/tiny-Qwen2ForCausalLM-2.5",
                args=training_args,
                train_dataset=self.train_dataset,
            )

            for tag in ["sft", "trl"]:
                self.assertIn(tag, trainer.model.model_tags)

    def test_only_train_packing(self):
        with tempfile.TemporaryDirectory() as tmp_dir:
            training_args = SFTConfig(
                output_dir=tmp_dir,
                per_device_train_batch_size=2,
                gradient_checkpointing=True,
                packing=True,
                max_length=128,  # make sure there is at least 1 packed sequence
                eval_packing=False,
                report_to="none",
            )

            trainer = SFTTrainer(
                model="trl-internal-testing/tiny-Qwen2ForCausalLM-2.5",
                args=training_args,
                train_dataset=self.conversational_lm_dataset["train"],
                eval_dataset=self.conversational_lm_dataset["test"],
            )

            self.assertEqual(len(trainer.train_dataset["input_ids"]), 7)  # w/ this dataset, we end up with 46 seqs
            self.assertEqual(len(trainer.eval_dataset["input_ids"]), len(self.conversational_lm_dataset["test"]))

    def test_eval_packing(self):
        with tempfile.TemporaryDirectory() as tmp_dir:
            training_args = SFTConfig(
                output_dir=tmp_dir,
                per_device_train_batch_size=2,
                max_length=128,  # make sure there is at least 1 packed sequence
                packing=True,
                report_to="none",
            )
            trainer = SFTTrainer(
                model="trl-internal-testing/tiny-Qwen2ForCausalLM-2.5",
                args=training_args,
                train_dataset=self.conversational_lm_dataset["train"],
                eval_dataset=self.conversational_lm_dataset["test"],
            )

            self.assertEqual(len(trainer.train_dataset["input_ids"]), 7)  # w/ this dataset, we end up with 46 seqs
            self.assertEqual(len(trainer.eval_dataset["input_ids"]), 1)  # w/ this dataset, we end up with 6 seqs

    def test_no_packing(self):
        with tempfile.TemporaryDirectory() as tmp_dir:
            training_args = SFTConfig(
                output_dir=tmp_dir,
                per_device_train_batch_size=2,
                max_length=128,  # make sure there is at least 1 packed sequence
                packing=False,
                report_to="none",
            )
            trainer = SFTTrainer(
                model="trl-internal-testing/tiny-Qwen2ForCausalLM-2.5",
                args=training_args,
                train_dataset=self.conversational_lm_dataset["train"],
                eval_dataset=self.conversational_lm_dataset["test"],
            )

            self.assertEqual(len(trainer.train_dataset["input_ids"]), len(self.conversational_lm_dataset["train"]))
            self.assertEqual(len(trainer.eval_dataset["input_ids"]), len(self.conversational_lm_dataset["test"]))

    @require_vision
    def test_skip_prepare_dataset(self):
        with tempfile.TemporaryDirectory() as tmp_dir:
            training_args = SFTConfig(
                output_dir=tmp_dir,
                per_device_train_batch_size=2,
                remove_unused_columns=False,
                dataset_kwargs={"skip_prepare_dataset": True},
                report_to="none",
            )

            trainer = SFTTrainer(
                model="trl-internal-testing/tiny-Qwen2ForCausalLM-2.5",
                args=training_args,
                train_dataset=self.dummy_vsft_instruction_dataset,
            )
            self.assertEqual(trainer.train_dataset.features, self.dummy_vsft_instruction_dataset.features)

    def test_skip_prepare_dataset_with_no_packing(self):
        with tempfile.TemporaryDirectory() as tmp_dir:
            training_args = SFTConfig(
                output_dir=tmp_dir,
                per_device_train_batch_size=2,
                remove_unused_columns=False,
                packing=False,
                dataset_kwargs={"skip_prepare_dataset": True},
                report_to="none",
            )

            trainer = SFTTrainer(
                model="trl-internal-testing/tiny-Qwen2ForCausalLM-2.5",
                args=training_args,
                train_dataset=self.dummy_dataset,
            )
            self.assertEqual(trainer.train_dataset.features, self.dummy_dataset.features)

    @require_vision
    def test_llava(self):
        with tempfile.TemporaryDirectory() as tmp_dir:
            training_args = SFTConfig(
                output_dir=tmp_dir,
                remove_unused_columns=False,
                dataset_kwargs={"skip_prepare_dataset": True},
                report_to="none",
            )
            tiny_llava = LlavaForConditionalGeneration.from_pretrained(
                "trl-internal-testing/tiny-LlavaForConditionalGeneration"
            )
            processor = AutoProcessor.from_pretrained("trl-internal-testing/tiny-LlavaForConditionalGeneration")

            processor.chat_template = """{% if not add_generation_prompt is defined %}{% set add_generation_prompt = false %}{% endif %}A chat between a curious
user and an artificial intelligence assistant. The assistant gives helpful, detailed, and polite answers to the user's
questions. {% for message in messages %}{% if message['role'] == 'user' %}USER: {% else %}ASSISTANT: {% endif %}{% for
item in message['content'] %}{% if item['type'] == 'text' %}{{ item['text'] }}{% elif item['type'] == 'image'
%}<image>{% endif %}{% endfor %}{% if message['role'] == 'user' %} {% else %}{{eos_token}}{% endif %}{% endfor %}{% if
add_generation_prompt %}ASSISTANT: {% endif %}"""

            def collate_fn(examples):
                # Get the texts and images, and apply the chat template
                texts = [processor.apply_chat_template(example["messages"], tokenize=False) for example in examples]
                images = [example["images"][0] for example in examples]

                # Tokenize the texts and process the images
                batch = processor(texts, images, return_tensors="pt", padding=True)

                # The labels are the input_ids, and we mask the padding tokens in the loss computation
                labels = batch["input_ids"].clone()
                labels[labels == processor.tokenizer.pad_token_id] = -100
                batch["labels"] = labels

                return batch

            trainer = SFTTrainer(
                model=tiny_llava,
                args=training_args,
                data_collator=collate_fn,
                train_dataset=self.dummy_vsft_instruction_dataset,
            )

            trainer.train()

            self.assertIsNotNone(trainer.state.log_history[-1]["train_loss"])

    def test_torch_dtype(self):
        # See https://github.com/huggingface/trl/issues/1751
        with tempfile.TemporaryDirectory() as tmp_dir:
            training_args = SFTConfig(
                output_dir=tmp_dir,
                per_device_train_batch_size=2,
                model_init_kwargs={"torch_dtype": torch.float16},
                report_to="none",
            )
            trainer = SFTTrainer(
                model="trl-internal-testing/tiny-Qwen2ForCausalLM-2.5",
                args=training_args,
                train_dataset=self.train_dataset,
                formatting_func=formatting_prompts_func,
            )
            self.assertEqual(trainer.model.config.torch_dtype, torch.float16)


# This new tester aims to replace the first one at some point
class SFTTrainerTester2(unittest.TestCase):
    def test_train(self):
        # Get the dataset
        dataset = load_dataset("trl-internal-testing/zen", "standard_language_modeling", split="train")

        with tempfile.TemporaryDirectory() as tmp_dir:
            # Initialize the trainer
            training_args = SFTConfig(output_dir=tmp_dir, report_to="none")
            trainer = SFTTrainer(
                model="trl-internal-testing/tiny-Qwen2ForCausalLM-2.5", args=training_args, train_dataset=dataset
            )

            # Save the initial parameters to compare them later
            previous_trainable_params = {n: param.clone() for n, param in trainer.model.named_parameters()}

            # Train the model
            trainer.train()

            # Check that the training loss is not None
            self.assertIsNotNone(trainer.state.log_history[-1]["train_loss"])

            # Check the params have changed
            for n, param in previous_trainable_params.items():
                new_param = trainer.model.get_parameter(n)
                self.assertFalse(torch.allclose(param, new_param), f"Parameter {n} has not changed")

    def test_train_model(self):
        # Instantiate the model
        model = AutoModelForCausalLM.from_pretrained("trl-internal-testing/tiny-Qwen2ForCausalLM-2.5")

        # Get the dataset
        dataset = load_dataset("trl-internal-testing/zen", "standard_language_modeling", split="train")

        with tempfile.TemporaryDirectory() as tmp_dir:
            # Initialize the trainer
            training_args = SFTConfig(output_dir=tmp_dir, report_to="none")
            trainer = SFTTrainer(model=model, args=training_args, train_dataset=dataset)

            # Save the initial parameters to compare them later
            previous_trainable_params = {n: param.clone() for n, param in trainer.model.named_parameters()}

            # Train the model
            trainer.train()

            # Check that the training loss is not None
            self.assertIsNotNone(trainer.state.log_history[-1]["train_loss"])

            # Check the params have changed
            for n, param in previous_trainable_params.items():
                new_param = trainer.model.get_parameter(n)
                self.assertFalse(torch.allclose(param, new_param), f"Parameter {n} has not changed")

    def test_train_model_torch_dtype(self):
        # Get the dataset
        dataset = load_dataset("trl-internal-testing/zen", "standard_language_modeling", split="train")

        with tempfile.TemporaryDirectory() as tmp_dir:
            # Initialize the trainer
            training_args = SFTConfig(
                output_dir=tmp_dir, model_init_kwargs={"torch_dtype": torch.float16}, report_to="none"
            )
            trainer = SFTTrainer(
                model="trl-internal-testing/tiny-Qwen2ForCausalLM-2.5", args=training_args, train_dataset=dataset
            )

            # Save the initial parameters to compare them later
            previous_trainable_params = {n: param.clone() for n, param in trainer.model.named_parameters()}

            # Train the model
            trainer.train()

            # Check that the training loss is not None
            self.assertIsNotNone(trainer.state.log_history[-1]["train_loss"])

            # Check the params have changed
            for n, param in previous_trainable_params.items():
                new_param = trainer.model.get_parameter(n)
                # Check the torch dtype
                self.assertEqual(new_param.dtype, torch.float16)
                self.assertFalse(torch.allclose(param, new_param), f"Parameter {n} has not changed")

    @require_peft
    def test_train_peft_model(self):
        # Get the base model
        model_id = "trl-internal-testing/tiny-Qwen2ForCausalLM-2.5"
        model = AutoModelForCausalLM.from_pretrained(model_id)

        # Get the base model parameter names
        base_param_names = [f"base_model.model.{n}" for n, _ in model.named_parameters()]

        # Turn the model into a peft model
        lora_config = LoraConfig()
        model = get_peft_model(model, lora_config)

        # Get the dataset
        dataset = load_dataset("trl-internal-testing/zen", "standard_language_modeling", split="train")

        with tempfile.TemporaryDirectory() as tmp_dir:
            # Initialize the trainer
            training_args = SFTConfig(output_dir=tmp_dir, report_to="none")
            trainer = SFTTrainer(model=model, args=training_args, train_dataset=dataset)

            # Save the initial parameters to compare them later
            previous_trainable_params = {n: param.clone() for n, param in trainer.model.named_parameters()}

            # Train the model
            trainer.train()

            # Check that the training loss is not None
            self.assertIsNotNone(trainer.state.log_history[-1]["train_loss"])

            # Check the peft params have changed and the base model params have not changed
            for n, param in previous_trainable_params.items():
                new_param = trainer.model.get_parameter(n)
                if n in base_param_names:  # We expect the base model parameters to be the same
                    self.assertTrue(torch.allclose(param, new_param), f"Parameter {n} has changed")
                elif (
                    "base_layer" not in n
                ):  # We expect the peft parameters to be different (except for the base layer)
                    self.assertFalse(torch.allclose(param, new_param), f"Parameter {n} has not changed")

    def test_train_with_non_chatml_conversational_data(self):
        # Get the dataset
        dataset = load_dataset("trl-internal-testing/zen", "conversational_language_modeling", split="train")

        # Rename role/content to from/value to ensure SFT works with non-chatML conversational data
        def rename_fields(example: list[dict]):
            return {"conversations": [{"from": m["role"], "value": m["content"]} for m in example["messages"]]}

        dataset = dataset.map(rename_fields, remove_columns="messages")

        with tempfile.TemporaryDirectory() as tmp_dir:
            # Initialize the trainer
            training_args = SFTConfig(output_dir=tmp_dir, report_to="none")
            trainer = SFTTrainer(
                model="trl-internal-testing/tiny-Qwen2ForCausalLM-2.5", args=training_args, train_dataset=dataset
            )

            # Save the initial parameters to compare them later
            previous_trainable_params = {n: param.clone() for n, param in trainer.model.named_parameters()}

            # Train the model
            trainer.train()

            # Check that the training loss is not None
            self.assertIsNotNone(trainer.state.log_history[-1]["train_loss"])

            # Check the params have changed
            for n, param in previous_trainable_params.items():
                new_param = trainer.model.get_parameter(n)
                self.assertFalse(torch.allclose(param, new_param), f"Parameter {n} has not changed")

    def test_train_with_pretokenized_data(self):
        # Get the dataset
        model_id = "trl-internal-testing/tiny-Qwen2ForCausalLM-2.5"
        tokenizer = AutoTokenizer.from_pretrained(model_id)
        dataset = load_dataset("trl-internal-testing/zen", "standard_language_modeling", split="train")

        def tokenize_example(example):
            return tokenizer(example["text"])

        # Apply tokenization
        tokenized_dataset = dataset.map(tokenize_example, remove_columns=["text"])

        with tempfile.TemporaryDirectory() as tmp_dir:
            # Initialize the trainer
            training_args = SFTConfig(output_dir=tmp_dir, report_to="none")
            trainer = SFTTrainer(model=model_id, args=training_args, train_dataset=tokenized_dataset)

            # Save the initial parameters to compare them later
            previous_trainable_params = {n: param.clone() for n, param in trainer.model.named_parameters()}

            # Train the model
            trainer.train()

            # Check that the training loss is not None
            self.assertIsNotNone(trainer.state.log_history[-1]["train_loss"])

            # Check the params have changed
            for n, param in previous_trainable_params.items():
                new_param = trainer.model.get_parameter(n)
                self.assertFalse(torch.allclose(param, new_param), f"Parameter {n} has not changed")

    def test_train_with_iterable_dataset(self):
        # Get the dataset
        dataset = load_dataset("trl-internal-testing/zen", "standard_language_modeling", split="train", streaming=True)

        with tempfile.TemporaryDirectory() as tmp_dir:
            # Initialize the trainer
            training_args = SFTConfig(output_dir=tmp_dir, max_steps=3, report_to="none")
            trainer = SFTTrainer(
                model="trl-internal-testing/tiny-Qwen2ForCausalLM-2.5", args=training_args, train_dataset=dataset
            )

            # Save the initial parameters to compare them later
            previous_trainable_params = {n: param.clone() for n, param in trainer.model.named_parameters()}

            # Train the model
            trainer.train()

            # Check that the training loss is not None
            self.assertIsNotNone(trainer.state.log_history[-1]["train_loss"])

            # Check the params have changed
            for n, param in previous_trainable_params.items():
                new_param = trainer.model.get_parameter(n)
                self.assertFalse(torch.allclose(param, new_param), f"Parameter {n} has not changed")

    def test_train_with_data_collator_for_completion_only_and_padding_free(self):
        # Get the dataset
        model_id = "trl-internal-testing/tiny-Qwen2ForCausalLM-2.5"
        dataset = load_dataset("trl-internal-testing/zen", "conversational_language_modeling", split="train")

        tokenizer = AutoTokenizer.from_pretrained(model_id)
        response_template = "<|im_start|>assistant\n"
        collator = DataCollatorForCompletionOnlyLM(response_template, tokenizer=tokenizer, padding_free=True)

        with tempfile.TemporaryDirectory() as tmp_dir:
            # Initialize the trainer
            training_args = SFTConfig(output_dir=tmp_dir, report_to="none")
            trainer = SFTTrainer(model=model_id, args=training_args, train_dataset=dataset, data_collator=collator)

            # Save the initial parameters to compare them later
            previous_trainable_params = {n: param.clone() for n, param in trainer.model.named_parameters()}

            # Train the model
            trainer.train()

            # Check that the training loss is not None
            self.assertIsNotNone(trainer.state.log_history[-1]["train_loss"])

            # Check the params have changed
            for n, param in previous_trainable_params.items():
                new_param = trainer.model.get_parameter(n)
                self.assertFalse(torch.allclose(param, new_param), f"Parameter {n} has not changed")

    @require_flash_attn
    def test_train_padding_free(self):
        # Get the dataset
        dataset = load_dataset("trl-internal-testing/zen", "standard_language_modeling", split="train")

        with tempfile.TemporaryDirectory() as tmp_dir:
            # Initialize the trainer
            training_args = SFTConfig(
                output_dir=tmp_dir,
                padding_free=True,
                model_init_kwargs={"attn_implementation": "flash_attention_2"},
                bf16=True,  # flash_attention_2 only supports bf16 and fp16
                report_to="none",
            )
            trainer = SFTTrainer(
                model="trl-internal-testing/tiny-Qwen2ForCausalLM-2.5", args=training_args, train_dataset=dataset
            )

            # Save the initial parameters to compare them later
            previous_trainable_params = {n: param.clone() for n, param in trainer.model.named_parameters()}

            # Train the model
            trainer.train()

            # Check that the training loss is not None
            self.assertIsNotNone(trainer.state.log_history[-1]["train_loss"])

            # Check the params have changed
            for n, param in previous_trainable_params.items():
                new_param = trainer.model.get_parameter(n)
                self.assertFalse(torch.allclose(param, new_param), f"Parameter {n} has not changed")

    @parameterized.expand([("ffd",), ("wrapped",)])
    def test_train_packing(self, packing_strategy):
        # Get the dataset
        dataset = load_dataset("trl-internal-testing/zen", "standard_language_modeling", split="train")

        with tempfile.TemporaryDirectory() as tmp_dir:
            # Initialize the trainer
            training_args = SFTConfig(
                output_dir=tmp_dir, packing=True, packing_strategy=packing_strategy, max_length=10, report_to="none"
            )
            trainer = SFTTrainer(
                model="trl-internal-testing/tiny-Qwen2ForCausalLM-2.5", args=training_args, train_dataset=dataset
            )

            # Save the initial parameters to compare them later
            previous_trainable_params = {n: param.clone() for n, param in trainer.model.named_parameters()}

            # Train the model
            trainer.train()

            # Check that the training loss is not None
            self.assertIsNotNone(trainer.state.log_history[-1]["train_loss"])

            # Check the params have changed
            for n, param in previous_trainable_params.items():
                new_param = trainer.model.get_parameter(n)
                self.assertFalse(torch.allclose(param, new_param), f"Parameter {n} has not changed")

<<<<<<< HEAD
    def test_train_with_set_chat_template(self):
=======
    def test_train_with_chat_template_kwargs(self):
        # Get the dataset
        dataset = load_dataset("trl-internal-testing/zen", "standard_language_modeling", split="train")

        with tempfile.TemporaryDirectory() as tmp_dir:
            # Initialize the trainer
            training_args = SFTConfig(output_dir=tmp_dir, report_to="none")

            tokenizer = AutoTokenizer.from_pretrained("trl-internal-testing/tiny-Qwen2ForCausalLM-2.5")
            # The following template is a simplified version of the Qwen chat template, where an additional argument
            # `role_capital` is used to control the capitalization of roles.
            tokenizer.chat_template = '{%- if messages[0]["role"] == "system" -%}    {{ "<|im_start|>" + ("SYSTEM" if role_capital else "system") + "\\n" + messages[0]["content"] + "<|im_end|>\\n" }}{%- else -%}    {{ "<|im_start|>" + ("SYSTEM" if role_capital else "system") + "\\nYou are Qwen, created by Alibaba Cloud. You are a helpful assistant.<|im_end|>\\n" }}{%- endif -%}{%- for message in messages -%}    {%- if (message.role == "user") or (message.role == "system" and not loop.first) or (message.role == "assistant" and not message.tool_calls) -%}        {{ "<|im_start|>" + (message.role.upper() if role_capital else message.role) + "\\n" + message.content + "<|im_end|>\\n" }}    {%- elif message.role == "assistant" -%}        {{ "<|im_start|>" + ("ASSISTANT" if role_capital else "assistant") }}        {%- if message.content -%}            {{ "\\n" + message.content }}        {%- endif -%}        {{ "<|im_end|>\\n" }}    {%- elif message.role == "tool" -%}        {%- if (loop.index0 == 0) or (messages[loop.index0 - 1].role != "tool") -%}            {{ "<|im_start|>" + ("USER" if role_capital else "user") }}        {%- endif -%}        {{ "\\n<tool_response>\\n" + message.content + "\\n</tool_response>" }}        {%- if loop.last or (messages[loop.index0 + 1].role != "tool") -%}            {{ "<|im_end|>\\n" }}        {%- endif -%}    {%- endif -%}{%- endfor -%}{%- if add_generation_prompt -%}    {{ "<|im_start|>" + ("ASSISTANT" if role_capital else "assistant") + "\\n" }}{%- endif -%}'

            dataset.add_column("chat_template_kwargs", [{"role_capital": bool(i % 2)} for i in range(len(dataset))])

            trainer = SFTTrainer(
                model="trl-internal-testing/tiny-Qwen2ForCausalLM-2.5", args=training_args, train_dataset=dataset
            )

            # Save the initial parameters to compare them later
            previous_trainable_params = {n: param.clone() for n, param in trainer.model.named_parameters()}

            # Train the model
            trainer.train()

            # Check that the training loss is not None
            self.assertIsNotNone(trainer.state.log_history[-1]["train_loss"])

            # Check the params have changed
            for n, param in previous_trainable_params.items():
                new_param = trainer.model.get_parameter(n)
                self.assertFalse(torch.allclose(param, new_param), f"Parameter {n} has not changed")

    def test_train_assistant_only(self):
>>>>>>> d0044150
        # Get the dataset
        dataset = load_dataset("trl-internal-testing/zen", "conversational_language_modeling", split="train")

        with tempfile.TemporaryDirectory() as tmp_dir:
            # Initialize the trainer
<<<<<<< HEAD
            training_args = SFTConfig(output_dir=tmp_dir, chat_template="Qwen/Qwen3-4B", report_to="none")
            # trl-internal-testing/tiny-GPTNeoXForCausalLM doesn't have a chat template set by default
            trainer = SFTTrainer(
                model="trl-internal-testing/tiny-GPTNeoXForCausalLM", args=training_args, train_dataset=dataset
=======
            training_args = SFTConfig(output_dir=tmp_dir, assistant_only_loss=True, report_to="none")
            trainer = SFTTrainer(
                model="trl-internal-testing/tiny-Qwen3ForCausalLM", args=training_args, train_dataset=dataset
>>>>>>> d0044150
            )

            # Save the initial parameters to compare them later
            previous_trainable_params = {n: param.clone() for n, param in trainer.model.named_parameters()}

            # Train the model
            trainer.train()

            # Check that the training loss is not None
            self.assertIsNotNone(trainer.state.log_history[-1]["train_loss"])

            # Check the params have changed
            for n, param in previous_trainable_params.items():
                new_param = trainer.model.get_parameter(n)
                self.assertFalse(torch.allclose(param, new_param), f"Parameter {n} has not changed")<|MERGE_RESOLUTION|>--- conflicted
+++ resolved
@@ -1374,9 +1374,6 @@
                 new_param = trainer.model.get_parameter(n)
                 self.assertFalse(torch.allclose(param, new_param), f"Parameter {n} has not changed")
 
-<<<<<<< HEAD
-    def test_train_with_set_chat_template(self):
-=======
     def test_train_with_chat_template_kwargs(self):
         # Get the dataset
         dataset = load_dataset("trl-internal-testing/zen", "standard_language_modeling", split="train")
@@ -1411,22 +1408,41 @@
                 self.assertFalse(torch.allclose(param, new_param), f"Parameter {n} has not changed")
 
     def test_train_assistant_only(self):
->>>>>>> d0044150
         # Get the dataset
         dataset = load_dataset("trl-internal-testing/zen", "conversational_language_modeling", split="train")
 
         with tempfile.TemporaryDirectory() as tmp_dir:
             # Initialize the trainer
-<<<<<<< HEAD
+            training_args = SFTConfig(output_dir=tmp_dir, assistant_only_loss=True, report_to="none")
+            trainer = SFTTrainer(
+                model="trl-internal-testing/tiny-Qwen3ForCausalLM", args=training_args, train_dataset=dataset
+            )
+
+            # Save the initial parameters to compare them later
+            previous_trainable_params = {n: param.clone() for n, param in trainer.model.named_parameters()}
+
+            # Train the model
+            trainer.train()
+
+            # Check that the training loss is not None
+            self.assertIsNotNone(trainer.state.log_history[-1]["train_loss"])
+
+            # Check the params have changed
+            for n, param in previous_trainable_params.items():
+                new_param = trainer.model.get_parameter(n)
+                self.assertFalse(torch.allclose(param, new_param), f"Parameter {n} has not changed")
+
+
+    def test_train_with_set_chat_template(self):
+        # Get the dataset
+        dataset = load_dataset("trl-internal-testing/zen", "conversational_language_modeling", split="train")
+
+        with tempfile.TemporaryDirectory() as tmp_dir:
+            # Initialize the trainer
             training_args = SFTConfig(output_dir=tmp_dir, chat_template="Qwen/Qwen3-4B", report_to="none")
             # trl-internal-testing/tiny-GPTNeoXForCausalLM doesn't have a chat template set by default
             trainer = SFTTrainer(
                 model="trl-internal-testing/tiny-GPTNeoXForCausalLM", args=training_args, train_dataset=dataset
-=======
-            training_args = SFTConfig(output_dir=tmp_dir, assistant_only_loss=True, report_to="none")
-            trainer = SFTTrainer(
-                model="trl-internal-testing/tiny-Qwen3ForCausalLM", args=training_args, train_dataset=dataset
->>>>>>> d0044150
             )
 
             # Save the initial parameters to compare them later
