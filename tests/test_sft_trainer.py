--- conflicted
+++ resolved
@@ -1432,17 +1432,7 @@
                 new_param = trainer.model.get_parameter(n)
                 self.assertFalse(torch.allclose(param, new_param), f"Parameter {n} has not changed")
 
-<<<<<<< HEAD
-    def test_train_toolcall_data(self):
-        # Get the dataset
-        dataset = load_dataset("trl-internal-testing/toolcall", split="train")
-
-        with tempfile.TemporaryDirectory() as tmp_dir:
-            # Initialize the trainer
-            training_args = SFTConfig(output_dir=tmp_dir, report_to="none")
-            trainer = SFTTrainer(
-                model="trl-internal-testing/tiny-Qwen2ForCausalLM-2.5", args=training_args, train_dataset=dataset
-=======
+
     def test_train_with_set_chat_template_from_model(self):
         # Get the dataset
         dataset = load_dataset("trl-internal-testing/zen", "conversational_language_modeling", split="train")
@@ -1483,7 +1473,32 @@
             # trl-internal-testing/tiny-GPTNeoXForCausalLM doesn't have a chat template set by default
             trainer = SFTTrainer(
                 model="trl-internal-testing/tiny-GPTNeoXForCausalLM", args=training_args, train_dataset=dataset
->>>>>>> 67f17f7e
+            )
+
+            # Save the initial parameters to compare them later
+            previous_trainable_params = {n: param.clone() for n, param in trainer.model.named_parameters()}
+
+            # Train the model
+            trainer.train()
+
+            # Check that the training loss is not None
+            self.assertIsNotNone(trainer.state.log_history[-1]["train_loss"])
+
+            # Check the params have changed
+            for n, param in previous_trainable_params.items():
+                new_param = trainer.model.get_parameter(n)
+                self.assertFalse(torch.allclose(param, new_param), f"Parameter {n} has not changed")
+
+
+    def test_train_toolcall_data(self):
+        # Get the dataset
+        dataset = load_dataset("trl-internal-testing/toolcall", split="train")
+
+        with tempfile.TemporaryDirectory() as tmp_dir:
+            # Initialize the trainer
+            training_args = SFTConfig(output_dir=tmp_dir, report_to="none")
+            trainer = SFTTrainer(
+                model="trl-internal-testing/tiny-Qwen2ForCausalLM-2.5", args=training_args, train_dataset=dataset
             )
 
             # Save the initial parameters to compare them later
