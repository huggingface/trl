# Copyright 2020-2025 The HuggingFace Team. All rights reserved.
#
# Licensed under the Apache License, Version 2.0 (the "License");
# you may not use this file except in compliance with the License.
# You may obtain a copy of the License at
#
#     http://www.apache.org/licenses/LICENSE-2.0
#
# Unless required by applicable law or agreed to in writing, software
# distributed under the License is distributed on an "AS IS" BASIS,
# WITHOUT WARRANTIES OR CONDITIONS OF ANY KIND, either express or implied.
# See the License for the specific language governing permissions and
# limitations under the License.

import pathlib

import pytest
import torch
from datasets import Dataset, load_dataset
from parameterized import parameterized
from transformers import AutoModelForCausalLM, AutoTokenizer, is_vision_available
from transformers.testing_utils import require_flash_attn, require_peft, require_vision
from transformers.utils import is_peft_available

from trl import SFTConfig, SFTTrainer
from trl.trainer.sft_trainer import DataCollatorForLanguageModeling

from .testing_utils import TrlTestCase


if is_peft_available():
    from peft import LoraConfig, PeftModel, get_peft_model

if is_vision_available():
    pass


def formatting_prompts_func(example):
    text = f"### Question: {example['question']}\n ### Answer: {example['answer']}"
    return text


def formatting_func_for_pretokenized(example):
    return example["input_ids"]


class TestDataCollatorForLanguageModeling(TrlTestCase):
    def test_basic_padding(self):
        """Test basic padding functionality without completion masks."""
        self.collator = DataCollatorForLanguageModeling(pad_token_id=0)
        examples = [{"input_ids": [1, 2, 3]}, {"input_ids": [4, 5]}]

        result = self.collator(examples)

        torch.testing.assert_close(result["input_ids"], torch.tensor([[1, 2, 3], [4, 5, 0]]))
        torch.testing.assert_close(result["attention_mask"], torch.tensor([[1, 1, 1], [1, 1, 0]]))
        torch.testing.assert_close(result["position_ids"], torch.tensor([[0, 1, 2], [0, 1, 0]]))
        torch.testing.assert_close(result["labels"], torch.tensor([[1, 2, 3], [4, 5, -100]]))

    def test_completion_mask(self):
        """Test completion mask functionality."""
        self.collator = DataCollatorForLanguageModeling(pad_token_id=0)
        examples = [
            {"input_ids": [1, 2, 3], "completion_mask": [0, 1, 1]},
            {"input_ids": [4, 5], "completion_mask": [0, 1]},
        ]

        result = self.collator(examples)

        torch.testing.assert_close(result["input_ids"], torch.tensor([[1, 2, 3], [4, 5, 0]]))
        torch.testing.assert_close(result["attention_mask"], torch.tensor([[1, 1, 1], [1, 1, 0]]))
        torch.testing.assert_close(result["position_ids"], torch.tensor([[0, 1, 2], [0, 1, 0]]))
        torch.testing.assert_close(result["labels"], torch.tensor([[-100, 2, 3], [-100, 5, -100]]))

    def test_completion_only_loss_disabled(self):
        """Test behavior when completion_only_loss is disabled."""
        collator = DataCollatorForLanguageModeling(pad_token_id=0, completion_only_loss=False)
        examples = [
            {"input_ids": [1, 2, 3], "completion_mask": [0, 1, 1]},
            {"input_ids": [4, 5], "completion_mask": [0, 1]},
        ]

        result = collator(examples)

        # Labels should not be masked when completion_only_loss=False
        torch.testing.assert_close(result["input_ids"], torch.tensor([[1, 2, 3], [4, 5, 0]]))
        torch.testing.assert_close(result["attention_mask"], torch.tensor([[1, 1, 1], [1, 1, 0]]))
        torch.testing.assert_close(result["position_ids"], torch.tensor([[0, 1, 2], [0, 1, 0]]))
        torch.testing.assert_close(result["labels"], torch.tensor([[1, 2, 3], [4, 5, -100]]))

    def test_padding_free_mode(self):
        """Test padding-free mode where sequences are concatenated."""
        collator = DataCollatorForLanguageModeling(pad_token_id=0, padding_free=True)
        examples = [{"input_ids": [1, 2, 3]}, {"input_ids": [4, 5]}]

        result = collator(examples)

        torch.testing.assert_close(result["input_ids"], torch.tensor([[1, 2, 3, 4, 5]]))
        torch.testing.assert_close(result["attention_mask"], torch.tensor([[1, 1, 1, 1, 1]]))
        torch.testing.assert_close(result["position_ids"], torch.tensor([[0, 1, 2, 0, 1]]))
        torch.testing.assert_close(result["labels"], torch.tensor([[1, 2, 3, 4, 5]]))

    def test_padding_free_with_completion_mask(self):
        """Test padding-free mode with completion masks."""
        collator = DataCollatorForLanguageModeling(pad_token_id=0, padding_free=True)
        examples = [
            {"input_ids": [1, 2, 3], "completion_mask": [0, 1, 1]},
            {"input_ids": [4, 5], "completion_mask": [1, 1]},
        ]

        result = collator(examples)

        torch.testing.assert_close(result["input_ids"], torch.tensor([[1, 2, 3, 4, 5]]))
        torch.testing.assert_close(result["attention_mask"], torch.tensor([[1, 1, 1, 1, 1]]))
        torch.testing.assert_close(result["position_ids"], torch.tensor([[0, 1, 2, 0, 1]]))
        torch.testing.assert_close(result["labels"], torch.tensor([[-100, 2, 3, 4, 5]]))

    def test_packing_drops_attention_mask_for_flash_attention(self):
        """Test that when using packing with position_ids, attention_mask is dropped with fa2."""
        collator = DataCollatorForLanguageModeling(pad_token_id=0, padding_free=True, return_position_ids=True)

        # Simulate packed sequences with position_ids that restart (typical of BFD packing)
        examples = [
            {
                "input_ids": [1, 2, 3, 4, 5, 6, 7, 8],  # Packed: [1,2,3] + [4,5] + [6,7,8]
                "seq_lengths": [3, 2, 3],
            }
        ]

        result = collator(examples)

        # Verify that attention_mask is NOT present - this allows FlashAttention to use position_ids
        self.assertNotIn("attention_mask", result, "attention_mask should be dropped for packing with position_ids")

        # Verify essential keys are present
        self.assertIn("input_ids", result)
        self.assertIn("position_ids", result)
        self.assertIn("labels", result)

        # Verify the data is correctly processed
        torch.testing.assert_close(result["input_ids"], torch.tensor([[1, 2, 3, 4, 5, 6, 7, 8]]))
        torch.testing.assert_close(result["position_ids"], torch.tensor([[0, 1, 2, 0, 1, 0, 1, 2]]))
        torch.testing.assert_close(result["labels"], torch.tensor([[1, 2, 3, 4, 5, 6, 7, 8]]))

    def test_padding_free_without_position_ids_keeps_attention_mask(self):
        """
        Test that padding_free mode without explicit position_ids still creates attention_mask.
        """
        collator = DataCollatorForLanguageModeling(pad_token_id=0, padding_free=True, return_position_ids=True)

        # Examples without position_ids (not packed)
        examples = [{"input_ids": [1, 2, 3, 4, 5]}]

        result = collator(examples)

        # Should still have attention_mask since no packed position_ids
        self.assertIn("attention_mask", result, "attention_mask should be present when no packed position_ids")
        self.assertIn("position_ids", result)
        self.assertIn("input_ids", result)

        torch.testing.assert_close(result["input_ids"], torch.tensor([[1, 2, 3, 4, 5]]))
        torch.testing.assert_close(result["attention_mask"], torch.tensor([[1, 1, 1, 1, 1]]))
        torch.testing.assert_close(result["position_ids"], torch.tensor([[0, 1, 2, 3, 4]]))

    def test_pad_to_multiple_of(self):
        """Test padding to multiple of specified value."""
        collator = DataCollatorForLanguageModeling(pad_token_id=0, pad_to_multiple_of=4)
        examples = [{"input_ids": [1, 2, 3]}, {"input_ids": [4, 5]}]

        result = collator(examples)

        torch.testing.assert_close(result["input_ids"], torch.tensor([[1, 2, 3, 0], [4, 5, 0, 0]]))
        torch.testing.assert_close(result["attention_mask"], torch.tensor([[1, 1, 1, 0], [1, 1, 0, 0]]))
        torch.testing.assert_close(result["position_ids"], torch.tensor([[0, 1, 2, 0], [0, 1, 0, 0]]))
        torch.testing.assert_close(result["labels"], torch.tensor([[1, 2, 3, -100], [4, 5, -100, -100]]))

    def test_custom_position_ids(self):
        """Test handling of custom position IDs in examples."""
        self.collator = DataCollatorForLanguageModeling(pad_token_id=0)
        examples = [{"input_ids": [1, 2, 3], "seq_lengths": [1, 2]}, {"input_ids": [4, 5], "seq_lengths": [2]}]

        result = self.collator(examples)

        torch.testing.assert_close(result["input_ids"], torch.tensor([[1, 2, 3], [4, 5, 0]]))
        torch.testing.assert_close(result["attention_mask"], torch.tensor([[1, 1, 1], [1, 1, 0]]))
        torch.testing.assert_close(result["position_ids"], torch.tensor([[0, 0, 1], [0, 1, 0]]))
        torch.testing.assert_close(result["labels"], torch.tensor([[1, 2, 3], [4, 5, -100]]))

    def test_single_example(self):
        """Test collator with a single example."""
        self.collator = DataCollatorForLanguageModeling(pad_token_id=0)
        examples = [{"input_ids": [1, 2, 3, 4]}]

        result = self.collator(examples)

        torch.testing.assert_close(result["input_ids"], torch.tensor([[1, 2, 3, 4]]))
        torch.testing.assert_close(result["attention_mask"], torch.tensor([[1, 1, 1, 1]]))
        torch.testing.assert_close(result["position_ids"], torch.tensor([[0, 1, 2, 3]]))
        torch.testing.assert_close(result["labels"], torch.tensor([[1, 2, 3, 4]]))

    def test_different_pad_token_id(self):
        """Test with different pad token ID."""
        collator = DataCollatorForLanguageModeling(pad_token_id=999)
        examples = [{"input_ids": [1, 2, 3]}, {"input_ids": [4, 5]}]

        result = collator(examples)

        torch.testing.assert_close(result["input_ids"], torch.tensor([[1, 2, 3], [4, 5, 999]]))
        torch.testing.assert_close(result["attention_mask"], torch.tensor([[1, 1, 1], [1, 1, 0]]))
        torch.testing.assert_close(result["position_ids"], torch.tensor([[0, 1, 2], [0, 1, 0]]))
        torch.testing.assert_close(result["labels"], torch.tensor([[1, 2, 3], [4, 5, -100]]))

    def test_assistant_masks(self):
        """Test handling of assistant masks in examples."""
        self.collator = DataCollatorForLanguageModeling(pad_token_id=0)
        examples = [
            {"input_ids": [1, 2, 3], "assistant_masks": [0, 1, 1]},
            {"input_ids": [4, 5], "assistant_masks": [0, 1]},
        ]

        result = self.collator(examples)

        torch.testing.assert_close(result["input_ids"], torch.tensor([[1, 2, 3], [4, 5, 0]]))
        torch.testing.assert_close(result["attention_mask"], torch.tensor([[1, 1, 1], [1, 1, 0]]))
        torch.testing.assert_close(result["position_ids"], torch.tensor([[0, 1, 2], [0, 1, 0]]))
        torch.testing.assert_close(result["labels"], torch.tensor([[-100, 2, 3], [-100, 5, -100]]))


class SFTTrainerTester(TrlTestCase):
    r""" """

    def setUp(self):
        super().setUp()
        self.model_id = "trl-internal-testing/tiny-Qwen2ForCausalLM-2.5"
        self.model = AutoModelForCausalLM.from_pretrained(self.model_id)
        self.tokenizer = AutoTokenizer.from_pretrained(self.model_id)
        self.dummy_dataset = Dataset.from_dict(
            {
                "question": [
                    "Does llamas know how to code?",
                    "Does llamas know how to fly?",
                    "Does llamas know how to talk?",
                    "Does llamas know how to code?",
                    "Does llamas know how to fly?",
                    "Does llamas know how to talk?",
                    "Does llamas know how to swim?",
                ],
                "answer": [
                    "Yes, llamas are very good at coding.",
                    "No, llamas can't fly.",
                    "Yes, llamas are very good at talking.",
                    "Yes, llamas are very good at coding.",
                    "No, llamas can't fly.",
                    "Yes, llamas are very good at talking.",
                    "No, llamas can't swim.",
                ],
                "text": [
                    "### Question: Does llamas know how to code?\n ### Answer: Yes, llamas are very good at coding.",
                    "### Question: Does llamas know how to fly?\n ### Answer: No, llamas can't fly.",
                    "### Question: Does llamas know how to talk?\n ### Answer: Yes, llamas are very good at talking.",
                    "### Question: Does llamas know how to code?\n ### Answer: Yes, llamas are very good at coding.",
                    "### Question: Does llamas know how to fly?\n ### Answer: No, llamas can't fly.",
                    "### Question: Does llamas know how to talk?\n ### Answer: Yes, llamas are very good at talking.",
                    "### Question: Does llamas know how to swim?\n ### Answer: No, llamas can't swim.",
                ],
            }
        )

        self.conversational_lm_dataset = load_dataset("trl-internal-testing/zen", "conversational_language_modeling")
        self.standard_prompt_completion_dataset = load_dataset(
            "trl-internal-testing/zen", "standard_prompt_completion"
        )

    def test_uncorrect_data(self):
        # Shoud work as SFTTrainer natively supports conversational lm dataset
        training_args = SFTConfig(
            output_dir=self.tmp_dir,
            per_device_train_batch_size=2,
            max_length=32,  # make sure there is at least 1 packed sequence
            packing=True,
            report_to="none",
        )
        _ = SFTTrainer(
            model="trl-internal-testing/tiny-Qwen2ForCausalLM-2.5",
            args=training_args,
            train_dataset=self.conversational_lm_dataset["train"],
        )

        # Same, but without packing
        training_args = SFTConfig(
            output_dir=self.tmp_dir,
            per_device_train_batch_size=2,
            packing=False,
            report_to="none",
        )
        _ = SFTTrainer(
            model="trl-internal-testing/tiny-Qwen2ForCausalLM-2.5",
            args=training_args,
            train_dataset=self.conversational_lm_dataset["train"],
        )

        # Same, but with packing with `max_length`
        training_args = SFTConfig(
            output_dir=self.tmp_dir,
            per_device_train_batch_size=2,
            max_length=16,  # make sure there is at least 1 packed sequence
            packing=True,
            report_to="none",
        )
        _ = SFTTrainer(
            model="trl-internal-testing/tiny-Qwen2ForCausalLM-2.5",
            args=training_args,
            train_dataset=self.standard_prompt_completion_dataset["train"],
        )

        # Same but with prompt-completion dataset
        training_args = SFTConfig(
            output_dir=self.tmp_dir,
            per_device_train_batch_size=2,
            packing=False,
            report_to="none",
        )
        _ = SFTTrainer(
            model="trl-internal-testing/tiny-Qwen2ForCausalLM-2.5",
            args=training_args,
            train_dataset=self.standard_prompt_completion_dataset["train"],
        )

        # Should work as dummy dataset are supported with a formatting function
        training_args = SFTConfig(
            output_dir=self.tmp_dir,
            per_device_train_batch_size=2,
            max_length=32,  # make sure there is at least 1 packed sequence
            packing=True,
            report_to="none",
        )
        _ = SFTTrainer(
            model="trl-internal-testing/tiny-Qwen2ForCausalLM-2.5",
            args=training_args,
            train_dataset=self.dummy_dataset,
            formatting_func=formatting_prompts_func,
        )

    def test_with_model_(self):
        training_args = SFTConfig(
            output_dir=self.tmp_dir,
            per_device_train_batch_size=2,
            max_length=16,
            packing=True,
            report_to="none",
        )
        trainer = SFTTrainer(
            model=self.model,
            args=training_args,
            train_dataset=self.dummy_dataset,
        )

        trainer.train()

        self.assertIsNotNone(trainer.state.log_history[-1]["train_loss"])

        # with formatting_func + packed
        training_args = SFTConfig(
            output_dir=self.tmp_dir,
            per_device_train_batch_size=2,
            max_length=16,
            packing=True,
            report_to="none",
        )
        trainer = SFTTrainer(
            model=self.model,
            args=training_args,
            train_dataset=self.dummy_dataset,
            formatting_func=formatting_prompts_func,
        )

        trainer.train()

        self.assertIsNotNone(trainer.state.log_history[-1]["train_loss"])

        training_args = SFTConfig(
            output_dir=self.tmp_dir,
            per_device_train_batch_size=2,
            max_length=16,
            report_to="none",
        )
        trainer = SFTTrainer(
            model=self.model,
            args=training_args,
            train_dataset=self.dummy_dataset,
        )

        trainer.train()

        self.assertIsNotNone(trainer.state.log_history[-1]["train_loss"])

    def test_only_train_packing(self):
        training_args = SFTConfig(
            output_dir=self.tmp_dir,
            per_device_train_batch_size=2,
            gradient_checkpointing=True,
            packing=True,
            max_length=128,  # make sure there is at least 1 packed sequence
            eval_packing=False,
            report_to="none",
        )

        trainer = SFTTrainer(
            model="trl-internal-testing/tiny-Qwen2ForCausalLM-2.5",
            args=training_args,
            train_dataset=self.conversational_lm_dataset["train"],
            eval_dataset=self.conversational_lm_dataset["test"],
        )

        self.assertEqual(len(trainer.train_dataset["input_ids"]), 7)  # w/ this dataset, we end up with 46 seqs
        self.assertEqual(len(trainer.eval_dataset["input_ids"]), len(self.conversational_lm_dataset["test"]))

    def test_eval_packing(self):
        training_args = SFTConfig(
            output_dir=self.tmp_dir,
            per_device_train_batch_size=2,
            max_length=128,  # make sure there is at least 1 packed sequence
            packing=True,
            report_to="none",
        )
        trainer = SFTTrainer(
            model="trl-internal-testing/tiny-Qwen2ForCausalLM-2.5",
            args=training_args,
            train_dataset=self.conversational_lm_dataset["train"],
            eval_dataset=self.conversational_lm_dataset["test"],
        )

        self.assertEqual(len(trainer.train_dataset["input_ids"]), 7)  # w/ this dataset, we end up with 46 seqs
        self.assertEqual(len(trainer.eval_dataset["input_ids"]), 1)  # w/ this dataset, we end up with 6 seqs

    def test_no_packing(self):
        training_args = SFTConfig(
            output_dir=self.tmp_dir,
            per_device_train_batch_size=2,
            max_length=128,  # make sure there is at least 1 packed sequence
            packing=False,
            report_to="none",
        )
        trainer = SFTTrainer(
            model="trl-internal-testing/tiny-Qwen2ForCausalLM-2.5",
            args=training_args,
            train_dataset=self.conversational_lm_dataset["train"],
            eval_dataset=self.conversational_lm_dataset["test"],
        )

        self.assertEqual(len(trainer.train_dataset["input_ids"]), len(self.conversational_lm_dataset["train"]))
        self.assertEqual(len(trainer.eval_dataset["input_ids"]), len(self.conversational_lm_dataset["test"]))

<<<<<<< HEAD
=======
    @require_vision
    def test_skip_prepare_dataset(self):
        training_args = SFTConfig(
            output_dir=self.tmp_dir,
            per_device_train_batch_size=2,
            remove_unused_columns=False,
            dataset_kwargs={"skip_prepare_dataset": True},
            report_to="none",
        )

        trainer = SFTTrainer(
            model="trl-internal-testing/tiny-Qwen2ForCausalLM-2.5",
            args=training_args,
            train_dataset=self.dummy_vsft_instruction_dataset,
        )
        self.assertEqual(trainer.train_dataset.features, self.dummy_vsft_instruction_dataset.features)

    def test_skip_prepare_dataset_with_no_packing(self):
        training_args = SFTConfig(
            output_dir=self.tmp_dir,
            per_device_train_batch_size=2,
            remove_unused_columns=False,
            packing=False,
            dataset_kwargs={"skip_prepare_dataset": True},
            report_to="none",
        )

        trainer = SFTTrainer(
            model="trl-internal-testing/tiny-Qwen2ForCausalLM-2.5",
            args=training_args,
            train_dataset=self.dummy_dataset,
        )
        self.assertEqual(trainer.train_dataset.features, self.dummy_dataset.features)

    @require_vision
    def test_llava(self):
        training_args = SFTConfig(
            output_dir=self.tmp_dir,
            remove_unused_columns=False,
            dataset_kwargs={"skip_prepare_dataset": True},
            report_to="none",
        )
        tiny_llava = LlavaForConditionalGeneration.from_pretrained(
            "trl-internal-testing/tiny-LlavaForConditionalGeneration"
        )
        processor = AutoProcessor.from_pretrained("trl-internal-testing/tiny-LlavaForConditionalGeneration")

        processor.chat_template = """{% if not add_generation_prompt is defined %}{% set add_generation_prompt = false %}{% endif %}A chat between a curious
user and an artificial intelligence assistant. The assistant gives helpful, detailed, and polite answers to the user's
questions. {% for message in messages %}{% if message['role'] == 'user' %}USER: {% else %}ASSISTANT: {% endif %}{% for
item in message['content'] %}{% if item['type'] == 'text' %}{{ item['text'] }}{% elif item['type'] == 'image'
%}<image>{% endif %}{% endfor %}{% if message['role'] == 'user' %} {% else %}{{eos_token}}{% endif %}{% endfor %}{% if
add_generation_prompt %}ASSISTANT: {% endif %}"""

        def collate_fn(examples):
            # Get the texts and images, and apply the chat template
            texts = [processor.apply_chat_template(example["messages"], tokenize=False) for example in examples]
            images = [example["images"][0] for example in examples]

            # Tokenize the texts and process the images
            batch = processor(images=images, text=texts, return_tensors="pt", padding=True)

            # The labels are the input_ids, and we mask the padding tokens in the loss computation
            labels = batch["input_ids"].clone()
            labels[labels == processor.tokenizer.pad_token_id] = -100
            batch["labels"] = labels

            return batch

        trainer = SFTTrainer(
            model=tiny_llava,
            args=training_args,
            data_collator=collate_fn,
            train_dataset=self.dummy_vsft_instruction_dataset,
        )

        trainer.train()

        self.assertIsNotNone(trainer.state.log_history[-1]["train_loss"])

>>>>>>> f5b1ed24

# This new tester aims to replace the first one at some point
class SFTTrainerTester2(TrlTestCase):
    @parameterized.expand(
        [
            ("trl-internal-testing/tiny-Qwen2ForCausalLM-2.5",),
            ("trl-internal-testing/tiny-Qwen3MoeForCausalLM",),
            ("trl-internal-testing/tiny-GptOssForCausalLM",),
        ]
    )
    def test_train(self, model_id):
        # Get the dataset
        dataset = load_dataset("trl-internal-testing/zen", "standard_language_modeling", split="train")

        # Initialize the trainer
        training_args = SFTConfig(output_dir=self.tmp_dir, report_to="none")
        trainer = SFTTrainer(model=model_id, args=training_args, train_dataset=dataset)

        # Save the initial parameters to compare them later
        previous_trainable_params = {n: param.clone() for n, param in trainer.model.named_parameters()}

        # Train the model
        trainer.train()

        # Check that the training loss is not None
        self.assertIsNotNone(trainer.state.log_history[-1]["train_loss"])

        # Check the params have changed
        for n, param in previous_trainable_params.items():
            new_param = trainer.model.get_parameter(n)
            self.assertFalse(torch.allclose(param, new_param), f"Parameter {n} has not changed")

    # Special case for harmony
    def test_train_gpt_oss(self):
        # Get the dataset
        dataset = load_dataset("trl-internal-testing/harmony", "language_modeling", split="train")

        # Initialize the trainer
        training_args = SFTConfig(output_dir=self.tmp_dir, report_to="none")
        trainer = SFTTrainer(
            model="trl-internal-testing/tiny-GptOssForCausalLM", args=training_args, train_dataset=dataset
        )

        # Save the initial parameters to compare them later
        previous_trainable_params = {n: param.clone() for n, param in trainer.model.named_parameters()}

        # Train the model
        trainer.train()

        # Check that the training loss is not None
        self.assertIsNotNone(trainer.state.log_history[-1]["train_loss"])

        # Check the params have changed
        for n, param in previous_trainable_params.items():
            new_param = trainer.model.get_parameter(n)
            self.assertFalse(torch.allclose(param, new_param), f"Parameter {n} has not changed")

    def test_train_model(self):
        # Instantiate the model
        model = AutoModelForCausalLM.from_pretrained("trl-internal-testing/tiny-Qwen2ForCausalLM-2.5")

        # Get the dataset
        dataset = load_dataset("trl-internal-testing/zen", "standard_language_modeling", split="train")

        # Initialize the trainer
        training_args = SFTConfig(output_dir=self.tmp_dir, report_to="none")
        trainer = SFTTrainer(model=model, args=training_args, train_dataset=dataset)

        # Save the initial parameters to compare them later
        previous_trainable_params = {n: param.clone() for n, param in trainer.model.named_parameters()}

        # Train the model
        trainer.train()

        # Check that the training loss is not None
        self.assertIsNotNone(trainer.state.log_history[-1]["train_loss"])

        # Check the params have changed
        for n, param in previous_trainable_params.items():
            new_param = trainer.model.get_parameter(n)
            self.assertFalse(torch.allclose(param, new_param), f"Parameter {n} has not changed")

    def test_train_model_torch_dtype(self):
        # Get the dataset
        dataset = load_dataset("trl-internal-testing/zen", "standard_language_modeling", split="train")

        # Initialize the trainer
        training_args = SFTConfig(
            output_dir=self.tmp_dir,
            model_init_kwargs={"torch_dtype": torch.float16},
            learning_rate=0.1,
            report_to="none",
        )
        trainer = SFTTrainer(
            model="trl-internal-testing/tiny-Qwen2ForCausalLM-2.5", args=training_args, train_dataset=dataset
        )

        # Save the initial parameters to compare them later
        previous_trainable_params = {n: param.clone() for n, param in trainer.model.named_parameters()}

        # Train the model
        trainer.train()

        # Check that the training loss is not None
        self.assertIsNotNone(trainer.state.log_history[-1]["train_loss"])

        # Check the params have changed
        for n, param in previous_trainable_params.items():
            # For some reasonn model.layers.0.input_layernorm.weight doesn't change in GitHub Actions but does
            # locally. We ignore this parameter for now
            if "layernorm" in n:
                continue
            new_param = trainer.model.get_parameter(n)
            # Check the torch dtype
            self.assertEqual(new_param.dtype, torch.float16)
            self.assertFalse(torch.allclose(param, new_param), f"Parameter {n} has not changed")

    @require_peft
    def test_train_dense_with_peft_config(self):
        # Get the base model parameter names
        model_id = "trl-internal-testing/tiny-Qwen2ForCausalLM-2.5"
        model = AutoModelForCausalLM.from_pretrained(model_id)
        base_param_names = [f"base_model.model.{n}" for n, _ in model.named_parameters()]

        # Get the dataset
        dataset = load_dataset("trl-internal-testing/zen", "standard_language_modeling", split="train")

        # Initialize the trainer
        training_args = SFTConfig(output_dir=self.tmp_dir, report_to="none")

        trainer = SFTTrainer(
            model=model_id,
            args=training_args,
            train_dataset=dataset,
            peft_config=LoraConfig(),
        )

        # Save the initial parameters to compare them later
        previous_trainable_params = {n: param.clone() for n, param in trainer.model.named_parameters()}

        # Train the model
        trainer.train()

        # Check that the training loss is not None
        self.assertIsNotNone(trainer.state.log_history[-1]["train_loss"])

        # Check the peft params have changed and the base model params have not changed
        for n, param in previous_trainable_params.items():
            new_param = trainer.model.get_parameter(n)
            if n in base_param_names:  # We expect the base model parameters to be the same
                self.assertTrue(torch.allclose(param, new_param), f"Parameter {n} has changed")
            elif "base_layer" not in n:  # We expect the peft parameters to be different (except for the base layer)
                self.assertFalse(torch.allclose(param, new_param), f"Parameter {n} has not changed")

    @require_peft
    def test_train_moe_with_peft_config(self):
        # Get the base model parameter names
        model_id = "trl-internal-testing/tiny-GptOssForCausalLM"
        model = AutoModelForCausalLM.from_pretrained(model_id)
        base_param_names = [f"base_model.model.{n}" for n, _ in model.named_parameters()]

        # Get the dataset
        dataset = load_dataset("trl-internal-testing/zen", "standard_language_modeling", split="train")

        # Initialize the trainer
        training_args = SFTConfig(output_dir=self.tmp_dir, report_to="none")

        trainer = SFTTrainer(
            model=model_id,
            args=training_args,
            train_dataset=dataset,
            peft_config=LoraConfig(target_parameters=["mlp.experts.down_proj", "mlp.experts.gate_up_proj"]),
        )

        # Save the initial parameters to compare them later
        previous_trainable_params = {n: param.clone() for n, param in trainer.model.named_parameters()}

        # Train the model
        trainer.train()

        # Check that the training loss is not None
        self.assertIsNotNone(trainer.state.log_history[-1]["train_loss"])

        # Check the peft params have changed and the base model params have not changed
        for n, param in previous_trainable_params.items():
            new_param = trainer.model.get_parameter(n)
            if n in base_param_names:  # We expect the base model parameters to be the same
                self.assertTrue(torch.allclose(param, new_param), f"Parameter {n} has changed")
            elif "base_layer" not in n:  # We expect the peft parameters to be different (except for the base layer)
                self.assertFalse(torch.allclose(param, new_param), f"Parameter {n} has not changed")

    @require_peft
    def test_train_peft_model(self):
        # Get the base model
        model_id = "trl-internal-testing/tiny-Qwen2ForCausalLM-2.5"
        model = AutoModelForCausalLM.from_pretrained(model_id)

        # Get the base model parameter names
        base_param_names = [f"base_model.model.{n}" for n, _ in model.named_parameters()]

        # Turn the model into a peft model
        lora_config = LoraConfig()
        model = get_peft_model(model, lora_config)

        # Get the dataset
        dataset = load_dataset("trl-internal-testing/zen", "standard_language_modeling", split="train")

        # Initialize the trainer
        training_args = SFTConfig(output_dir=self.tmp_dir, report_to="none")
        trainer = SFTTrainer(model=model, args=training_args, train_dataset=dataset)

        # Save the initial parameters to compare them later
        previous_trainable_params = {n: param.clone() for n, param in trainer.model.named_parameters()}

        # Train the model
        trainer.train()

        # Check that the training loss is not None
        self.assertIsNotNone(trainer.state.log_history[-1]["train_loss"])

        # Check the peft params have changed and the base model params have not changed
        for n, param in previous_trainable_params.items():
            new_param = trainer.model.get_parameter(n)
            if n in base_param_names:  # We expect the base model parameters to be the same
                self.assertTrue(torch.allclose(param, new_param), f"Parameter {n} has changed")
            elif "base_layer" not in n:  # We expect the peft parameters to be different (except for the base layer)
                self.assertFalse(torch.allclose(param, new_param), f"Parameter {n} has not changed")

    @require_peft
    def test_train_dense_with_peft_config_and_gradient_checkpointing(self):
        # Get the base model parameter names
        model_id = "trl-internal-testing/tiny-Qwen2ForCausalLM-2.5"
        model = AutoModelForCausalLM.from_pretrained(model_id)
        base_param_names = [f"base_model.model.{n}" for n, _ in model.named_parameters()]

        # Get the dataset
        dataset = load_dataset("trl-internal-testing/zen", "standard_language_modeling", split="train")

        # Initialize the trainer
        training_args = SFTConfig(output_dir=self.tmp_dir, gradient_checkpointing=True, report_to="none")

        trainer = SFTTrainer(
            model=model_id,
            args=training_args,
            train_dataset=dataset,
            peft_config=LoraConfig(),
        )

        # Save the initial parameters to compare them later
        previous_trainable_params = {n: param.clone() for n, param in trainer.model.named_parameters()}

        # Train the model
        trainer.train()

        # Check that the training loss is not None
        self.assertIsNotNone(trainer.state.log_history[-1]["train_loss"])

        # Check the peft params have changed and the base model params have not changed
        for n, param in previous_trainable_params.items():
            new_param = trainer.model.get_parameter(n)
            if n in base_param_names:  # We expect the base model parameters to be the same
                self.assertTrue(torch.allclose(param, new_param), f"Parameter {n} has changed")
            elif "base_layer" not in n:  # We expect the peft parameters to be different (except for the base layer)
                self.assertFalse(torch.allclose(param, new_param), f"Parameter {n} has not changed")

    @require_peft
    def test_train_moe_with_peft_config_and_gradient_checkpointing(self):
        # Get the base model parameter names
        model_id = "trl-internal-testing/tiny-GptOssForCausalLM"
        model = AutoModelForCausalLM.from_pretrained(model_id)
        base_param_names = [f"base_model.model.{n}" for n, _ in model.named_parameters()]

        # Get the dataset
        dataset = load_dataset("trl-internal-testing/zen", "standard_language_modeling", split="train")

        # Initialize the trainer
        training_args = SFTConfig(output_dir=self.tmp_dir, gradient_checkpointing=True, report_to="none")

        trainer = SFTTrainer(
            model=model_id,
            args=training_args,
            train_dataset=dataset,
            peft_config=LoraConfig(target_parameters=["mlp.experts.down_proj", "mlp.experts.gate_up_proj"]),
        )

        # Save the initial parameters to compare them later
        previous_trainable_params = {n: param.clone() for n, param in trainer.model.named_parameters()}

        # Train the model
        trainer.train()

        # Check that the training loss is not None
        self.assertIsNotNone(trainer.state.log_history[-1]["train_loss"])

        # Check the peft params have changed and the base model params have not changed
        for n, param in previous_trainable_params.items():
            new_param = trainer.model.get_parameter(n)
            if n in base_param_names:  # We expect the base model parameters to be the same
                self.assertTrue(torch.allclose(param, new_param), f"Parameter {n} has changed")
            elif "base_layer" not in n:  # We expect the peft parameters to be different (except for the base layer)
                self.assertFalse(torch.allclose(param, new_param), f"Parameter {n} has not changed")

    @require_peft
    def test_train_with_peft_model_and_gradient_checkpointing(self):
        # Get the base model parameter names
        model_id = "trl-internal-testing/tiny-Qwen2ForCausalLM-2.5"
        model = AutoModelForCausalLM.from_pretrained(model_id)
        base_param_names = [f"base_model.model.{n}" for n, _ in model.named_parameters()]
        model = get_peft_model(model, LoraConfig())

        # Get the dataset
        dataset = load_dataset("trl-internal-testing/zen", "standard_language_modeling", split="train")

        # Initialize the trainer
        training_args = SFTConfig(output_dir=self.tmp_dir, gradient_checkpointing=True, report_to="none")

        trainer = SFTTrainer(model=model, args=training_args, train_dataset=dataset)

        # Verify model is a PeftModel
        self.assertIsInstance(trainer.model, PeftModel)

        # Save the initial parameters to compare them later
        previous_trainable_params = {n: param.clone() for n, param in trainer.model.named_parameters()}

        # Train the model
        trainer.train()

        # Check that the training loss is not None
        self.assertIsNotNone(trainer.state.log_history[-1]["train_loss"])

        # Check the peft params have changed and the base model params have not changed
        for n, param in previous_trainable_params.items():
            new_param = trainer.model.get_parameter(n)
            if n in base_param_names:  # We expect the base model parameters to be the same
                self.assertTrue(torch.allclose(param, new_param), f"Parameter {n} has changed")
            elif "base_layer" not in n:  # We expect the peft parameters to be different (except for the base layer)
                self.assertFalse(torch.allclose(param, new_param), f"Parameter {n} has not changed")

    def test_train_with_non_chatml_conversational_data(self):
        # Get the dataset
        dataset = load_dataset("trl-internal-testing/zen", "conversational_language_modeling", split="train")

        # Rename role/content to from/value to ensure SFT works with non-chatML conversational data
        def rename_fields(example: list[dict]):
            return {"conversations": [{"from": m["role"], "value": m["content"]} for m in example["messages"]]}

        dataset = dataset.map(rename_fields, remove_columns="messages")

        # Initialize the trainer
        training_args = SFTConfig(output_dir=self.tmp_dir, report_to="none")
        trainer = SFTTrainer(
            model="trl-internal-testing/tiny-Qwen2ForCausalLM-2.5", args=training_args, train_dataset=dataset
        )

        # Save the initial parameters to compare them later
        previous_trainable_params = {n: param.clone() for n, param in trainer.model.named_parameters()}

        # Train the model
        trainer.train()

        # Check that the training loss is not None
        self.assertIsNotNone(trainer.state.log_history[-1]["train_loss"])

        # Check the params have changed
        for n, param in previous_trainable_params.items():
            new_param = trainer.model.get_parameter(n)
            self.assertFalse(torch.allclose(param, new_param), f"Parameter {n} has not changed")

    def test_train_with_pretokenized_data(self):
        # Get the dataset
        model_id = "trl-internal-testing/tiny-Qwen2ForCausalLM-2.5"
        tokenizer = AutoTokenizer.from_pretrained(model_id)
        dataset = load_dataset("trl-internal-testing/zen", "standard_language_modeling", split="train")

        def tokenize_example(example):
            return tokenizer(example["text"])

        # Apply tokenization
        tokenized_dataset = dataset.map(tokenize_example, remove_columns=["text"])

        # Initialize the trainer
        training_args = SFTConfig(output_dir=self.tmp_dir, report_to="none")
        trainer = SFTTrainer(model=model_id, args=training_args, train_dataset=tokenized_dataset)

        # Save the initial parameters to compare them later
        previous_trainable_params = {n: param.clone() for n, param in trainer.model.named_parameters()}

        # Train the model
        trainer.train()

        # Check that the training loss is not None
        self.assertIsNotNone(trainer.state.log_history[-1]["train_loss"])

        # Check the params have changed
        for n, param in previous_trainable_params.items():
            new_param = trainer.model.get_parameter(n)
            self.assertFalse(torch.allclose(param, new_param), f"Parameter {n} has not changed")

    def test_train_with_iterable_dataset(self):
        # Get the dataset
        dataset = load_dataset("trl-internal-testing/zen", "standard_language_modeling", split="train", streaming=True)

        # Initialize the trainer
        training_args = SFTConfig(output_dir=self.tmp_dir, max_steps=3, report_to="none")
        trainer = SFTTrainer(
            model="trl-internal-testing/tiny-Qwen2ForCausalLM-2.5", args=training_args, train_dataset=dataset
        )

        # Save the initial parameters to compare them later
        previous_trainable_params = {n: param.clone() for n, param in trainer.model.named_parameters()}

        # Train the model
        trainer.train()

        # Check that the training loss is not None
        self.assertIsNotNone(trainer.state.log_history[-1]["train_loss"])

        # Check the params have changed
        for n, param in previous_trainable_params.items():
            new_param = trainer.model.get_parameter(n)
            self.assertFalse(torch.allclose(param, new_param), f"Parameter {n} has not changed")

    @require_flash_attn
    def test_train_padding_free(self):
        # Get the dataset
        dataset = load_dataset("trl-internal-testing/zen", "standard_language_modeling", split="train")

        # Initialize the trainer
        training_args = SFTConfig(
            output_dir=self.tmp_dir,
            padding_free=True,
            model_init_kwargs={"attn_implementation": "flash_attention_2"},
            bf16=True,  # flash_attention_2 only supports bf16 and fp16
            report_to="none",
        )
        trainer = SFTTrainer(
            model="trl-internal-testing/tiny-Qwen2ForCausalLM-2.5", args=training_args, train_dataset=dataset
        )

        # Save the initial parameters to compare them later
        previous_trainable_params = {n: param.clone() for n, param in trainer.model.named_parameters()}

        # Train the model
        trainer.train()

        # Check that the training loss is not None
        self.assertIsNotNone(trainer.state.log_history[-1]["train_loss"])

        # Check the params have changed
        for n, param in previous_trainable_params.items():
            new_param = trainer.model.get_parameter(n)
            self.assertFalse(torch.allclose(param, new_param), f"Parameter {n} has not changed")

    @parameterized.expand([("bfd",), ("wrapped",)])
    def test_train_packing(self, packing_strategy):
        # Get the dataset
        dataset = load_dataset("trl-internal-testing/zen", "standard_language_modeling", split="train")

        # Initialize the trainer
        training_args = SFTConfig(
            output_dir=self.tmp_dir, packing=True, packing_strategy=packing_strategy, max_length=10, report_to="none"
        )
        trainer = SFTTrainer(
            model="trl-internal-testing/tiny-Qwen2ForCausalLM-2.5", args=training_args, train_dataset=dataset
        )

        # Save the initial parameters to compare them later
        previous_trainable_params = {n: param.clone() for n, param in trainer.model.named_parameters()}

        # Train the model
        trainer.train()

        # Check that the training loss is not None
        self.assertIsNotNone(trainer.state.log_history[-1]["train_loss"])

        # Check the params have changed
        for n, param in previous_trainable_params.items():
            new_param = trainer.model.get_parameter(n)
            self.assertFalse(torch.allclose(param, new_param), f"Parameter {n} has not changed")

    def test_train_with_chat_template_kwargs(self):
        # Get the dataset
        dataset = load_dataset("trl-internal-testing/zen", "standard_language_modeling", split="train")

        # Initialize the trainer
        training_args = SFTConfig(output_dir=self.tmp_dir, report_to="none")

        tokenizer = AutoTokenizer.from_pretrained("trl-internal-testing/tiny-Qwen2ForCausalLM-2.5")
        # The following template is a simplified version of the Qwen chat template, where an additional argument
        # `role_capital` is used to control the capitalization of roles.
        tokenizer.chat_template = '{%- if messages[0]["role"] == "system" -%}    {{ "<|im_start|>" + ("SYSTEM" if role_capital else "system") + "\\n" + messages[0]["content"] + "<|im_end|>\\n" }}{%- else -%}    {{ "<|im_start|>" + ("SYSTEM" if role_capital else "system") + "\\nYou are Qwen, created by Alibaba Cloud. You are a helpful assistant.<|im_end|>\\n" }}{%- endif -%}{%- for message in messages -%}    {%- if (message.role == "user") or (message.role == "system" and not loop.first) or (message.role == "assistant" and not message.tool_calls) -%}        {{ "<|im_start|>" + (message.role.upper() if role_capital else message.role) + "\\n" + message.content + "<|im_end|>\\n" }}    {%- elif message.role == "assistant" -%}        {{ "<|im_start|>" + ("ASSISTANT" if role_capital else "assistant") }}        {%- if message.content -%}            {{ "\\n" + message.content }}        {%- endif -%}        {{ "<|im_end|>\\n" }}    {%- elif message.role == "tool" -%}        {%- if (loop.index0 == 0) or (messages[loop.index0 - 1].role != "tool") -%}            {{ "<|im_start|>" + ("USER" if role_capital else "user") }}        {%- endif -%}        {{ "\\n<tool_response>\\n" + message.content + "\\n</tool_response>" }}        {%- if loop.last or (messages[loop.index0 + 1].role != "tool") -%}            {{ "<|im_end|>\\n" }}        {%- endif -%}    {%- endif -%}{%- endfor -%}{%- if add_generation_prompt -%}    {{ "<|im_start|>" + ("ASSISTANT" if role_capital else "assistant") + "\\n" }}{%- endif -%}'

        dataset.add_column("chat_template_kwargs", [{"role_capital": bool(i % 2)} for i in range(len(dataset))])

        trainer = SFTTrainer(
            model="trl-internal-testing/tiny-Qwen2ForCausalLM-2.5", args=training_args, train_dataset=dataset
        )

        # Save the initial parameters to compare them later
        previous_trainable_params = {n: param.clone() for n, param in trainer.model.named_parameters()}

        # Train the model
        trainer.train()

        # Check that the training loss is not None
        self.assertIsNotNone(trainer.state.log_history[-1]["train_loss"])

        # Check the params have changed
        for n, param in previous_trainable_params.items():
            new_param = trainer.model.get_parameter(n)
            self.assertFalse(torch.allclose(param, new_param), f"Parameter {n} has not changed")

    def test_train_assistant_only(self):
        # Get the dataset
        dataset = load_dataset("trl-internal-testing/zen", "conversational_language_modeling", split="train")

        # Initialize the trainer
        training_args = SFTConfig(output_dir=self.tmp_dir, assistant_only_loss=True, report_to="none")
        trainer = SFTTrainer(
            model="trl-internal-testing/tiny-Qwen3ForCausalLM", args=training_args, train_dataset=dataset
        )

        # Save the initial parameters to compare them later
        previous_trainable_params = {n: param.clone() for n, param in trainer.model.named_parameters()}

        # Train the model
        trainer.train()

        # Check that the training loss is not None
        self.assertIsNotNone(trainer.state.log_history[-1]["train_loss"])

        # Check the params have changed
        for n, param in previous_trainable_params.items():
            new_param = trainer.model.get_parameter(n)
            self.assertFalse(torch.allclose(param, new_param), f"Parameter {n} has not changed")

    def test_train_completion_only(self):
        # Get the dataset
        dataset = load_dataset("trl-internal-testing/zen", "conversational_prompt_completion", split="train")

        # Initialize the trainer
        training_args = SFTConfig(output_dir=self.tmp_dir, completion_only_loss=True, report_to="none")
        trainer = SFTTrainer(
            model="trl-internal-testing/tiny-Qwen3ForCausalLM", args=training_args, train_dataset=dataset
        )

        # Save the initial parameters to compare them later
        previous_trainable_params = {n: param.clone() for n, param in trainer.model.named_parameters()}

        # Train the model
        trainer.train()

        # Check that the training loss is not None
        self.assertIsNotNone(trainer.state.log_history[-1]["train_loss"])

        # Check the params have changed
        for n, param in previous_trainable_params.items():
            new_param = trainer.model.get_parameter(n)
            self.assertFalse(torch.allclose(param, new_param), f"Parameter {n} has not changed")

    def test_train_completion_only_harmony(self):
        # Get the dataset
        dataset = load_dataset("trl-internal-testing/harmony", "prompt_completion", split="train")

        # Initialize the trainer
        training_args = SFTConfig(output_dir=self.tmp_dir, completion_only_loss=True, report_to="none")
        trainer = SFTTrainer(
            model="trl-internal-testing/tiny-GptOssForCausalLM", args=training_args, train_dataset=dataset
        )

        # Save the initial parameters to compare them later
        previous_trainable_params = {n: param.clone() for n, param in trainer.model.named_parameters()}

        # Train the model
        trainer.train()

        # Check that the training loss is not None
        self.assertIsNotNone(trainer.state.log_history[-1]["train_loss"])

        # Check the params have changed
        for n, param in previous_trainable_params.items():
            new_param = trainer.model.get_parameter(n)
            self.assertFalse(torch.allclose(param, new_param), f"Parameter {n} has not changed")

    def test_train_assistant_only_and_completion_only(self):
        # Get the dataset
        dataset = load_dataset("trl-internal-testing/zen", "conversational_prompt_completion", split="train")

        # To test this case, we need to add user messages in the completion (they'll be masked in the loss)
        def add_to_completion(example):
            example["completion"].append(example["prompt"][0])
            example["completion"].append(example["completion"][0])
            return example

        dataset = dataset.map(add_to_completion)

        # Initialize the trainer
        training_args = SFTConfig(
            output_dir=self.tmp_dir, assistant_only_loss=True, completion_only_loss=True, report_to="none"
        )
        trainer = SFTTrainer(
            model="trl-internal-testing/tiny-Qwen3ForCausalLM", args=training_args, train_dataset=dataset
        )

        # Save the initial parameters to compare them later
        previous_trainable_params = {n: param.clone() for n, param in trainer.model.named_parameters()}

        # Train the model
        trainer.train()

        # Check that the training loss is not None
        self.assertIsNotNone(trainer.state.log_history[-1]["train_loss"])

        # Check the params have changed
        for n, param in previous_trainable_params.items():
            new_param = trainer.model.get_parameter(n)
            self.assertFalse(torch.allclose(param, new_param), f"Parameter {n} has not changed")

    def test_train_assistant_only_iterable_dataset(self):
        # Get the dataset
        dataset = load_dataset(
            "trl-internal-testing/zen", "conversational_language_modeling", split="train", streaming=True
        )

        # Initialize the trainer
        training_args = SFTConfig(output_dir=self.tmp_dir, assistant_only_loss=True, max_steps=3, report_to="none")
        trainer = SFTTrainer(
            model="trl-internal-testing/tiny-Qwen3ForCausalLM", args=training_args, train_dataset=dataset
        )

        # Save the initial parameters to compare them later
        previous_trainable_params = {n: param.clone() for n, param in trainer.model.named_parameters()}

        # Train the model
        trainer.train()

        # Check that the training loss is not None
        self.assertIsNotNone(trainer.state.log_history[-1]["train_loss"])

        # Check the params have changed
        for n, param in previous_trainable_params.items():
            new_param = trainer.model.get_parameter(n)
            self.assertFalse(torch.allclose(param, new_param), f"Parameter {n} has not changed")

    def test_train_with_set_chat_template_from_model(self):
        # Get the dataset
        dataset = load_dataset("trl-internal-testing/zen", "conversational_language_modeling", split="train")

        # Initialize the trainer
        training_args = SFTConfig(output_dir=self.tmp_dir, chat_template_path="Qwen/Qwen3-4B", report_to="none")
        # trl-internal-testing/tiny-GPTNeoXForCausalLM doesn't have a chat template set by default
        trainer = SFTTrainer(
            model="trl-internal-testing/tiny-GPTNeoXForCausalLM", args=training_args, train_dataset=dataset
        )

        # Save the initial parameters to compare them later
        previous_trainable_params = {n: param.clone() for n, param in trainer.model.named_parameters()}

        # Train the model
        trainer.train()

        # Check that the training loss is not None
        self.assertIsNotNone(trainer.state.log_history[-1]["train_loss"])

        # Check the params have changed
        for n, param in previous_trainable_params.items():
            new_param = trainer.model.get_parameter(n)
            self.assertFalse(torch.allclose(param, new_param), f"Parameter {n} has not changed")

    def test_train_with_set_chat_template_from_path(self):
        # Get the dataset
        dataset = load_dataset("trl-internal-testing/zen", "conversational_language_modeling", split="train")

        # Initialize the trainer
        training_args = SFTConfig(
            output_dir=self.tmp_dir,
            chat_template_path=str(pathlib.Path(__file__).parent / "data" / "template.jinja"),
            report_to="none",
        )
        # trl-internal-testing/tiny-GPTNeoXForCausalLM doesn't have a chat template set by default
        trainer = SFTTrainer(
            model="trl-internal-testing/tiny-GPTNeoXForCausalLM", args=training_args, train_dataset=dataset
        )

        # Save the initial parameters to compare them later
        previous_trainable_params = {n: param.clone() for n, param in trainer.model.named_parameters()}

        # Train the model
        trainer.train()

        # Check that the training loss is not None
        self.assertIsNotNone(trainer.state.log_history[-1]["train_loss"])

        # Check the params have changed
        for n, param in previous_trainable_params.items():
            new_param = trainer.model.get_parameter(n)
            self.assertFalse(torch.allclose(param, new_param), f"Parameter {n} has not changed")

        # Check that the template saved in the output directory is the same as the one used for training
        template_path = pathlib.Path(self.tmp_dir) / "checkpoint-9" / "chat_template.jinja"
        self.assertTrue(template_path.exists(), f"Chat template not found at {template_path}")

        with open(template_path) as f:
            template_content = f.read()
        with open(training_args.chat_template_path) as f:
            original_template_content = f.read()
        self.assertEqual(
            template_content, original_template_content, "Chat template content does not match the original"
        )

    def test_train_toolcall_data(self):
        # Get the dataset
        dataset = load_dataset("trl-internal-testing/toolcall", split="train")

        # Initialize the trainer
        training_args = SFTConfig(output_dir=self.tmp_dir, report_to="none")
        trainer = SFTTrainer(
            model="trl-internal-testing/tiny-Qwen2ForCausalLM-2.5", args=training_args, train_dataset=dataset
        )

        # Save the initial parameters to compare them later
        previous_trainable_params = {n: param.clone() for n, param in trainer.model.named_parameters()}

        # Train the model
        trainer.train()

        # Check that the training loss is not None
        self.assertIsNotNone(trainer.state.log_history[-1]["train_loss"])

        # Check the params have changed
        for n, param in previous_trainable_params.items():
            new_param = trainer.model.get_parameter(n)
            self.assertFalse(torch.allclose(param, new_param), f"Parameter {n} has not changed")

    def test_train_with_eval(self):
        # Get the dataset
        dataset = load_dataset("trl-internal-testing/zen", "standard_language_modeling")

        # Initialize the trainer
        training_args = SFTConfig(output_dir=self.tmp_dir, eval_strategy="steps", eval_steps=3, report_to="none")
        trainer = SFTTrainer(
            model="trl-internal-testing/tiny-Qwen2ForCausalLM-2.5",
            args=training_args,
            train_dataset=dataset["train"],
            eval_dataset=dataset["test"],
        )

        # Train the model
        trainer.train()

        # Check that the eval loss is not None
        self.assertIsNotNone(trainer.state.log_history[0]["eval_loss"])

    def test_train_with_multiple_eval_dataset(self):
        # Get the dataset
        dataset = load_dataset("trl-internal-testing/zen", "standard_language_modeling")

        # Initialize the trainer
        training_args = SFTConfig(output_dir=self.tmp_dir, eval_strategy="steps", eval_steps=3, report_to="none")
        trainer = SFTTrainer(
            model="trl-internal-testing/tiny-Qwen2ForCausalLM-2.5",
            args=training_args,
            train_dataset=dataset["train"],
            eval_dataset={"data1": dataset["test"], "data2": dataset["test"]},
        )
        # Train the model
        trainer.train()

        # Check that the eval losses are not None
        self.assertIsNotNone(trainer.state.log_history[-3]["eval_data1_loss"])
        self.assertIsNotNone(trainer.state.log_history[-2]["eval_data2_loss"])

    def test_train_with_gradient_checkpointing(self):
        # Get the dataset
        dataset = load_dataset("trl-internal-testing/zen", "standard_language_modeling", split="train")

        # Initialize the trainer
        training_args = SFTConfig(output_dir=self.tmp_dir, gradient_checkpointing=True, report_to="none")
        trainer = SFTTrainer(
            model="trl-internal-testing/tiny-Qwen2ForCausalLM-2.5", args=training_args, train_dataset=dataset
        )

        # Save the initial parameters to compare them later
        previous_trainable_params = {n: param.clone() for n, param in trainer.model.named_parameters()}

        # Train the model
        trainer.train()

        # Check that the training loss is not None
        self.assertIsNotNone(trainer.state.log_history[-1]["train_loss"])

        # Check the params have changed
        for n, param in previous_trainable_params.items():
            new_param = trainer.model.get_parameter(n)
            self.assertFalse(torch.allclose(param, new_param), f"Parameter {n} has not changed")

    def test_tag_added(self):
        # Get the dataset
        dataset = load_dataset("trl-internal-testing/zen", "standard_language_modeling", split="train")

        # Initialize the trainer
        trainer = SFTTrainer(
            model="trl-internal-testing/tiny-Qwen2ForCausalLM-2.5",
            train_dataset=dataset,
        )

        for tag in ["sft", "trl"]:
            self.assertIn(tag, trainer.model.model_tags)

    @require_peft
    def test_tag_added_peft(self):
        # Get the dataset
        dataset = load_dataset("trl-internal-testing/zen", "standard_language_modeling", split="train")

        # Initialize the trainer
        trainer = SFTTrainer(
            model="trl-internal-testing/tiny-Qwen2ForCausalLM-2.5",
            train_dataset=dataset,
            peft_config=LoraConfig(),
        )

        for tag in ["sft", "trl"]:
            self.assertIn(tag, trainer.model.model_tags)

    @parameterized.expand(
        [
            ("trl-internal-testing/tiny-Gemma3ForConditionalGeneration",),
            ("trl-internal-testing/tiny-Idefics2ForConditionalGeneration",),
            ("trl-internal-testing/tiny-Idefics3ForConditionalGeneration",),
            ("trl-internal-testing/tiny-LlavaForConditionalGeneration",),
            ("trl-internal-testing/tiny-LlavaNextForConditionalGeneration",),
            ("trl-internal-testing/tiny-Qwen2VLForConditionalGeneration",),
            ("trl-internal-testing/tiny-Qwen2_5_VLForConditionalGeneration",),
            ("trl-internal-testing/tiny-SmolVLMForConditionalGeneration",),
        ]
    )
    @require_vision
    def test_train_vlm(self, model_id):
        # Get the dataset
        dataset = load_dataset("trl-internal-testing/zen-image", "conversational_language_modeling", split="train")

        with tempfile.TemporaryDirectory() as tmp_dir:
            # Initialize the trainer
            training_args = SFTConfig(
                output_dir=tmp_dir,
                max_length=None,  # For VLMs, truncating can remove image tokens, leading to errors
                report_to="none",
            )
            trainer = SFTTrainer(model=model_id, args=training_args, train_dataset=dataset)

            # Save the initial parameters to compare them later
            previous_trainable_params = {n: param.clone() for n, param in trainer.model.named_parameters()}

            # Train the model
            trainer.train()

            # Check that the training loss is not None
            self.assertIsNotNone(trainer.state.log_history[-1]["train_loss"])

            # Check the params have changed
            for n, param in previous_trainable_params.items():
                new_param = trainer.model.get_parameter(n)
                # For some reason, these params are not updated. This is probably not related to TRL, but to
                # the model itself. We should investigate this further, but for now we just skip these params.
                # fmt: off
                if (
                    model_id == "trl-internal-testing/tiny-Gemma3ForConditionalGeneration" and "model.vision_tower.vision_model.head" in n or
                    model_id == "trl-internal-testing/tiny-LlavaForConditionalGeneration" and "model.vision_tower.vision_model.post_layernorm" in n or
                    model_id == "trl-internal-testing/tiny-LlavaForConditionalGeneration" and "vision_tower.vision_model.encoder.layers.1" in n or
                    model_id == "trl-internal-testing/tiny-LlavaNextForConditionalGeneration" and "model.vision_tower.vision_model.post_layernorm" in n or
                    model_id == "trl-internal-testing/tiny-LlavaNextForConditionalGeneration" and "vision_tower.vision_model.encoder.layers.1" in n
                ):
                # fmt: on
                    continue
                self.assertFalse(
                    torch.allclose(param, new_param, rtol=1e-12, atol=1e-12), f"Param {n} is not updated"
                )

    # Gemma 3n uses a timm encoder, making it difficult to create a smaller variant for testing.
    # To ensure coverage, we run tests on the full model but mark them as slow to exclude from default runs.
    @pytest.mark.slow
    @require_vision
    def test_train_vlm_gemma_3n(self):
        # Get the dataset
        dataset = load_dataset("trl-internal-testing/zen-image", "conversational_language_modeling", split="train")

        with tempfile.TemporaryDirectory() as tmp_dir:
            # Initialize the trainer
            training_args = SFTConfig(
                output_dir=tmp_dir,
                max_length=None,
                per_device_train_batch_size=1,
                gradient_checkpointing=True,
                model_init_kwargs={"torch_dtype": "bfloat16"},
                report_to="none",
            )
            trainer = SFTTrainer(model="google/gemma-3n-E2B-it", args=training_args, train_dataset=dataset)

            # Save the initial parameters to compare them later
            previous_trainable_params = {n: param.clone() for n, param in trainer.model.named_parameters()}

            # Train the model
            trainer.train()

            # Check that the training loss is not None
            self.assertIsNotNone(trainer.state.log_history[-1]["train_loss"])

            # Check the params have changed
            for n, param in previous_trainable_params.items():
                new_param = trainer.model.get_parameter(n)
                if "model.vision_tower.timm_model.conv_stem.bn.weight" in n:
                    # This parameter is not updated, not sure why at this point.
                    continue
                self.assertFalse(torch.allclose(param, new_param, rtol=1e-12, atol=1e-12), f"Param {n} is not updated")<|MERGE_RESOLUTION|>--- conflicted
+++ resolved
@@ -451,90 +451,6 @@
         self.assertEqual(len(trainer.train_dataset["input_ids"]), len(self.conversational_lm_dataset["train"]))
         self.assertEqual(len(trainer.eval_dataset["input_ids"]), len(self.conversational_lm_dataset["test"]))
 
-<<<<<<< HEAD
-=======
-    @require_vision
-    def test_skip_prepare_dataset(self):
-        training_args = SFTConfig(
-            output_dir=self.tmp_dir,
-            per_device_train_batch_size=2,
-            remove_unused_columns=False,
-            dataset_kwargs={"skip_prepare_dataset": True},
-            report_to="none",
-        )
-
-        trainer = SFTTrainer(
-            model="trl-internal-testing/tiny-Qwen2ForCausalLM-2.5",
-            args=training_args,
-            train_dataset=self.dummy_vsft_instruction_dataset,
-        )
-        self.assertEqual(trainer.train_dataset.features, self.dummy_vsft_instruction_dataset.features)
-
-    def test_skip_prepare_dataset_with_no_packing(self):
-        training_args = SFTConfig(
-            output_dir=self.tmp_dir,
-            per_device_train_batch_size=2,
-            remove_unused_columns=False,
-            packing=False,
-            dataset_kwargs={"skip_prepare_dataset": True},
-            report_to="none",
-        )
-
-        trainer = SFTTrainer(
-            model="trl-internal-testing/tiny-Qwen2ForCausalLM-2.5",
-            args=training_args,
-            train_dataset=self.dummy_dataset,
-        )
-        self.assertEqual(trainer.train_dataset.features, self.dummy_dataset.features)
-
-    @require_vision
-    def test_llava(self):
-        training_args = SFTConfig(
-            output_dir=self.tmp_dir,
-            remove_unused_columns=False,
-            dataset_kwargs={"skip_prepare_dataset": True},
-            report_to="none",
-        )
-        tiny_llava = LlavaForConditionalGeneration.from_pretrained(
-            "trl-internal-testing/tiny-LlavaForConditionalGeneration"
-        )
-        processor = AutoProcessor.from_pretrained("trl-internal-testing/tiny-LlavaForConditionalGeneration")
-
-        processor.chat_template = """{% if not add_generation_prompt is defined %}{% set add_generation_prompt = false %}{% endif %}A chat between a curious
-user and an artificial intelligence assistant. The assistant gives helpful, detailed, and polite answers to the user's
-questions. {% for message in messages %}{% if message['role'] == 'user' %}USER: {% else %}ASSISTANT: {% endif %}{% for
-item in message['content'] %}{% if item['type'] == 'text' %}{{ item['text'] }}{% elif item['type'] == 'image'
-%}<image>{% endif %}{% endfor %}{% if message['role'] == 'user' %} {% else %}{{eos_token}}{% endif %}{% endfor %}{% if
-add_generation_prompt %}ASSISTANT: {% endif %}"""
-
-        def collate_fn(examples):
-            # Get the texts and images, and apply the chat template
-            texts = [processor.apply_chat_template(example["messages"], tokenize=False) for example in examples]
-            images = [example["images"][0] for example in examples]
-
-            # Tokenize the texts and process the images
-            batch = processor(images=images, text=texts, return_tensors="pt", padding=True)
-
-            # The labels are the input_ids, and we mask the padding tokens in the loss computation
-            labels = batch["input_ids"].clone()
-            labels[labels == processor.tokenizer.pad_token_id] = -100
-            batch["labels"] = labels
-
-            return batch
-
-        trainer = SFTTrainer(
-            model=tiny_llava,
-            args=training_args,
-            data_collator=collate_fn,
-            train_dataset=self.dummy_vsft_instruction_dataset,
-        )
-
-        trainer.train()
-
-        self.assertIsNotNone(trainer.state.log_history[-1]["train_loss"])
-
->>>>>>> f5b1ed24
-
 # This new tester aims to replace the first one at some point
 class SFTTrainerTester2(TrlTestCase):
     @parameterized.expand(
@@ -1375,42 +1291,41 @@
         # Get the dataset
         dataset = load_dataset("trl-internal-testing/zen-image", "conversational_language_modeling", split="train")
 
-        with tempfile.TemporaryDirectory() as tmp_dir:
-            # Initialize the trainer
-            training_args = SFTConfig(
-                output_dir=tmp_dir,
-                max_length=None,  # For VLMs, truncating can remove image tokens, leading to errors
-                report_to="none",
+        # Initialize the trainer
+        training_args = SFTConfig(
+            output_dir=self.tmp_dir,
+            max_length=None,  # For VLMs, truncating can remove image tokens, leading to errors
+            report_to="none",
+        )
+        trainer = SFTTrainer(model=model_id, args=training_args, train_dataset=dataset)
+
+        # Save the initial parameters to compare them later
+        previous_trainable_params = {n: param.clone() for n, param in trainer.model.named_parameters()}
+
+        # Train the model
+        trainer.train()
+
+        # Check that the training loss is not None
+        self.assertIsNotNone(trainer.state.log_history[-1]["train_loss"])
+
+        # Check the params have changed
+        for n, param in previous_trainable_params.items():
+            new_param = trainer.model.get_parameter(n)
+            # For some reason, these params are not updated. This is probably not related to TRL, but to
+            # the model itself. We should investigate this further, but for now we just skip these params.
+            # fmt: off
+            if (
+                model_id == "trl-internal-testing/tiny-Gemma3ForConditionalGeneration" and "model.vision_tower.vision_model.head" in n or
+                model_id == "trl-internal-testing/tiny-LlavaForConditionalGeneration" and "model.vision_tower.vision_model.post_layernorm" in n or
+                model_id == "trl-internal-testing/tiny-LlavaForConditionalGeneration" and "vision_tower.vision_model.encoder.layers.1" in n or
+                model_id == "trl-internal-testing/tiny-LlavaNextForConditionalGeneration" and "model.vision_tower.vision_model.post_layernorm" in n or
+                model_id == "trl-internal-testing/tiny-LlavaNextForConditionalGeneration" and "vision_tower.vision_model.encoder.layers.1" in n
+            ):
+            # fmt: on
+                continue
+            self.assertFalse(
+                torch.allclose(param, new_param, rtol=1e-12, atol=1e-12), f"Param {n} is not updated"
             )
-            trainer = SFTTrainer(model=model_id, args=training_args, train_dataset=dataset)
-
-            # Save the initial parameters to compare them later
-            previous_trainable_params = {n: param.clone() for n, param in trainer.model.named_parameters()}
-
-            # Train the model
-            trainer.train()
-
-            # Check that the training loss is not None
-            self.assertIsNotNone(trainer.state.log_history[-1]["train_loss"])
-
-            # Check the params have changed
-            for n, param in previous_trainable_params.items():
-                new_param = trainer.model.get_parameter(n)
-                # For some reason, these params are not updated. This is probably not related to TRL, but to
-                # the model itself. We should investigate this further, but for now we just skip these params.
-                # fmt: off
-                if (
-                    model_id == "trl-internal-testing/tiny-Gemma3ForConditionalGeneration" and "model.vision_tower.vision_model.head" in n or
-                    model_id == "trl-internal-testing/tiny-LlavaForConditionalGeneration" and "model.vision_tower.vision_model.post_layernorm" in n or
-                    model_id == "trl-internal-testing/tiny-LlavaForConditionalGeneration" and "vision_tower.vision_model.encoder.layers.1" in n or
-                    model_id == "trl-internal-testing/tiny-LlavaNextForConditionalGeneration" and "model.vision_tower.vision_model.post_layernorm" in n or
-                    model_id == "trl-internal-testing/tiny-LlavaNextForConditionalGeneration" and "vision_tower.vision_model.encoder.layers.1" in n
-                ):
-                # fmt: on
-                    continue
-                self.assertFalse(
-                    torch.allclose(param, new_param, rtol=1e-12, atol=1e-12), f"Param {n} is not updated"
-                )
 
     # Gemma 3n uses a timm encoder, making it difficult to create a smaller variant for testing.
     # To ensure coverage, we run tests on the full model but mark them as slow to exclude from default runs.
@@ -1420,31 +1335,30 @@
         # Get the dataset
         dataset = load_dataset("trl-internal-testing/zen-image", "conversational_language_modeling", split="train")
 
-        with tempfile.TemporaryDirectory() as tmp_dir:
-            # Initialize the trainer
-            training_args = SFTConfig(
-                output_dir=tmp_dir,
-                max_length=None,
-                per_device_train_batch_size=1,
-                gradient_checkpointing=True,
-                model_init_kwargs={"torch_dtype": "bfloat16"},
-                report_to="none",
-            )
-            trainer = SFTTrainer(model="google/gemma-3n-E2B-it", args=training_args, train_dataset=dataset)
-
-            # Save the initial parameters to compare them later
-            previous_trainable_params = {n: param.clone() for n, param in trainer.model.named_parameters()}
-
-            # Train the model
-            trainer.train()
-
-            # Check that the training loss is not None
-            self.assertIsNotNone(trainer.state.log_history[-1]["train_loss"])
-
-            # Check the params have changed
-            for n, param in previous_trainable_params.items():
-                new_param = trainer.model.get_parameter(n)
-                if "model.vision_tower.timm_model.conv_stem.bn.weight" in n:
-                    # This parameter is not updated, not sure why at this point.
-                    continue
-                self.assertFalse(torch.allclose(param, new_param, rtol=1e-12, atol=1e-12), f"Param {n} is not updated")+        # Initialize the trainer
+        training_args = SFTConfig(
+            output_dir=self.tmp_dir,
+            max_length=None,
+            per_device_train_batch_size=1,
+            gradient_checkpointing=True,
+            model_init_kwargs={"torch_dtype": "bfloat16"},
+            report_to="none",
+        )
+        trainer = SFTTrainer(model="google/gemma-3n-E2B-it", args=training_args, train_dataset=dataset)
+
+        # Save the initial parameters to compare them later
+        previous_trainable_params = {n: param.clone() for n, param in trainer.model.named_parameters()}
+
+        # Train the model
+        trainer.train()
+
+        # Check that the training loss is not None
+        self.assertIsNotNone(trainer.state.log_history[-1]["train_loss"])
+
+        # Check the params have changed
+        for n, param in previous_trainable_params.items():
+            new_param = trainer.model.get_parameter(n)
+            if "model.vision_tower.timm_model.conv_stem.bn.weight" in n:
+                # This parameter is not updated, not sure why at this point.
+                continue
+            self.assertFalse(torch.allclose(param, new_param, rtol=1e-12, atol=1e-12), f"Param {n} is not updated")