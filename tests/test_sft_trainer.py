# Copyright 2023 The HuggingFace Team. All rights reserved.
#
# Licensed under the Apache License, Version 2.0 (the "License");
# you may not use this file except in compliance with the License.
# You may obtain a copy of the License at
#
#     http://www.apache.org/licenses/LICENSE-2.0
#
# Unless required by applicable law or agreed to in writing, software
# distributed under the License is distributed on an "AS IS" BASIS,
# WITHOUT WARRANTIES OR CONDITIONS OF ANY KIND, either express or implied.
# See the License for the specific language governing permissions and
# limitations under the License.
import copy
import os
import tempfile
import unittest

import numpy as np
import torch
from datasets import Dataset, Image, Sequence, load_dataset
from transformers import (
    AutoModelForCausalLM,
    AutoProcessor,
    AutoTokenizer,
    LlavaForConditionalGeneration,
    TrainingArguments,
    is_vision_available,
)
from transformers.testing_utils import require_peft, require_vision
from transformers.utils import is_peft_available

from trl import SFTConfig, SFTTrainer
from trl.trainer import ConstantLengthDataset, DataCollatorForCompletionOnlyLM


def formatting_prompts_func(example):
    text = f"### Question: {example['question']}\n ### Answer: {example['answer']}"
    return text


def formatting_prompts_func_batched(example):
    output_text = []
    for i, question in enumerate(example["question"]):
        text = f"### Question: {question}\n ### Answer: {example['answer'][i]}"
        output_text.append(text)
    return output_text


if is_peft_available():
    from peft import LoraConfig, PeftModel

if is_vision_available():
    from PIL import Image as PILImage


class SFTTrainerTester(unittest.TestCase):
    r""" """

    def setUp(self):
        self.model_id = "qgallouedec/tiny-Qwen2ForCausalLM"
        self.model = AutoModelForCausalLM.from_pretrained(self.model_id)
        self.tokenizer = AutoTokenizer.from_pretrained(self.model_id)
        self.tokenizer.pad_token = self.tokenizer.eos_token
        self.dummy_dataset = Dataset.from_dict(
            {
                "question": [
                    "Does llamas know how to code?",
                    "Does llamas know how to fly?",
                    "Does llamas know how to talk?",
                    "Does llamas know how to code?",
                    "Does llamas know how to fly?",
                    "Does llamas know how to talk?",
                    "Does llamas know how to swim?",
                ],
                "answer": [
                    "Yes, llamas are very good at coding.",
                    "No, llamas can't fly.",
                    "Yes, llamas are very good at talking.",
                    "Yes, llamas are very good at coding.",
                    "No, llamas can't fly.",
                    "Yes, llamas are very good at talking.",
                    "No, llamas can't swim.",
                ],
                "text": [
                    "### Question: Does llamas know how to code?\n ### Answer: Yes, llamas are very good at coding.",
                    "### Question: Does llamas know how to fly?\n ### Answer: No, llamas can't fly.",
                    "### Question: Does llamas know how to talk?\n ### Answer: Yes, llamas are very good at talking.",
                    "### Question: Does llamas know how to code?\n ### Answer: Yes, llamas are very good at coding.",
                    "### Question: Does llamas know how to fly?\n ### Answer: No, llamas can't fly.",
                    "### Question: Does llamas know how to talk?\n ### Answer: Yes, llamas are very good at talking.",
                    "### Question: Does llamas know how to swim?\n ### Answer: No, llamas can't swim.",
                ],
            }
        )
        self.conversational_lm_dataset = load_dataset("trl-internal-testing/zen", "conversational_language_modeling")
        self.standard_prompt_completion_dataset = load_dataset(
            "trl-internal-testing/zen", "standard_prompt_completion"
        )

        if is_vision_available():
            self.dummy_vsft_instruction_dataset = Dataset.from_dict(
                {
                    "messages": [
                        [
                            {
                                "role": "user",
                                "content": [{"type": "text", "text": "What is in this image?"}, {"type": "image"}],
                            },
                            {
                                "role": "assistant",
                                "content": [{"type": "text", "text": "It is random noise."}],
                            },
                            {
                                "role": "user",
                                "content": [{"type": "text", "text": "Oh ye, you are right, what is 1+1"}],
                            },
                            {
                                "role": "assistant",
                                "content": [{"type": "text", "text": "2"}],
                            },
                        ],
                        [
                            {
                                "role": "user",
                                "content": [{"type": "text", "text": "What is in this image?"}, {"type": "image"}],
                            },
                            {
                                "role": "assistant",
                                "content": [{"type": "text", "text": "It is random noise."}],
                            },
                        ],
                    ],
                    "images": [
                        [PILImage.fromarray((np.random.rand(40, 50, 3) * 255).astype("uint8")).convert("RGBA")],
                        [PILImage.fromarray((np.random.rand(50, 60, 3) * 255).astype("uint8")).convert("RGBA")],
                    ],
                }
            )
            self.dummy_vsft_instruction_dataset.cast_column("images", Sequence(Image()))
            self.dummy_vsft_instruction_dataset = self.dummy_vsft_instruction_dataset.cast_column(
                "images", Sequence(Image())
            )

        self.train_dataset = ConstantLengthDataset(
            self.tokenizer,
            self.dummy_dataset,
            formatting_func=formatting_prompts_func,
            seq_length=16,
            num_of_sequences=16,
        )

        self.eval_dataset = ConstantLengthDataset(
            self.tokenizer,
            self.dummy_dataset,
            formatting_func=formatting_prompts_func,
            seq_length=16,
            num_of_sequences=16,
        )

    def test_constant_length_dataset(self):
        formatted_dataset = ConstantLengthDataset(
            self.tokenizer,
            self.dummy_dataset,
            formatting_func=formatting_prompts_func,
        )

        self.assertEqual(len(formatted_dataset), len(self.dummy_dataset))
        self.assertGreater(len(formatted_dataset), 0)

        for example in formatted_dataset:
            self.assertIn("input_ids", example)
            self.assertIn("labels", example)

            self.assertEqual(len(example["input_ids"]), formatted_dataset.seq_length)
            self.assertEqual(len(example["labels"]), formatted_dataset.seq_length)

            decoded_text = self.tokenizer.decode(example["input_ids"])
            self.assertTrue(("Question" in decoded_text) and ("Answer" in decoded_text))

    def test_sft_trainer_backward_compatibility(self):
        with tempfile.TemporaryDirectory() as tmp_dir:
            training_args = TrainingArguments(
                output_dir=tmp_dir,
                eval_strategy="steps",
                max_steps=4,
                eval_steps=2,
                save_steps=2,
                per_device_train_batch_size=2,
                hub_token="not_a_real_token",
                report_to="none",
            )

            trainer = SFTTrainer(
                model=self.model_id,
                args=training_args,
                train_dataset=self.train_dataset,
                eval_dataset=self.eval_dataset,
                formatting_func=formatting_prompts_func,
            )

            self.assertEqual(trainer.args.hub_token, training_args.hub_token)

            trainer.train()

            self.assertIsNotNone(trainer.state.log_history[(-1)]["train_loss"])
            self.assertIsNotNone(trainer.state.log_history[0]["eval_loss"])

            self.assertIn("model.safetensors", os.listdir(tmp_dir + "/checkpoint-2"))

    def test_sft_trainer(self):
        with tempfile.TemporaryDirectory() as tmp_dir:
            training_args = SFTConfig(
                output_dir=tmp_dir,
                dataloader_drop_last=True,
                eval_strategy="steps",
                max_steps=4,
                eval_steps=2,
                save_steps=2,
                per_device_train_batch_size=2,
                packing=True,
                report_to="none",
            )

            trainer = SFTTrainer(
                model=self.model_id,
                args=training_args,
                train_dataset=self.train_dataset,
                eval_dataset=self.eval_dataset,
            )

            trainer.train()

            self.assertIsNotNone(trainer.state.log_history[(-1)]["train_loss"])
            self.assertIsNotNone(trainer.state.log_history[0]["eval_loss"])

            self.assertIn("model.safetensors", os.listdir(tmp_dir + "/checkpoint-2"))

    def test_sft_trainer_uncorrect_data(self):
        with tempfile.TemporaryDirectory() as tmp_dir:
            # Shoud work as SFTTrainer natively supports conversational lm dataset
            training_args = SFTConfig(
                output_dir=tmp_dir,
                dataloader_drop_last=True,
                max_steps=2,
                eval_steps=1,
                save_steps=1,
                per_device_train_batch_size=2,
                max_seq_length=32,  # make sure there is at least 1 packed sequence
                num_of_sequences=32,
                packing=True,
                report_to="none",
            )
            _ = SFTTrainer(
                model=self.model,
                args=training_args,
                train_dataset=self.conversational_lm_dataset["train"],
            )

            # Same, but without packing
            training_args = SFTConfig(
                output_dir=tmp_dir,
                dataloader_drop_last=True,
                max_steps=2,
                eval_steps=1,
                save_steps=1,
                per_device_train_batch_size=2,
                packing=False,
                report_to="none",
            )
            _ = SFTTrainer(
                model=self.model,
                args=training_args,
                train_dataset=self.conversational_lm_dataset["train"],
            )

            # Same, but with packing with `max_seq_length`
            training_args = SFTConfig(
                output_dir=tmp_dir,
                dataloader_drop_last=True,
                max_steps=2,
                eval_steps=1,
                save_steps=1,
                per_device_train_batch_size=2,
                max_seq_length=16,  # make sure there is at least 1 packed sequence
                packing=True,
                report_to="none",
            )
            _ = SFTTrainer(
                model=self.model,
                args=training_args,
                train_dataset=self.standard_prompt_completion_dataset["train"],
            )

            # Same but with prompt completion dataset
            training_args = SFTConfig(
                output_dir=tmp_dir,
                dataloader_drop_last=True,
                max_steps=2,
                eval_steps=1,
                save_steps=1,
                per_device_train_batch_size=2,
                packing=False,
                report_to="none",
            )
            _ = SFTTrainer(
                model=self.model,
                args=training_args,
                train_dataset=self.standard_prompt_completion_dataset["train"],
            )

            # Should work as dummy dataset are supported with a formatting function
            training_args = SFTConfig(
                output_dir=tmp_dir,
                dataloader_drop_last=True,
                max_steps=2,
                eval_steps=1,
                save_steps=1,
                per_device_train_batch_size=2,
                max_seq_length=32,  # make sure there is at least 1 packed sequence
                packing=True,
                report_to="none",
            )
            _ = SFTTrainer(
                model=self.model,
                args=training_args,
                train_dataset=self.dummy_dataset,
                formatting_func=formatting_prompts_func,
            )

            # This should not work because not enough data for one sample
            training_args = SFTConfig(
                output_dir=tmp_dir,
                dataloader_drop_last=True,
                max_steps=2,
                eval_steps=1,
                save_steps=1,
                per_device_train_batch_size=2,
                max_seq_length=1024,  # make sure there is NOT at least 1 packed sequence
                packing=True,
                report_to="none",
            )
            with self.assertRaises(ValueError):
                _ = SFTTrainer(
                    model=self.model,
                    args=training_args,
                    train_dataset=self.dummy_dataset,
                    formatting_func=formatting_prompts_func,
                )

            # This should not work as well
            with self.assertRaises(ValueError):
                training_args = SFTConfig(
                    output_dir=tmp_dir,
                    dataloader_drop_last=True,
                    max_steps=2,
                    eval_steps=1,
                    save_steps=1,
                    per_device_train_batch_size=2,
                    packing=False,
                    report_to="none",
                )
                _ = SFTTrainer(
                    model=self.model,
                    args=training_args,
                    train_dataset=self.dummy_dataset,
                    formatting_func=formatting_prompts_func,
                )

            # but this should work
            training_args = SFTConfig(
                output_dir=tmp_dir,
                dataloader_drop_last=True,
                max_steps=2,
                eval_steps=1,
                save_steps=1,
                per_device_train_batch_size=2,
                packing=False,
                report_to="none",
            )
            _ = SFTTrainer(
                model=self.model,
                args=training_args,
                train_dataset=self.dummy_dataset,
                formatting_func=formatting_prompts_func_batched,
            )

    def test_sft_trainer_with_model_num_train_epochs(self):
        with tempfile.TemporaryDirectory() as tmp_dir:
            training_args = SFTConfig(
                output_dir=tmp_dir,
                dataloader_drop_last=True,
                eval_strategy="steps",
                max_steps=2,
                eval_steps=1,
                save_steps=1,
                num_train_epochs=2,
                per_device_train_batch_size=2,
                packing=True,
                report_to="none",
            )
            trainer = SFTTrainer(
                model=self.model,
                args=training_args,
                train_dataset=self.train_dataset,
                eval_dataset=self.eval_dataset,
            )

            trainer.train()

            self.assertIsNotNone(trainer.state.log_history[(-1)]["train_loss"])
            self.assertIsNotNone(trainer.state.log_history[0]["eval_loss"])

            self.assertIn("model.safetensors", os.listdir(tmp_dir + "/checkpoint-2"))

        with tempfile.TemporaryDirectory() as tmp_dir:
            training_args = SFTConfig(
                output_dir=tmp_dir,
                dataloader_drop_last=True,
                max_steps=2,
                save_steps=1,
                num_train_epochs=2,
                per_device_train_batch_size=2,
                max_seq_length=16,
                num_of_sequences=16,
                packing=True,
                report_to="none",
            )
            trainer = SFTTrainer(
                model=self.model,
                args=training_args,
                train_dataset=self.dummy_dataset,
            )

            trainer.train()

            self.assertIsNotNone(trainer.state.log_history[(-1)]["train_loss"])

            self.assertIn("model.safetensors", os.listdir(tmp_dir + "/checkpoint-2"))

        with tempfile.TemporaryDirectory() as tmp_dir:
            training_args = SFTConfig(
                output_dir=tmp_dir,
                dataloader_drop_last=True,
                max_steps=2,
                save_steps=1,
                num_train_epochs=2,
                per_device_train_batch_size=2,
                max_seq_length=16,
                report_to="none",
            )
            trainer = SFTTrainer(
                model=self.model,
                args=training_args,
                train_dataset=self.dummy_dataset,
            )

            trainer.train()

            self.assertIsNotNone(trainer.state.log_history[(-1)]["train_loss"])

            self.assertIn("model.safetensors", os.listdir(tmp_dir + "/checkpoint-1"))

    def test_sft_trainer_with_model(self):
        with tempfile.TemporaryDirectory() as tmp_dir:
            training_args = SFTConfig(
                output_dir=tmp_dir,
                dataloader_drop_last=True,
                eval_strategy="steps",
                max_steps=2,
                eval_steps=1,
                save_steps=1,
                per_device_train_batch_size=2,
                packing=True,
                report_to="none",
            )
            trainer = SFTTrainer(
                model=self.model,
                args=training_args,
                train_dataset=self.train_dataset,
                eval_dataset=self.eval_dataset,
            )

            trainer.train()

            self.assertIsNotNone(trainer.state.log_history[(-1)]["train_loss"])
            self.assertIsNotNone(trainer.state.log_history[0]["eval_loss"])

            self.assertIn("model.safetensors", os.listdir(tmp_dir + "/checkpoint-2"))

        with tempfile.TemporaryDirectory() as tmp_dir:
            training_args = SFTConfig(
                output_dir=tmp_dir,
                dataloader_drop_last=True,
                max_steps=2,
                save_steps=1,
                per_device_train_batch_size=2,
                max_seq_length=16,
                num_of_sequences=16,
                packing=True,
                report_to="none",
            )
            trainer = SFTTrainer(
                model=self.model,
                args=training_args,
                train_dataset=self.dummy_dataset,
            )

            trainer.train()

            self.assertIsNotNone(trainer.state.log_history[(-1)]["train_loss"])

            self.assertIn("model.safetensors", os.listdir(tmp_dir + "/checkpoint-2"))

        # with formatting_func + packed
        with tempfile.TemporaryDirectory() as tmp_dir:
            training_args = SFTConfig(
                output_dir=tmp_dir,
                dataloader_drop_last=True,
                max_steps=2,
                save_steps=1,
                per_device_train_batch_size=2,
                max_seq_length=16,
                num_of_sequences=16,
                packing=True,
                report_to="none",
            )
            trainer = SFTTrainer(
                model=self.model,
                args=training_args,
                train_dataset=self.dummy_dataset,
                formatting_func=formatting_prompts_func,
            )

            trainer.train()

            self.assertIsNotNone(trainer.state.log_history[(-1)]["train_loss"])

            self.assertIn("model.safetensors", os.listdir(tmp_dir + "/checkpoint-2"))

        # with formatting_func + packed
        with tempfile.TemporaryDirectory() as tmp_dir:
            training_args = SFTConfig(
                output_dir=tmp_dir,
                dataloader_drop_last=True,
                max_steps=2,
                save_steps=1,
                per_device_train_batch_size=2,
                max_seq_length=16,
                report_to="none",
            )
            trainer = SFTTrainer(
                model=self.model,
                args=training_args,
                train_dataset=self.dummy_dataset,
                formatting_func=formatting_prompts_func_batched,
            )

            trainer.train()

            self.assertIsNotNone(trainer.state.log_history[(-1)]["train_loss"])

            self.assertIn("model.safetensors", os.listdir(tmp_dir + "/checkpoint-2"))

        with tempfile.TemporaryDirectory() as tmp_dir:
            training_args = SFTConfig(
                output_dir=tmp_dir,
                dataloader_drop_last=True,
                max_steps=2,
                save_steps=1,
                per_device_train_batch_size=2,
                max_seq_length=16,
                report_to="none",
            )
            trainer = SFTTrainer(
                model=self.model,
                args=training_args,
                train_dataset=self.dummy_dataset,
            )

            trainer.train()

            self.assertIsNotNone(trainer.state.log_history[(-1)]["train_loss"])

            self.assertIn("model.safetensors", os.listdir(tmp_dir + "/checkpoint-1"))

    def test_sft_trainer_with_multiple_eval_datasets(self):
        with tempfile.TemporaryDirectory() as tmp_dir:
            training_args = SFTConfig(
                output_dir=tmp_dir,
                dataloader_drop_last=True,
                eval_strategy="steps",
                max_steps=1,
                eval_steps=1,
                save_steps=1,
                per_device_train_batch_size=2,
                packing=True,
                report_to="none",
            )

            trainer = SFTTrainer(
                model=self.model_id,
                args=training_args,
                train_dataset=self.train_dataset,
                eval_dataset={
                    "data1": self.eval_dataset,
                    "data2": self.eval_dataset,
                },
            )

            trainer.train()

            self.assertIsNotNone(trainer.state.log_history[(-1)]["train_loss"])
            self.assertIsNotNone(trainer.state.log_history[0]["eval_data1_loss"])
            self.assertIsNotNone(trainer.state.log_history[1]["eval_data2_loss"])

            self.assertIn("model.safetensors", os.listdir(tmp_dir + "/checkpoint-1"))

    def test_data_collator_completion_lm(self):
        response_template = "### Response:\n"
        data_collator = DataCollatorForCompletionOnlyLM(response_template, tokenizer=self.tokenizer, mlm=False)

        text = """\n\n### Instructions:\nHello all this should be masked\n\n### Response:\nI have not been masked correctly."""
        encoded_text = self.tokenizer(text)

        examples = [encoded_text]

        batch = data_collator(examples)
        labels = batch["labels"]
        last_pad_idx = np.where(labels == -100)[1][-1]
        result_text = self.tokenizer.decode(batch["input_ids"][0, last_pad_idx + 1 :])
        self.assertEqual(result_text, "I have not been masked correctly.")

    def test_data_collator_completion_lm_with_multiple_text(self):
        tokenizer = copy.deepcopy(self.tokenizer)
        tokenizer.padding_side = "left"

        response_template = "### Response:\n"
        data_collator = DataCollatorForCompletionOnlyLM(response_template, tokenizer=tokenizer, mlm=False)

        text1 = """\n\n### Instructions:\nHello all this should be masked\n\n### Response:\nI have not been masked correctly."""
        text2 = """\n\n### Instructions:\nThis is another longer text that should also be masked. This text is significantly longer than the previous one.\n\n### Response:\nI have not been masked correctly."""

        encoded_text1 = tokenizer(text1)
        encoded_text2 = tokenizer(text2)

        examples = [encoded_text1, encoded_text2]

        batch = data_collator(examples)

        for i in range(2):
            labels = batch["labels"][i]
            last_pad_idx = np.where(labels == -100)[0][-1]
            result_text = tokenizer.decode(batch["input_ids"][i, last_pad_idx + 1 :])
            self.assertEqual(result_text, "I have not been masked correctly.")

    def test_data_collator_chat_completion_lm(self):
        instruction_template = "### Human:"
        assistant_template = "### Assistant:"
        data_collator = DataCollatorForCompletionOnlyLM(
            response_template=assistant_template,
            instruction_template=instruction_template,
            tokenizer=self.tokenizer,
            mlm=False,
        )

        text = """### Human: Hello all this should be masked.### Assistant: I should not be masked.### Human: All this should be masked too.### Assistant: I should not be masked too."""
        encoded_text = self.tokenizer(text)

        examples = [encoded_text]

        batch = data_collator(examples)
        labels = batch["labels"]
        non_masked_tokens = batch["input_ids"][labels != -100]
        result_text = self.tokenizer.decode(non_masked_tokens)
        self.assertEqual(result_text, " I should not be masked. I should not be masked too.")

    def test_data_collator_chat_completion_lm_with_multiple_text(self):
        tokenizer = copy.deepcopy(self.tokenizer)
        tokenizer.padding_side = "left"

        instruction_template = "### Human:"
        assistant_template = "### Assistant:"
        data_collator = DataCollatorForCompletionOnlyLM(
            response_template=assistant_template,
            instruction_template=instruction_template,
            tokenizer=tokenizer,
            mlm=False,
        )

        text1 = """### Human: Hello all this should be masked.### Assistant: I should not be masked."""
        text2 = """### Human: Hello all this should be masked.### Assistant: I should not be masked.### Human: All this should be masked too.### Assistant: I should not be masked too."""
        encoded_text1 = tokenizer(text1)
        encoded_text2 = tokenizer(text2)

        examples = [encoded_text1, encoded_text2]

        batch = data_collator(examples)
        labels = batch["labels"]
        input_ids = batch["input_ids"]

        non_masked_tokens1 = input_ids[0][labels[0] != -100]
        result_text1 = tokenizer.decode(non_masked_tokens1)
        self.assertEqual(result_text1, " I should not be masked.")

        non_masked_tokens2 = input_ids[1][labels[1] != -100]
        result_text2 = tokenizer.decode(non_masked_tokens2)
        self.assertEqual(result_text2, " I should not be masked. I should not be masked too.")

    def test_sft_trainer_infinite_with_model(self):
        with tempfile.TemporaryDirectory() as tmp_dir:
            training_args = SFTConfig(
                output_dir=tmp_dir,
                dataloader_drop_last=True,
                eval_strategy="steps",
                max_steps=5,
                eval_steps=1,
                save_steps=1,
                per_device_train_batch_size=2,
                packing=True,
                max_seq_length=500,
                report_to="none",
            )
            trainer = SFTTrainer(
                model=self.model,
                args=training_args,
                train_dataset=self.train_dataset,
                eval_dataset=self.eval_dataset,
            )

            self.assertTrue(trainer.train_dataset.infinite)

            trainer.train()

            self.assertIsNotNone(trainer.state.log_history[(-1)]["train_loss"])
            self.assertIsNotNone(trainer.state.log_history[0]["eval_loss"])

            # make sure the trainer did 5 steps
            self.assertIn("model.safetensors", os.listdir(tmp_dir + "/checkpoint-5"))

    def test_sft_trainer_infinite_with_model_epochs(self):
        with tempfile.TemporaryDirectory() as tmp_dir:
            training_args = SFTConfig(
                output_dir=tmp_dir,
                dataloader_drop_last=True,
                num_train_epochs=1,
                per_device_train_batch_size=2,
                save_strategy="epoch",
                packing=True,
                max_seq_length=500,
                report_to="none",
            )
            trainer = SFTTrainer(
                model=self.model,
                args=training_args,
                train_dataset=self.train_dataset,
                eval_dataset=self.eval_dataset,
            )

            self.assertFalse(trainer.train_dataset.infinite)

            trainer.train()

            self.assertIsNotNone(trainer.state.log_history[(-1)]["train_loss"])

            # make sure the trainer did 5 steps
            self.assertIn("model.safetensors", os.listdir(tmp_dir + "/checkpoint-4"))

    def test_sft_trainer_with_model_neftune(self):
        with tempfile.TemporaryDirectory() as tmp_dir:
            training_args = SFTConfig(
                output_dir=tmp_dir,
                dataloader_drop_last=True,
                eval_strategy="steps",
                max_steps=2,
                eval_steps=1,
                save_steps=1,
                per_device_train_batch_size=2,
                neftune_noise_alpha=5,
                packing=True,
                report_to="none",
            )
            trainer = SFTTrainer(
                model=self.model,
                args=training_args,
                train_dataset=self.train_dataset,
                eval_dataset=self.eval_dataset,
            )

            trainer.model = trainer._activate_neftune(trainer.model)

            device = trainer.model.get_input_embeddings().weight.device
            trainer.model.train()

            torch.random.manual_seed(42)
            embeds_neftune = trainer.model.get_input_embeddings()(torch.LongTensor([[1, 0, 1]]).to(device))

            torch.random.manual_seed(24)
            embeds_neftune_2 = trainer.model.get_input_embeddings()(torch.LongTensor([[1, 0, 1]]).to(device))

            self.assertFalse(torch.allclose(embeds_neftune, embeds_neftune_2))
            self.assertGreater(len(trainer.model.get_input_embeddings()._forward_hooks), 0)

            trainer.neftune_hook_handle.remove()

            trainer.train()

            # Make sure forward pass works fine
            _ = trainer.model(torch.LongTensor([[1, 0, 1]]).to(device))
            self.assertEqual(len(trainer.model.get_input_embeddings()._forward_hooks), 0)

    @require_peft
    def test_peft_sft_trainer_str(self):
        with tempfile.TemporaryDirectory() as tmp_dir:
            peft_config = LoraConfig(
                r=16,
                lora_alpha=32,
                lora_dropout=0.05,
                bias="none",
                task_type="CAUSAL_LM",
            )

            training_args = SFTConfig(
                packing=True,
                output_dir=tmp_dir,
                report_to="none",
            )

            _ = SFTTrainer(
                model=self.model_id,
                args=training_args,
                train_dataset=self.train_dataset,
                eval_dataset=self.eval_dataset,
                peft_config=peft_config,
            )

    @require_peft
    def test_peft_sft_trainer(self):
        with tempfile.TemporaryDirectory() as tmp_dir:
            training_args = SFTConfig(
                output_dir=tmp_dir,
                dataloader_drop_last=True,
                eval_strategy="steps",
                max_steps=4,
                eval_steps=2,
                save_steps=2,
                per_device_train_batch_size=2,
                packing=True,
                report_to="none",
            )

            peft_config = LoraConfig(
                r=16,
                lora_alpha=32,
                lora_dropout=0.05,
                bias="none",
                task_type="CAUSAL_LM",
            )

            trainer = SFTTrainer(
                model=self.model_id,
                args=training_args,
                train_dataset=self.train_dataset,
                eval_dataset=self.eval_dataset,
                peft_config=peft_config,
            )

            self.assertTrue(isinstance(trainer.model, PeftModel))

            trainer.train()

            self.assertIsNotNone(trainer.state.log_history[(-1)]["train_loss"])
            self.assertIsNotNone(trainer.state.log_history[0]["eval_loss"])

            self.assertIn("adapter_model.safetensors", os.listdir(tmp_dir + "/checkpoint-2"))
            self.assertIn("adapter_config.json", os.listdir(tmp_dir + "/checkpoint-2"))
            self.assertNotIn("model.safetensors", os.listdir(tmp_dir + "/checkpoint-2"))

    @require_peft
    def test_peft_sft_trainer_gc(self):
        with tempfile.TemporaryDirectory() as tmp_dir:
            training_args = SFTConfig(
                output_dir=tmp_dir,
                dataloader_drop_last=True,
                eval_strategy="steps",
                max_steps=4,
                eval_steps=2,
                save_steps=2,
                per_device_train_batch_size=2,
                gradient_checkpointing=True,
                packing=True,
                report_to="none",
            )

            peft_config = LoraConfig(
                r=16,
                lora_alpha=32,
                lora_dropout=0.05,
                bias="none",
                task_type="CAUSAL_LM",
            )

            trainer = SFTTrainer(
                model=self.model_id,
                args=training_args,
                train_dataset=self.train_dataset,
                eval_dataset=self.eval_dataset,
                peft_config=peft_config,
            )

            self.assertIsInstance(trainer.model, PeftModel)

            trainer.train()

            self.assertIsNotNone(trainer.state.log_history[(-1)]["train_loss"])
            self.assertIsNotNone(trainer.state.log_history[0]["eval_loss"])

            self.assertIn("adapter_model.safetensors", os.listdir(tmp_dir + "/checkpoint-2"))
            self.assertIn("adapter_config.json", os.listdir(tmp_dir + "/checkpoint-2"))
            self.assertNotIn("model.safetensors", os.listdir(tmp_dir + "/checkpoint-2"))

    @require_peft
    def test_peft_sft_trainer_neftune(self):
        with tempfile.TemporaryDirectory() as tmp_dir:
            training_args = SFTConfig(
                output_dir=tmp_dir,
                dataloader_drop_last=True,
                eval_strategy="steps",
                max_steps=4,
                eval_steps=2,
                save_steps=2,
                per_device_train_batch_size=2,
                neftune_noise_alpha=5,
                packing=True,
                report_to="none",
            )

            peft_config = LoraConfig(
                r=16,
                lora_alpha=32,
                lora_dropout=0.05,
                bias="none",
                task_type="CAUSAL_LM",
            )

            trainer = SFTTrainer(
                model=self.model_id,
                args=training_args,
                train_dataset=self.train_dataset,
                eval_dataset=self.eval_dataset,
                peft_config=peft_config,
            )

            trainer.model = trainer._activate_neftune(trainer.model)

            self.assertIsInstance(trainer.model, PeftModel)

            device = trainer.model.get_input_embeddings().weight.device
            trainer.model.train()

            torch.random.manual_seed(42)
            embeds_neftune = trainer.model.get_input_embeddings()(torch.LongTensor([[1, 0, 1]]).to(device))

            torch.random.manual_seed(24)
            embeds_neftune_2 = trainer.model.get_input_embeddings()(torch.LongTensor([[1, 0, 1]]).to(device))

            self.assertFalse(torch.allclose(embeds_neftune, embeds_neftune_2))
            self.assertGreater(len(trainer.model.get_input_embeddings()._forward_hooks), 0)

            trainer.neftune_hook_handle.remove()

            trainer.train()

            self.assertIsNotNone(trainer.state.log_history[(-1)]["train_loss"])
            self.assertIsNotNone(trainer.state.log_history[0]["eval_loss"])

            self.assertIn("adapter_model.safetensors", os.listdir(tmp_dir + "/checkpoint-2"))
            self.assertIn("adapter_config.json", os.listdir(tmp_dir + "/checkpoint-2"))
            self.assertNotIn("model.safetensors", os.listdir(tmp_dir + "/checkpoint-2"))

            # Make sure forward pass works fine to check if embeddings forward is not broken.
            _ = trainer.model(torch.LongTensor([[1, 0, 1]]).to(device))
            self.assertEqual(len(trainer.model.get_input_embeddings()._forward_hooks), 0)

    @require_peft
    def test_peft_sft_trainer_tag(self):
        with tempfile.TemporaryDirectory() as tmp_dir:
            training_args = SFTConfig(
                output_dir=tmp_dir,
                dataloader_drop_last=True,
                eval_strategy="steps",
                max_steps=4,
                eval_steps=2,
                save_steps=2,
                per_device_train_batch_size=2,
                gradient_checkpointing=True,
                packing=True,
                report_to="none",
            )

            peft_config = LoraConfig(
                r=16,
                lora_alpha=32,
                lora_dropout=0.05,
                bias="none",
                task_type="CAUSAL_LM",
            )

            trainer = SFTTrainer(
                model=self.model_id,
                args=training_args,
                train_dataset=self.train_dataset,
                eval_dataset=self.eval_dataset,
                peft_config=peft_config,
            )

            for tag in ["sft", "trl"]:
                self.assertIn(tag, trainer.model.model_tags)

    @require_peft
    def test_sft_trainer_tag(self):
        with tempfile.TemporaryDirectory() as tmp_dir:
            training_args = SFTConfig(
                output_dir=tmp_dir,
                dataloader_drop_last=True,
                eval_strategy="steps",
                max_steps=4,
                eval_steps=2,
                save_steps=2,
                per_device_train_batch_size=2,
                gradient_checkpointing=True,
                packing=True,
                report_to="none",
            )

            trainer = SFTTrainer(
                model=self.model_id,
                args=training_args,
                train_dataset=self.train_dataset,
                eval_dataset=self.eval_dataset,
            )

            for tag in ["sft", "trl"]:
                self.assertIn(tag, trainer.model.model_tags)

    def test_sft_trainer_only_train_packing(self):
        with tempfile.TemporaryDirectory() as tmp_dir:
            training_args = SFTConfig(
                output_dir=tmp_dir,
                dataloader_drop_last=True,
                eval_strategy="steps",
                max_steps=4,
                eval_steps=2,
                save_steps=2,
                per_device_train_batch_size=2,
                gradient_checkpointing=True,
                packing=True,
                max_seq_length=16,  # make sure there is at least 1 packed sequence
                eval_packing=False,
                report_to="none",
            )

            trainer = SFTTrainer(
                model=self.model_id,
                args=training_args,
                train_dataset=self.conversational_lm_dataset["train"],
                eval_dataset=self.conversational_lm_dataset["test"],
            )

<<<<<<< HEAD
            assert len(trainer.train_dataset["input_ids"]) == 46  # with this dataset, we end up with 21 sequences
            assert len(trainer.eval_dataset["input_ids"]) == len(self.conversational_lm_dataset["test"])
=======
            self.assertEqual(len(trainer.train_dataset["input_ids"]), 21)
            self.assertEqual(len(trainer.eval_dataset["input_ids"]), len(self.conversational_lm_dataset["test"]))
>>>>>>> 24fb3273

    def test_sft_trainer_eval_packing(self):
        with tempfile.TemporaryDirectory() as tmp_dir:
            training_args = SFTConfig(
                output_dir=tmp_dir,
                dataloader_drop_last=True,
                eval_strategy="steps",
                max_steps=4,
                eval_steps=2,
                save_steps=2,
                per_device_train_batch_size=2,
                gradient_checkpointing=True,
                max_seq_length=16,  # make sure there is at least 1 packed sequence
                packing=True,
                report_to="none",
            )
            trainer = SFTTrainer(
                model=self.model_id,
                args=training_args,
                train_dataset=self.conversational_lm_dataset["train"],
                eval_dataset=self.conversational_lm_dataset["test"],
            )

<<<<<<< HEAD
            assert len(trainer.train_dataset["input_ids"]) == 46  # with this dataset, we end up with 21 sequences
            assert len(trainer.eval_dataset["input_ids"]) == 2  # with this dataset, we end up with 2 sequence
=======
            self.assertEqual(len(trainer.train_dataset["input_ids"]), 21)
            self.assertEqual(len(trainer.eval_dataset["input_ids"]), 2)
>>>>>>> 24fb3273

    def test_sft_trainer_no_packing(self):
        with tempfile.TemporaryDirectory() as tmp_dir:
            training_args = SFTConfig(
                output_dir=tmp_dir,
                dataloader_drop_last=True,
                eval_strategy="steps",
                max_steps=4,
                eval_steps=2,
                save_steps=2,
                per_device_train_batch_size=2,
                gradient_checkpointing=True,
                max_seq_length=16,  # make sure there is at least 1 packed sequence
                packing=False,
                report_to="none",
            )
            trainer = SFTTrainer(
                model=self.model_id,
                args=training_args,
                train_dataset=self.conversational_lm_dataset["train"],
                eval_dataset=self.conversational_lm_dataset["test"],
            )

            self.assertEqual(len(trainer.train_dataset["input_ids"]), len(self.conversational_lm_dataset["train"]))
            self.assertEqual(len(trainer.eval_dataset["input_ids"]), len(self.conversational_lm_dataset["test"]))

    @require_vision
    def test_sft_trainer_skip_prepare_dataset(self):
        with tempfile.TemporaryDirectory() as tmp_dir:
            training_args = SFTConfig(
                output_dir=tmp_dir,
                dataloader_drop_last=True,
                eval_strategy="steps",
                max_steps=4,
                eval_steps=2,
                save_steps=2,
                per_device_train_batch_size=2,
                gradient_checkpointing=True,
                remove_unused_columns=False,
                dataset_kwargs={"skip_prepare_dataset": True},
                report_to="none",
            )

            trainer = SFTTrainer(
                model=self.model_id,
                args=training_args,
                train_dataset=self.dummy_vsft_instruction_dataset,
                eval_dataset=self.dummy_vsft_instruction_dataset,
            )
            self.assertEqual(trainer.train_dataset.features, self.dummy_vsft_instruction_dataset.features)
            self.assertEqual(trainer.eval_dataset.features, self.dummy_vsft_instruction_dataset.features)

    def test_sft_trainer_skip_prepare_dataset_with_no_packing(self):
        with tempfile.TemporaryDirectory() as tmp_dir:
            training_args = SFTConfig(
                output_dir=tmp_dir,
                dataloader_drop_last=True,
                max_steps=4,
                eval_steps=2,
                save_steps=2,
                per_device_train_batch_size=2,
                gradient_checkpointing=True,
                remove_unused_columns=False,
                packing=False,
                dataset_kwargs={"skip_prepare_dataset": True},
                report_to="none",
            )

            trainer = SFTTrainer(
                model=self.model_id,
                args=training_args,
                train_dataset=self.dummy_dataset,
            )
            self.assertEqual(trainer.train_dataset.features, self.dummy_dataset.features)

    @require_vision
    def test_sft_trainer_llava(self):
        with tempfile.TemporaryDirectory() as tmp_dir:
            training_args = SFTConfig(
                output_dir=tmp_dir,
                dataloader_drop_last=True,
                eval_strategy="steps",
                max_steps=4,
                eval_steps=2,
                save_steps=2,
                per_device_train_batch_size=2,
                per_device_eval_batch_size=2,
                remove_unused_columns=False,
                dataset_kwargs={"skip_prepare_dataset": True},
                report_to="none",
            )
            tiny_llava = LlavaForConditionalGeneration.from_pretrained(
                "trl-internal-testing/tiny-random-LlavaForConditionalGeneration"
            )
            processor = AutoProcessor.from_pretrained("trl-internal-testing/tiny-random-LlavaForConditionalGeneration")

            processor.chat_template = """{% if not add_generation_prompt is defined %}{% set add_generation_prompt = false %}{% endif %}A chat between a curious user and an artificial intelligence assistant. The assistant gives helpful, detailed, and polite answers to the user's questions. {% for message in messages %}{% if message['role'] == 'user' %}USER: {% else %}ASSISTANT: {% endif %}{% for item in message['content'] %}{% if item['type'] == 'text' %}{{ item['text'] }}{% elif item['type'] == 'image' %}<image>{% endif %}{% endfor %}{% if message['role'] == 'user' %} {% else %}{{eos_token}}{% endif %}{% endfor %}{% if add_generation_prompt %}ASSISTANT: {% endif %}"""

            def collate_fn(examples):
                # Get the texts and images, and apply the chat template
                texts = [processor.apply_chat_template(example["messages"], tokenize=False) for example in examples]
                images = [example["images"][0] for example in examples]

                # Tokenize the texts and process the images
                batch = processor(texts, images, return_tensors="pt", padding=True)

                # The labels are the input_ids, and we mask the padding tokens in the loss computation
                labels = batch["input_ids"].clone()
                labels[labels == processor.tokenizer.pad_token_id] = -100
                batch["labels"] = labels

                return batch

            trainer = SFTTrainer(
                model=tiny_llava,
                args=training_args,
                data_collator=collate_fn,
                train_dataset=self.dummy_vsft_instruction_dataset,
                eval_dataset=self.dummy_vsft_instruction_dataset,
            )

            trainer.train()

            self.assertIsNotNone(trainer.state.log_history[(-1)]["train_loss"])
            self.assertIsNotNone(trainer.state.log_history[0]["eval_loss"])

            self.assertIn("model.safetensors", os.listdir(tmp_dir + "/checkpoint-2"))

    def test_sft_trainer_torch_dtype(self):
        # See https://github.com/huggingface/trl/issues/1751
        with tempfile.TemporaryDirectory() as tmp_dir:
            training_args = SFTConfig(
                output_dir=tmp_dir,
                eval_strategy="steps",
                max_steps=4,
                eval_steps=2,
                save_steps=2,
                per_device_train_batch_size=2,
                model_init_kwargs={"torch_dtype": torch.float16},
                report_to="none",
            )
            trainer = SFTTrainer(
                model=self.model_id,
                args=training_args,
                train_dataset=self.train_dataset,
                eval_dataset=self.eval_dataset,
                formatting_func=formatting_prompts_func,
            )
            self.assertEqual(trainer.model.config.torch_dtype, torch.float16)

        # Now test when `torch_dtype` is provided but is wrong
        with tempfile.TemporaryDirectory() as tmp_dir:
            training_args = SFTConfig(
                output_dir=tmp_dir,
                eval_strategy="steps",
                max_steps=4,
                eval_steps=2,
                save_steps=2,
                per_device_train_batch_size=2,
                model_init_kwargs={"torch_dtype": -1},
                report_to="none",
            )
            with self.assertRaises(ValueError) as context:
                _ = SFTTrainer(
                    model=self.model_id,
                    args=training_args,
                    train_dataset=self.train_dataset,
                    eval_dataset=self.eval_dataset,
                )

            self.assertIn(
                "Invalid `torch_dtype` passed to the SFTConfig. Expected a string with either `torch.dtype` or 'auto', but got -1.",
                str(context.exception),
            )<|MERGE_RESOLUTION|>--- conflicted
+++ resolved
@@ -1067,13 +1067,8 @@
                 eval_dataset=self.conversational_lm_dataset["test"],
             )
 
-<<<<<<< HEAD
-            assert len(trainer.train_dataset["input_ids"]) == 46  # with this dataset, we end up with 21 sequences
-            assert len(trainer.eval_dataset["input_ids"]) == len(self.conversational_lm_dataset["test"])
-=======
-            self.assertEqual(len(trainer.train_dataset["input_ids"]), 21)
+            self.assertEqual(len(trainer.train_dataset["input_ids"]), 46)  # with this dataset, we end up with 46 sequences
             self.assertEqual(len(trainer.eval_dataset["input_ids"]), len(self.conversational_lm_dataset["test"]))
->>>>>>> 24fb3273
 
     def test_sft_trainer_eval_packing(self):
         with tempfile.TemporaryDirectory() as tmp_dir:
@@ -1097,13 +1092,8 @@
                 eval_dataset=self.conversational_lm_dataset["test"],
             )
 
-<<<<<<< HEAD
-            assert len(trainer.train_dataset["input_ids"]) == 46  # with this dataset, we end up with 21 sequences
-            assert len(trainer.eval_dataset["input_ids"]) == 2  # with this dataset, we end up with 2 sequence
-=======
-            self.assertEqual(len(trainer.train_dataset["input_ids"]), 21)
-            self.assertEqual(len(trainer.eval_dataset["input_ids"]), 2)
->>>>>>> 24fb3273
+            self.assertEqual(len(trainer.train_dataset["input_ids"]), 46)  # with this dataset, we end up with 21 sequences
+            self.assertEqual(len(trainer.eval_dataset["input_ids"]), 2)  # with this dataset, we end up with 2 sequence
 
     def test_sft_trainer_no_packing(self):
         with tempfile.TemporaryDirectory() as tmp_dir:
