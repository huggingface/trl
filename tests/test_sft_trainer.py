# Copyright 2020-2025 The HuggingFace Team. All rights reserved.
#
# Licensed under the Apache License, Version 2.0 (the "License");
# you may not use this file except in compliance with the License.
# You may obtain a copy of the License at
#
#     http://www.apache.org/licenses/LICENSE-2.0
#
# Unless required by applicable law or agreed to in writing, software
# distributed under the License is distributed on an "AS IS" BASIS,
# WITHOUT WARRANTIES OR CONDITIONS OF ANY KIND, either express or implied.
# See the License for the specific language governing permissions and
# limitations under the License.

import copy
import tempfile
import unittest

import numpy as np
import torch
from datasets import Dataset, Image, Sequence, load_dataset
from parameterized import parameterized
from transformers import (
    AutoModelForCausalLM,
    AutoProcessor,
    AutoTokenizer,
    LlavaForConditionalGeneration,
    TrainingArguments,
    is_vision_available,
)
from transformers.testing_utils import require_flash_attn, require_peft, require_vision
from transformers.utils import is_peft_available

from trl import SFTConfig, SFTTrainer
from trl.trainer import ConstantLengthDataset, DataCollatorForCompletionOnlyLM
from trl.trainer.sft_trainer import DataCollatorForLanguageModeling


def formatting_prompts_func(example):
    text = f"### Question: {example['question']}\n ### Answer: {example['answer']}"
    return text


def formatting_func_for_pretokenized(example):
    return example["input_ids"]


if is_peft_available():
    from peft import LoraConfig, PeftModel, get_peft_model

if is_vision_available():
    from PIL import Image as PILImage


class TestDataCollatorForLanguageModeling(unittest.TestCase):
    def test_basic_padding(self):
        """Test basic padding functionality without completion masks."""
        self.collator = DataCollatorForLanguageModeling(pad_token_id=0)
        examples = [{"input_ids": [1, 2, 3]}, {"input_ids": [4, 5]}]

        result = self.collator(examples)

        torch.testing.assert_close(result["input_ids"], torch.tensor([[1, 2, 3], [4, 5, 0]]))
        torch.testing.assert_close(result["attention_mask"], torch.tensor([[1, 1, 1], [1, 1, 0]]))
        torch.testing.assert_close(result["position_ids"], torch.tensor([[0, 1, 2], [0, 1, 0]]))
        torch.testing.assert_close(result["labels"], torch.tensor([[1, 2, 3], [4, 5, -100]]))

    def test_completion_mask(self):
        """Test completion mask functionality."""
        self.collator = DataCollatorForLanguageModeling(pad_token_id=0)
        examples = [
            {"input_ids": [1, 2, 3], "completion_mask": [0, 1, 1]},
            {"input_ids": [4, 5], "completion_mask": [0, 1]},
        ]

        result = self.collator(examples)

        torch.testing.assert_close(result["input_ids"], torch.tensor([[1, 2, 3], [4, 5, 0]]))
        torch.testing.assert_close(result["attention_mask"], torch.tensor([[1, 1, 1], [1, 1, 0]]))
        torch.testing.assert_close(result["position_ids"], torch.tensor([[0, 1, 2], [0, 1, 0]]))
        torch.testing.assert_close(result["labels"], torch.tensor([[-100, 2, 3], [-100, 5, -100]]))

    def test_completion_only_loss_disabled(self):
        """Test behavior when completion_only_loss is disabled."""
        collator = DataCollatorForLanguageModeling(pad_token_id=0, completion_only_loss=False)
        examples = [
            {"input_ids": [1, 2, 3], "completion_mask": [0, 1, 1]},
            {"input_ids": [4, 5], "completion_mask": [0, 1]},
        ]

        result = collator(examples)

        # Labels should not be masked when completion_only_loss=False
        torch.testing.assert_close(result["input_ids"], torch.tensor([[1, 2, 3], [4, 5, 0]]))
        torch.testing.assert_close(result["attention_mask"], torch.tensor([[1, 1, 1], [1, 1, 0]]))
        torch.testing.assert_close(result["position_ids"], torch.tensor([[0, 1, 2], [0, 1, 0]]))
        torch.testing.assert_close(result["labels"], torch.tensor([[1, 2, 3], [4, 5, -100]]))

    def test_padding_free_mode(self):
        """Test padding-free mode where sequences are concatenated."""
        collator = DataCollatorForLanguageModeling(pad_token_id=0, padding_free=True)
        examples = [{"input_ids": [1, 2, 3]}, {"input_ids": [4, 5]}]

        result = collator(examples)

        torch.testing.assert_close(result["input_ids"], torch.tensor([[1, 2, 3, 4, 5]]))
        torch.testing.assert_close(result["attention_mask"], torch.tensor([[1, 1, 1, 1, 1]]))
        torch.testing.assert_close(result["position_ids"], torch.tensor([[0, 1, 2, 0, 1]]))
        torch.testing.assert_close(result["labels"], torch.tensor([[1, 2, 3, 4, 5]]))

    def test_padding_free_with_completion_mask(self):
        """Test padding-free mode with completion masks."""
        collator = DataCollatorForLanguageModeling(pad_token_id=0, padding_free=True)
        examples = [
            {"input_ids": [1, 2, 3], "completion_mask": [0, 1, 1]},
            {"input_ids": [4, 5], "completion_mask": [1, 1]},
        ]

        result = collator(examples)

        torch.testing.assert_close(result["input_ids"], torch.tensor([[1, 2, 3, 4, 5]]))
        torch.testing.assert_close(result["attention_mask"], torch.tensor([[1, 1, 1, 1, 1]]))
        torch.testing.assert_close(result["position_ids"], torch.tensor([[0, 1, 2, 0, 1]]))
        torch.testing.assert_close(result["labels"], torch.tensor([[-100, 2, 3, 4, 5]]))

    def test_pad_to_multiple_of(self):
        """Test padding to multiple of specified value."""
        collator = DataCollatorForLanguageModeling(pad_token_id=0, pad_to_multiple_of=4)
        examples = [{"input_ids": [1, 2, 3]}, {"input_ids": [4, 5]}]

        result = collator(examples)

        torch.testing.assert_close(result["input_ids"], torch.tensor([[1, 2, 3, 0], [4, 5, 0, 0]]))
        torch.testing.assert_close(result["attention_mask"], torch.tensor([[1, 1, 1, 0], [1, 1, 0, 0]]))
        torch.testing.assert_close(result["position_ids"], torch.tensor([[0, 1, 2, 0], [0, 1, 0, 0]]))
        torch.testing.assert_close(result["labels"], torch.tensor([[1, 2, 3, -100], [4, 5, -100, -100]]))

    def test_custom_position_ids(self):
        """Test handling of custom position IDs in examples."""
        self.collator = DataCollatorForLanguageModeling(pad_token_id=0)
        examples = [{"input_ids": [1, 2, 3], "position_ids": [0, 0, 1]}, {"input_ids": [4, 5], "position_ids": [0, 1]}]

        result = self.collator(examples)

        torch.testing.assert_close(result["input_ids"], torch.tensor([[1, 2, 3], [4, 5, 0]]))
        torch.testing.assert_close(result["attention_mask"], torch.tensor([[1, 1, 1], [1, 1, 0]]))
        torch.testing.assert_close(result["position_ids"], torch.tensor([[0, 0, 1], [0, 1, 0]]))
        torch.testing.assert_close(result["labels"], torch.tensor([[1, 2, 3], [4, 5, -100]]))

    def test_single_example(self):
        """Test collator with a single example."""
        self.collator = DataCollatorForLanguageModeling(pad_token_id=0)
        examples = [{"input_ids": [1, 2, 3, 4]}]

        result = self.collator(examples)

        torch.testing.assert_close(result["input_ids"], torch.tensor([[1, 2, 3, 4]]))
        torch.testing.assert_close(result["attention_mask"], torch.tensor([[1, 1, 1, 1]]))
        torch.testing.assert_close(result["position_ids"], torch.tensor([[0, 1, 2, 3]]))
        torch.testing.assert_close(result["labels"], torch.tensor([[1, 2, 3, 4]]))

    def test_different_pad_token_id(self):
        """Test with different pad token ID."""
        collator = DataCollatorForLanguageModeling(pad_token_id=999)
        examples = [{"input_ids": [1, 2, 3]}, {"input_ids": [4, 5]}]

        result = collator(examples)

        torch.testing.assert_close(result["input_ids"], torch.tensor([[1, 2, 3], [4, 5, 999]]))
        torch.testing.assert_close(result["attention_mask"], torch.tensor([[1, 1, 1], [1, 1, 0]]))
        torch.testing.assert_close(result["position_ids"], torch.tensor([[0, 1, 2], [0, 1, 0]]))
        torch.testing.assert_close(result["labels"], torch.tensor([[1, 2, 3], [4, 5, -100]]))

    def test_assistant_masks(self):
        """Test handling of assistant masks in examples."""
        self.collator = DataCollatorForLanguageModeling(pad_token_id=0)
        examples = [
            {"input_ids": [1, 2, 3], "assistant_masks": [0, 1, 1]},
            {"input_ids": [4, 5], "assistant_masks": [0, 1]},
        ]

        result = self.collator(examples)

        torch.testing.assert_close(result["input_ids"], torch.tensor([[1, 2, 3], [4, 5, 0]]))
        torch.testing.assert_close(result["attention_mask"], torch.tensor([[1, 1, 1], [1, 1, 0]]))
        torch.testing.assert_close(result["position_ids"], torch.tensor([[0, 1, 2], [0, 1, 0]]))
        torch.testing.assert_close(result["labels"], torch.tensor([[-100, 2, 3], [-100, 5, -100]]))


class SFTTrainerTester(unittest.TestCase):
    r""" """

    def setUp(self):
        self.model_id = "trl-internal-testing/tiny-Qwen2ForCausalLM-2.5"
        self.model = AutoModelForCausalLM.from_pretrained(self.model_id)
        self.tokenizer = AutoTokenizer.from_pretrained(self.model_id)
        self.dummy_dataset = Dataset.from_dict(
            {
                "question": [
                    "Does llamas know how to code?",
                    "Does llamas know how to fly?",
                    "Does llamas know how to talk?",
                    "Does llamas know how to code?",
                    "Does llamas know how to fly?",
                    "Does llamas know how to talk?",
                    "Does llamas know how to swim?",
                ],
                "answer": [
                    "Yes, llamas are very good at coding.",
                    "No, llamas can't fly.",
                    "Yes, llamas are very good at talking.",
                    "Yes, llamas are very good at coding.",
                    "No, llamas can't fly.",
                    "Yes, llamas are very good at talking.",
                    "No, llamas can't swim.",
                ],
                "text": [
                    "### Question: Does llamas know how to code?\n ### Answer: Yes, llamas are very good at coding.",
                    "### Question: Does llamas know how to fly?\n ### Answer: No, llamas can't fly.",
                    "### Question: Does llamas know how to talk?\n ### Answer: Yes, llamas are very good at talking.",
                    "### Question: Does llamas know how to code?\n ### Answer: Yes, llamas are very good at coding.",
                    "### Question: Does llamas know how to fly?\n ### Answer: No, llamas can't fly.",
                    "### Question: Does llamas know how to talk?\n ### Answer: Yes, llamas are very good at talking.",
                    "### Question: Does llamas know how to swim?\n ### Answer: No, llamas can't swim.",
                ],
            }
        )
        self.dummy_tokenized_dataset = Dataset.from_dict(
            {
                "input_ids": [
                    self.tokenizer.encode(
                        "TRL is a library to post-train LLMs and diffusion models with methods such as Supervised Fine-tuning (SFT), Proximal Policy Optimization (PPO), and Direct Preference Optimization (DPO)."
                    )
                ]
                * 10
            }
        )

        self.conversational_lm_dataset = load_dataset("trl-internal-testing/zen", "conversational_language_modeling")
        self.standard_prompt_completion_dataset = load_dataset(
            "trl-internal-testing/zen", "standard_prompt_completion"
        )

        if is_vision_available():
            self.dummy_vsft_instruction_dataset = Dataset.from_dict(
                {
                    "messages": [
                        [
                            {
                                "role": "user",
                                "content": [{"type": "text", "text": "What is in this image?"}, {"type": "image"}],
                            },
                            {
                                "role": "assistant",
                                "content": [{"type": "text", "text": "It is random noise."}],
                            },
                            {
                                "role": "user",
                                "content": [{"type": "text", "text": "Oh ye, you are right, what is 1+1"}],
                            },
                            {
                                "role": "assistant",
                                "content": [{"type": "text", "text": "2"}],
                            },
                        ],
                        [
                            {
                                "role": "user",
                                "content": [{"type": "text", "text": "What is in this image?"}, {"type": "image"}],
                            },
                            {
                                "role": "assistant",
                                "content": [{"type": "text", "text": "It is random noise."}],
                            },
                        ],
                    ],
                    "images": [
                        [PILImage.fromarray((np.random.rand(40, 50, 3) * 255).astype("uint8")).convert("RGBA")],
                        [PILImage.fromarray((np.random.rand(50, 60, 3) * 255).astype("uint8")).convert("RGBA")],
                    ],
                }
            )
            self.dummy_vsft_instruction_dataset.cast_column("images", Sequence(Image()))
            self.dummy_vsft_instruction_dataset = self.dummy_vsft_instruction_dataset.cast_column(
                "images", Sequence(Image())
            )

        self.train_dataset = ConstantLengthDataset(
            self.tokenizer,
            self.dummy_dataset,
            formatting_func=formatting_prompts_func,
            seq_length=16,
            num_of_sequences=16,
        )

        self.eval_dataset = ConstantLengthDataset(
            self.tokenizer,
            self.dummy_dataset,
            formatting_func=formatting_prompts_func,
            seq_length=16,
            num_of_sequences=16,
        )

        self.train_dataset_from_pretokenized = ConstantLengthDataset(
            self.tokenizer,
            self.dummy_tokenized_dataset,
            seq_length=16,
            num_of_sequences=16,
            formatting_func=formatting_func_for_pretokenized,
        )

        self.eval_dataset_from_pretokenized = ConstantLengthDataset(
            self.tokenizer,
            self.dummy_tokenized_dataset,
            seq_length=16,
            num_of_sequences=16,
            formatting_func=formatting_func_for_pretokenized,
        )

    def test_constant_length_dataset_with_pretokenized_data(self):
        constant_len_dataset = ConstantLengthDataset(
            self.tokenizer,
            self.dummy_tokenized_dataset,
            formatting_func=formatting_func_for_pretokenized,
        )

        assert len(constant_len_dataset) == len(self.dummy_tokenized_dataset)
        assert len(constant_len_dataset) > 0

        for example in constant_len_dataset:
            assert "input_ids" in example
            assert "labels" in example

            assert len(example["input_ids"]) == constant_len_dataset.seq_length
            assert len(example["labels"]) == constant_len_dataset.seq_length

            decoded_text = self.tokenizer.decode(example["input_ids"])
            assert ("TRL" in decoded_text) and ("(DPO)" in decoded_text)

    def test_constant_length_dataset(self):
        formatted_dataset = ConstantLengthDataset(
            self.tokenizer,
            self.dummy_dataset,
            formatting_func=formatting_prompts_func,
        )

        self.assertEqual(len(formatted_dataset), len(self.dummy_dataset))
        self.assertGreater(len(formatted_dataset), 0)

        for example in formatted_dataset:
            self.assertIn("input_ids", example)
            self.assertIn("labels", example)

            self.assertEqual(len(example["input_ids"]), formatted_dataset.seq_length)
            self.assertEqual(len(example["labels"]), formatted_dataset.seq_length)

            decoded_text = self.tokenizer.decode(example["input_ids"])
            self.assertTrue(("Question" in decoded_text) and ("Answer" in decoded_text))

    def test_backward_compatibility(self):
        with tempfile.TemporaryDirectory() as tmp_dir:
            training_args = TrainingArguments(
                output_dir=tmp_dir,
                per_device_train_batch_size=2,
                hub_token="not_a_real_token",
                report_to="none",
            )

            trainer = SFTTrainer(
                model="trl-internal-testing/tiny-Qwen2ForCausalLM-2.5",
                args=training_args,
                train_dataset=self.train_dataset,
                formatting_func=formatting_prompts_func,
            )

            self.assertEqual(trainer.args.hub_token, training_args.hub_token)
            previous_trainable_params = {n: param.clone() for n, param in trainer.model.named_parameters()}
            trainer.train()
            self.assertIsNotNone(trainer.state.log_history[-1]["train_loss"])

            # Check that the params have changed
            for n, param in previous_trainable_params.items():
                new_param = trainer.model.get_parameter(n)
                self.assertFalse(torch.equal(param, new_param), f"Parameter {n} has not changed.")

    def test_with_pretokenized_data_packing(self):
        with tempfile.TemporaryDirectory() as tmp_dir:
            training_args = SFTConfig(
                output_dir=tmp_dir,
                packing=True,
                report_to="none",
            )

            trainer = SFTTrainer(
                model="trl-internal-testing/tiny-Qwen2ForCausalLM-2.5",
                args=training_args,
                train_dataset=self.train_dataset_from_pretokenized,
            )

            trainer.train()

            assert trainer.state.log_history[-1]["train_loss"] is not None

    def test_uncorrect_data(self):
        with tempfile.TemporaryDirectory() as tmp_dir:
            # Shoud work as SFTTrainer natively supports conversational lm dataset
            training_args = SFTConfig(
                output_dir=tmp_dir,
                per_device_train_batch_size=2,
                max_length=32,  # make sure there is at least 1 packed sequence
                packing=True,
                report_to="none",
            )
            _ = SFTTrainer(
                model="trl-internal-testing/tiny-Qwen2ForCausalLM-2.5",
                args=training_args,
                train_dataset=self.conversational_lm_dataset["train"],
            )

            # Same, but without packing
            training_args = SFTConfig(
                output_dir=tmp_dir,
                per_device_train_batch_size=2,
                packing=False,
                report_to="none",
            )
            _ = SFTTrainer(
                model="trl-internal-testing/tiny-Qwen2ForCausalLM-2.5",
                args=training_args,
                train_dataset=self.conversational_lm_dataset["train"],
            )

            # Same, but with packing with `max_length`
            training_args = SFTConfig(
                output_dir=tmp_dir,
                per_device_train_batch_size=2,
                max_length=16,  # make sure there is at least 1 packed sequence
                packing=True,
                report_to="none",
            )
            _ = SFTTrainer(
                model="trl-internal-testing/tiny-Qwen2ForCausalLM-2.5",
                args=training_args,
                train_dataset=self.standard_prompt_completion_dataset["train"],
            )

            # Same but with prompt completion dataset
            training_args = SFTConfig(
                output_dir=tmp_dir,
                per_device_train_batch_size=2,
                packing=False,
                report_to="none",
            )
            _ = SFTTrainer(
                model="trl-internal-testing/tiny-Qwen2ForCausalLM-2.5",
                args=training_args,
                train_dataset=self.standard_prompt_completion_dataset["train"],
            )

            # Should work as dummy dataset are supported with a formatting function
            training_args = SFTConfig(
                output_dir=tmp_dir,
                per_device_train_batch_size=2,
                max_length=32,  # make sure there is at least 1 packed sequence
                packing=True,
                report_to="none",
            )
            _ = SFTTrainer(
                model="trl-internal-testing/tiny-Qwen2ForCausalLM-2.5",
                args=training_args,
                train_dataset=self.dummy_dataset,
                formatting_func=formatting_prompts_func,
            )

    def test_sft_trainer_with_model_num_train_epochs(self):
        with tempfile.TemporaryDirectory() as tmp_dir:
            training_args = SFTConfig(
                output_dir=tmp_dir,
                num_train_epochs=2,
                per_device_train_batch_size=2,
                packing=True,
                report_to="none",
            )
            trainer = SFTTrainer(
                model="trl-internal-testing/tiny-Qwen2ForCausalLM-2.5",
                args=training_args,
                train_dataset=self.train_dataset,
            )

            trainer.train()

            self.assertIsNotNone(trainer.state.log_history[-1]["train_loss"])

        with tempfile.TemporaryDirectory() as tmp_dir:
            training_args = SFTConfig(
                output_dir=tmp_dir,
                num_train_epochs=2,
                max_length=16,
                packing=True,
                report_to="none",
            )
            trainer = SFTTrainer(
                model="trl-internal-testing/tiny-Qwen2ForCausalLM-2.5",
                args=training_args,
                train_dataset=self.dummy_dataset,
            )

            trainer.train()

            self.assertIsNotNone(trainer.state.log_history[-1]["train_loss"])

        with tempfile.TemporaryDirectory() as tmp_dir:
            training_args = SFTConfig(
                output_dir=tmp_dir,
                num_train_epochs=2,
                per_device_train_batch_size=2,
                max_length=16,
                report_to="none",
            )
            trainer = SFTTrainer(
                model="trl-internal-testing/tiny-Qwen2ForCausalLM-2.5",
                args=training_args,
                train_dataset=self.dummy_dataset,
            )

            trainer.train()

            self.assertIsNotNone(trainer.state.log_history[-1]["train_loss"])

    def test_with_model_(self):
        with tempfile.TemporaryDirectory() as tmp_dir:
            training_args = SFTConfig(
                output_dir=tmp_dir,
                per_device_train_batch_size=2,
                max_length=16,
                packing=True,
                report_to="none",
            )
            trainer = SFTTrainer(
                model=self.model,
                args=training_args,
                train_dataset=self.dummy_dataset,
            )

            trainer.train()

            self.assertIsNotNone(trainer.state.log_history[-1]["train_loss"])

        # with formatting_func + packed
        with tempfile.TemporaryDirectory() as tmp_dir:
            training_args = SFTConfig(
                output_dir=tmp_dir,
                per_device_train_batch_size=2,
                max_length=16,
                packing=True,
                report_to="none",
            )
            trainer = SFTTrainer(
                model=self.model,
                args=training_args,
                train_dataset=self.dummy_dataset,
                formatting_func=formatting_prompts_func,
            )

            trainer.train()

            self.assertIsNotNone(trainer.state.log_history[-1]["train_loss"])

        with tempfile.TemporaryDirectory() as tmp_dir:
            training_args = SFTConfig(
                output_dir=tmp_dir,
                per_device_train_batch_size=2,
                max_length=16,
                report_to="none",
            )
            trainer = SFTTrainer(
                model=self.model,
                args=training_args,
                train_dataset=self.dummy_dataset,
            )

            trainer.train()

            self.assertIsNotNone(trainer.state.log_history[-1]["train_loss"])

    def test_with_multiple_eval_datasets(self):
        with tempfile.TemporaryDirectory() as tmp_dir:
            training_args = SFTConfig(
                output_dir=tmp_dir,
                per_device_train_batch_size=2,
                eval_strategy="steps",
                eval_steps=3,
                report_to="none",
            )

            trainer = SFTTrainer(
                model="trl-internal-testing/tiny-Qwen2ForCausalLM-2.5",
                args=training_args,
                train_dataset=self.train_dataset,
                eval_dataset={
                    "data1": self.eval_dataset,
                    "data2": self.eval_dataset,
                },
            )

            trainer.train()

            self.assertIsNotNone(trainer.state.log_history[-1]["train_loss"])
            self.assertIsNotNone(trainer.state.log_history[0]["eval_data1_loss"])
            self.assertIsNotNone(trainer.state.log_history[1]["eval_data2_loss"])

    def test_data_collator_completion_lm(self):
        response_template = "### Response:\n"
        data_collator = DataCollatorForCompletionOnlyLM(response_template, tokenizer=self.tokenizer, mlm=False)

        text = """\n\n### Instructions:\nHello all this should be masked\n\n### Response:\nI have not been masked correctly."""
        encoded_text = self.tokenizer(text)

        examples = [encoded_text]

        batch = data_collator(examples)
        labels = batch["labels"]
        last_pad_idx = np.where(labels == -100)[1][-1]
        result_text = self.tokenizer.decode(batch["input_ids"][0, last_pad_idx + 1 :])
        self.assertEqual(result_text, "I have not been masked correctly.")

    def test_data_collator_completion_lm_with_multiple_text(self):
        tokenizer = copy.deepcopy(self.tokenizer)
        tokenizer.padding_side = "left"

        response_template = "### Response:\n"
        data_collator = DataCollatorForCompletionOnlyLM(response_template, tokenizer=tokenizer, mlm=False)

        text1 = """\n\n### Instructions:\nHello all this should be masked\n\n### Response:\nI have not been masked correctly."""
        text2 = """\n\n### Instructions:\nThis is another longer text that should also be masked. This text is significantly longer than
the previous one.\n\n### Response:\nI have not been masked correctly."""

        encoded_text1 = tokenizer(text1)
        encoded_text2 = tokenizer(text2)

        examples = [encoded_text1, encoded_text2]

        batch = data_collator(examples)

        for i in range(2):
            labels = batch["labels"][i]
            last_pad_idx = np.where(labels == -100)[0][-1]
            result_text = tokenizer.decode(batch["input_ids"][i, last_pad_idx + 1 :])
            self.assertEqual(result_text, "I have not been masked correctly.")

    def test_data_collator_chat_completion_lm(self):
        instruction_template = "### Human:"
        assistant_template = "### Assistant:"
        data_collator = DataCollatorForCompletionOnlyLM(
            response_template=assistant_template,
            instruction_template=instruction_template,
            tokenizer=self.tokenizer,
            mlm=False,
        )

        text = """### Human: Hello all this should be masked.### Assistant: I should not be masked.### Human: All this should be masked
too.### Assistant: I should not be masked too."""
        encoded_text = self.tokenizer(text)

        examples = [encoded_text]

        batch = data_collator(examples)
        labels = batch["labels"]
        non_masked_tokens = batch["input_ids"][labels != -100]
        result_text = self.tokenizer.decode(non_masked_tokens)
        self.assertEqual(result_text, " I should not be masked. I should not be masked too.")

    def test_data_collator_chat_completion_lm_with_multiple_text(self):
        tokenizer = copy.deepcopy(self.tokenizer)
        tokenizer.padding_side = "left"

        instruction_template = "### Human:"
        assistant_template = "### Assistant:"
        data_collator = DataCollatorForCompletionOnlyLM(
            response_template=assistant_template,
            instruction_template=instruction_template,
            tokenizer=tokenizer,
            mlm=False,
        )

        text1 = """### Human: Hello all this should be masked.### Assistant: I should not be masked."""
        text2 = """### Human: Hello all this should be masked.### Assistant: I should not be masked.### Human: All this should be masked
too.### Assistant: I should not be masked too."""
        encoded_text1 = tokenizer(text1)
        encoded_text2 = tokenizer(text2)

        examples = [encoded_text1, encoded_text2]

        batch = data_collator(examples)
        labels = batch["labels"]
        input_ids = batch["input_ids"]

        non_masked_tokens1 = input_ids[0][labels[0] != -100]
        result_text1 = tokenizer.decode(non_masked_tokens1)
        self.assertEqual(result_text1, " I should not be masked.")

        non_masked_tokens2 = input_ids[1][labels[1] != -100]
        result_text2 = tokenizer.decode(non_masked_tokens2)
        self.assertEqual(result_text2, " I should not be masked. I should not be masked too.")

    def test_with_model_neftune(self):
        with tempfile.TemporaryDirectory() as tmp_dir:
            training_args = SFTConfig(
                output_dir=tmp_dir,
                per_device_train_batch_size=2,
                neftune_noise_alpha=5,
                packing=True,
                report_to="none",
            )
            trainer = SFTTrainer(
                model=self.model,
                args=training_args,
                train_dataset=self.train_dataset,
            )

            trainer.model = trainer._activate_neftune(trainer.model)

            device = trainer.model.get_input_embeddings().weight.device
            trainer.model.train()

            torch.random.manual_seed(42)
            embeds_neftune = trainer.model.get_input_embeddings()(torch.LongTensor([[1, 0, 1]]).to(device))

            torch.random.manual_seed(24)
            embeds_neftune_2 = trainer.model.get_input_embeddings()(torch.LongTensor([[1, 0, 1]]).to(device))

            self.assertFalse(torch.allclose(embeds_neftune, embeds_neftune_2))
            self.assertGreater(len(trainer.model.get_input_embeddings()._forward_hooks), 0)

            trainer.neftune_hook_handle.remove()

            trainer.train()

            # Make sure forward pass works fine
            _ = trainer.model(torch.LongTensor([[1, 0, 1]]).to(device))
            self.assertEqual(len(trainer.model.get_input_embeddings()._forward_hooks), 0)

    @require_peft
    def test_peft_str(self):
        with tempfile.TemporaryDirectory() as tmp_dir:
            peft_config = LoraConfig(
                r=16,
                lora_alpha=32,
                lora_dropout=0.05,
                task_type="CAUSAL_LM",
            )

            training_args = SFTConfig(
                packing=True,
                output_dir=tmp_dir,
                report_to="none",
            )

            _ = SFTTrainer(
                model="trl-internal-testing/tiny-Qwen2ForCausalLM-2.5",
                args=training_args,
                train_dataset=self.train_dataset,
                peft_config=peft_config,
            )

    @require_peft
    def test_peft_sft_trainer(self):
        with tempfile.TemporaryDirectory() as tmp_dir:
            training_args = SFTConfig(
                output_dir=tmp_dir,
                per_device_train_batch_size=2,
                packing=True,
                report_to="none",
            )

            peft_config = LoraConfig(
                r=16,
                lora_alpha=32,
                lora_dropout=0.05,
                task_type="CAUSAL_LM",
            )

            trainer = SFTTrainer(
                model="trl-internal-testing/tiny-Qwen2ForCausalLM-2.5",
                args=training_args,
                train_dataset=self.train_dataset,
                peft_config=peft_config,
            )

            self.assertTrue(isinstance(trainer.model, PeftModel))

            trainer.train()

            self.assertIsNotNone(trainer.state.log_history[-1]["train_loss"])

    @require_peft
    def test_peft_and_gradient_checkpointing(self):
        with tempfile.TemporaryDirectory() as tmp_dir:
            training_args = SFTConfig(
                output_dir=tmp_dir,
                gradient_checkpointing=True,
                report_to="none",
            )

            peft_config = LoraConfig(r=16, lora_alpha=32, lora_dropout=0.05, task_type="CAUSAL_LM")

            trainer = SFTTrainer(
                model="trl-internal-testing/tiny-Qwen2ForCausalLM-2.5",
                args=training_args,
                train_dataset=self.train_dataset,
                peft_config=peft_config,
            )

            self.assertIsInstance(trainer.model, PeftModel)

            trainer.train()

            self.assertIsNotNone(trainer.state.log_history[-1]["train_loss"])

    @require_peft
    def test_peft_neftune(self):
        with tempfile.TemporaryDirectory() as tmp_dir:
            training_args = SFTConfig(
                output_dir=tmp_dir,
                per_device_train_batch_size=2,
                neftune_noise_alpha=5,
                packing=True,
                report_to="none",
            )

            peft_config = LoraConfig(
                r=16,
                lora_alpha=32,
                lora_dropout=0.05,
                task_type="CAUSAL_LM",
            )

            trainer = SFTTrainer(
                model="trl-internal-testing/tiny-Qwen2ForCausalLM-2.5",
                args=training_args,
                train_dataset=self.train_dataset,
                peft_config=peft_config,
            )

            trainer.model = trainer._activate_neftune(trainer.model)

            self.assertIsInstance(trainer.model, PeftModel)

            device = trainer.model.get_input_embeddings().weight.device
            trainer.model.train()

            torch.random.manual_seed(42)
            embeds_neftune = trainer.model.get_input_embeddings()(torch.LongTensor([[1, 0, 1]]).to(device))

            torch.random.manual_seed(24)
            embeds_neftune_2 = trainer.model.get_input_embeddings()(torch.LongTensor([[1, 0, 1]]).to(device))

            self.assertFalse(torch.allclose(embeds_neftune, embeds_neftune_2))
            self.assertGreater(len(trainer.model.get_input_embeddings()._forward_hooks), 0)

            trainer.neftune_hook_handle.remove()

            trainer.train()

            self.assertIsNotNone(trainer.state.log_history[-1]["train_loss"])

            # Make sure forward pass works fine to check if embeddings forward is not broken.
            trainer.model(torch.LongTensor([[1, 0, 1]]).to(device))
            self.assertEqual(len(trainer.model.get_input_embeddings()._forward_hooks), 0)

    @require_peft
    def test_peft_tag(self):
        with tempfile.TemporaryDirectory() as tmp_dir:
            training_args = SFTConfig(
                output_dir=tmp_dir,
                per_device_train_batch_size=2,
                gradient_checkpointing=True,
                packing=True,
                report_to="none",
            )

            peft_config = LoraConfig(
                r=16,
                lora_alpha=32,
                lora_dropout=0.05,
                task_type="CAUSAL_LM",
            )

            trainer = SFTTrainer(
                model="trl-internal-testing/tiny-Qwen2ForCausalLM-2.5",
                args=training_args,
                train_dataset=self.train_dataset,
                peft_config=peft_config,
            )

            for tag in ["sft", "trl"]:
                self.assertIn(tag, trainer.model.model_tags)

    @require_peft
    def test_tag(self):
        with tempfile.TemporaryDirectory() as tmp_dir:
            training_args = SFTConfig(
                output_dir=tmp_dir,
                per_device_train_batch_size=2,
                gradient_checkpointing=True,
                packing=True,
                report_to="none",
            )

            trainer = SFTTrainer(
                model="trl-internal-testing/tiny-Qwen2ForCausalLM-2.5",
                args=training_args,
                train_dataset=self.train_dataset,
            )

            for tag in ["sft", "trl"]:
                self.assertIn(tag, trainer.model.model_tags)

    def test_only_train_packing(self):
        with tempfile.TemporaryDirectory() as tmp_dir:
            training_args = SFTConfig(
                output_dir=tmp_dir,
                per_device_train_batch_size=2,
                gradient_checkpointing=True,
                packing=True,
                max_length=128,  # make sure there is at least 1 packed sequence
                eval_packing=False,
                report_to="none",
            )

            trainer = SFTTrainer(
                model="trl-internal-testing/tiny-Qwen2ForCausalLM-2.5",
                args=training_args,
                train_dataset=self.conversational_lm_dataset["train"],
                eval_dataset=self.conversational_lm_dataset["test"],
            )

            self.assertEqual(len(trainer.train_dataset["input_ids"]), 7)  # w/ this dataset, we end up with 46 seqs
            self.assertEqual(len(trainer.eval_dataset["input_ids"]), len(self.conversational_lm_dataset["test"]))

    def test_eval_packing(self):
        with tempfile.TemporaryDirectory() as tmp_dir:
            training_args = SFTConfig(
                output_dir=tmp_dir,
                per_device_train_batch_size=2,
                max_length=128,  # make sure there is at least 1 packed sequence
                packing=True,
                report_to="none",
            )
            trainer = SFTTrainer(
                model="trl-internal-testing/tiny-Qwen2ForCausalLM-2.5",
                args=training_args,
                train_dataset=self.conversational_lm_dataset["train"],
                eval_dataset=self.conversational_lm_dataset["test"],
            )

            self.assertEqual(len(trainer.train_dataset["input_ids"]), 7)  # w/ this dataset, we end up with 46 seqs
            self.assertEqual(len(trainer.eval_dataset["input_ids"]), 1)  # w/ this dataset, we end up with 6 seqs

    def test_no_packing(self):
        with tempfile.TemporaryDirectory() as tmp_dir:
            training_args = SFTConfig(
                output_dir=tmp_dir,
                per_device_train_batch_size=2,
                max_length=128,  # make sure there is at least 1 packed sequence
                packing=False,
                report_to="none",
            )
            trainer = SFTTrainer(
                model="trl-internal-testing/tiny-Qwen2ForCausalLM-2.5",
                args=training_args,
                train_dataset=self.conversational_lm_dataset["train"],
                eval_dataset=self.conversational_lm_dataset["test"],
            )

            self.assertEqual(len(trainer.train_dataset["input_ids"]), len(self.conversational_lm_dataset["train"]))
            self.assertEqual(len(trainer.eval_dataset["input_ids"]), len(self.conversational_lm_dataset["test"]))

    @require_vision
    def test_skip_prepare_dataset(self):
        with tempfile.TemporaryDirectory() as tmp_dir:
            training_args = SFTConfig(
                output_dir=tmp_dir,
                per_device_train_batch_size=2,
                remove_unused_columns=False,
                dataset_kwargs={"skip_prepare_dataset": True},
                report_to="none",
            )

            trainer = SFTTrainer(
                model="trl-internal-testing/tiny-Qwen2ForCausalLM-2.5",
                args=training_args,
                train_dataset=self.dummy_vsft_instruction_dataset,
            )
            self.assertEqual(trainer.train_dataset.features, self.dummy_vsft_instruction_dataset.features)

    def test_skip_prepare_dataset_with_no_packing(self):
        with tempfile.TemporaryDirectory() as tmp_dir:
            training_args = SFTConfig(
                output_dir=tmp_dir,
                per_device_train_batch_size=2,
                remove_unused_columns=False,
                packing=False,
                dataset_kwargs={"skip_prepare_dataset": True},
                report_to="none",
            )

            trainer = SFTTrainer(
                model="trl-internal-testing/tiny-Qwen2ForCausalLM-2.5",
                args=training_args,
                train_dataset=self.dummy_dataset,
            )
            self.assertEqual(trainer.train_dataset.features, self.dummy_dataset.features)

    @require_vision
    def test_llava(self):
        with tempfile.TemporaryDirectory() as tmp_dir:
            training_args = SFTConfig(
                output_dir=tmp_dir,
                remove_unused_columns=False,
                dataset_kwargs={"skip_prepare_dataset": True},
                report_to="none",
            )
            tiny_llava = LlavaForConditionalGeneration.from_pretrained(
                "trl-internal-testing/tiny-LlavaForConditionalGeneration"
            )
            processor = AutoProcessor.from_pretrained("trl-internal-testing/tiny-LlavaForConditionalGeneration")

            processor.chat_template = """{% if not add_generation_prompt is defined %}{% set add_generation_prompt = false %}{% endif %}A chat between a curious
user and an artificial intelligence assistant. The assistant gives helpful, detailed, and polite answers to the user's
questions. {% for message in messages %}{% if message['role'] == 'user' %}USER: {% else %}ASSISTANT: {% endif %}{% for
item in message['content'] %}{% if item['type'] == 'text' %}{{ item['text'] }}{% elif item['type'] == 'image'
%}<image>{% endif %}{% endfor %}{% if message['role'] == 'user' %} {% else %}{{eos_token}}{% endif %}{% endfor %}{% if
add_generation_prompt %}ASSISTANT: {% endif %}"""

            def collate_fn(examples):
                # Get the texts and images, and apply the chat template
                texts = [processor.apply_chat_template(example["messages"], tokenize=False) for example in examples]
                images = [example["images"][0] for example in examples]

                # Tokenize the texts and process the images
                batch = processor(texts, images, return_tensors="pt", padding=True)

                # The labels are the input_ids, and we mask the padding tokens in the loss computation
                labels = batch["input_ids"].clone()
                labels[labels == processor.tokenizer.pad_token_id] = -100
                batch["labels"] = labels

                return batch

            trainer = SFTTrainer(
                model=tiny_llava,
                args=training_args,
                data_collator=collate_fn,
                train_dataset=self.dummy_vsft_instruction_dataset,
            )

            trainer.train()

            self.assertIsNotNone(trainer.state.log_history[-1]["train_loss"])

    def test_torch_dtype(self):
        # See https://github.com/huggingface/trl/issues/1751
        with tempfile.TemporaryDirectory() as tmp_dir:
            training_args = SFTConfig(
                output_dir=tmp_dir,
                per_device_train_batch_size=2,
                model_init_kwargs={"torch_dtype": torch.float16},
                report_to="none",
            )
            trainer = SFTTrainer(
                model="trl-internal-testing/tiny-Qwen2ForCausalLM-2.5",
                args=training_args,
                train_dataset=self.train_dataset,
                formatting_func=formatting_prompts_func,
            )
            self.assertEqual(trainer.model.config.torch_dtype, torch.float16)


# This new tester aims to replace the first one at some point
class SFTTrainerTester2(unittest.TestCase):
    def test_train(self):
        # Get the dataset
        dataset = load_dataset("trl-internal-testing/zen", "standard_language_modeling", split="train")

        with tempfile.TemporaryDirectory() as tmp_dir:
            # Initialize the trainer
            training_args = SFTConfig(output_dir=tmp_dir, report_to="none")
            trainer = SFTTrainer(
                model="trl-internal-testing/tiny-Qwen2ForCausalLM-2.5", args=training_args, train_dataset=dataset
            )

            # Save the initial parameters to compare them later
            previous_trainable_params = {n: param.clone() for n, param in trainer.model.named_parameters()}

            # Train the model
            trainer.train()

            # Check that the training loss is not None
            self.assertIsNotNone(trainer.state.log_history[-1]["train_loss"])

            # Check the params have changed
            for n, param in previous_trainable_params.items():
                new_param = trainer.model.get_parameter(n)
                self.assertFalse(torch.allclose(param, new_param), f"Parameter {n} has not changed")

    def test_train_model(self):
        # Instantiate the model
        model = AutoModelForCausalLM.from_pretrained("trl-internal-testing/tiny-Qwen2ForCausalLM-2.5")

        # Get the dataset
        dataset = load_dataset("trl-internal-testing/zen", "standard_language_modeling", split="train")

        with tempfile.TemporaryDirectory() as tmp_dir:
            # Initialize the trainer
            training_args = SFTConfig(output_dir=tmp_dir, report_to="none")
            trainer = SFTTrainer(model=model, args=training_args, train_dataset=dataset)

            # Save the initial parameters to compare them later
            previous_trainable_params = {n: param.clone() for n, param in trainer.model.named_parameters()}

            # Train the model
            trainer.train()

            # Check that the training loss is not None
            self.assertIsNotNone(trainer.state.log_history[-1]["train_loss"])

            # Check the params have changed
            for n, param in previous_trainable_params.items():
                new_param = trainer.model.get_parameter(n)
                self.assertFalse(torch.allclose(param, new_param), f"Parameter {n} has not changed")

    def test_train_model_torch_dtype(self):
        # Get the dataset
        dataset = load_dataset("trl-internal-testing/zen", "standard_language_modeling", split="train")

        with tempfile.TemporaryDirectory() as tmp_dir:
            # Initialize the trainer
            training_args = SFTConfig(
                output_dir=tmp_dir, model_init_kwargs={"torch_dtype": torch.float16}, report_to="none"
            )
            trainer = SFTTrainer(
                model="trl-internal-testing/tiny-Qwen2ForCausalLM-2.5", args=training_args, train_dataset=dataset
            )

            # Save the initial parameters to compare them later
            previous_trainable_params = {n: param.clone() for n, param in trainer.model.named_parameters()}

            # Train the model
            trainer.train()

            # Check that the training loss is not None
            self.assertIsNotNone(trainer.state.log_history[-1]["train_loss"])

            # Check the params have changed
            for n, param in previous_trainable_params.items():
                new_param = trainer.model.get_parameter(n)
                # Check the torch dtype
                self.assertEqual(new_param.dtype, torch.float16)
                self.assertFalse(torch.allclose(param, new_param), f"Parameter {n} has not changed")

    @require_peft
    def test_train_peft_model(self):
        # Get the base model
        model_id = "trl-internal-testing/tiny-Qwen2ForCausalLM-2.5"
        model = AutoModelForCausalLM.from_pretrained(model_id)

        # Get the base model parameter names
        base_param_names = [f"base_model.model.{n}" for n, _ in model.named_parameters()]

        # Turn the model into a peft model
        lora_config = LoraConfig()
        model = get_peft_model(model, lora_config)

        # Get the dataset
        dataset = load_dataset("trl-internal-testing/zen", "standard_language_modeling", split="train")

        with tempfile.TemporaryDirectory() as tmp_dir:
            # Initialize the trainer
            training_args = SFTConfig(output_dir=tmp_dir, report_to="none")
            trainer = SFTTrainer(model=model, args=training_args, train_dataset=dataset)

            # Save the initial parameters to compare them later
            previous_trainable_params = {n: param.clone() for n, param in trainer.model.named_parameters()}

            # Train the model
            trainer.train()

            # Check that the training loss is not None
            self.assertIsNotNone(trainer.state.log_history[-1]["train_loss"])

            # Check the peft params have changed and the base model params have not changed
            for n, param in previous_trainable_params.items():
                new_param = trainer.model.get_parameter(n)
                if n in base_param_names:  # We expect the base model parameters to be the same
                    self.assertTrue(torch.allclose(param, new_param), f"Parameter {n} has changed")
                elif (
                    "base_layer" not in n
                ):  # We expect the peft parameters to be different (except for the base layer)
                    self.assertFalse(torch.allclose(param, new_param), f"Parameter {n} has not changed")

    def test_train_with_non_chatml_conversational_data(self):
        # Get the dataset
        dataset = load_dataset("trl-internal-testing/zen", "conversational_language_modeling", split="train")

        # Rename role/content to from/value to ensure SFT works with non-chatML conversational data
        def rename_fields(example: list[dict]):
            return {"conversations": [{"from": m["role"], "value": m["content"]} for m in example["messages"]]}

        dataset = dataset.map(rename_fields, remove_columns="messages")

        with tempfile.TemporaryDirectory() as tmp_dir:
            # Initialize the trainer
            training_args = SFTConfig(output_dir=tmp_dir, report_to="none")
            trainer = SFTTrainer(
                model="trl-internal-testing/tiny-Qwen2ForCausalLM-2.5", args=training_args, train_dataset=dataset
            )

            # Save the initial parameters to compare them later
            previous_trainable_params = {n: param.clone() for n, param in trainer.model.named_parameters()}

            # Train the model
            trainer.train()

            # Check that the training loss is not None
            self.assertIsNotNone(trainer.state.log_history[-1]["train_loss"])

            # Check the params have changed
            for n, param in previous_trainable_params.items():
                new_param = trainer.model.get_parameter(n)
                self.assertFalse(torch.allclose(param, new_param), f"Parameter {n} has not changed")

    def test_train_with_pretokenized_data(self):
        # Get the dataset
        model_id = "trl-internal-testing/tiny-Qwen2ForCausalLM-2.5"
        tokenizer = AutoTokenizer.from_pretrained(model_id)
        dataset = load_dataset("trl-internal-testing/zen", "standard_language_modeling", split="train")

        def tokenize_example(example):
            return tokenizer(example["text"])

        # Apply tokenization
        tokenized_dataset = dataset.map(tokenize_example, remove_columns=["text"])

        with tempfile.TemporaryDirectory() as tmp_dir:
            # Initialize the trainer
            training_args = SFTConfig(output_dir=tmp_dir, report_to="none")
            trainer = SFTTrainer(model=model_id, args=training_args, train_dataset=tokenized_dataset)

            # Save the initial parameters to compare them later
            previous_trainable_params = {n: param.clone() for n, param in trainer.model.named_parameters()}

            # Train the model
            trainer.train()

            # Check that the training loss is not None
            self.assertIsNotNone(trainer.state.log_history[-1]["train_loss"])

            # Check the params have changed
            for n, param in previous_trainable_params.items():
                new_param = trainer.model.get_parameter(n)
                self.assertFalse(torch.allclose(param, new_param), f"Parameter {n} has not changed")

    def test_train_with_iterable_dataset(self):
        # Get the dataset
        dataset = load_dataset("trl-internal-testing/zen", "standard_language_modeling", split="train", streaming=True)

        with tempfile.TemporaryDirectory() as tmp_dir:
            # Initialize the trainer
            training_args = SFTConfig(output_dir=tmp_dir, max_steps=3, report_to="none")
            trainer = SFTTrainer(
                model="trl-internal-testing/tiny-Qwen2ForCausalLM-2.5", args=training_args, train_dataset=dataset
            )

            # Save the initial parameters to compare them later
            previous_trainable_params = {n: param.clone() for n, param in trainer.model.named_parameters()}

            # Train the model
            trainer.train()

            # Check that the training loss is not None
            self.assertIsNotNone(trainer.state.log_history[-1]["train_loss"])

            # Check the params have changed
            for n, param in previous_trainable_params.items():
                new_param = trainer.model.get_parameter(n)
                self.assertFalse(torch.allclose(param, new_param), f"Parameter {n} has not changed")

    def test_train_with_data_collator_for_completion_only_and_padding_free(self):
        # Get the dataset
        model_id = "trl-internal-testing/tiny-Qwen2ForCausalLM-2.5"
        dataset = load_dataset("trl-internal-testing/zen", "conversational_language_modeling", split="train")

        tokenizer = AutoTokenizer.from_pretrained(model_id)
        response_template = "<|im_start|>assistant\n"
        collator = DataCollatorForCompletionOnlyLM(response_template, tokenizer=tokenizer, padding_free=True)

        with tempfile.TemporaryDirectory() as tmp_dir:
            # Initialize the trainer
            training_args = SFTConfig(output_dir=tmp_dir, report_to="none")
            trainer = SFTTrainer(model=model_id, args=training_args, train_dataset=dataset, data_collator=collator)

            # Save the initial parameters to compare them later
            previous_trainable_params = {n: param.clone() for n, param in trainer.model.named_parameters()}

            # Train the model
            trainer.train()

            # Check that the training loss is not None
            self.assertIsNotNone(trainer.state.log_history[-1]["train_loss"])

            # Check the params have changed
            for n, param in previous_trainable_params.items():
                new_param = trainer.model.get_parameter(n)
                self.assertFalse(torch.allclose(param, new_param), f"Parameter {n} has not changed")

    @require_flash_attn
    def test_train_padding_free(self):
        # Get the dataset
        dataset = load_dataset("trl-internal-testing/zen", "standard_language_modeling", split="train")

        with tempfile.TemporaryDirectory() as tmp_dir:
            # Initialize the trainer
            training_args = SFTConfig(
                output_dir=tmp_dir,
                padding_free=True,
                model_init_kwargs={"attn_implementation": "flash_attention_2"},
                bf16=True,  # flash_attention_2 only supports bf16 and fp16
                report_to="none",
            )
            trainer = SFTTrainer(
                model="trl-internal-testing/tiny-Qwen2ForCausalLM-2.5", args=training_args, train_dataset=dataset
            )

            # Save the initial parameters to compare them later
            previous_trainable_params = {n: param.clone() for n, param in trainer.model.named_parameters()}

            # Train the model
            trainer.train()

            # Check that the training loss is not None
            self.assertIsNotNone(trainer.state.log_history[-1]["train_loss"])

            # Check the params have changed
            for n, param in previous_trainable_params.items():
                new_param = trainer.model.get_parameter(n)
                self.assertFalse(torch.allclose(param, new_param), f"Parameter {n} has not changed")

    @parameterized.expand([("ffd",), ("wrapped",)])
    def test_train_packing(self, packing_strategy):
        # Get the dataset
        dataset = load_dataset("trl-internal-testing/zen", "standard_language_modeling", split="train")

        with tempfile.TemporaryDirectory() as tmp_dir:
            # Initialize the trainer
            training_args = SFTConfig(
                output_dir=tmp_dir, packing=True, packing_strategy=packing_strategy, max_length=10, report_to="none"
            )
            trainer = SFTTrainer(
                model="trl-internal-testing/tiny-Qwen2ForCausalLM-2.5", args=training_args, train_dataset=dataset
            )

            # Save the initial parameters to compare them later
            previous_trainable_params = {n: param.clone() for n, param in trainer.model.named_parameters()}

            # Train the model
            trainer.train()

            # Check that the training loss is not None
            self.assertIsNotNone(trainer.state.log_history[-1]["train_loss"])

            # Check the params have changed
            for n, param in previous_trainable_params.items():
                new_param = trainer.model.get_parameter(n)
                self.assertFalse(torch.allclose(param, new_param), f"Parameter {n} has not changed")

<<<<<<< HEAD
    def test_train_toolcall_data(self):
        # Get the dataset
        dataset = load_dataset("trl-internal-testing/toolcall", split="train")
=======
    def test_train_with_chat_template_kwargs(self):
        # Get the dataset
        dataset = load_dataset("trl-internal-testing/zen", "standard_language_modeling", split="train")
>>>>>>> d0044150

        with tempfile.TemporaryDirectory() as tmp_dir:
            # Initialize the trainer
            training_args = SFTConfig(output_dir=tmp_dir, report_to="none")
<<<<<<< HEAD
=======

            tokenizer = AutoTokenizer.from_pretrained("trl-internal-testing/tiny-Qwen2ForCausalLM-2.5")
            # The following template is a simplified version of the Qwen chat template, where an additional argument
            # `role_capital` is used to control the capitalization of roles.
            tokenizer.chat_template = '{%- if messages[0]["role"] == "system" -%}    {{ "<|im_start|>" + ("SYSTEM" if role_capital else "system") + "\\n" + messages[0]["content"] + "<|im_end|>\\n" }}{%- else -%}    {{ "<|im_start|>" + ("SYSTEM" if role_capital else "system") + "\\nYou are Qwen, created by Alibaba Cloud. You are a helpful assistant.<|im_end|>\\n" }}{%- endif -%}{%- for message in messages -%}    {%- if (message.role == "user") or (message.role == "system" and not loop.first) or (message.role == "assistant" and not message.tool_calls) -%}        {{ "<|im_start|>" + (message.role.upper() if role_capital else message.role) + "\\n" + message.content + "<|im_end|>\\n" }}    {%- elif message.role == "assistant" -%}        {{ "<|im_start|>" + ("ASSISTANT" if role_capital else "assistant") }}        {%- if message.content -%}            {{ "\\n" + message.content }}        {%- endif -%}        {{ "<|im_end|>\\n" }}    {%- elif message.role == "tool" -%}        {%- if (loop.index0 == 0) or (messages[loop.index0 - 1].role != "tool") -%}            {{ "<|im_start|>" + ("USER" if role_capital else "user") }}        {%- endif -%}        {{ "\\n<tool_response>\\n" + message.content + "\\n</tool_response>" }}        {%- if loop.last or (messages[loop.index0 + 1].role != "tool") -%}            {{ "<|im_end|>\\n" }}        {%- endif -%}    {%- endif -%}{%- endfor -%}{%- if add_generation_prompt -%}    {{ "<|im_start|>" + ("ASSISTANT" if role_capital else "assistant") + "\\n" }}{%- endif -%}'

            dataset.add_column("chat_template_kwargs", [{"role_capital": bool(i % 2)} for i in range(len(dataset))])

>>>>>>> d0044150
            trainer = SFTTrainer(
                model="trl-internal-testing/tiny-Qwen2ForCausalLM-2.5", args=training_args, train_dataset=dataset
            )

            # Save the initial parameters to compare them later
            previous_trainable_params = {n: param.clone() for n, param in trainer.model.named_parameters()}

            # Train the model
            trainer.train()

            # Check that the training loss is not None
            self.assertIsNotNone(trainer.state.log_history[-1]["train_loss"])

            # Check the params have changed
            for n, param in previous_trainable_params.items():
                new_param = trainer.model.get_parameter(n)
<<<<<<< HEAD
=======
                self.assertFalse(torch.allclose(param, new_param), f"Parameter {n} has not changed")

    def test_train_assistant_only(self):
        # Get the dataset
        dataset = load_dataset("trl-internal-testing/zen", "conversational_language_modeling", split="train")

        with tempfile.TemporaryDirectory() as tmp_dir:
            # Initialize the trainer
            training_args = SFTConfig(output_dir=tmp_dir, assistant_only_loss=True, report_to="none")
            trainer = SFTTrainer(
                model="trl-internal-testing/tiny-Qwen3ForCausalLM", args=training_args, train_dataset=dataset
            )

            # Save the initial parameters to compare them later
            previous_trainable_params = {n: param.clone() for n, param in trainer.model.named_parameters()}

            # Train the model
            trainer.train()

            # Check that the training loss is not None
            self.assertIsNotNone(trainer.state.log_history[-1]["train_loss"])

            # Check the params have changed
            for n, param in previous_trainable_params.items():
                new_param = trainer.model.get_parameter(n)
>>>>>>> d0044150
                self.assertFalse(torch.allclose(param, new_param), f"Parameter {n} has not changed")<|MERGE_RESOLUTION|>--- conflicted
+++ resolved
@@ -1374,22 +1374,12 @@
                 new_param = trainer.model.get_parameter(n)
                 self.assertFalse(torch.allclose(param, new_param), f"Parameter {n} has not changed")
 
-<<<<<<< HEAD
-    def test_train_toolcall_data(self):
-        # Get the dataset
-        dataset = load_dataset("trl-internal-testing/toolcall", split="train")
-=======
     def test_train_with_chat_template_kwargs(self):
         # Get the dataset
         dataset = load_dataset("trl-internal-testing/zen", "standard_language_modeling", split="train")
->>>>>>> d0044150
-
         with tempfile.TemporaryDirectory() as tmp_dir:
             # Initialize the trainer
             training_args = SFTConfig(output_dir=tmp_dir, report_to="none")
-<<<<<<< HEAD
-=======
-
             tokenizer = AutoTokenizer.from_pretrained("trl-internal-testing/tiny-Qwen2ForCausalLM-2.5")
             # The following template is a simplified version of the Qwen chat template, where an additional argument
             # `role_capital` is used to control the capitalization of roles.
@@ -1397,7 +1387,6 @@
 
             dataset.add_column("chat_template_kwargs", [{"role_capital": bool(i % 2)} for i in range(len(dataset))])
 
->>>>>>> d0044150
             trainer = SFTTrainer(
                 model="trl-internal-testing/tiny-Qwen2ForCausalLM-2.5", args=training_args, train_dataset=dataset
             )
@@ -1414,8 +1403,6 @@
             # Check the params have changed
             for n, param in previous_trainable_params.items():
                 new_param = trainer.model.get_parameter(n)
-<<<<<<< HEAD
-=======
                 self.assertFalse(torch.allclose(param, new_param), f"Parameter {n} has not changed")
 
     def test_train_assistant_only(self):
@@ -1441,5 +1428,28 @@
             # Check the params have changed
             for n, param in previous_trainable_params.items():
                 new_param = trainer.model.get_parameter(n)
->>>>>>> d0044150
+                self.assertFalse(torch.allclose(param, new_param), f"Parameter {n} has not changed")
+
+    def test_train_toolcall_data(self):
+        # Get the dataset
+        dataset = load_dataset("trl-internal-testing/toolcall", split="train")
+        with tempfile.TemporaryDirectory() as tmp_dir:
+            # Initialize the trainer
+            training_args = SFTConfig(output_dir=tmp_dir, report_to="none")
+            trainer = SFTTrainer(
+                model="trl-internal-testing/tiny-Qwen2ForCausalLM-2.5", args=training_args, train_dataset=dataset
+            )
+
+            # Save the initial parameters to compare them later
+            previous_trainable_params = {n: param.clone() for n, param in trainer.model.named_parameters()}
+
+            # Train the model
+            trainer.train()
+
+            # Check that the training loss is not None
+            self.assertIsNotNone(trainer.state.log_history[-1]["train_loss"])
+
+            # Check the params have changed
+            for n, param in previous_trainable_params.items():
+                new_param = trainer.model.get_parameter(n)
                 self.assertFalse(torch.allclose(param, new_param), f"Parameter {n} has not changed")