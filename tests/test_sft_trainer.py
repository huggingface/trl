--- conflicted
+++ resolved
@@ -1231,11 +1231,7 @@
                 new_param = trainer.model.get_parameter(n)
                 self.assertFalse(torch.allclose(param, new_param), f"Parameter {n} has not changed")
 
-<<<<<<< HEAD
-    @parameterized.expand([("ffd",), ("fixed",)])
-=======
     @parameterized.expand([("ffd",), ("wrapped",)])
->>>>>>> fef915e3
     def test_train_packing(self, packing_strategy):
         # Get the dataset
         dataset = load_dataset("trl-internal-testing/zen", "standard_language_modeling", split="train")
