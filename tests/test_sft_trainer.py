--- conflicted
+++ resolved
@@ -1315,35 +1315,7 @@
         )
 
         for tag in ["sft", "trl"]:
-<<<<<<< HEAD
             self.assertIn(tag, trainer.model.model_tags)
-
-    def test_train_with_torch_dtype(self):
-        # Get the dataset
-        dataset = load_dataset("trl-internal-testing/zen", "standard_language_modeling", split="train")
-
-        with tempfile.TemporaryDirectory() as tmp_dir:
-            # Initialize the trainer
-            training_args = SFTConfig(
-                output_dir=tmp_dir, model_init_kwargs={"torch_dtype": torch.float16}, report_to="none"
-            )
-            trainer = SFTTrainer(
-                model="trl-internal-testing/tiny-Qwen2ForCausalLM-2.5", args=training_args, train_dataset=dataset
-            )
-
-            # Save the initial parameters to compare them later
-            previous_trainable_params = {n: param.clone() for n, param in trainer.model.named_parameters()}
-
-            # Train the model
-            trainer.train()
-
-            # Check that the training loss is not None
-            self.assertIsNotNone(trainer.state.log_history[-1]["train_loss"])
-
-            # Check the params have changed
-            for n, param in previous_trainable_params.items():
-                new_param = trainer.model.get_parameter(n)
-                self.assertFalse(torch.allclose(param, new_param), f"Parameter {n} has not changed")
 
     @parameterized.expand(
         [
@@ -1434,7 +1406,4 @@
                 if "model.vision_tower.timm_model.conv_stem.bn.weight" in n:
                     # This parameter is not updated, not sure why at this point.
                     continue
-                self.assertFalse(torch.allclose(param, new_param, rtol=1e-12, atol=1e-12), f"Param {n} is not updated")
-=======
-            self.assertIn(tag, trainer.model.model_tags)
->>>>>>> 80b660de
+                self.assertFalse(torch.allclose(param, new_param, rtol=1e-12, atol=1e-12), f"Param {n} is not updated")