--- conflicted
+++ resolved
@@ -18,12 +18,9 @@
 
 import pytest
 from datasets import Dataset, DatasetDict
-<<<<<<< HEAD
 from parameterized import parameterized
 from transformers import AutoProcessor, AutoTokenizer, is_vision_available
-=======
 from transformers import AutoProcessor, AutoTokenizer
->>>>>>> cb9bc2ac
 
 from trl.data_utils import (
     apply_chat_template,
