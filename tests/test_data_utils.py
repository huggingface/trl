--- conflicted
+++ resolved
@@ -148,14 +148,25 @@
             {"role": "assistant", "content": [{"type": "text", "text": "It is blue."}]},
         ]
 
-<<<<<<< HEAD
         image = Image.new("RGB", (32, 32), color="red")
         messages = prepare_multimodal_messages(messages, images=[image])
-=======
-        original = copy.deepcopy(messages)
-        prepare_multimodal_messages(messages, num_images=1)
-
-        assert messages == original
+        
+        expected = [
+            {
+                "role": "system",
+                "content": [{"type": "text", "text": "You are a helpful assistant"}],
+            },
+            {
+                "role": "user",
+                "content": [{"type": "image", "image": image}, {"type": "text", "text": "What color is the sky?"}],
+            },
+            {
+                "role": "assistant",
+                "content": [{"type": "text", "text": "It is blue."}],
+            },
+        ]
+
+        assert messages == expected
 
     def test_mixed_prepared_and_unprepared_messages(self):
         """Test handling of mixed prepared and unprepared messages."""
@@ -164,9 +175,11 @@
             {"role": "assistant", "content": [{"type": "text", "text": "It is blue."}]},
             {"role": "user", "content": "What about the grass?"},
         ]
->>>>>>> 2c012dca
-
-        expected = messages = [
+
+        image = Image.new("RGB", (32, 32), color="red")
+        messages = prepare_multimodal_messages(messages, images=[image])
+
+        expected = [
             {
                 "role": "system",
                 "content": [{"type": "text", "text": "You are a helpful assistant"}],
