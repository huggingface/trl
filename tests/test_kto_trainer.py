# Copyright 2025 The HuggingFace Team. All rights reserved.
#
# Licensed under the Apache License, Version 2.0 (the "License");
# you may not use this file except in compliance with the License.
# You may obtain a copy of the License at
#
#     http://www.apache.org/licenses/LICENSE-2.0
#
# Unless required by applicable law or agreed to in writing, software
# distributed under the License is distributed on an "AS IS" BASIS,
# WITHOUT WARRANTIES OR CONDITIONS OF ANY KIND, either express or implied.
# See the License for the specific language governing permissions and
# limitations under the License.

import tempfile
import unittest

import torch
from datasets import load_dataset
from parameterized import parameterized
from transformers import AutoModelForCausalLM, AutoModelForSeq2SeqLM, AutoTokenizer
from transformers.testing_utils import require_liger_kernel, require_peft

from trl import KTOConfig, KTOTrainer
from trl.trainer.kto_trainer import _get_kl_dataset, _process_tokens, _tokenize

from .testing_utils import require_no_wandb


class KTOTrainerTester(unittest.TestCase):
    def setUp(self):
        self.model_id = "trl-internal-testing/tiny-Qwen2ForCausalLM-2.5"
        self.model = AutoModelForCausalLM.from_pretrained(self.model_id)
        self.ref_model = AutoModelForCausalLM.from_pretrained(self.model_id)
        self.tokenizer = AutoTokenizer.from_pretrained(self.model_id)
        self.tokenizer.pad_token = self.tokenizer.eos_token

        # get t5 as seq2seq example:
        model_id = "trl-internal-testing/tiny-T5ForConditionalGeneration"
        self.t5_model = AutoModelForSeq2SeqLM.from_pretrained(model_id)
        self.t5_ref_model = AutoModelForSeq2SeqLM.from_pretrained(model_id)
        self.t5_tokenizer = AutoTokenizer.from_pretrained(model_id)

    @parameterized.expand(
        [
            ("qwen", "standard_preference", "kto", True, True),
            # ("t5", "standard_implicit_prompt_preference", "kto", True, False), # KTO broken for enc-dec
            ("qwen", "standard_unpaired_preference", "kto", False, True),
            # ("t5", "conversational_preference", "kto", False, False),
            ("qwen", "conversational_implicit_prompt_preference", "apo_zero_unpaired", True, True),
            # ("t5", "conversational_unpaired_preference", "apo_zero_unpaired", True, False),
            ("qwen", "standard_unpaired_preference", "apo_zero_unpaired", False, True),
            # ("t5", "conversational_unpaired_preference", "apo_zero_unpaired", False, False),
        ]
    )
    def test_kto_trainer(self, name, config_name, loss_type, pre_compute, eval_dataset):
        with tempfile.TemporaryDirectory() as tmp_dir:
            training_args = KTOConfig(
                output_dir=tmp_dir,
                per_device_train_batch_size=2,
                max_steps=3,
                remove_unused_columns=False,
                gradient_accumulation_steps=1,
                learning_rate=9e-1,
                eval_strategy="steps" if eval_dataset else "no",
                beta=0.1,
                precompute_ref_log_probs=pre_compute,
                loss_type=loss_type,
                report_to="none",
            )

            dummy_dataset = load_dataset("trl-internal-testing/zen", config_name)

            if name == "qwen":
                model = self.model
                ref_model = self.ref_model
                tokenizer = self.tokenizer
            elif name == "t5":
                model = self.t5_model
                ref_model = self.t5_ref_model
                tokenizer = self.t5_tokenizer

            trainer = KTOTrainer(
                model=model,
                ref_model=ref_model,
                args=training_args,
                processing_class=tokenizer,
                train_dataset=dummy_dataset["train"],
                eval_dataset=dummy_dataset["test"] if eval_dataset else None,
            )

            previous_trainable_params = {n: param.clone() for n, param in trainer.model.named_parameters()}

            trainer.train()

            self.assertIsNotNone(trainer.state.log_history[-1]["train_loss"])

            # Check that the parameters have changed
            for n, param in previous_trainable_params.items():
                new_param = trainer.model.get_parameter(n)
                if param.sum() != 0:  # ignore 0 biases
                    self.assertFalse(torch.equal(param, new_param))

    def test_kto_trainer_with_ref_model_is_model(self):
        with tempfile.TemporaryDirectory() as tmp_dir:
            training_args = KTOConfig(
                output_dir=tmp_dir,
                per_device_train_batch_size=2,
                max_steps=3,
                report_to="none",
            )

            dummy_dataset = load_dataset("trl-internal-testing/zen", "standard_unpaired_preference")

            with self.assertRaises(ValueError):
                KTOTrainer(
                    model=self.model,
                    ref_model=self.model,  # ref_model can't be the same as model
                    args=training_args,
                    processing_class=self.tokenizer,
                    train_dataset=dummy_dataset["train"],
                )

    def test_tokenize_and_process_tokens(self):
        with tempfile.TemporaryDirectory() as tmp_dir:
            training_args = KTOConfig(
                output_dir=tmp_dir,
                per_device_train_batch_size=2,
                max_steps=3,
                remove_unused_columns=False,
                gradient_accumulation_steps=1,
                learning_rate=9e-1,
                eval_strategy="steps",
                beta=0.1,
                report_to="none",
            )

            dummy_dataset = load_dataset("trl-internal-testing/zen", "standard_unpaired_preference")

            trainer = KTOTrainer(
                model=self.model,
                ref_model=self.ref_model,
                args=training_args,
                processing_class=self.tokenizer,
                train_dataset=dummy_dataset["train"],
                eval_dataset=dummy_dataset["test"],
            )

            train_dataset = dummy_dataset["train"]
            tokenized_dataset = train_dataset.map(
                _tokenize,
                fn_kwargs={"tokenizer": trainer.tokenizer},
                batched=True,
                batch_size=2,
            )
            self.assertListEqual(tokenized_dataset["prompt"], train_dataset["prompt"])
            self.assertListEqual(tokenized_dataset["completion"], train_dataset["completion"])
            self.assertListEqual(tokenized_dataset["label"], train_dataset["label"])
            self.assertListEqual(tokenized_dataset["prompt_input_ids"][0], [46518, 374, 2664, 1091])
            self.assertListEqual(tokenized_dataset["prompt_attention_mask"][0], [1, 1, 1, 1])
            self.assertListEqual(tokenized_dataset["answer_input_ids"][0], [27261, 13])
            self.assertListEqual(tokenized_dataset["answer_attention_mask"][0], [1, 1])

            # Test corruption of (prompt, completion) pairs for KL dataset
            for batch_size in [2, 3]:
                tokenized_kl_dataset = tokenized_dataset.map(_get_kl_dataset, batched=True, batch_size=batch_size)

                # Verify that the "answer_input_ids" have been modified, meaning the new "answer_input_ids" differ
                # from the original ones. However, when the length of the dataset modulo batch_size equals 1,
                # the last batch remains unaltered. This is a rare scenario that does not impact the training
                # process, so we exclude it from testing by iterating only up to len - 1.
                for i in range(len(tokenized_kl_dataset["answer_input_ids"]) - 1):
                    self.assertListEqual(
                        tokenized_dataset["prompt_input_ids"][i],
                        tokenized_kl_dataset["prompt_input_ids"][i],
                    )
                    self.assertListEqual(
                        tokenized_dataset["prompt_attention_mask"][i],
                        tokenized_kl_dataset["prompt_attention_mask"][i],
                    )
                    self.assertNotEqual(
                        tokenized_dataset["answer_input_ids"][i],
                        tokenized_kl_dataset["answer_input_ids"][i],
                    )

            fn_kwargs = {
                "prefix": "",
                "is_encoder_decoder": trainer.is_encoder_decoder,
                "tokenizer": trainer.tokenizer,
                "max_length": trainer.max_length,
                "truncation_mode": trainer.truncation_mode,
                "label_pad_token_id": trainer.label_pad_token_id,
                "max_prompt_length": trainer.max_prompt_length,
            }
            processed_dataset = tokenized_dataset.map(_process_tokens, fn_kwargs=fn_kwargs, num_proc=2)
            self.assertListEqual(processed_dataset["prompt"], train_dataset["prompt"])
            self.assertListEqual(processed_dataset["completion"], train_dataset["completion"])
            self.assertListEqual(processed_dataset["label"], train_dataset["label"])
            self.assertListEqual(processed_dataset["prompt_input_ids"][0], [46518, 374, 2664, 1091])
            self.assertListEqual(processed_dataset["prompt_attention_mask"][0], [1, 1, 1, 1])
            self.assertListEqual(
                processed_dataset["completion_input_ids"][0], [46518, 374, 2664, 1091, 27261, 13, 151645]
            )
            self.assertListEqual(processed_dataset["completion_attention_mask"][0], [1, 1, 1, 1, 1, 1, 1])
            self.assertListEqual(
                processed_dataset["completion_labels"][0], [-100, -100, -100, -100, 27261, 13, 151645]
            )

    def test_kto_trainer_without_providing_ref_model(self):
        with tempfile.TemporaryDirectory() as tmp_dir:
            training_args = KTOConfig(
                output_dir=tmp_dir,
                per_device_train_batch_size=2,
                max_steps=3,
                remove_unused_columns=False,
                gradient_accumulation_steps=4,
                learning_rate=9e-1,
                eval_strategy="steps",
                beta=0.1,
                report_to="none",
            )

            dummy_dataset = load_dataset("trl-internal-testing/zen", "standard_unpaired_preference")

            trainer = KTOTrainer(
                model=self.model,
                ref_model=None,
                args=training_args,
                processing_class=self.tokenizer,
                train_dataset=dummy_dataset["train"],
                eval_dataset=dummy_dataset["test"],
            )

            previous_trainable_params = {n: param.clone() for n, param in trainer.model.named_parameters()}

            trainer.train()

            self.assertIsNotNone(trainer.state.log_history[-1]["train_loss"])

            # Check that the parameters have changed
            for n, param in previous_trainable_params.items():
                new_param = trainer.model.get_parameter(n)
                if param.sum() != 0:  # ignore 0 biases
                    self.assertFalse(torch.equal(param, new_param))

    @require_peft
    def test_kto_trainer_without_providing_ref_model_with_lora(self):
        from peft import LoraConfig

        lora_config = LoraConfig(
            r=16,
            lora_alpha=32,
            lora_dropout=0.05,
            bias="none",
            task_type="CAUSAL_LM",
        )

        with tempfile.TemporaryDirectory() as tmp_dir:
            training_args = KTOConfig(
                output_dir=tmp_dir,
                per_device_train_batch_size=2,
                max_steps=3,
                remove_unused_columns=False,
                gradient_accumulation_steps=4,
                learning_rate=9e-1,
                eval_strategy="steps",
                beta=0.1,
                report_to="none",
            )

            dummy_dataset = load_dataset("trl-internal-testing/zen", "standard_unpaired_preference")

            trainer = KTOTrainer(
                model=self.model,
                ref_model=None,
                args=training_args,
                processing_class=self.tokenizer,
                train_dataset=dummy_dataset["train"],
                eval_dataset=dummy_dataset["test"],
                peft_config=lora_config,
            )

            previous_trainable_params = {n: param.clone() for n, param in trainer.model.named_parameters()}

            trainer.train()

            self.assertIsNotNone(trainer.state.log_history[-1]["train_loss"])

            # Check that the parameters have changed
            for n, param in previous_trainable_params.items():
                if "lora" in n:
                    new_param = trainer.model.get_parameter(n)
                    if param.sum() != 0:  # ignore 0 biases
                        self.assertFalse(torch.equal(param, new_param))

    @require_no_wandb
    def test_kto_trainer_generate_during_eval_no_wandb(self):
        with tempfile.TemporaryDirectory() as tmp_dir:
            training_args = KTOConfig(
                output_dir=tmp_dir,
                per_device_train_batch_size=2,
                max_steps=3,
                remove_unused_columns=False,
                gradient_accumulation_steps=1,
                learning_rate=9e-1,
                eval_strategy="steps",
                beta=0.1,
                generate_during_eval=True,
                report_to="none",
            )

            dummy_dataset = load_dataset("trl-internal-testing/zen", "standard_unpaired_preference")

            with self.assertRaisesRegex(
                ValueError,
                expected_regex="`generate_during_eval=True` requires Weights and Biases or Comet to be installed."
                " Please install `wandb` or `comet-ml` to resolve.",
            ):
                KTOTrainer(
                    model=self.model,
                    ref_model=None,
                    args=training_args,
                    processing_class=self.tokenizer,
                    train_dataset=dummy_dataset["train"],
                    eval_dataset=dummy_dataset["test"],
                )

    @require_peft
    def test_kto_lora_save(self):
        from peft import LoraConfig, get_peft_model

        lora_config = LoraConfig(
            r=16,
            lora_alpha=32,
            lora_dropout=0.05,
            bias="none",
            task_type="CAUSAL_LM",
        )

        # lora model
        model = AutoModelForCausalLM.from_pretrained(self.model_id)
        model_peft = get_peft_model(model, lora_config)

        with tempfile.TemporaryDirectory() as tmp_dir:
            training_args = KTOConfig(
                output_dir=tmp_dir,
                per_device_train_batch_size=2,
                max_steps=3,
                remove_unused_columns=False,
                gradient_accumulation_steps=4,
                learning_rate=9e-1,
                eval_strategy="steps",
                beta=0.1,
                report_to="none",
            )

            dummy_dataset = load_dataset("trl-internal-testing/zen", "standard_unpaired_preference")

            # kto train lora model with a lora config
            trainer = KTOTrainer(
                model=model_peft,
                ref_model=None,
                args=training_args,
                processing_class=self.tokenizer,
                train_dataset=dummy_dataset["train"],
                eval_dataset=dummy_dataset["test"],
                peft_config=lora_config,
            )

            # train the model
            trainer.train()

            # save peft adapter
            trainer.save_model()

            # assert that the model is loaded without giving OSError
            try:
                AutoModelForCausalLM.from_pretrained(tmp_dir)
            except OSError:
                self.fail("Loading the saved peft adapter failed")

<<<<<<< HEAD
    @require_liger_kernel
    def test_kto_trainer_with_liger(self):
        """Test KTO trainer with Liger loss enabled."""
        with tempfile.TemporaryDirectory() as tmp_dir:
            training_args = KTOConfig(
                output_dir=tmp_dir,
                report_to="none",
                use_liger_loss=True,  # Enable Liger loss
            )

            dummy_dataset = load_dataset("trl-internal-testing/zen", "standard_unpaired_preference")

            trainer = KTOTrainer(
                model=self.model,
                args=training_args,
                processing_class=self.tokenizer,
                train_dataset=dummy_dataset["train"],
                eval_dataset=dummy_dataset["test"],
            )

            previous_trainable_params = {n: param.clone() for n, param in trainer.model.named_parameters()}

            trainer.train()

            self.assertIsNotNone(trainer.state.log_history[-1]["train_loss"])

            # check the params have changed
            for n, param in previous_trainable_params.items():
                new_param = trainer.model.get_parameter(n)
                # check the params have changed - ignore 0 biases
                if param.sum() != 0:
                    self.assertFalse(torch.equal(param, new_param))
=======
    def test_compute_metrics(self):
        model = AutoModelForCausalLM.from_pretrained("trl-internal-testing/tiny-Qwen2ForCausalLM-2.5")
        ref_model = AutoModelForCausalLM.from_pretrained("trl-internal-testing/tiny-Qwen2ForCausalLM-2.5")
        tokenizer = AutoTokenizer.from_pretrained("trl-internal-testing/tiny-Qwen2ForCausalLM-2.5")
        tokenizer.pad_token = tokenizer.eos_token

        dummy_dataset = load_dataset("trl-internal-testing/zen", "standard_unpaired_preference")

        def dummy_compute_metrics(*args, **kwargs):
            return {"test": 0.0}

        with tempfile.TemporaryDirectory() as tmp_dir:
            training_args = KTOConfig(
                output_dir=tmp_dir,
                remove_unused_columns=False,
                per_device_train_batch_size=2,
                do_eval=True,
                eval_strategy="steps",
                eval_steps=1,
                per_device_eval_batch_size=2,
                report_to="none",
            )

            trainer = KTOTrainer(
                model=model,
                ref_model=ref_model,
                args=training_args,
                processing_class=tokenizer,
                train_dataset=dummy_dataset["train"],
                eval_dataset=dummy_dataset["test"],
                compute_metrics=dummy_compute_metrics,
            )

            trainer.train()

            self.assertEqual(trainer.state.log_history[-2]["eval_test"], 0.0)
>>>>>>> ac327d5e
<|MERGE_RESOLUTION|>--- conflicted
+++ resolved
@@ -379,7 +379,6 @@
             except OSError:
                 self.fail("Loading the saved peft adapter failed")
 
-<<<<<<< HEAD
     @require_liger_kernel
     def test_kto_trainer_with_liger(self):
         """Test KTO trainer with Liger loss enabled."""
@@ -412,7 +411,7 @@
                 # check the params have changed - ignore 0 biases
                 if param.sum() != 0:
                     self.assertFalse(torch.equal(param, new_param))
-=======
+
     def test_compute_metrics(self):
         model = AutoModelForCausalLM.from_pretrained("trl-internal-testing/tiny-Qwen2ForCausalLM-2.5")
         ref_model = AutoModelForCausalLM.from_pretrained("trl-internal-testing/tiny-Qwen2ForCausalLM-2.5")
@@ -448,5 +447,4 @@
 
             trainer.train()
 
-            self.assertEqual(trainer.state.log_history[-2]["eval_test"], 0.0)
->>>>>>> ac327d5e
+            self.assertEqual(trainer.state.log_history[-2]["eval_test"], 0.0)