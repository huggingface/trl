--- conflicted
+++ resolved
@@ -14,7 +14,7 @@
 
 import unittest
 
-<<<<<<< HEAD
+
 from trl import (
     AllTrueJudge,
     HfPairwiseJudge,
@@ -22,10 +22,8 @@
     RandomBinaryJudge,
     RandomPairwiseJudge,
     RandomRankJudge,
+    is_llmblender_available
 )
-=======
-from trl import HfPairwiseJudge, PairRMJudge, RandomPairwiseJudge, RandomRankJudge, is_llmblender_available
->>>>>>> 7e394b03
 
 
 class TestJudges(unittest.TestCase):
