# Copyright 2020-2025 The HuggingFace Team. All rights reserved.
#
# Licensed under the Apache License, Version 2.0 (the "License");
# you may not use this file except in compliance with the License.
# You may obtain a copy of the License at
#
#     http://www.apache.org/licenses/LICENSE-2.0
#
# Unless required by applicable law or agreed to in writing, software
# distributed under the License is distributed on an "AS IS" BASIS,
# WITHOUT WARRANTIES OR CONDITIONS OF ANY KIND, either express or implied.
# See the License for the specific language governing permissions and
# limitations under the License.

import os
import subprocess

import pytest
from transformers import AutoModelForCausalLM
from transformers.testing_utils import require_torch_multi_accelerator, torch_device

from trl.extras.vllm_client import VLLMClient
from trl.scripts.vllm_serve import chunk_list

from .testing_utils import TrlTestCase, kill_process, require_3_accelerators, require_vllm


class TestChunkList(TrlTestCase):
    def test_even_split(self):
        assert chunk_list([1, 2, 3, 4, 5, 6], 2) == [[1, 2, 3], [4, 5, 6]]

    def test_uneven_split(self):
        assert chunk_list([1, 2, 3, 4, 5, 6], 4) == [[1, 2], [3, 4], [5], [6]]

    def test_more_chunks_than_elements(self):
        assert chunk_list([1, 2, 3, 4, 5, 6], 8) == [[1], [2], [3], [4], [5], [6], [], []]

    def test_n_equals_len(self):
        assert chunk_list([1, 2, 3], 3) == [[1], [2], [3]]

    def test_n_is_1(self):
        assert chunk_list([1, 2, 3], 1) == [[1, 2, 3]]

    def test_single_element_list(self):
        assert chunk_list([42], 2) == [[42], []]

    def test_any_dtype(self):
        assert chunk_list([1, "two", 3.0, {"four": 4}, ["f", "i", "v", "e"]], 2) == [
            [1, "two", 3.0],
            [{"four": 4}, ["f", "i", "v", "e"]],
        ]


@pytest.mark.slow
@require_torch_multi_accelerator
@require_vllm
class TestVLLMClientServer(TrlTestCase):
    model_id = "Qwen/Qwen2.5-1.5B"

    @classmethod
    def setup_class(cls):
        # We want the server to run on accelerator 1, so we set VISIBLE_DEVICES to "1"
        env = os.environ.copy()
        VISIBLE_DEVICES = "ZE_AFFINITY_MASK" if torch_device == "xpu" else "CUDA_VISIBLE_DEVICES"
        env[VISIBLE_DEVICES] = "1"  # Restrict to accelerator 1

        # Start the server process
        cls.server_process = subprocess.Popen(
            ["trl", "vllm-serve", "--model", cls.model_id], stdout=subprocess.PIPE, stderr=subprocess.PIPE, env=env
        )

        # Initialize the client
        cls.client = VLLMClient(connection_timeout=240, host="localhost")
        cls.client.init_communicator()

    def test_generate(self):
        prompts = ["Hello, AI!", "Tell me a joke"]
        outputs = self.client.generate(prompts)
        prompt_ids = outputs["prompt_ids"]
        completion_ids = outputs["completion_ids"]

        # Check that the outputs are lists
        assert isinstance(prompt_ids, list)
        assert isinstance(completion_ids, list)

        # Check that the number of sequences are equal to the number of prompts
        assert len(prompt_ids) == len(prompts)
        assert len(completion_ids) == len(prompts)

        # Check that the sequences are lists of integers
        for seq in prompt_ids:
            assert all(isinstance(tok, int) for tok in seq)
        for seq in completion_ids:
            assert all(isinstance(tok, int) for tok in seq)

    def test_generate_with_params(self):
        prompts = ["Hello, AI!", "Tell me a joke"]
        completion_ids = self.client.generate(prompts, n=2, repetition_penalty=0.9, temperature=0.8, max_tokens=32)[
            "completion_ids"
        ]

        # Check that the output is a list
        assert isinstance(completion_ids, list)

        # Check that the number of generated sequences is 2 times the number of prompts
        assert len(completion_ids) == 2 * len(prompts)

        # Check that the generated sequences are lists of integers
        for seq in completion_ids:
            assert all(isinstance(tok, int) for tok in seq)

        # Check that the length of the generated sequences is less than or equal to 32
        for seq in completion_ids:
            assert len(seq) <= 32

    def test_update_model_params(self):
        model = AutoModelForCausalLM.from_pretrained(self.model_id, device_map=torch_device)
        self.client.update_model_params(model)

    def test_reset_prefix_cache(self):
        # Test resetting the prefix cache
        self.client.reset_prefix_cache()

    @classmethod
    def teardown_class(cls):
        # Close the client
        cls.client.close_communicator()

        # vLLM x pytest (or Popen) seems not to handle process termination well. To avoid zombie processes, we need to
        # kill the server process and its children explicitly.
        kill_process(cls.server_process)


# Same as above but using base_url to instantiate the client.
@pytest.mark.slow
@require_torch_multi_accelerator
@require_vllm
class TestVLLMClientServerBaseURL(TrlTestCase):
    model_id = "Qwen/Qwen2.5-1.5B"

    @classmethod
    def setup_class(cls):
        # We want the server to run on accelerator 1, so we set VISIBLE_DEVICES to "1"
        env = os.environ.copy()
        VISIBLE_DEVICES = "ZE_AFFINITY_MASK" if torch_device == "xpu" else "CUDA_VISIBLE_DEVICES"
        env[VISIBLE_DEVICES] = "1"  # Restrict to accelerator 1

        # Start the server process
        cls.server_process = subprocess.Popen(
            ["trl", "vllm-serve", "--model", cls.model_id], stdout=subprocess.PIPE, stderr=subprocess.PIPE, env=env
        )

        # Initialize the client
        cls.client = VLLMClient(base_url="http://localhost:8000", connection_timeout=240)
        cls.client.init_communicator()

    def test_generate(self):
        prompts = ["Hello, AI!", "Tell me a joke"]
        outputs = self.client.generate(prompts)
        prompt_ids = outputs["prompt_ids"]
        completion_ids = outputs["completion_ids"]

        # Check that the outputs are lists
        assert isinstance(prompt_ids, list)
        assert isinstance(completion_ids, list)

        # Check that the number of sequences are equal to the number of prompts
        assert len(prompt_ids) == len(prompts)
        assert len(completion_ids) == len(prompts)

        # Check that the sequences are lists of integers
        for seq in prompt_ids:
            assert all(isinstance(tok, int) for tok in seq)
        for seq in completion_ids:
            assert all(isinstance(tok, int) for tok in seq)

    def test_generate_with_params(self):
        prompts = ["Hello, AI!", "Tell me a joke"]
        completion_ids = self.client.generate(prompts, n=2, repetition_penalty=0.9, temperature=0.8, max_tokens=32)[
            "completion_ids"
        ]

        # Check that the output is a list
        assert isinstance(completion_ids, list)

        # Check that the number of generated sequences is 2 times the number of prompts
        assert len(completion_ids) == 2 * len(prompts)

        # Check that the generated sequences are lists of integers
        for seq in completion_ids:
            assert all(isinstance(tok, int) for tok in seq)

        # Check that the length of the generated sequences is less than or equal to 32
        for seq in completion_ids:
            assert len(seq) <= 32

    def test_update_model_params(self):
        model = AutoModelForCausalLM.from_pretrained(self.model_id, device_map=torch_device)
        self.client.update_model_params(model)

    def test_reset_prefix_cache(self):
        # Test resetting the prefix cache
        self.client.reset_prefix_cache()

    @classmethod
    def teardown_class(cls):
        # Close the client
        cls.client.close_communicator()

        # vLLM x pytest (or Popen) seems not to handle process termination well. To avoid zombie processes, we need to
        # kill the server process and its children explicitly.
        kill_process(cls.server_process)


@pytest.mark.slow
@require_3_accelerators
@require_vllm
class TestVLLMClientServerTP(TrlTestCase):
    model_id = "Qwen/Qwen2.5-1.5B"

    @classmethod
    def setup_class(cls):
        # We want the server to run on accelerator 1 and 2, so we set VISIBLE_DEVICES to "1,2"
        env = os.environ.copy()
        VISIBLE_DEVICES = "ZE_AFFINITY_MASK" if torch_device == "xpu" else "CUDA_VISIBLE_DEVICES"
        env[VISIBLE_DEVICES] = "1,2"  # Restrict to accelerator 1 and 2

        # Start the server process
        cls.server_process = subprocess.Popen(
            ["trl", "vllm-serve", "--model", cls.model_id, "--tensor_parallel_size", "2"],
            stdout=subprocess.PIPE,
            stderr=subprocess.PIPE,
            env=env,
        )

        # Initialize the client
        cls.client = VLLMClient(connection_timeout=240, host="localhost")
        cls.client.init_communicator()

    def test_generate(self):
        prompts = ["Hello, AI!", "Tell me a joke"]
        outputs = self.client.generate(prompts)
        prompt_ids = outputs["prompt_ids"]
        completion_ids = outputs["completion_ids"]

        # Check that the outputs are lists
        assert isinstance(prompt_ids, list)
        assert isinstance(completion_ids, list)

        # Check that the number of sequences are equal to the number of prompts
        assert len(prompt_ids) == len(prompts)
        assert len(completion_ids) == len(prompts)

        # Check that the sequences are lists of integers
        for seq in prompt_ids:
            assert all(isinstance(tok, int) for tok in seq)
        for seq in completion_ids:
            assert all(isinstance(tok, int) for tok in seq)

    def test_update_model_params(self):
        model = AutoModelForCausalLM.from_pretrained(self.model_id, device_map=torch_device)
        self.client.update_model_params(model)

    def test_reset_prefix_cache(self):
        # Test resetting the prefix cache
        self.client.reset_prefix_cache()

    @classmethod
    def teardown_class(cls):
        # Close the client
        cls.client.close_communicator()

        # vLLM x pytest (or Popen) seems not to handle process termination well. To avoid zombie processes, we need to
        # kill the server process and its children explicitly.
        kill_process(cls.server_process)


@pytest.mark.slow
@require_3_accelerators
@require_vllm
class TestVLLMClientServerDP(TrlTestCase):
    model_id = "Qwen/Qwen2.5-1.5B"

    @classmethod
    def setup_class(cls):
        # We want the server to run on accelerator 1 and 2, so we set VISIBLE_DEVICES to "1,2"
        env = os.environ.copy()
        VISIBLE_DEVICES = "ZE_AFFINITY_MASK" if torch_device == "xpu" else "CUDA_VISIBLE_DEVICES"
        env[VISIBLE_DEVICES] = "1,2"  # Restrict to accelerator 1 and 2

        # Start the server process
        cls.server_process = subprocess.Popen(
            ["trl", "vllm-serve", "--model", cls.model_id, "--data_parallel_size", "2"],
            stdout=subprocess.PIPE,
            stderr=subprocess.PIPE,
            env=env,
        )

        # Initialize the client
        cls.client = VLLMClient(connection_timeout=240, host="localhost")
        cls.client.init_communicator()

    def test_generate(self):
        prompts = ["Hello, AI!", "Tell me a joke"]
        outputs = self.client.generate(prompts)
        prompt_ids = outputs["prompt_ids"]
        completion_ids = outputs["completion_ids"]

        # Check that the outputs are lists
        assert isinstance(prompt_ids, list)
        assert isinstance(completion_ids, list)

        # Check that the number of sequences are equal to the number of prompts
        assert len(prompt_ids) == len(prompts)
        assert len(completion_ids) == len(prompts)

        # Check that the sequences are lists of integers
        for seq in prompt_ids:
            assert all(isinstance(tok, int) for tok in seq)
        for seq in completion_ids:
            assert all(isinstance(tok, int) for tok in seq)

    def test_update_model_params(self):
        model = AutoModelForCausalLM.from_pretrained(self.model_id, device_map=torch_device)
        self.client.update_model_params(model)

    def test_reset_prefix_cache(self):
        # Test resetting the prefix cache
        self.client.reset_prefix_cache()

    @classmethod
    def teardown_class(cls):
        # Close the client
        cls.client.close_communicator()

        # vLLM x pytest (or Popen) seems not to handle process termination well. To avoid zombie processes, we need to
        # kill the server process and its children explicitly.
<<<<<<< HEAD
        parent = psutil.Process(cls.server_process.pid)
        children = parent.children(recursive=True)
        for child in children:
            child.send_signal(signal.SIGTERM)
        cls.server_process.terminate()
        cls.server_process.wait()


@pytest.mark.slow
@require_torch_multi_gpu
class TestVLLMClientServerAsync(unittest.TestCase):
    model_id = "Qwen/Qwen2.5-1.5B"

    @classmethod
    def setUpClass(cls):
        # We want the server to run on GPU 1, so we set CUDA_VISIBLE_DEVICES to "1"
        env = os.environ.copy()
        env["CUDA_VISIBLE_DEVICES"] = "1"  # Restrict to GPU 1

        # Start the server process
        cls.server_process = subprocess.Popen(
            ["trl", "vllm-serve-async", "--model", cls.model_id], stdout=subprocess.PIPE, stderr=subprocess.PIPE, env=env
        )

        #Initialize the client
        cls.client = VLLMClient(connection_timeout=240)
        cls.client.init_communicator()

    def test_generate(self):
        prompt = "Hello, AI! Tell me a joke."
        response = self.client.session.post(
            url="http://localhost:8000/v1/completions",
            json={
                "model": self.model_id,
                "prompt": prompt,
                "max_tokens": 50
            }
        )
        response.raise_for_status()
        response_json = response.json()

        # Check basic response structure
        self.assertIn("choices", response_json)
        self.assertGreater(len(response_json["choices"]), 0)
        
        # Check that we got a non-empty text response
        first_choice = response_json["choices"][0]
        self.assertIn("text", first_choice)
        self.assertGreater(len(first_choice["text"]), 0)

    def test_update_model_params(self):
        model = AutoModelForCausalLM.from_pretrained(self.model_id, device_map="cuda")
        self.client.update_model_params(model)

    def test_reset_prefix_cache(self):
        # Test resetting the prefix cache
        self.client.reset_prefix_cache()

    @classmethod
    def tearDownClass(cls):
        super().tearDownClass()

        # Close the client
        cls.client.close_communicator()

        # vLLM x pytest (or Popen) seems not to handle process termination well. To avoid zombie processes, we need to
        # kill the server process and its children explicitly.
        parent = psutil.Process(cls.server_process.pid)
        children = parent.children(recursive=True)
        for child in children:
            child.send_signal(signal.SIGTERM)
        cls.server_process.terminate()
        cls.server_process.wait()


@pytest.mark.slow
@require_3_gpus
class TestVLLMClientAsyncServerTP(unittest.TestCase):
    model_id = "Qwen/Qwen2.5-1.5B"

    @classmethod
    def setUpClass(cls):
        # We want the server to run on GPU 1 and 2, so we set CUDA_VISIBLE_DEVICES to "1,2"
        env = os.environ.copy()
        env["CUDA_VISIBLE_DEVICES"] = "1,2"  # Restrict to GPU 1 and 2

        # Start the server process
        cls.server_process = subprocess.Popen(
            ["trl", "vllm-serve-async", "--model", cls.model_id, "--tensor_parallel_size", "2"],
            stdout=subprocess.PIPE,
            stderr=subprocess.PIPE,
            env=env,
        )

        # Initialize the client
        cls.client = VLLMClient(connection_timeout=240)
        cls.client.init_communicator()

    def test_generate(self):
        prompt = "Hello, AI! Tell me a joke."
        response = self.client.session.post(
            url="http://localhost:8000/v1/completions",
            json={
                "model": self.model_id,
                "prompt": prompt,
                "max_tokens": 50
            }
        )
        response.raise_for_status()
        response_json = response.json()

        # Check basic response structure
        self.assertIn("choices", response_json)
        self.assertGreater(len(response_json["choices"]), 0)
        
        # Check that we got a non-empty text response
        first_choice = response_json["choices"][0]
        self.assertIn("text", first_choice)
        self.assertGreater(len(first_choice["text"]), 0)

    def test_update_model_params(self):
        model = AutoModelForCausalLM.from_pretrained(self.model_id, device_map="cuda")
        self.client.update_model_params(model)

    def test_reset_prefix_cache(self):
        # Test resetting the prefix cache
        self.client.reset_prefix_cache()

    @classmethod
    def tearDownClass(cls):
        super().tearDownClass()

        # Close the client
        cls.client.close_communicator()

        # vLLM x pytest (or Popen) seems not to handle process termination well. To avoid zombie processes, we need to
        # kill the server process and its children explicitly.
        parent = psutil.Process(cls.server_process.pid)
        children = parent.children(recursive=True)
        for child in children:
            child.send_signal(signal.SIGTERM)
        cls.server_process.terminate()
        cls.server_process.wait()


@pytest.mark.slow
@require_3_gpus
class TestVLLMClientAsyncServerDP(unittest.TestCase):
    model_id = "Qwen/Qwen2.5-1.5B"

    @classmethod
    def setUpClass(cls):
        # We want the server to run on GPU 1 and 2, so we set CUDA_VISIBLE_DEVICES to "1,2"
        env = os.environ.copy()
        env["CUDA_VISIBLE_DEVICES"] = "1,2"  # Restrict to GPU 1 and 2

        # Start the server process
        cls.server_process = subprocess.Popen(
            ["trl", "vllm-serve-async", "--model", cls.model_id, "--data_parallel_size", "2"],
            stdout=subprocess.PIPE,
            stderr=subprocess.PIPE,
            env=env,
        )

        # Initialize the client
        cls.client = VLLMClient(connection_timeout=240)

    def test_generate(self):
        prompt = "Hello, AI! Tell me a joke."
        response = self.client.session.post(
            url="http://localhost:8000/v1/completions",
            json={
                "model": self.model_id,
                "prompt": prompt,
                "max_tokens": 50
            }
        )
        response.raise_for_status()
        response_json = response.json()

        # Check basic response structure
        self.assertIn("choices", response_json)
        self.assertGreater(len(response_json["choices"]), 0)
        
        # Check that we got a non-empty text response
        first_choice = response_json["choices"][0]
        self.assertIn("text", first_choice)
        self.assertGreater(len(first_choice["text"]), 0)

    def test_update_model_params(self):
        model = AutoModelForCausalLM.from_pretrained(self.model_id, device_map="cuda")
        self.client.update_model_params(model)

    def test_reset_prefix_cache(self):
        # Test resetting the prefix cache
        self.client.reset_prefix_cache()

    @classmethod
    def tearDownClass(cls):
        super().tearDownClass()

        # Close the client
        cls.client.close_communicator()

        # vLLM x pytest (or Popen) seems not to handle process termination well. To avoid zombie processes, we need to
        # kill the server process and its children explicitly.
        parent = psutil.Process(cls.server_process.pid)
        children = parent.children(recursive=True)
        for child in children:
            child.send_signal(signal.SIGTERM)
        cls.server_process.terminate()
        cls.server_process.wait()
=======
        kill_process(cls.server_process)


@pytest.mark.slow
@require_torch_multi_accelerator
@require_vllm
class TestVLLMClientServerDeviceParameter(TrlTestCase):
    """Test the device parameter functionality in init_communicator."""

    model_id = "Qwen/Qwen2.5-1.5B"

    @classmethod
    def setup_class(cls):
        # We want the server to run on accelerator 1, so we set VISIBLE_DEVICES to "1"
        env = os.environ.copy()
        VISIBLE_DEVICES = "ZE_AFFINITY_MASK" if torch_device == "xpu" else "CUDA_VISIBLE_DEVICES"
        env[VISIBLE_DEVICES] = "1"  # Restrict to accelerator 1

        # Start the server process
        cls.server_process = subprocess.Popen(
            ["trl", "vllm-serve", "--model", cls.model_id], stdout=subprocess.PIPE, stderr=subprocess.PIPE, env=env
        )

    def test_init_communicator_with_device_int(self):
        """Test init_communicator with integer device parameter."""
        client = VLLMClient(connection_timeout=240, host="localhost")
        client.init_communicator(device=0)  # Explicitly specify device 0

        # Test basic functionality
        prompts = ["Hello, AI!"]
        outputs = client.generate(prompts)
        prompt_ids = outputs["prompt_ids"]
        completion_ids = outputs["completion_ids"]
        assert isinstance(prompt_ids, list)
        assert len(prompt_ids) == len(prompts)
        assert isinstance(completion_ids, list)
        assert len(completion_ids) == len(prompts)

        client.close_communicator()

    def test_init_communicator_with_device_string(self):
        """Test init_communicator with string device parameter."""
        client = VLLMClient(connection_timeout=240, host="localhost")
        client.init_communicator(device=0)  # Explicitly specify device as string

        # Test basic functionality
        prompts = ["Hello, AI!"]
        outputs = client.generate(prompts)["completion_ids"]
        assert isinstance(outputs, list)
        assert len(outputs) == len(prompts)

        client.close_communicator()

    def test_init_communicator_with_torch_device(self):
        """Test init_communicator with torch.device object."""
        import torch

        client = VLLMClient(connection_timeout=240, host="localhost")
        device = torch.device(0)
        client.init_communicator(device=device)  # Explicitly specify torch.device object

        # Test basic functionality
        prompts = ["Hello, AI!"]
        outputs = client.generate(prompts)["completion_ids"]
        assert isinstance(outputs, list)
        assert len(outputs) == len(prompts)

        client.close_communicator()

    @classmethod
    def teardown_class(cls):
        # vLLM x pytest (or Popen) seems not to handle process termination well. To avoid zombie processes, we need to
        # kill the server process and its children explicitly.
        kill_process(cls.server_process)
>>>>>>> 2f1802bc
<|MERGE_RESOLUTION|>--- conflicted
+++ resolved
@@ -335,13 +335,7 @@
 
         # vLLM x pytest (or Popen) seems not to handle process termination well. To avoid zombie processes, we need to
         # kill the server process and its children explicitly.
-<<<<<<< HEAD
-        parent = psutil.Process(cls.server_process.pid)
-        children = parent.children(recursive=True)
-        for child in children:
-            child.send_signal(signal.SIGTERM)
-        cls.server_process.terminate()
-        cls.server_process.wait()
+        kill_process(cls.server_process)
 
 
 @pytest.mark.slow
@@ -548,8 +542,6 @@
             child.send_signal(signal.SIGTERM)
         cls.server_process.terminate()
         cls.server_process.wait()
-=======
-        kill_process(cls.server_process)
 
 
 @pytest.mark.slow
@@ -622,5 +614,4 @@
     def teardown_class(cls):
         # vLLM x pytest (or Popen) seems not to handle process termination well. To avoid zombie processes, we need to
         # kill the server process and its children explicitly.
-        kill_process(cls.server_process)
->>>>>>> 2f1802bc
+        kill_process(cls.server_process)