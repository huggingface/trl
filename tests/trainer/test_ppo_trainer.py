--- conflicted
+++ resolved
@@ -120,17 +120,6 @@
                 pass
 
     def setUp(self):
-<<<<<<< HEAD
-=======
-        # model_id
-        self.model_id = "trl-internal-testing/dummy-GPT2-correct-vocab"
-
-        # get models and tokenizer
-        self.gpt2_model = AutoModelForCausalLMWithValueHead.from_pretrained(self.model_id)
-        self.gpt2_model_ref = AutoModelForCausalLMWithValueHead.from_pretrained(self.model_id)
-        self.gpt2_tokenizer = GPT2Tokenizer.from_pretrained(self.model_id)
-
->>>>>>> 787d4bd0
         # initialize trainer
         self.ppo_config = PPOConfig(batch_size=2, forward_batch_size=1, log_with=None)
 
