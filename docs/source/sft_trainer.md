# SFT Trainer

[![All_models-SFT-blue](https://img.shields.io/badge/All_models-SFT-blue)](https://huggingface.co/models?other=sft,trl) [![smol_course-Chapter_1-yellow](https://img.shields.io/badge/smol_course-Chapter_1-yellow)](https://github.com/huggingface/smol-course/tree/main/1_instruction_tuning)

## Overview

TRL supports the Supervised Fine-Tuning (SFT) Trainer for training language models.

This post-training method was contributed by [Younes Belkada](https://huggingface.co/ybelkada).

## Quick start

This example demonstrates how to train a language model using the [`SFTTrainer`] from TRL. We train a [Qwen 3 0.6B](https://huggingface.co/Qwen/Qwen3-0.6B) model on the [Capybara dataset](https://huggingface.co/datasets/trl-lib/Capybara), a compact, diverse multi-turn dataset to benchmark reasoning and generalization.

```python
from trl import SFTTrainer, SFTConfig
from datasets import load_dataset

trainer = SFTTrainer(
    model="Qwen/Qwen3-0.6B",
    train_dataset=load_dataset("trl-lib/Capybara", split="train"),
)
trainer.train()
```

<iframe src="https://trl-lib-trackio.hf.space/?project=trl-documentation&metrics=train/loss,train/mean_token_accuracy,train/num_tokens&sidebar=hidden" style="width: 100%; min-width: 300px; max-width: 800px;" height="830" frameBorder="0"></iframe>

## Expected dataset type and format

SFT supports both [language modeling](dataset_formats#language-modeling) and [prompt-completion](dataset_formats#prompt-completion) datasets. The [`SFTTrainer`] is compatible with both [standard](dataset_formats#standard) and [conversational](dataset_formats#conversational) dataset formats. When provided with a conversational dataset, the trainer will automatically apply the chat template to the dataset.

<<<<<<< HEAD
```python
# Standard language modeling
{"text": "The sky is blue."}
=======
> [!WARNING]
> This functionality is only available for chat templates that support returning the assistant tokens mask via the `{% generation %}` and `{% endgeneration %}` keywords. For an example of such an template, see [HugggingFaceTB/SmolLM3-3B](https://huggingface.co/HuggingFaceTB/SmolLM3-3B/blob/main/chat_template.jinja#L76-L82).

### Train on completions only
>>>>>>> a902450e

# Conversational language modeling
{"messages": [{"role": "user", "content": "What color is the sky?"},
              {"role": "assistant", "content": "It is blue."}]}

# Standard prompt-completion
{"prompt": "The sky is",
 "completion": " blue."}

# Conversational prompt-completion
{"prompt": [{"role": "user", "content": "What color is the sky?"}],
 "completion": [{"role": "assistant", "content": "It is blue."}]}
```

If your dataset is not in one of these formats, you can preprocess it to convert it into the expected format. Here is an example with the [FreedomIntelligence/medical-o1-reasoning-SFT](https://huggingface.co/datasets/FreedomIntelligence/medical-o1-reasoning-SFT) dataset:

```python
from datasets import load_dataset

dataset = load_dataset("FreedomIntelligence/medical-o1-reasoning-SFT", "en")

def preprocess_function(example):
    return {
        "prompt": [{"role": "user", "content": example["Question"]}],
        "completion": [
            {"role": "assistant", "content": f"<think>{example['Complex_CoT']}</think>{example['Response']}"}
        ],
    }

dataset = dataset.map(preprocess_function, remove_columns=["Question", "Response", "Complex_CoT"])
print(next(iter(dataset["train"])))
```

```json
{
    "prompt": [
        {
            "content": "Given the symptoms of sudden weakness in the left arm and leg, recent long-distance travel, and the presence of swollen and tender right lower leg, what specific cardiac abnormality is most likely to be found upon further evaluation that could explain these findings?",
            "role": "user",
        }
    ],
    "completion": [
        {
            "content": "<think>Okay, let's see what's going on here. We've got sudden weakness [...] clicks into place!</think>The specific cardiac abnormality most likely to be found in [...] the presence of a PFO facilitating a paradoxical embolism.",
            "role": "assistant",
        }
    ],
}
```

## Looking deeper into the SFT method

Supervised Fine-Tuning (SFT) is the simplest and most commonly used method to adapt a language model to a target dataset. The model is trained in a fully supervised fashion using pairs of input and output sequences. The goal is to minimize the negative log-likelihood (NLL) of the target sequence, conditioning on the input.

This section breaks down how SFT works in practice, covering the key steps: **preprocessing**, **tokenization** and **loss computation**.

### Preprocessing and tokenization

During training, each example is expected to contain a **text field** or a **(prompt, completion)** pair, depending on the dataset format. For more details on the expected formats, see [Dataset formats](dataset_formats).
The `SFTTrainer` tokenizes each input using the model's tokenizer. If both prompt and completion are provided separately, they are concatenated before tokenization.

### Computing the loss

![sft_figure](https://huggingface.co/datasets/trl-lib/documentation-images/resolve/main/sft_figure.png)

The loss used in SFT is the **token-level cross-entropy loss**, defined as:

$$
\mathcal{L}_{\text{SFT}}(\theta) = - \sum_{t=1}^{T} \log p_\theta(y_t \mid y_{<t}),
$$
  
where  \\( y_t \\) is the target token at timestep  \\( t \\), and the model is trained to predict the next token given the previous ones. In practice, padding tokens are masked out during loss computation.

### Label shifting and masking

During training, the loss is computed using a **one-token shift**: the model is trained to predict each token in the sequence based on all previous tokens. Specifically, the input sequence is shifted right by one position to form the target labels.
Padding tokens (if present) are ignored in the loss computation by applying an ignore index (default: `-100`) to the corresponding positions. This ensures that the loss focuses only on meaningful, non-padding tokens.

## Logged metrics

* `global_step`: The total number of optimizer steps taken so far.
* `epoch`: The current epoch number, based on dataset iteration.
* `num_tokens`: The total number of tokens processed so far.
* `loss`: The average cross-entropy loss computed over non-masked tokens in the current logging interval.
* `mean_token_accuracy`: The proportion of non-masked tokens for which the model’s top-1 prediction matches the ground truth token.
* `learning_rate`: The current learning rate, which may change dynamically if a scheduler is used.
* `grad_norm`: The L2 norm of the gradients, computed before gradient clipping.

## Customization

### Model initialization

You can directly pass the kwargs of the [`~transformers.AutoModelForCausalLM.from_pretrained()`] method to the [`SFTConfig`]. For example, if you want to load a model in a different precision, analogous to

```python
model = AutoModelForCausalLM.from_pretrained("Qwen/Qwen3-0.6B", torch_dtype=torch.bfloat16)
```

you can do so by passing the `model_init_kwargs={"torch_dtype": torch.bfloat16}` argument to the [`SFTConfig`].

```python
from trl import SFTConfig

training_args = SFTConfig(
    model_init_kwargs={"torch_dtype": torch.bfloat16},
)
```

Note that all keyword arguments of `from_pretrained()` are supported.

### Packing

[`SFTTrainer`] supports _example packing_, where multiple examples are packed in the same input sequence to increase training efficiency. To enable packing, simply pass `packing=True` to the [`SFTConfig`] constructor.

```python
training_args = SFTConfig(packing=True)
```

For more details on packing, see [Packing](reducing_memory_usage#packing).

### Train on assistant messages only

To train on assistant messages only, use a [conversational](dataset_formats#conversational) dataset and set `assistant_only_loss=True` in the [`SFTConfig`]. This setting ensures that loss is computed **only** on the assistant responses, ignoring user or system messages.

```python
training_args = SFTConfig(assistant_only_loss=True)
```

![train_on_assistant](https://huggingface.co/datasets/trl-lib/documentation-images/resolve/main/train_on_assistant.png)

> [!WARNING]
> This functionality is only available for chat templates that support returning the assistant tokens mask via the `{% raw %}{% generation %}{% endraw %}` keyword. For an example of such a template, see [Qwen/Qwen3-8B/discussions/14](https://huggingface.co/Qwen/Qwen3-8B/discussions/14).

### Train on completion only

To train on completion only, use a [prompt-completion](dataset_formats#prompt-completion) dataset. By default, the trainer computes the loss on the completion tokens only, ignoring the prompt tokens. If you want to train on the full sequence, set `completion_only_loss=False` in the [`SFTConfig`].

![train_on_completion](https://huggingface.co/datasets/trl-lib/documentation-images/resolve/main/train_on_completion.png)

<Tip>
Training on completion only is compatible with training on assistant messages only. In this case, use a [conversational](dataset_formats#conversational) [prompt-completion](dataset_formats#prompt-completion) dataset and set `assistant_only_loss=True` in the [`SFTConfig`].
</Tip>

### Train adapters with PEFT

We support tight integration with 🤗 PEFT library so that any user can conveniently train adapters and share them on the Hub instead of training the entire model.

```python
from datasets import load_dataset
from trl import SFTTrainer
from peft import LoraConfig

dataset = load_dataset("trl-lib/Capybara", split="train")

trainer = SFTTrainer(
    "Qwen/Qwen3-0.6B",
    train_dataset=dataset,
    peft_config=LoraConfig()
)

trainer.train()
```

You can also continue training your [`peft.PeftModel`]. For that, first load a `PeftModel` outside [`SFTTrainer`] and pass it directly to the trainer without the `peft_config` argument being passed.

```python
from datasets import load_dataset
from trl import SFTTrainer
from peft import AutoPeftModelForCausalLM

model = AutoPeftModelForCausalLM.from_pretrained("trl-lib/Qwen3-4B-LoRA", is_trainable=True)
dataset = load_dataset("trl-lib/Capybara", split="train")

trainer = SFTTrainer(
    model=model,
    train_dataset=dataset,
)

trainer.train()
```

<Tip>

When training adapters, you typically use a **higher learning rate (≈1e‑4)** since only new parameters are being learned.

```python
SFTconfig(learning_rate=1e-4, ...)
```

</Tip>

### Train with Liger Kernel

Liger Kernel is a collection of Triton kernels for LLM training that boosts multi-GPU throughput by 20%, cuts memory use by 60% (enabling up to 4× longer context), and works seamlessly with tools like Flash Attention, PyTorch FSDP, and DeepSpeed. For more information, see [Liger Kernel Integration](liger_kernel_integration).

### Train with Unsloth

Unsloth is an open‑source framework for fine‑tuning and reinforcement learning that trains LLMs (like Llama, Mistral, Gemma, DeepSeek, and more) up to 2× faster with up to 70% less VRAM, while providing a streamlined, Hugging Face–compatible workflow for training, evaluation, and deployment. For more information, see [Unsloth Integration](unsloth_integration).

## Instruction tuning example

**Instruction tuning** teaches a base language model to follow user instructions and engage in conversations. This requires:

1. **Chat template**: Defines how to structure conversations into text sequences, including role markers (user/assistant), special tokens, and turn boundaries. Read more about chat templates in [Chat templates](https://huggingface.co/docs/transformers/chat_templating#templates).
2. **Conversational dataset**: Contains instruction-response pairs

This example shows how to transform the [Qwen 3 0.6B Base](https://huggingface.co/Qwen/Qwen3-0.6B-Base) model into an instruction-following model using the [Capybara dataset](https://huggingface.co/datasets/trl-lib/Capybara) and a chat template from [HuggingFaceTB/SmolLM3-3B](https://huggingface.co/HuggingFaceTB/SmolLM3-3B). The SFT Trainer automatically handles tokenizer updates and special token configuration.

```python
from trl import SFTTrainer, SFTConfig
from datasets import load_dataset

trainer = SFTTrainer(
    model="Qwen/Qwen3-0.6B-Base",
    args=SFTConfig(
        output_dir="Qwen3-0.6B-Instruct",
        chat_template_path="HuggingFaceTB/SmolLM3-3B",
    ),
    train_dataset=load_dataset("trl-lib/Capybara", split="train"),
)
trainer.train()
```

Once trained, your model can now follow instructions and engage in conversations using its new chat template.

```python
>>> from transformers import pipeline
>>> pipe = pipeline("text-generation", model="Qwen3-0.6B-Instruct/checkpoint-5000")
>>> prompt = "<|im_start|>user\nWhat is the capital of France? Answer in one word.<|im_end|>\n<|im_start|>assistant\n"
>>> response = pipe(prompt)
>>> response[0]["generated_text"]
'<|im_start|>user\nWhat is the capital of France? Answer in one word.<|im_end|>\n<|im_start|>assistant\nThe capital of France is Paris.'
```

Alternatively, use the structured conversation format (recommended):

```python
>>> prompt = [{"role": "user", "content": "What is the capital of France? Answer in one word."}]
>>> response = pipe(prompt)
>>> response[0]["generated_text"]
[{'role': 'user', 'content': 'What is the capital of France? Answer in one word.'}, {'role': 'assistant', 'content': 'The capital of France is Paris.'}]
```

## Tool Calling with SFT

The SFT trainer fully supports fine-tuning models with _tool calling_ capabilities. In this case, each dataset example should include:

* The conversation messages, including any tool calls (`tool_calls`) and tool responses (`tool` role messages)
* The list of available tools in the `tools` column, typically provided as JSON schemas

For details on the expected dataset structure, see the [Dataset Format — Tool Calling](dataset_formats#tool-calling) section.

## Extending `SFTTrainer` for Vision Language Models

`SFTTrainer` does not yet inherently support vision-language data. However, we provide a guide on how to tweak the trainer to support vision-language data. Specifically, you need to use a custom data collator that is compatible with vision-language data. This guide outlines the steps to make these adjustments. For a concrete example, refer to the script [`examples/scripts/sft_vlm.py`](https://github.com/huggingface/trl/blob/main/examples/scripts/sft_vlm.py), which demonstrates how to fine-tune the LLaVA 1.5 model on the [HuggingFaceH4/llava-instruct-mix-vsft](https://huggingface.co/datasets/HuggingFaceH4/llava-instruct-mix-vsft) dataset.

### Preparing the Data

The data format is flexible, provided it is compatible with the custom collator that we will define later. A common approach is to use conversational data. Given that the data includes both text and images, the format needs to be adjusted accordingly. Below is an example of a conversational data format involving both text and images:

```python
images = ["obama.png"]
messages = [
    {
        "role": "user",
        "content": [
            {"type": "text", "text": "Who is this?"},
            {"type": "image"}
        ]
    },
    {
        "role": "assistant",
        "content": [
            {"type": "text", "text": "Barack Obama"}
        ]
    },
    {
        "role": "user",
        "content": [
            {"type": "text", "text": "What is he famous for?"}
        ]
    },
    {
        "role": "assistant",
        "content": [
            {"type": "text", "text": "He is the 44th President of the United States."}
        ]
    }
]
```

To illustrate how this data format will be processed using the LLaVA model, you can use the following code:

```python
from transformers import AutoProcessor

processor = AutoProcessor.from_pretrained("llava-hf/llava-1.5-7b-hf")
print(processor.apply_chat_template(messages, tokenize=False))
```

The output will be formatted as follows:

```txt
Who is this? ASSISTANT: Barack Obama USER: What is he famous for? ASSISTANT: He is the 44th President of the United States. 
```

<iframe src="https://huggingface.co/datasets/HuggingFaceH4/llava-instruct-mix-vsft/embed/viewer/default/train" frameborder="0" width="100%" height="560px"></iframe>

### A custom collator for processing multi-modal data

Unlike the default behavior of [`SFTTrainer`], processing multi-modal data is done on the fly during the data collation process. To do this, you need to define a custom collator that processes both the text and images. This collator must take a list of examples as input (see the previous section for an example of the data format) and return a batch of processed data. Below is an example of such a collator:

```python
def collate_fn(examples):
    # Get the texts and images, and apply the chat template
    texts = [processor.apply_chat_template(example["messages"], tokenize=False) for example in examples]
    images = [example["images"][0] for example in examples]

    # Tokenize the texts and process the images
    batch = processor(images=images, text=texts, return_tensors="pt", padding=True)

    # The labels are the input_ids, and we mask the padding tokens in the loss computation
    labels = batch["input_ids"].clone()
    labels[labels == processor.tokenizer.pad_token_id] = -100
    batch["labels"] = labels

    return batch
```

We can verify that the collator works as expected by running the following code:

```python
from datasets import load_dataset

dataset = load_dataset("HuggingFaceH4/llava-instruct-mix-vsft", split="train")
examples = [dataset[0], dataset[1]]  # Just two examples for the sake of the example
collated_data = collate_fn(examples)
print(collated_data.keys())  # dict_keys(['input_ids', 'attention_mask', 'pixel_values', 'labels'])
```

### Training the vision-language model

Now that we have prepared the data and defined the collator, we can proceed with training the model. To ensure that the data is not processed as text-only, we need to set a couple of arguments in the [`SFTConfig`], specifically `remove_unused_columns` and `skip_prepare_dataset` to `True` to avoid the default processing of the dataset. Below is an example of how to set up the `SFTTrainer`.

```python
training_args.remove_unused_columns = False
training_args.dataset_kwargs = {"skip_prepare_dataset": True}

trainer = SFTTrainer(
    model=model,
    args=training_args,
    data_collator=collate_fn,
    train_dataset=train_dataset,
    processing_class=processor,
)
```

A full example of training LLaVa 1.5 on the [HuggingFaceH4/llava-instruct-mix-vsft](https://huggingface.co/datasets/HuggingFaceH4/llava-instruct-mix-vsft) dataset can be found in the script [`examples/scripts/sft_vlm.py`](https://github.com/huggingface/trl/blob/main/examples/scripts/sft_vlm.py).

* [Experiment tracking](https://wandb.ai/huggingface/trl/runs/2b2c5l7s)
* [Trained model](https://huggingface.co/HuggingFaceH4/sft-llava-1.5-7b-hf)

## SFTTrainer

[[autodoc]] SFTTrainer

## SFTConfig

[[autodoc]] SFTConfig<|MERGE_RESOLUTION|>--- conflicted
+++ resolved
@@ -29,16 +29,9 @@
 
 SFT supports both [language modeling](dataset_formats#language-modeling) and [prompt-completion](dataset_formats#prompt-completion) datasets. The [`SFTTrainer`] is compatible with both [standard](dataset_formats#standard) and [conversational](dataset_formats#conversational) dataset formats. When provided with a conversational dataset, the trainer will automatically apply the chat template to the dataset.
 
-<<<<<<< HEAD
 ```python
 # Standard language modeling
 {"text": "The sky is blue."}
-=======
-> [!WARNING]
-> This functionality is only available for chat templates that support returning the assistant tokens mask via the `{% generation %}` and `{% endgeneration %}` keywords. For an example of such an template, see [HugggingFaceTB/SmolLM3-3B](https://huggingface.co/HuggingFaceTB/SmolLM3-3B/blob/main/chat_template.jinja#L76-L82).
-
-### Train on completions only
->>>>>>> a902450e
 
 # Conversational language modeling
 {"messages": [{"role": "user", "content": "What color is the sky?"},
@@ -169,8 +162,9 @@
 
 ![train_on_assistant](https://huggingface.co/datasets/trl-lib/documentation-images/resolve/main/train_on_assistant.png)
 
-> [!WARNING]
-> This functionality is only available for chat templates that support returning the assistant tokens mask via the `{% raw %}{% generation %}{% endraw %}` keyword. For an example of such a template, see [Qwen/Qwen3-8B/discussions/14](https://huggingface.co/Qwen/Qwen3-8B/discussions/14).
+<Tip warning=True>
+This functionality is only available for chat templates that support returning the assistant tokens mask via the `{% generation %}` and `{% endgeneration %}` keywords. For an example of such an template, see [HugggingFaceTB/SmolLM3-3B](https://huggingface.co/HuggingFaceTB/SmolLM3-3B/blob/main/chat_template.jinja#L76-L82).
+</Tip>
 
 ### Train on completion only
 
