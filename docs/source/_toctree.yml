--- conflicted
+++ resolved
@@ -53,13 +53,6 @@
     title: Community Tutorials
   - local: lora_without_regret
     title: LoRA Without Regret
-<<<<<<< HEAD
-  - local: sentiment_tuning
-    title: Sentiment Tuning
-=======
-  - local: multi_adapter_rl
-    title: Multi Adapter RLHF
->>>>>>> 91e7cdc3
   title: Examples
 - sections:
   - sections: # Sorted alphabetically
