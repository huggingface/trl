- sections:
  - local: index
    title: TRL
  - local: installation
    title: Installation
  - local: quickstart
    title: Quickstart
  title: Getting started
- sections:
  - local: dataset_formats
    title: Dataset Formats
  - local: paper_index
    title: Paper Index
  title: Conceptual Guides
- sections:
  - local: clis
    title: Command Line Interface (CLI)
  - local: jobs_training
    title: Training using Jobs
  - local: customization
    title: Customizing the Training
  - local: reducing_memory_usage
    title: Reducing Memory Usage
  - local: speeding_up_training
    title: Speeding Up Training
  - local: distributing_training
    title: Distributing Training
  - local: use_model
    title: Using Trained Models
  title: How-to guides
- sections:
  - local: deepspeed_integration
    title: DeepSpeed
  - local: kernels_hub
    title: Kernels Hub
  - local: liger_kernel_integration
    title: Liger Kernel
  - local: peft_integration
    title: PEFT
  - local: rapidfire_integration
    title: RapidFire AI
  - local: trackio_integration
    title: Trackio
  - local: unsloth_integration
    title: Unsloth
  - local: vllm_integration
    title: vLLM
  title: Integrations
- sections:
  - local: example_overview
    title: Example Overview
  - local: community_tutorials
    title: Community Tutorials
  - local: lora_without_regret
    title: LoRA Without Regret
  title: Examples
- sections:
  - sections: # Sorted alphabetically
    - local: cpo_trainer
      title: CPO
    - local: dpo_trainer
      title: DPO
    - local: online_dpo_trainer
      title: Online DPO
    - local: gkd_trainer
      title: GKD
    - local: grpo_trainer
      title: GRPO
    - local: kto_trainer
      title: KTO
    - local: nash_md_trainer
      title: Nash-MD
    - local: orpo_trainer
      title: ORPO
    - local: prm_trainer
      title: PRM
    - local: reward_trainer
      title: Reward
    - local: rloo_trainer
      title: RLOO
    - local: sft_trainer
      title: SFT
    title: Trainers
  - local: models
    title: Model Classes
  - local: model_utils
    title: Model Utilities
  - local: callbacks
    title: Callbacks
  - local: data_utils
    title: Data Utilities
  - local: rewards
    title: Reward Functions
  - local: script_utils
    title: Script Utilities
  - local: others
    title: Others
  title: API
- sections:
  - local: experimental_overview
    title: Experimental Overview
  - local: bema_for_reference_model # Sorted alphabetically
    title: BEMA for Reference Model
  - local: bco_trainer
    title: BCO
  - local: gfpo
    title: GFPO
  - local: gold_trainer
    title: GOLD
  - local: grpo_with_replay_buffer
    title: GRPO With Replay Buffer
  - local: gspo_token
    title: GSPO-token
  - local: judges
    title: Judges
  - local: papo_trainer
    title: PAPO
<<<<<<< HEAD
  - local: ppo_trainer
    title: PPO
=======
  - local: xpo_trainer
    title: XPO
>>>>>>> 02a34777
  - local: openenv
    title: OpenEnv Integration
  title: Experimental<|MERGE_RESOLUTION|>--- conflicted
+++ resolved
@@ -115,13 +115,10 @@
     title: Judges
   - local: papo_trainer
     title: PAPO
-<<<<<<< HEAD
   - local: ppo_trainer
     title: PPO
-=======
   - local: xpo_trainer
     title: XPO
->>>>>>> 02a34777
   - local: openenv
     title: OpenEnv Integration
   title: Experimental