--- conflicted
+++ resolved
@@ -32,15 +32,10 @@
       title: DPO
     - local: online_dpo_trainer
       title: Online DPO
-<<<<<<< HEAD
-    - local: gkd_trainer
-      title: GKD Trainer
-=======
     - local: xpo_trainer
       title: XPO Trainer
     - local: orpo_trainer
       title: ORPO
->>>>>>> a20e8227
     - local: kto_trainer
       title: KTO
     - local: orpo_trainer
@@ -57,6 +52,8 @@
       title: Iterative SFT
     - local: reward_trainer
       title: Reward Model
+    - local: gkd_trainer
+      title: GKD Trainer
     title: Trainers
   - local: models
     title: Model Classes
