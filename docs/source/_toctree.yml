--- conflicted
+++ resolved
@@ -32,13 +32,9 @@
   - local: detoxifying_a_lm
     title: Detoxifying a Language Model
   - local: using_llama_models
-<<<<<<< HEAD
-    title: Using LLaMA with TRL
+    title: Training StackLlama
   - local: learning_tools
     title: Learning to Use Tools
-=======
-    title: Training StackLlama
->>>>>>> a00ab445
   - local: multi_adapter_rl
     title: Multi Adapter RLHF
   title: Examples