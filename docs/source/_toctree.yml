- sections:
  - local: index
    title: TRL
  - local: quickstart
    title: Quickstart
  - local: installation
    title: Installation
  - local: clis
    title: Get started with Command Line Interfaces (CLIs)
  - local: how_to_train
    title: PPO Training FAQ
  - local: use_model
    title: Use Trained Models
  - local: customization
    title: Customize the Training
  - local: logging
    title: Understanding Logs
  title: Get started
- sections:
  - sections:
    - local: trainer
      title: Overview
    - local: alignprop_trainer
      title: AlignProp
    - local: bco_trainer
      title: BCO
    - local: cpo_trainer
      title: CPO
    - local: ddpo_trainer
      title: DDPO
    - local: dpo_trainer
      title: DPO
    - local: online_dpo_trainer
      title: Online DPO
    - local: orpo_trainer
      title: ORPO
    - local: kto_trainer
      title: KTO
    - local: ppo_trainer
      title: PPO
    - local: ppov2_trainer
      title: PPOv2
    - local: rloo_trainer
      title: RLOO
    - local: sft_trainer
      title: SFT
    - local: iterative_sft_trainer
      title: Iterative SFT
    - local: reward_trainer
      title: Reward Model
    title: Trainers
  - local: models
    title: Model Classes
<<<<<<< HEAD
  - local: trainer
    title: Trainer Classes
  - local: reward_trainer
    title: Reward Model Training
  - local: sft_trainer
    title: Supervised Fine-Tuning
  - local: ppo_trainer
    title: PPO Trainer
  - local: ppov2_trainer
    title: PPOv2 Trainer
  - local: rloo_trainer
    title: RLOO Trainer
  - local: online_dpo_trainer
    title: Online DPO Trainer
  - local: xpo_trainer
    title: XPO Trainer
=======
>>>>>>> 3412f513
  - local: best_of_n
    title: Best of N Sampling
  - local: judges
    title: Judges
  - local: callbacks
    title: Callbacks
  - local: text_environments
    title: Text Environments
  title: API
- sections:
  - local: example_overview
    title: Example Overview
  - local: sentiment_tuning
    title: Sentiment Tuning
  - local: lora_tuning_peft
    title: Training with PEFT
  - local: detoxifying_a_lm
    title: Detoxifying a Language Model
  - local: using_llama_models
    title: Training StackLlama
  - local: learning_tools
    title: Learning to Use Tools
  - local: multi_adapter_rl
    title: Multi Adapter RLHF
  title: Examples<|MERGE_RESOLUTION|>--- conflicted
+++ resolved
@@ -32,6 +32,8 @@
       title: DPO
     - local: online_dpo_trainer
       title: Online DPO
+    - local: xpo_trainer
+      title: XPO Trainer
     - local: orpo_trainer
       title: ORPO
     - local: kto_trainer
@@ -51,25 +53,6 @@
     title: Trainers
   - local: models
     title: Model Classes
-<<<<<<< HEAD
-  - local: trainer
-    title: Trainer Classes
-  - local: reward_trainer
-    title: Reward Model Training
-  - local: sft_trainer
-    title: Supervised Fine-Tuning
-  - local: ppo_trainer
-    title: PPO Trainer
-  - local: ppov2_trainer
-    title: PPOv2 Trainer
-  - local: rloo_trainer
-    title: RLOO Trainer
-  - local: online_dpo_trainer
-    title: Online DPO Trainer
-  - local: xpo_trainer
-    title: XPO Trainer
-=======
->>>>>>> 3412f513
   - local: best_of_n
     title: Best of N Sampling
   - local: judges
