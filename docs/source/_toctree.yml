--- conflicted
+++ resolved
@@ -31,13 +31,10 @@
     title: PPOv2 Trainer
   - local: rloo_trainer
     title: RLOO Trainer
-<<<<<<< HEAD
   - local: online_dpo_trainer
     title: Online DPO Trainer
   - local: xpo_trainer
     title: XPO Trainer
-=======
->>>>>>> 437e8cca
   - local: best_of_n
     title: Best of N Sampling
   - local: dpo_trainer
