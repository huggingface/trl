- sections:
  - local: index
    title: TRL
  - local: installation
    title: Installation
  - local: quickstart
    title: Quickstart
  title: Getting started
- sections:
  - local: dataset_formats
    title: Dataset Formats
  - local: paper_index
    title: Paper Index
  title: Conceptual Guides
- sections:
  - local: clis
    title: Command Line Interface (CLI)
  - local: jobs_training
    title: Training using Jobs
  - local: customization
    title: Customizing the Training
  - local: reducing_memory_usage
    title: Reducing Memory Usage
  - local: speeding_up_training
    title: Speeding Up Training
  - local: distributing_training
    title: Distributing Training
  - local: use_model
    title: Using Trained Models
  title: How-to guides
- sections:
  - local: deepspeed_integration
    title: DeepSpeed
  - local: kernels_hub
    title: Kernels Hub
  - local: liger_kernel_integration
    title: Liger Kernel
  - local: peft_integration
    title: PEFT
  - local: rapidfire_integration
    title: RapidFire AI
  - local: trackio_integration
    title: Trackio
  - local: unsloth_integration
    title: Unsloth
  - local: vllm_integration
    title: vLLM
  title: Integrations
- sections:
  - local: example_overview
    title: Example Overview
  - local: community_tutorials
    title: Community Tutorials
  - local: lora_without_regret
    title: LoRA Without Regret
  title: Examples
- sections:
  - sections: # Sorted alphabetically
    - local: dpo_trainer
      title: DPO
    - local: online_dpo_trainer
      title: Online DPO
    - local: grpo_trainer
      title: GRPO
    - local: kto_trainer
      title: KTO
    - local: orpo_trainer
      title: ORPO
    - local: ppo_trainer
      title: PPO
    - local: prm_trainer
      title: PRM
    - local: reward_trainer
      title: Reward
    - local: rloo_trainer
      title: RLOO
    - local: sft_trainer
      title: SFT
    title: Trainers
  - local: models
    title: Model Classes
  - local: model_utils
    title: Model Utilities
  - local: callbacks
    title: Callbacks
  - local: data_utils
    title: Data Utilities
  - local: rewards
    title: Reward Functions
  - local: script_utils
    title: Script Utilities
  - local: others
    title: Others
  title: API
- sections:
  - local: experimental_overview
    title: Experimental Overview
  - local: bema_for_reference_model # Sorted alphabetically
    title: BEMA for Reference Model
  - local: bco_trainer
    title: BCO
  - local: cpo_trainer
    title: CPO
  - local: gfpo
    title: GFPO
  - local: gkd_trainer
    title: GKD
  - local: gold_trainer
    title: GOLD
  - local: grpo_with_replay_buffer
    title: GRPO With Replay Buffer
  - local: gspo_token
    title: GSPO-token
  - local: judges
    title: Judges
<<<<<<< HEAD
  - local: nash_md_trainer
    title: Nash-MD
=======
  - local: minillm
    title: MiniLLM
>>>>>>> b6c838aa
  - local: papo_trainer
    title: PAPO
  - local: xpo_trainer
    title: XPO
  - local: openenv
    title: OpenEnv Integration
  title: Experimental<|MERGE_RESOLUTION|>--- conflicted
+++ resolved
@@ -113,13 +113,10 @@
     title: GSPO-token
   - local: judges
     title: Judges
-<<<<<<< HEAD
+  - local: minillm
+    title: MiniLLM
   - local: nash_md_trainer
     title: Nash-MD
-=======
-  - local: minillm
-    title: MiniLLM
->>>>>>> b6c838aa
   - local: papo_trainer
     title: PAPO
   - local: xpo_trainer
