- sections:
  - local: index
    title: TRL
  - local: installation
    title: Installation
  - local: quickstart
    title: Quickstart
  title: Getting started
- sections:
  - local: dataset_formats
    title: Dataset Formats
  - local: paper_index
    title: Paper Index
  title: Conceptual Guides
- sections:
  - local: clis
    title: Command Line Interface (CLI)
  - local: jobs_training
    title: Training using Jobs
  - local: customization
    title: Customizing the Training
  - local: reducing_memory_usage
    title: Reducing Memory Usage
  - local: speeding_up_training
    title: Speeding Up Training
  - local: distributing_training
    title: Distributing Training
  - local: use_model
    title: Using Trained Models
  title: How-to guides
- sections:
  - local: deepspeed_integration
    title: DeepSpeed
  - local: kernels_hub
    title: Kernels Hub
  - local: liger_kernel_integration
    title: Liger Kernel
  - local: peft_integration
    title: PEFT
  - local: rapidfire_integration
    title: RapidFire AI
  - local: trackio_integration
    title: Trackio
  - local: unsloth_integration
    title: Unsloth
  - local: vllm_integration
    title: vLLM
  title: Integrations
- sections:
  - local: example_overview
    title: Example Overview
  - local: community_tutorials
    title: Community Tutorials
  - local: lora_without_regret
    title: LoRA Without Regret
  title: Examples
- sections:
  - sections: # Sorted alphabetically
    - local: dpo_trainer
      title: DPO
    - local: online_dpo_trainer
      title: Online DPO
    - local: grpo_trainer
      title: GRPO
    - local: kto_trainer
      title: KTO
    - local: reward_trainer
      title: Reward
    - local: rloo_trainer
      title: RLOO
    - local: sft_trainer
      title: SFT
    title: Trainers
  - local: models
    title: Model Classes
  - local: model_utils
    title: Model Utilities
  - local: callbacks
    title: Callbacks
  - local: data_utils
    title: Data Utilities
  - local: rewards
    title: Reward Functions
  - local: script_utils
    title: Script Utilities
  - local: others
    title: Others
  title: API
- sections:
  - local: experimental_overview
    title: Experimental Overview
  - local: openenv
    title: OpenEnv Integration
  - local: bema_for_reference_model # Sorted alphabetically
    title: BEMA for Reference Model
  - local: bco_trainer
    title: BCO
  - local: cpo_trainer
    title: CPO
  - local: gfpo
    title: GFPO
  - local: gkd_trainer
    title: GKD
  - local: gold_trainer
    title: GOLD
  - local: grpo_with_replay_buffer
    title: GRPO With Replay Buffer
  - local: gspo_token
    title: GSPO-token
  - local: judges
    title: Judges
  - local: minillm
    title: MiniLLM
  - local: nash_md_trainer
    title: Nash-MD
  - local: orpo_trainer
    title: ORPO
  - local: papo_trainer
    title: PAPO
  - local: ppo_trainer
    title: PPO
<<<<<<< HEAD
  - local: winrate_callback
    title: WinRateCallback
=======
  - local: prm_trainer
    title: PRM
>>>>>>> 9bc62066
  - local: xpo_trainer
    title: XPO
  title: Experimental<|MERGE_RESOLUTION|>--- conflicted
+++ resolved
@@ -119,13 +119,10 @@
     title: PAPO
   - local: ppo_trainer
     title: PPO
-<<<<<<< HEAD
+  - local: prm_trainer
+    title: PRM
   - local: winrate_callback
     title: WinRateCallback
-=======
-  - local: prm_trainer
-    title: PRM
->>>>>>> 9bc62066
   - local: xpo_trainer
     title: XPO
   title: Experimental