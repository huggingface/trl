- sections:
  - local: index
    title: TRL
  - local: installation
    title: Installation
  - local: quickstart
    title: Quickstart
  title: Getting started
- sections:
  - local: dataset_formats
    title: Dataset Formats
  - local: paper_index
    title: Paper Index
  title: Conceptual Guides
- sections:
  - local: clis
    title: Command Line Interface (CLI)
  - local: jobs_training
    title: Training using Jobs
  - local: customization
    title: Customizing the Training
  - local: reducing_memory_usage
    title: Reducing Memory Usage
  - local: speeding_up_training
    title: Speeding Up Training
  - local: distributing_training
    title: Distributing Training
  - local: use_model
    title: Using Trained Models
  title: How-to guides
- sections:
  - local: deepspeed_integration
    title: DeepSpeed
  - local: kernels_hub
    title: Kernels Hub
  - local: liger_kernel_integration
    title: Liger Kernel
  - local: peft_integration
    title: PEFT
  - local: rapidfire_integration
    title: RapidFire AI
  - local: trackio_integration
    title: Trackio
  - local: unsloth_integration
    title: Unsloth
  - local: vllm_integration
    title: vLLM
  title: Integrations
- sections:
  - local: example_overview
    title: Example Overview
  - local: community_tutorials
    title: Community Tutorials
  - local: lora_without_regret
    title: LoRA Without Regret
  title: Examples
- sections:
  - sections: # Sorted alphabetically
    - local: dpo_trainer
      title: DPO
    - local: online_dpo_trainer
      title: Online DPO
    - local: grpo_trainer
      title: GRPO
    - local: kto_trainer
      title: KTO
<<<<<<< HEAD
    - local: nash_md_trainer
      title: Nash-MD
    - local: orpo_trainer
      title: ORPO
    - local: ppo_trainer
      title: PPO
=======
    - local: prm_trainer
      title: PRM
>>>>>>> f7ac9741
    - local: reward_trainer
      title: Reward
    - local: rloo_trainer
      title: RLOO
    - local: sft_trainer
      title: SFT
    title: Trainers
  - local: models
    title: Model Classes
  - local: model_utils
    title: Model Utilities
  - local: callbacks
    title: Callbacks
  - local: data_utils
    title: Data Utilities
  - local: rewards
    title: Reward Functions
  - local: script_utils
    title: Script Utilities
  - local: others
    title: Others
  title: API
- sections:
  - local: experimental_overview
    title: Experimental Overview
  - local: bema_for_reference_model # Sorted alphabetically
    title: BEMA for Reference Model
  - local: bco_trainer
    title: BCO
  - local: cpo_trainer
    title: CPO
  - local: gfpo
    title: GFPO
  - local: gkd_trainer
    title: GKD
  - local: gold_trainer
    title: GOLD
  - local: grpo_with_replay_buffer
    title: GRPO With Replay Buffer
  - local: gspo_token
    title: GSPO-token
  - local: judges
    title: Judges
  - local: minillm
    title: MiniLLM
  - local: nash_md_trainer
    title: Nash-MD
  - local: orpo_trainer
    title: ORPO
  - local: papo_trainer
    title: PAPO
<<<<<<< HEAD
  - local: prm_trainer
    title: PRM
=======
  - local: ppo_trainer
    title: PPO
  - local: xpo_trainer
    title: XPO
>>>>>>> f7ac9741
  - local: openenv
    title: OpenEnv Integration
  title: Experimental<|MERGE_RESOLUTION|>--- conflicted
+++ resolved
@@ -64,17 +64,6 @@
       title: GRPO
     - local: kto_trainer
       title: KTO
-<<<<<<< HEAD
-    - local: nash_md_trainer
-      title: Nash-MD
-    - local: orpo_trainer
-      title: ORPO
-    - local: ppo_trainer
-      title: PPO
-=======
-    - local: prm_trainer
-      title: PRM
->>>>>>> f7ac9741
     - local: reward_trainer
       title: Reward
     - local: rloo_trainer
@@ -126,15 +115,12 @@
     title: ORPO
   - local: papo_trainer
     title: PAPO
-<<<<<<< HEAD
+  - local: ppo_trainer
+    title: PPO
   - local: prm_trainer
     title: PRM
-=======
-  - local: ppo_trainer
-    title: PPO
   - local: xpo_trainer
     title: XPO
->>>>>>> f7ac9741
   - local: openenv
     title: OpenEnv Integration
   title: Experimental