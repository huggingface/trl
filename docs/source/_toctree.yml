- sections: 
  - local: index
    title: TRL
  - local: quickstart
    title: Quickstart
  - local: installation
    title: Installation
  - local: customization
    title: Customize your Training
  - local: logging
    title: Understanding Logs
  title: Get started
- sections:
  - local: models
    title: Model Classes
  - local: trainer
    title: Trainer Classes
  - local: reward_trainer
    title: Reward Model Training
  - local: sft_trainer
<<<<<<< HEAD
    title: Supervised fine-tuning
  - local: dpo_trainer
    title: DPO Trainer
  - local: extras
    title: Extras - Better model output without reinforcement learning
=======
    title: Supervised Fine-Tuning
  - local: best_of_n
    title: Best of N Sampling
>>>>>>> 388bdc03
  title: API
- sections: 
  - local: sentiment_tuning
    title: Sentiment Tuning
  - local: lora_tuning_peft
    title: Training with PEFT
  - local: detoxifying_a_lm
    title: Detoxifying a Language Model
  - local: using_llama_models
    title: Training StackLlama
  - local: multi_adapter_rl
    title: Multi Adapter RLHF
  title: Examples<|MERGE_RESOLUTION|>--- conflicted
+++ resolved
@@ -18,17 +18,9 @@
   - local: reward_trainer
     title: Reward Model Training
   - local: sft_trainer
-<<<<<<< HEAD
-    title: Supervised fine-tuning
-  - local: dpo_trainer
-    title: DPO Trainer
-  - local: extras
-    title: Extras - Better model output without reinforcement learning
-=======
     title: Supervised Fine-Tuning
   - local: best_of_n
     title: Best of N Sampling
->>>>>>> 388bdc03
   title: API
 - sections: 
   - local: sentiment_tuning
