--- conflicted
+++ resolved
@@ -71,23 +71,6 @@
     title: LoRA Without Regret
   title: Examples
 - sections:
-<<<<<<< HEAD
-=======
-  - sections: # Sorted alphabetically
-    - local: dpo_trainer
-      title: DPO
-    - local: grpo_trainer
-      title: GRPO
-    - local: kto_trainer
-      title: KTO
-    - local: reward_trainer
-      title: Reward
-    - local: rloo_trainer
-      title: RLOO
-    - local: sft_trainer
-      title: SFT
-    title: Trainers
->>>>>>> 46af2667
   - local: models
     title: Model Classes
   - local: model_utils
