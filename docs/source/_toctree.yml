- sections:
  - local: index
    title: TRL
  - local: installation
    title: Installation
  - local: quickstart
    title: Quickstart
  title: Getting started
- sections:
  - local: dataset_formats
    title: Dataset Formats
  - local: paper_index
    title: Paper Index
  title: Conceptual Guides
- sections:
  - local: clis
    title: Command Line Interface (CLI)
  - local: jobs_training
    title: Training using Jobs
  - local: customization
    title: Customizing the Training
  - local: reducing_memory_usage
    title: Reducing Memory Usage
  - local: speeding_up_training
    title: Speeding Up Training
  - local: distributing_training
    title: Distributing Training
  - local: use_model
    title: Using Trained Models
  title: How-to guides
- sections:
  - local: deepspeed_integration
    title: DeepSpeed
  - local: kernels_hub
    title: Kernels Hub
  - local: liger_kernel_integration
    title: Liger Kernel
  - local: peft_integration
    title: PEFT
  - local: rapidfire_integration
    title: RapidFire AI
  - local: trackio_integration
    title: Trackio
  - local: unsloth_integration
    title: Unsloth
  - local: vllm_integration
    title: vLLM
  title: Integrations
- sections:
  - local: example_overview
    title: Example Overview
  - local: community_tutorials
    title: Community Tutorials
  - local: lora_without_regret
    title: LoRA Without Regret
  title: Examples
- sections:
  - sections: # Sorted alphabetically
    - local: cpo_trainer
      title: CPO
    - local: dpo_trainer
      title: DPO
    - local: online_dpo_trainer
      title: Online DPO
    - local: gkd_trainer
      title: GKD
    - local: grpo_trainer
      title: GRPO
    - local: nash_md_trainer
      title: Nash-MD
    - local: orpo_trainer
      title: ORPO
    - local: ppo_trainer
      title: PPO
    - local: prm_trainer
      title: PRM
    - local: reward_trainer
      title: Reward
    - local: rloo_trainer
      title: RLOO
    - local: sft_trainer
      title: SFT
    title: Trainers
  - local: models
    title: Model Classes
  - local: model_utils
    title: Model Utilities
  - local: callbacks
    title: Callbacks
  - local: data_utils
    title: Data Utilities
  - local: rewards
    title: Reward Functions
  - local: script_utils
    title: Script Utilities
  - local: others
    title: Others
  title: API
- sections:
  - local: experimental_overview
    title: Experimental Overview
  - local: bema_for_reference_model # Sorted alphabetically
    title: BEMA for Reference Model
  - local: bco_trainer
    title: BCO
  - local: gfpo
    title: GFPO
  - local: gold_trainer
    title: GOLD
  - local: grpo_with_replay_buffer
    title: GRPO With Replay Buffer
  - local: gspo_token
    title: GSPO-token
<<<<<<< HEAD
  - local: kto_trainer
    title: KTO
=======
  - local: judges
    title: Judges
>>>>>>> 02a34777
  - local: papo_trainer
    title: PAPO
  - local: xpo_trainer
    title: XPO
  - local: openenv
    title: OpenEnv Integration
  title: Experimental<|MERGE_RESOLUTION|>--- conflicted
+++ resolved
@@ -111,13 +111,10 @@
     title: GRPO With Replay Buffer
   - local: gspo_token
     title: GSPO-token
-<<<<<<< HEAD
+  - local: judges
+    title: Judges
   - local: kto_trainer
     title: KTO
-=======
-  - local: judges
-    title: Judges
->>>>>>> 02a34777
   - local: papo_trainer
     title: PAPO
   - local: xpo_trainer
