# Reducing Memory Usage

Training workflows can often be optimized to **reduce memory consumption**, and TRL provides several built-in features to help achieve this.

Below, we outline these techniques and recommend experimenting with different combinations to figure out which configuration works best for your specific setup.

Each method includes examples for the supported trainers. If you're unsure whether a technique is compatible with your trainer, please take a look at the corresponding trainer documentation.

For additional strategies, such as **gradient checkpointing**, which is supported across all trainers, see the [`transformers` performance guide](https://huggingface.co/docs/transformers/perf_train_gpu_one#gradient-checkpointing).

## Truncation

Sequence lengths in the dataset can vary widely. When data is batched, sequences are padded to match the longest one in the batch, which can cause high memory usage, even if most sequences are relatively short.

![Truncation prompt-completion](https://huggingface.co/datasets/trl-lib/documentation-images/resolve/main/why_you_should_truncate.png)

To reduce memory usage, it's important to truncate sequences to a reasonable length. While TRL trainers truncate sequences by default, you may want to adjust the default truncation length to better align with your specific use case.

<hfoptions id="truncation">
<hfoption id="DPO">

DPO truncation is applied first to the prompt and to the completion via the `max_prompt_length` and `max_completion_length` parameters. The `max_length` parameter is then used to truncate the resulting sequence.

![DPO truncation](https://huggingface.co/datasets/trl-lib/documentation-images/resolve/main/truncation_prompt_completion.png)

To set the truncation parameters, use the following code snippet:

```python
from trl import DPOConfig

training_args = DPOConfig(..., max_prompt_length=..., max_length=...)
```

You can also use the `max_completion_length` parameter to truncate the completion, though this is less common since the goal is typically to preserve the completion's full length whenever possible.

```python
from trl import DPOConfig

training_args = DPOConfig(..., max_completion_length=...)
```

</hfoption>
<hfoption id="SFT">

SFT truncation is applied to the input sequence via the `max_length` parameter.

![Truncation input ids](https://huggingface.co/datasets/trl-lib/documentation-images/resolve/main/truncation_input_ids.png)

To set the truncation parameter, use the following code snippet:

```python
from trl import SFTConfig

training_args = SFTConfig(..., max_length=...)
```

</hfoption>
</hfoptions>

### How to choose the `max_length` value?

If `max_length` is too small, a significant portion of your tokens will be discarded and won't contribute to training. If it's too large, memory usage can spike, potentially leading to out-of-memory (OOM) errors. Without packing or padding-free, a large `max_length` may also result in inefficient training, as many tokens will be padding.

To help you choose an appropriate value, we provide a utility to visualize the sequence length distribution in your dataset.

<iframe src="https://trl-lib-dataset-length-profiler.hf.space" frameborder="0" width="100%" height="1000"></iframe>

## Packing

> [!TIP]
> This technique is available only for **SFT** training and setups that use **FlashAttention** (or its variants).

[Truncation](#truncation) has several drawbacks:

1. **Loss of information**: Key data at the end of a sequence may be discarded.
2. **Choosing truncation length**: Too short loses data; too long undermines efficiency.

Packing, introduced in [Raffel et al., 2020](https://huggingface.co/papers/1910.10683), addresses these issues by grouping sequences instead of truncating. It concatenates and splits dataset sequences into the desired lengths.

![Packing](https://huggingface.co/datasets/trl-lib/documentation-images/resolve/main/packing_2.png)

Packing reduces padding by merging several sequences in one row when possible. We use an advanced method to be near-optimal in the way we pack the dataset. To enable packing, use `packing=True` in the [`SFTConfig`].

> [!TIP]
> In TRL 0.18 and earlier, packing used a more aggressive method that reduced padding to almost nothing, but had the downside of breaking sequence continuity for a large fraction of the dataset. To revert to this strategy, use `packing_strategy="wrapped"` in [`SFTConfig`].

```python
from trl import SFTConfig

training_args = SFTConfig(..., packing=True, max_length=512)
```

<<<<<<< HEAD
> [!WARNING]
> Packing may cause batch contamination, where adjacent sequences influence one another. This can be problematic for some applications. For more details, see [#1230](https://github.com/huggingface/trl/issues/1230).

## PEFT for parameter-efficient fine-tuning

Parameter-Efficient Fine-Tuning (PEFT) methods like LoRA are among the most effective techniques for reducing memory usage during training. Instead of training all model parameters, PEFT methods train only a small number of adapter parameters, significantly reducing memory requirements and enabling fine-tuning of larger models on limited hardware.

For comprehensive details on using PEFT with TRL, including various adapter methods, quantization options, and advanced configurations, see [PEFT Integration](peft_integration).

To use PEFT for reducing memory usage:

```python
from peft import LoraConfig
from trl import SFTConfig, SFTTrainer

peft_config = LoraConfig(
    r=16,
    lora_alpha=32,
    lora_dropout=0.05,
    target_modules=["q_proj", "v_proj"],
)

trainer = SFTTrainer(
    model="Qwen/Qwen2.5-0.5B",
    peft_config=peft_config,
    args=training_args,
)
```

PEFT can be combined with other memory reduction techniques such as quantization (4-bit or 8-bit) for even greater memory savings. See [PEFT Integration](peft_integration) for quantization examples.

=======
>>>>>>> 4677cf29
## Liger for reducing peak memory usage

> [Liger Kernel](https://github.com/linkedin/Liger-Kernel) is a collection of Triton kernels designed specifically for LLM training. It can effectively increase multi-GPU training throughput by 20% and reduce memory usage by 60%.

For more information, see [Liger Kernel Integration](liger_kernel_integration).

To use Liger for reducing peak memory usage, use the following code snippet:

<hfoptions id="liger">
<hfoption id="SFT">

```python
from trl import SFTConfig

training_args = SFTConfig(..., use_liger_kernel=True)
```

</hfoption>
<hfoption id="DPO">

```python
from trl import DPOConfig

training_args = DPOConfig(..., use_liger_kernel=True)
```

</hfoption>
<hfoption id="GRPO">

```python
from trl import GRPOConfig

training_args = GRPOConfig(..., use_liger_kernel=True)
```

</hfoption>
<hfoption id="KTO">

```python
from trl import KTOConfig

training_args = KTOConfig(..., use_liger_kernel=True)
```

</hfoption>
<hfoption id="GKD">

```python
from trl import GKDConfig

training_args = GKDConfig(..., use_liger_kernel=True)
```

</hfoption>
</hfoptions>

## Padding-free

Padding-free batching is an alternative approach for reducing memory usage. In this method, a batch is first sampled and then flattened into a single sequence, avoiding padding. Unlike packing, which can result in incomplete sequences by combining parts of different samples, padding-free batching ensures that all sequences remain complete and intact.

![Padding-free](https://huggingface.co/datasets/trl-lib/documentation-images/resolve/main/padding-free.png)

> [!WARNING]
> It's highly recommended to use padding-free batching with **FlashAttention 2** or **FlashAttention 3**. Otherwise, you may encounter batch contamination issues.

<hfoptions id="padding-free">
<hfoption id="DPO">

```python
from trl import DPOConfig

training_args = DPOConfig(..., padding_free=True, model_init_kwargs={"attn_implementation": "flash_attention_2"})
```

</hfoption>
<hfoption id="SFT">

```python
from trl import SFTConfig

training_args = SFTConfig(..., padding_free=True, model_init_kwargs={"attn_implementation": "flash_attention_2"})
```

</hfoption>
</hfoptions>

## Activation offloading

Activation offloading is a memory efficiency technique that reduces GPU VRAM usage by temporarily moving activation tensors to CPU RAM during the forward pass and bringing them back only when needed for the backward pass. This significantly reduces peak memory usage at the cost of slightly increased training time.

To enable activation offloading in your SFT training configuration:

```python
from trl import SFTConfig

training_args = SFTConfig(..., activation_offloading=True)
```

Under the hood, activation offloading implements PyTorch's [`saved_tensors_hooks`](https://pytorch.org/tutorials/intermediate/autograd_saved_tensors_hooks_tutorial.html#hooks-for-autograd-saved-tensors) to intercept activations during the forward pass. It intelligently manages which tensors to offload based on size and context, avoiding offloading output tensors that would be inefficient. For performance optimization, it can, via a flag (which is true by default), use CUDA streams to overlap computation with CPU-GPU transfers.

## Padding Sequences to a Multiple

> [!TIP]
> This technique is supported for **SFT** and **Reward** trainers currently.

When enabled, this option ensures that all sequences are **padded to a multiple** of the specified value.  
This can improve computational efficiency on some hardware by aligning sequence lengths to memory-friendly boundaries.

<hfoptions id="pad_to_multiple_of">
<hfoption id="SFT">

```python
from trl import SFTConfig

training_args = SFTConfig(..., pad_to_multiple_of=2048)
```

</hfoption>
<hfoption id="Reward">

```python
from trl import RewardConfig

training_args = RewardConfig(..., pad_to_multiple_of=2048)
```

</hfoption>
</hfoptions>

## Disabling model gathering for generation in online methods

When using DeepSpeed ZeRO-3, model weights are sharded across multiple GPUs. Online methods involve generating completions from the model as part of the training process. During this step, the model weights are temporarily gathered on a single GPU for generation. For very large models, this gathering can lead to OOM errors, as described in this issue: [#2250](https://github.com/huggingface/trl/issues/2250#issue-2598304204).

If you encounter this issue, you can disable the gathering of model weights for generation by setting the following parameter:

<hfoptions id="ds3_gather_for_generation">
<hfoption id="GRPO">

```python
from trl import GRPOConfig

training_args = GRPOConfig(..., ds3_gather_for_generation=False)
```

</hfoption>
<hfoption id="Online DPO">

```python
from trl import OnlineDPOConfig

training_args = OnlineDPOConfig(..., ds3_gather_for_generation=False)
```

</hfoption>
<hfoption id="PPO">

```python
from trl import PPOConfig

training_args = PPOConfig(..., ds3_gather_for_generation=False)
```

</hfoption>
<hfoption id="RLOO">

```python
from trl import RLOOConfig

training_args = RLOOConfig(..., ds3_gather_for_generation=False)
```

</hfoption>
</hfoptions>

This adjustment prevents model weights from being gathered, avoiding OOM errors, but it may result in slower generation speeds.

## vLLM sleep mode

When using **vLLM** as the generation backend for online training methods, you can enable _sleep mode_ to offload vLLM parameters and cache to CPU RAM during the optimization step and reload them back to GPU VRAM when needed for weight synchronization and generation.

<hfoptions id="vllm_sleep">
<hfoption id="GRPO">

```python
from trl import GRPOConfig

training_args = GRPOConfig(..., vllm_enable_sleep_mode=True)
```

</hfoption>
<hfoption id="RLOO">

```python
from trl import RLOOConfig

training_args = RLOOConfig(..., vllm_enable_sleep_mode=True)
```

</hfoption>
</hfoptions><|MERGE_RESOLUTION|>--- conflicted
+++ resolved
@@ -90,10 +90,6 @@
 training_args = SFTConfig(..., packing=True, max_length=512)
 ```
 
-<<<<<<< HEAD
-> [!WARNING]
-> Packing may cause batch contamination, where adjacent sequences influence one another. This can be problematic for some applications. For more details, see [#1230](https://github.com/huggingface/trl/issues/1230).
-
 ## PEFT for parameter-efficient fine-tuning
 
 Parameter-Efficient Fine-Tuning (PEFT) methods like LoRA are among the most effective techniques for reducing memory usage during training. Instead of training all model parameters, PEFT methods train only a small number of adapter parameters, significantly reducing memory requirements and enabling fine-tuning of larger models on limited hardware.
@@ -103,27 +99,24 @@
 To use PEFT for reducing memory usage:
 
 ```python
+from datasets import load_dataset
 from peft import LoraConfig
-from trl import SFTConfig, SFTTrainer
-
-peft_config = LoraConfig(
-    r=16,
-    lora_alpha=32,
-    lora_dropout=0.05,
-    target_modules=["q_proj", "v_proj"],
-)
+from trl import SFTTrainer
+
+dataset = load_dataset("trl-lib/Capybara", split="train")
+
+peft_config = LoraConfig()
 
 trainer = SFTTrainer(
     model="Qwen/Qwen2.5-0.5B",
+    train_dataset=dataset,
     peft_config=peft_config,
-    args=training_args,
 )
 ```
 
 PEFT can be combined with other memory reduction techniques such as quantization (4-bit or 8-bit) for even greater memory savings. See [PEFT Integration](peft_integration) for quantization examples.
 
-=======
->>>>>>> 4677cf29
+
 ## Liger for reducing peak memory usage
 
 > [Liger Kernel](https://github.com/linkedin/Liger-Kernel) is a collection of Triton kernels designed specifically for LLM training. It can effectively increase multi-GPU training throughput by 20% and reduce memory usage by 60%.
