--- conflicted
+++ resolved
@@ -496,7 +496,6 @@
 
 These parameters only appear in the [published version](https://aclanthology.org/2025.tacl-1.22.pdf)
 
-<<<<<<< HEAD
 ### Statistical Rejection Sampling Improves Preference Optimization
 **📜 Paper**: https://huggingface.co/papers/2309.06657
 
@@ -579,7 +578,6 @@
 
 training_args = DPOConfig()
 trainer = DPOTrainer(model=model, args=training_args, tokenizer=tok, train_dataset=...)
-=======
 ## Kahneman–Tversky Optimization
 
 Papers relating to the [`KTOTrainer`]
@@ -604,7 +602,6 @@
     args=KTOConfig(),
     train_dataset=...,
 )
->>>>>>> 4cb1a256
 trainer.train()
 ```
 
