--- conflicted
+++ resolved
@@ -113,11 +113,9 @@
 
 The [SPPO](https://arxiv.org/abs/2405.00675) authors claim that SPPO is capable of solving the Nash equilibrium iteratively by pushing the chosen rewards to be as large as 1/2 and the rejected rewards to be as small as -1/2 and can alleviate data sparsity issues. The implementation using loss_type="sppo_hard" approximates this algorithm by employing hard label probabilities, assigning 1 to the winner and 0 to the loser.
 
-<<<<<<< HEAD
+The [NCA](https://arxiv.org/abs/2402.05369) authors shows that NCA optimizes the absolute likelihood for each response rather than the relative likelihood.
+
 The [TR-DPO](https://arxiv.org/pdf/2404.09656) paper suggests syncing the reference model weights after every `ref_model_sync_steps` steps of SGD with weight `ref_model_mixup_alpha` during DPO training. To toggle this callback use the `sync_ref_model` flag in the `DPOConfig`.
-=======
-The [NCA](https://arxiv.org/abs/2402.05369) authors shows that NCA optimizes the absolute likelihood for each response rather than the relative likelihood.
->>>>>>> 6401d080
 
 ## Logging
 
