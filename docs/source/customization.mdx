--- conflicted
+++ resolved
@@ -178,24 +178,8 @@
         sentiment_pipe = pipeline("sentiment-analysis", model="lvwerra/distilbert-imdb", device=device)
 else:
     sentiment_pipe = pipeline("sentiment-analysis", model="lvwerra/distilbert-imdb", device=device)
-<<<<<<< HEAD
-```
-
-## Use torch distributed 
-torch.distributed package provides PyTorch natives method to distribute a network over several machines (mostly useful if there are several GPU nodes). It copies the model on each GPU, runs the forward and backward on each and then applies the mean of gradient of all GPUs for each one. If running torch 1.XX, you can call `torch.distributed.launch`, like
-
-`python -m torch.distributed.launch --nproc_per_node=1 reward_summarization.py --bf16`
-
-For torch 2.+ `torch.distributed.launch` is deprecated and one needs to run:
-`torchrun --nproc_per_node=1 reward_summarization.py --bf16`
-or 
-`python -m torch.distributed.run --nproc_per_node=1 reward_summarization.py --bf16`
-
-Note that using `python -m torch.distributed.launch --nproc_per_node=1 reward_summarization.py --bf16` with torch 2.0 ends in
-```
-ValueError: Some specified arguments are not used by the HfArgumentParser: ['--local-rank=0']
-ERROR:torch.distributed.elastic.multiprocessing.api:failed (exitcode: 1) local_rank: 0 (pid: 194889) of binary: /home/ubuntu/miniconda3/envs/trl/bin/python
-```
+```
+
 
 ## Use score scaling/normalization/clipping
 As suggested by [Secrets of RLHF in Large Language Models Part I: PPO](https://arxiv.org/abs/2307.04964), we support score (aka reward) scaling/normalization/clipping to improve training stability via `PPOConfig`:
@@ -213,6 +197,4 @@
 To run `sentiment_tuning.py`, you can use the following command:
 ```
 python examples/scripts/sentiment_tuning.py --log_with wandb --use_score_scaling --use_score_norm --score_clip 0.5
-=======
->>>>>>> 3f1477cd
 ```