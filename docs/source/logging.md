# Logging

As reinforcement learning algorithms are historically challenging to debug, it's important to pay careful attention to logging.
By default, TRL trainers like [`PPOTrainer`] and [`GRPOTrainer`] save a lot of relevant information to supported experiment trackers like Trackio, Weights & Biases (wandb) or TensorBoard.

Upon initialization, pass the `report_to` argument to the respective configuration object (e.g., [`PPOConfig`] for [`PPOTrainer`], or [`GRPOConfig`] for [`GRPOTrainer`]):

```python
# For PPOTrainer
ppo_config = PPOConfig(
    # ...,
    report_to="trackio"  # or "wandb" or "tensorboard"
)

# For GRPOTrainer
grpo_config = GRPOConfig(
    # ...,
    report_to="trackio"  # or "wandb" or "tensorboard"
)
```

If you want to log with TensorBoard, you might also need to specify logging directories, for example, by adding `logging_dir=PATH_TO_LOGS` to the configuration object (e.g., [`PPOConfig`] or [`GRPOConfig`]).

## PPO Logging

Here's a brief explanation for the logged metrics provided in the data:

* `eps`: Tracks the number of episodes per second.
* `objective/kl`: The mean Kullback-Leibler (KL) divergence between the current policy and reference policy.
* `objective/entropy`: The mean entropy of the policy, indicating the randomness of the actions chosen by the policy.
* `objective/non_score_reward`: The mean reward from non-score-related sources, basically `beta * kl.sum(1)`, where `beta` is the KL penalty coefficient and `kl` is the per-token KL divergence.
* `objective/rlhf_reward`: The mean RLHF reward, which is `score - non_score_reward`.
* `objective/scores`: The mean scores returned by the reward model / environment.
* `policy/approxkl_avg`: The average approximate KL divergence between consecutive PPO policies. Note that this is not the same as `objective/kl`.
* `policy/clipfrac_avg`: The average fraction of policy updates that are clipped, indicating how often the policy updates are constrained to prevent large changes.
* `loss/policy_avg`: The average policy loss, indicating how well the policy is performing.
* `loss/value_avg`: The average value loss, indicating the difference between the predicted value and the actual reward.
* `val/clipfrac_avg`: The average fraction of value function updates that are clipped, similar to `policy/clipfrac_avg` but for the value function.
* `policy/entropy_avg`: The average entropy of the policy during training, indicating how diverse the policy's actions are.
* `val/ratio`: The mean ratio of the current policy probability to the old policy probability, providing a measure of how much the policy has changed.
* `val/ratio_var`: The variance of the `val/ratio`, indicating the variability in policy changes.
* `val/num_eos_tokens`: The number of end-of-sequence (EOS) tokens generated, which can indicate the number of complete responses.
* `lr`: The current learning rate used by the optimizer.
* `episode`: The current episode count in the training process.

### Crucial values

During training, many values are logged, here are the most important ones:

1. `objective/scores`: The mean scores returned by the reward model / environment.
1. `objective/rlhf_reward`: The mean RLHF reward. This is the ultimate objective of the RLHF training. If training works as intended, this metric should keep going up.
1. `objective/non_score_reward`: The mean reward from non-score-related sources (e.g., KL penalty).

Here are some parameters that are useful to monitor for stability (when these diverge or collapse to 0, try tuning variables):

1. `loss/value_avg`: The average value loss. It will spike / NaN when not going well.
1. `val/ratio`: The mean ratio of the current policy probability to the old policy probability. This number should float around 1.0. If this `ratio` is too high (e.g., 2.0 or 1000.0) or too small (e.g., 0.1), it means the updates between consecutive policies are too drastic.
1. `policy/clipfrac_avg` and `policy/approxkl_avg`: If `val/ratio` is too high, the `ratio` is going to get clipped, resulting in high `policy/clipfrac_avg` and high `policy/approxkl_avg` as well.
1. `objective/kl`: The mean KL divergence. It should stay positive and ideally not too large, so that the policy is not too far away from the reference policy.

## GRPO Logging

Here's a brief explanation for the logged metrics provided in the data for the GRPO trainer:

* `num_tokens`: Total number of input tokens processed during training so far.

### Completions

* `completions/mean_length`: Mean length of all generated completions (including those not ending with an EOS token).
* `completions/min_length`: Minimum length among all generated completions.
* `completions/max_length`: Maximum length among all generated completions.
* `completions/clipped_ratio`: The ratio of completions that did not end with an EOS token before reaching the maximum generation length (i.e., they were truncated).
* `completions/mean_terminated_length`: Mean length of only those completions that successfully ended with an EOS token.
* `completions/min_terminated_length`: Minimum length among completions that ended with an EOS token.
* `completions/max_terminated_length`: Maximum length among completions that ended with an EOS token.

### Rewards

* `rewards/{reward_func_name}/mean`: The mean reward obtained from a specific, named reward function (e.g., `rewards/my_custom_reward/mean`). This is logged for each reward function used.
* `rewards/{reward_func_name}/std`: The standard deviation of rewards from a specific, named reward function.
* `reward`: The overall mean of the (potentially weighted and, if `args.scale_rewards` is true, normalized) rewards, after group-wise normalization (advantages).
* `reward_std`: The standard deviation of the (potentially weighted) rewards *before* group-wise normalization for advantages.

### Policy and Loss Metrics

* `kl`: The mean Kullback-Leibler (KL) divergence between the current policy and the reference policy. This is logged only if `beta` (the KL coefficient in [`GRPOConfig`]) is non-zero.
* `entropy`: Average entropy of token predictions across generated completions.
<<<<<<< HEAD
* If Liger GRPOLoss is used (`use_liger_loss: True` in [`GRPOConfig`]):
    *   `clip_ratio`: The fraction of policy updates where the probability ratio was clipped according to the GRPO loss's epsilon bounds.
=======
* If Liger GRPOLoss is used (`use_liger_loss: True` in `GRPOConfig`):
  * `clip_ratio`: The fraction of policy updates where the probability ratio was clipped according to the GRPO loss's epsilon bounds.
>>>>>>> 1684ef27
* If standard GRPOLoss is used (`use_liger_loss: False`):
  * `clip_ratio/low_mean`: The mean fraction of instances where the probability ratio `r_t(θ)` was clipped at the lower bound `1 - epsilon_low` (occurs when advantage is negative and ratio is below the bound).
  * `clip_ratio/low_min`: The minimum observed fraction for `clip_ratio/low_mean` across batches/processes.
  * `clip_ratio/high_mean`: The mean fraction of instances where the probability ratio `r_t(θ)` was clipped at the upper bound `1 + epsilon_high` (occurs when advantage is positive and ratio is above the bound).
  * `clip_ratio/high_max`: The maximum observed fraction for `clip_ratio/high_mean` across batches/processes.
  * `clip_ratio/region_mean`: The mean fraction of instances where the probability ratio was clipped at either the lower or upper bound.

### Crucial GRPO values

During GRPO training, monitor these values for insights into performance and stability:

* `reward`: This is the primary objective. It reflects the (group-wise normalized) rewards the policy is achieving. It should generally increase during successful training.
* `kl`: If `beta > 0`, this tracks the divergence from the reference model. Keep an eye on it to ensure the policy doesn't stray too far, which can lead to instability.
* `clip_ratio/*` (either `clip_ratio` for Liger loss or the more detailed `clip_ratio/...` metrics for standard loss): These indicate how often the policy updates are being constrained by the GRPO clipping mechanism. Very high values might suggest that the policy is trying to change too drastically (potentially due to large advantages or a learning rate that's too high) or that the epsilon clipping range is too restrictive.
* `completions/clipped_ratio`: A high ratio here indicates that the model is frequently generating completions that are cut off by `max_completion_length` rather than naturally ending with an EOS token. This might suggest issues with learning sequence termination or that `max_completion_length` is too short.
* `rewards/{reward_func_name}/mean`: Monitoring the mean of individual reward functions can help diagnose which aspects of the desired behavior the model is learning or struggling with, especially when using multiple reward sources.
* `entropy`: Measures how uncertain the policy is in its action choices, higher entropy suggests more exploration. A collapse in entropy means the policy is becoming overconfident and deterministic, often too early. This can stall learning by reducing exploration and making updates overly biased. Stable but non-zero entropy is usually a sign that the policy retains flexibility and continues to explore.<|MERGE_RESOLUTION|>--- conflicted
+++ resolved
@@ -85,13 +85,8 @@
 
 * `kl`: The mean Kullback-Leibler (KL) divergence between the current policy and the reference policy. This is logged only if `beta` (the KL coefficient in [`GRPOConfig`]) is non-zero.
 * `entropy`: Average entropy of token predictions across generated completions.
-<<<<<<< HEAD
 * If Liger GRPOLoss is used (`use_liger_loss: True` in [`GRPOConfig`]):
-    *   `clip_ratio`: The fraction of policy updates where the probability ratio was clipped according to the GRPO loss's epsilon bounds.
-=======
-* If Liger GRPOLoss is used (`use_liger_loss: True` in `GRPOConfig`):
   * `clip_ratio`: The fraction of policy updates where the probability ratio was clipped according to the GRPO loss's epsilon bounds.
->>>>>>> 1684ef27
 * If standard GRPOLoss is used (`use_liger_loss: False`):
   * `clip_ratio/low_mean`: The mean fraction of instances where the probability ratio `r_t(θ)` was clipped at the lower bound `1 - epsilon_low` (occurs when advantage is negative and ratio is below the bound).
   * `clip_ratio/low_min`: The minimum observed fraction for `clip_ratio/low_mean` across batches/processes.
