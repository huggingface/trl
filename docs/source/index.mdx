--- conflicted
+++ resolved
@@ -29,10 +29,7 @@
 - [Training with PEFT](lora_tuning_peft): *Memory efficient RLHF training using adapters with PEFT*
 - [Detoxifying LLMs](detoxifying_a_lm): *Detoxify your language model through RLHF*
 - [StackLlama](using_llama_models): *End-to-end RLHF training of a Llama model on Stack exchange dataset*
-<<<<<<< HEAD
 - [Learning with Tools](learning_tools): *Walkthrough of using `TextEnvironments`*
-- [Multi-Adapter Training](multi_adapter_rl): *Use a single base model and multiple adapters for memory efficient end-to-end training*
-=======
 - [Multi-Adapter Training](multi_adapter_rl): *Use a single base model and multiple adapters for memory efficient end-to-end training*
 
 
@@ -57,5 +54,4 @@
       <p class="text-gray-700">Fine-tune Llama 2 with DPO</p>
     </a>
   </div>
-</div>
->>>>>>> d3bbee3a
+</div>