--- conflicted
+++ resolved
@@ -4,7 +4,6 @@
 
 > [!WARNING]
 > TRL currently only supports vLLM versions `0.10.0`, `0.10.1`, and `0.10.2`. Please ensure you have one of these versions installed to avoid compatibility issues.
-<<<<<<< HEAD
 
 > [!TIP]
 > The following trainers currently support generation with vLLM:
@@ -14,20 +13,15 @@
 > - [`NashMDTrainer`]
 > - [`XPOTrainer`]
 > - [`RLOOTrainer`]
-=======
->>>>>>> a0df3575
+
 
 ## 🚀 How can I use vLLM with TRL to speed up training?
 
 💡 **Note**: Resources required for this specific example: a single node with 8 GPUs.
 
 > [!WARNING]
-<<<<<<< HEAD
 > When using vLLM with TRL, the **vLLM server** and the **trainer** must run on **separate CUDA devices** to prevent conflicts.
 > For guidance on configuring this properly, see [Modes of using vLLM during training](#modes-of-using-vllm-during-training).
-=======
-> vLLM server and TRL trainer must use different CUDA devices to avoid conflicts.
->>>>>>> a0df3575
 
 First, install vLLM using the following command:
 
