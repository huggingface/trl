--- conflicted
+++ resolved
@@ -2,16 +2,8 @@
 
 This document will guide you through the process of using vLLM with TRL for faster generation in online methods like GRPO and Online DPO. We first summarize a tl;dr on how to use vLLM with TRL, and then we will go into the details of how it works under the hood. Let's go! 🔥
 
-<<<<<<< HEAD
-<Tip warning={true}>
-
-TRL currently only supports vLLM versions `0.10.0`, `0.10.1`, and `0.10.2`. Please ensure you have one of these versions installed to avoid compatibility issues.
-
-</Tip>
-=======
 > [!WARNING]
 > TRL currently only supports vLLM versions `0.10.0`, `0.10.1`, and `0.10.2`. Please ensure you have one of these versions installed to avoid compatibility issues.
->>>>>>> 424d50d3
 
 ## 🚀 How can I use vLLM with TRL to speed up training?
 
