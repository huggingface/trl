# 🚀 Speeding Up Training TRL x vLLM 

# 🎬 Flashback: why do we need to use vLLM in online methods?

Online methods such as GRPO or Online DPO require the model to generate completions. Because these completions are used to compute the reward signal, they need to be generated at regular intervals during training. This is typically done every `gradient_accumulation_steps * num_iterations` steps, where `num_iterations` is the number of iterations between two gradient updates. Now, the problem is that generating completions is a time-consuming process, especially when using large models. The reason of the time-consuming nature of the generation process is by default, this is done using the [(unwrapped)model's `generate` method](https://github.com/huggingface/trl/blob/f3e8c2304428ef16e9ae5de9e5741ed84d533b7b/trl/trainer/grpo_trainer.py#L965C39-L965C66), (ofcourse if `use_vllm` is set to False). This `unwrapped_model.generate` method is thechnically a synchronous function, meaning that it will block the execution of the program until the generation is complete. This can lead to inefficiencies, especially when generating large batches of completions or when using large models. Therefore, the generation process can become a bottleneck in the training process, leading to longer training times and reduced efficiency. So this is why we need to think of a better way to do this which is using vLLM for faster generation. 

<<<<<<< HEAD
# 🤔 How does vLLM solve the slow generation issue?
=======
# How does vLLM solve the slow generation issue?
>>>>>>> 6bce4379
if you've ever done autoregressive decoder training, you know  all the input tokens to the LLM produce their attention key and value tensors, and these tensors are kept in GPU memory to later generate next tokens (Q) based on them. These cached key and value tensors are often referred to as KV cache.  However, this storing is really a pain as it occupies a lot of memory. 
So here is the secret sauce of vLLM, it uses a technique called PagedAttention to solve this problem. PagedAttention , which is inspired by the OS’s virtual memory concept stores continuous keys and values in **non-contiguous memory space** which is way more efficient. The detail of this is beyond the scope of this document, but in short, it allows the model to store the keys and values in a more efficient way, reducing the memory footprint and speeding up the generation process. If you are interested, make sure to check out the [vLLM PagedAttention](https://blog.vllm.ai/2023/06/20/vllm.html) for more details.


<<<<<<< HEAD
# ⚙️ How to use vLLM in practice for generation in online methods in TRL?
=======
# How to use vLLM in practice for generation in online methods in TRL?
>>>>>>> 6bce4379

1. To use [vLLM](https://github.com/vllm-project/vllm), first install it using:

```bash
pip install vllm
```

or 

```bash
pip install "trl[vllm]"
```

<hfoptions id="vllm examples">
<hfoption id="Online DPO">

</hfoption>
<hfoption id="GRPO">

2. Then, **start a vLLM server** by running:

```bash
trl vllm-serve --model <model_name>
```
# 🔎 What exactly happens when you run `trl vllm-serve --model <model_name>`?
when you run for example `trl vllm-serve --model Qwen/Qwen2.5-7B --tensor-parallel-size 2 --data-parallel-size 2`, the following happens:
![alt text](./vllm1.png)
1. First it will spawn multiple workers to handle loads of requests in parallel. To figure our exactly how many workers to spawn, it will use the `--tensor-parallel-size` and `--data-parallel-size` arguments in the command. For example, if you run `trl vllm-serve --model Qwen/Qwen2.5-7B --tensor-parallel-size 2 --data-parallel-size 2`, it will spawn 4 workers (2 for data parallelism and 2 for tensor parallelism). Tricky point here is that you need to think of it as 4 workers independent and in parallel at the same time are processing a chunk of the incoming requests. Here the requests are basically the prompts that are sent to the model on the server to generate completions. Therefore, each of these workers(gpus) will be responsible for processing a chunk of the incoming requests. 

2. Now that we have the requests(prompts) ready on each of the workers, the model will start generating the completions. Note that the model (models' weights actually) itself is split across multiple gpus on the vllm side (`--tensor parallelism size`) and each gpu will be responsible for processing a chunk of the incoming requests(`--data parallelism size`).

3. Although the gpus process the requests in parallel and independent of one another, they need to communicate or talk with each other. Because recall that each of them process a chunk of the incoming prompt (e.g. if you have 4 gpus and 8 requests, with dp=2, each gpu will process 2 requests). This  gpu-gpu communication is handled by Nvidia NCCL lib. This communication is just to make sure each gpu has its slice of prompt/request.  Note that you can define the num_generations, as the number of completions to generate for each request. So if you have 4 gpus and 8 requests/prompts, with dp=2 and num_generations=2, each gpu will process 2 prompts and generate 2 completions for each of them. So in total, you will have 16 completions. 

4. **🔬 How it works in practice in trl/grpo?**
  - vLLM server starts running by the command `trl vllm-serve --model Qwen/Qwen2.5-7B`
  - Server will do the completion generation by the request from the client(trainer),`vllm_client.generate` [here](https://github.com/huggingface/trl/blob/89556c8cbf1a816539167a46cdf285419e057fec/trl/trainer/grpo_trainer.py#L942) once the completion generation is done on server side
  - Client(trainer) will request completions from the server
  - These completions will further be used to compute the reward signal
  - Then the loss will be computed based on the reward signal and the model's output and finally the backward pass will be done to update the model's weights.
  - Note that the backward pass is done on the trainer side, not on the server side. This is because the server is only responsible for generating completions and not for training the model.  Therefore, the model's weights are not updated on the server side. Therefore the client(trainer) will send the updated weights to the server after the backward pass is done. This is done by calling `vllm_client.update_named_param(name, param.data)`
  

## 📝 Important notes:
When using vLLM, ensure the gpus assigned for training and generation are separate to avoid resource conflicts. For instance, if you plan to use 4 GPUs for training and another 4 for vLLM generation, you can specify GPU allocation for training using `CUDA_VISIBLE_DEVICES`.  See the example below;

- **Set GPUs **0-3** for vLLM generation:** Assume `CUDA_VISIBLE_DEVICES=0,1,2,3` are allocated for vLLM generation.   
```sh
trl vllm-serve --model <model_name> --tensor-parallel-size 1 --data-parallel-size 4
```  

- **And GPUs **4-7** for training:** If you do not set the `CUDA_VISIBLE_DEVICES` environment variable, the training script will use all available GPUs by default which may lead to resource conflicts. To avoid this, you can set the `CUDA_VISIBLE_DEVICES` environment variable to specify which GPUs to use for training. For example, if you want to use GPUs 4-7 for training, you can set the `CUDA_VISIBLE_DEVICES` environment variable as follows:
```sh
CUDA_VISIBLE_DEVICES=4,5,6,7 accelerate launch train.py
```  

<<<<<<< HEAD
## 🍷 More customization options with vLLM?
You can customize the server configuration by passing additional arguments.
=======
You can customize the server configuration by passing additional arguments. For more information, see [vLLM integration](vllm_integration).
>>>>>>> 6bce4379

# Okay, now that we have the server running, how can we use it to generate completions? 

<<<<<<< HEAD
# 🥸 Okay, now that we have the server running, how can we use it to generate completions? 

Then, run the training script and pass `use_vllm=True` in the training arguments.

```python
from trl import GRPOConfig

training_args = GRPOConfig(..., use_vllm=True)
```

# 💆🏻‍♀️ What is the optimal parallelism settings for vLLM?
First and foremost is that you should always remember that the optimal setup depends on;
- the model size
- the number of GPUs you have
- the GPU memory size
- the batch size you are using
- the number of requests you are sending to the server (prompts)
- the max_model_len you are using (this is the max length of the input sequence that the model can process aka the context_window size)
- the number of completions you are generating for each request (num_generations)

Now given these, our experiments on Qwen model family (3B, 7B, 14B, 32B), on 8 H100 GPUs, showes that:
- For reasonable (3-14B) at the same time a reasonable context window (max_len<8k) if we use the full capacity for DP, we get better result in terms of throughput, (tp=1, dp=8) is the best setup.
- For larger models (32B) and larger context window (max_len>8k), we need to use a smaller DP size, along with some form of parallalism on the model side. For example, (tp=2, dp=4) is a good setup for 32B models with larger context window.

# 🫠 TL;DR 
First run the server by; (this example allocate 4 GPUs for vLLM generation)
```sh
trl vllm-serve --model Qwen/Qwen2.5-7B --tensor-parallel-size 2 --data-parallel-size 2
=======
Then, run the training script and pass `use_vllm=True` in the training arguments.

```python
from trl import GRPOConfig

training_args = GRPOConfig(..., use_vllm=True)
```

# TL;DR 
First run the server by; (this example allocate 4 GPUs for vLLM generation)
```sh
CUDA_VISIBLE_DEVICES=0,1,2,3 trl vllm-serve --model Qwen/Qwen2.5-7B
>>>>>>> 6bce4379
```  
Then, run the training script by passing `use_vllm=True` in the training arguments (this example allocate 4 GPUs for training) by;
  
```sh
CUDA_VISIBLE_DEVICES=4,5,6,7 accelerate launch train.py
```  

Sample of a simple `train.py` script:

```python
from datasets import load_dataset
from trl import GRPOTrainer, GRPOConfig

dataset = load_dataset("trl-lib/tldr", split="train")


# Dummy reward function: count the number of unique characters in the completions
def reward_num_unique_chars(completions, **kwargs):
    return [len(set(c)) for c in completions]


training_args = GRPOConfig(
    output_dir="my_test",
    use_vllm=True,
    bf16=True,
    gradient_checkpointing=True,
    logging_steps=10,
)

trainer = GRPOTrainer(
    model="Qwen/Qwen2.5-7B",
    args=training_args,
    reward_funcs=reward_num_unique_chars,
    train_dataset=dataset,
)
trainer.train()
```


</hfoption>
</hfoptions><|MERGE_RESOLUTION|>--- conflicted
+++ resolved
@@ -4,20 +4,12 @@
 
 Online methods such as GRPO or Online DPO require the model to generate completions. Because these completions are used to compute the reward signal, they need to be generated at regular intervals during training. This is typically done every `gradient_accumulation_steps * num_iterations` steps, where `num_iterations` is the number of iterations between two gradient updates. Now, the problem is that generating completions is a time-consuming process, especially when using large models. The reason of the time-consuming nature of the generation process is by default, this is done using the [(unwrapped)model's `generate` method](https://github.com/huggingface/trl/blob/f3e8c2304428ef16e9ae5de9e5741ed84d533b7b/trl/trainer/grpo_trainer.py#L965C39-L965C66), (ofcourse if `use_vllm` is set to False). This `unwrapped_model.generate` method is thechnically a synchronous function, meaning that it will block the execution of the program until the generation is complete. This can lead to inefficiencies, especially when generating large batches of completions or when using large models. Therefore, the generation process can become a bottleneck in the training process, leading to longer training times and reduced efficiency. So this is why we need to think of a better way to do this which is using vLLM for faster generation. 
 
-<<<<<<< HEAD
-# 🤔 How does vLLM solve the slow generation issue?
-=======
 # How does vLLM solve the slow generation issue?
->>>>>>> 6bce4379
 if you've ever done autoregressive decoder training, you know  all the input tokens to the LLM produce their attention key and value tensors, and these tensors are kept in GPU memory to later generate next tokens (Q) based on them. These cached key and value tensors are often referred to as KV cache.  However, this storing is really a pain as it occupies a lot of memory. 
 So here is the secret sauce of vLLM, it uses a technique called PagedAttention to solve this problem. PagedAttention , which is inspired by the OS’s virtual memory concept stores continuous keys and values in **non-contiguous memory space** which is way more efficient. The detail of this is beyond the scope of this document, but in short, it allows the model to store the keys and values in a more efficient way, reducing the memory footprint and speeding up the generation process. If you are interested, make sure to check out the [vLLM PagedAttention](https://blog.vllm.ai/2023/06/20/vllm.html) for more details.
 
 
-<<<<<<< HEAD
-# ⚙️ How to use vLLM in practice for generation in online methods in TRL?
-=======
 # How to use vLLM in practice for generation in online methods in TRL?
->>>>>>> 6bce4379
 
 1. To use [vLLM](https://github.com/vllm-project/vllm), first install it using:
 
@@ -42,48 +34,6 @@
 ```bash
 trl vllm-serve --model <model_name>
 ```
-# 🔎 What exactly happens when you run `trl vllm-serve --model <model_name>`?
-when you run for example `trl vllm-serve --model Qwen/Qwen2.5-7B --tensor-parallel-size 2 --data-parallel-size 2`, the following happens:
-![alt text](./vllm1.png)
-1. First it will spawn multiple workers to handle loads of requests in parallel. To figure our exactly how many workers to spawn, it will use the `--tensor-parallel-size` and `--data-parallel-size` arguments in the command. For example, if you run `trl vllm-serve --model Qwen/Qwen2.5-7B --tensor-parallel-size 2 --data-parallel-size 2`, it will spawn 4 workers (2 for data parallelism and 2 for tensor parallelism). Tricky point here is that you need to think of it as 4 workers independent and in parallel at the same time are processing a chunk of the incoming requests. Here the requests are basically the prompts that are sent to the model on the server to generate completions. Therefore, each of these workers(gpus) will be responsible for processing a chunk of the incoming requests. 
-
-2. Now that we have the requests(prompts) ready on each of the workers, the model will start generating the completions. Note that the model (models' weights actually) itself is split across multiple gpus on the vllm side (`--tensor parallelism size`) and each gpu will be responsible for processing a chunk of the incoming requests(`--data parallelism size`).
-
-3. Although the gpus process the requests in parallel and independent of one another, they need to communicate or talk with each other. Because recall that each of them process a chunk of the incoming prompt (e.g. if you have 4 gpus and 8 requests, with dp=2, each gpu will process 2 requests). This  gpu-gpu communication is handled by Nvidia NCCL lib. This communication is just to make sure each gpu has its slice of prompt/request.  Note that you can define the num_generations, as the number of completions to generate for each request. So if you have 4 gpus and 8 requests/prompts, with dp=2 and num_generations=2, each gpu will process 2 prompts and generate 2 completions for each of them. So in total, you will have 16 completions. 
-
-4. **🔬 How it works in practice in trl/grpo?**
-  - vLLM server starts running by the command `trl vllm-serve --model Qwen/Qwen2.5-7B`
-  - Server will do the completion generation by the request from the client(trainer),`vllm_client.generate` [here](https://github.com/huggingface/trl/blob/89556c8cbf1a816539167a46cdf285419e057fec/trl/trainer/grpo_trainer.py#L942) once the completion generation is done on server side
-  - Client(trainer) will request completions from the server
-  - These completions will further be used to compute the reward signal
-  - Then the loss will be computed based on the reward signal and the model's output and finally the backward pass will be done to update the model's weights.
-  - Note that the backward pass is done on the trainer side, not on the server side. This is because the server is only responsible for generating completions and not for training the model.  Therefore, the model's weights are not updated on the server side. Therefore the client(trainer) will send the updated weights to the server after the backward pass is done. This is done by calling `vllm_client.update_named_param(name, param.data)`
-  
-
-## 📝 Important notes:
-When using vLLM, ensure the gpus assigned for training and generation are separate to avoid resource conflicts. For instance, if you plan to use 4 GPUs for training and another 4 for vLLM generation, you can specify GPU allocation for training using `CUDA_VISIBLE_DEVICES`.  See the example below;
-
-- **Set GPUs **0-3** for vLLM generation:** Assume `CUDA_VISIBLE_DEVICES=0,1,2,3` are allocated for vLLM generation.   
-```sh
-trl vllm-serve --model <model_name> --tensor-parallel-size 1 --data-parallel-size 4
-```  
-
-- **And GPUs **4-7** for training:** If you do not set the `CUDA_VISIBLE_DEVICES` environment variable, the training script will use all available GPUs by default which may lead to resource conflicts. To avoid this, you can set the `CUDA_VISIBLE_DEVICES` environment variable to specify which GPUs to use for training. For example, if you want to use GPUs 4-7 for training, you can set the `CUDA_VISIBLE_DEVICES` environment variable as follows:
-```sh
-CUDA_VISIBLE_DEVICES=4,5,6,7 accelerate launch train.py
-```  
-
-<<<<<<< HEAD
-## 🍷 More customization options with vLLM?
-You can customize the server configuration by passing additional arguments.
-=======
-You can customize the server configuration by passing additional arguments. For more information, see [vLLM integration](vllm_integration).
->>>>>>> 6bce4379
-
-# Okay, now that we have the server running, how can we use it to generate completions? 
-
-<<<<<<< HEAD
-# 🥸 Okay, now that we have the server running, how can we use it to generate completions? 
 
 Then, run the training script and pass `use_vllm=True` in the training arguments.
 
@@ -93,25 +43,10 @@
 training_args = GRPOConfig(..., use_vllm=True)
 ```
 
-# 💆🏻‍♀️ What is the optimal parallelism settings for vLLM?
-First and foremost is that you should always remember that the optimal setup depends on;
-- the model size
-- the number of GPUs you have
-- the GPU memory size
-- the batch size you are using
-- the number of requests you are sending to the server (prompts)
-- the max_model_len you are using (this is the max length of the input sequence that the model can process aka the context_window size)
-- the number of completions you are generating for each request (num_generations)
+You can customize the server configuration by passing additional arguments. For more information, see [vLLM integration](vllm_integration).
 
-Now given these, our experiments on Qwen model family (3B, 7B, 14B, 32B), on 8 H100 GPUs, showes that:
-- For reasonable (3-14B) at the same time a reasonable context window (max_len<8k) if we use the full capacity for DP, we get better result in terms of throughput, (tp=1, dp=8) is the best setup.
-- For larger models (32B) and larger context window (max_len>8k), we need to use a smaller DP size, along with some form of parallalism on the model side. For example, (tp=2, dp=4) is a good setup for 32B models with larger context window.
+# Okay, now that we have the server running, how can we use it to generate completions? 
 
-# 🫠 TL;DR 
-First run the server by; (this example allocate 4 GPUs for vLLM generation)
-```sh
-trl vllm-serve --model Qwen/Qwen2.5-7B --tensor-parallel-size 2 --data-parallel-size 2
-=======
 Then, run the training script and pass `use_vllm=True` in the training arguments.
 
 ```python
@@ -124,7 +59,6 @@
 First run the server by; (this example allocate 4 GPUs for vLLM generation)
 ```sh
 CUDA_VISIBLE_DEVICES=0,1,2,3 trl vllm-serve --model Qwen/Qwen2.5-7B
->>>>>>> 6bce4379
 ```  
 Then, run the training script by passing `use_vllm=True` in the training arguments (this example allocate 4 GPUs for training) by;
   
@@ -132,37 +66,7 @@
 CUDA_VISIBLE_DEVICES=4,5,6,7 accelerate launch train.py
 ```  
 
-Sample of a simple `train.py` script:
-
-```python
-from datasets import load_dataset
-from trl import GRPOTrainer, GRPOConfig
-
-dataset = load_dataset("trl-lib/tldr", split="train")
-
-
-# Dummy reward function: count the number of unique characters in the completions
-def reward_num_unique_chars(completions, **kwargs):
-    return [len(set(c)) for c in completions]
-
-
-training_args = GRPOConfig(
-    output_dir="my_test",
-    use_vllm=True,
-    bf16=True,
-    gradient_checkpointing=True,
-    logging_steps=10,
-)
-
-trainer = GRPOTrainer(
-    model="Qwen/Qwen2.5-7B",
-    args=training_args,
-    reward_funcs=reward_num_unique_chars,
-    train_dataset=dataset,
-)
-trainer.train()
-```
-
+</Tip>
 
 </hfoption>
 </hfoptions>