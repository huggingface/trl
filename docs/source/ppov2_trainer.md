# PPOv2 Trainer

TRL supports training LLMs with [Proximal Policy Optimization (PPO)](https://huggingface.co/papers/1707.06347).

References:
- [Fine-Tuning Language Models from Human Preferences](https://github.com/openai/lm-human-preferences)
- [Learning to Summarize from Human Feedback](https://github.com/openai/summarize-from-feedback)
- [The N Implementation Details of RLHF with PPO](https://huggingface.co/blog/the_n_implementation_details_of_rlhf_with_ppo)
- [The N+ Implementation Details of RLHF with PPO: A Case Study on TL;DR Summarization](https://huggingface.co/papers/2403.17031)

## Get started

To just run a PPO script to make sure the trainer can run, you can run the following command to train a PPO model with a dummy reward model.

```bash
python examples/scripts/ppo/ppo.py \
    --learning_rate 3e-6 \
    --num_ppo_epochs 1 \
    --num_mini_batches 1 \
    --output_dir models/minimal/ppo \
    --per_device_train_batch_size 64 \
    --gradient_accumulation_steps 1 \
    --total_episodes 10000 \
    --model_name_or_path EleutherAI/pythia-1b-deduped \
    --non_eos_penalty
```


## Explanation of the logged metrics

The logged metrics are as follows. Here is an example [tracked run at Weights and Biases](https://wandb.ai/huggingface/trl/runs/dd2o3g35)

* `eps`: Tracks the number of episodes per second.
* `objective/kl`: The mean Kullback-Leibler (KL) divergence between the current policy and reference policy.
* `objective/entropy`: The mean entropy of the policy, indicating the randomness of the actions chosen by the policy.
* `objective/non_score_reward`: The mean reward from non-score-related sources, basically `beta * kl.sum(1)`, where `beta` is the KL penalty coefficient and `kl` is the per-token KL divergence.
* `objective/rlhf_reward`: The mean RLHF reward, which is `score - non_score_reward`.
* `objective/scores`: The mean scores returned by the reward model / environment.
* `policy/approxkl_avg`: The average approximate KL divergence between consecutive PPO policies. Note that this is not the same as `objective/kl`.
* `policy/clipfrac_avg`: The average fraction of policy updates that are clipped, indicating how often the policy updates are constrained to prevent large changes.
* `loss/policy_avg`: The average policy loss, indicating how well the policy is performing.
* `loss/value_avg`: The average value loss, indicating the difference between the predicted value and the actual reward.
* `val/clipfrac_avg`: The average fraction of value function updates that are clipped, similar to policy/clipfrac_avg but for the value function.
* `policy/entropy_avg`: The average entropy of the policy during training, indicating how diverse the policy's actions are.
* `val/ratio`: The mean ratio of the current policy probability to the old policy probability, providing a measure of how much the policy has changed.
* `val/ratio_var`: The variance of the `val/ratio`, indicating the variability in policy changes.
* `val/num_eos_tokens`: The number of end-of-sequence (EOS) tokens generated, which can indicate the number of complete responses.
* `lr`: lr: The current learning rate used by the optimizer.
* `episode`: episode: The current global step or episode count in the training process.


## Cookbook

* Debugging TIP: `objective/rlhf_reward`: this is the ultimate objective of the RLHF training. If training works as intended, this metric should keep going up.
* Debugging TIP: `val/ratio`: this number should float around 1.0, and it gets clipped by `--cliprange 0.2` with PPO's surrogate loss. So if this `ratio` is too high like 2.0 or 1000.0 or too small like 0.1, it means the updates between consecutive policies are too drastic. You should try undertand why this is happening and try to fix it.
* Memory TIP: If you are running out of memory, you can try to reduce the `--per_device_train_batch_size` or increase the `--gradient_accumulation_steps` to reduce the memory footprint.
* Memory TIP: If you have multiple GPUs, you can also run training with DeepSpeed stage 3 to reduce the memory footprint `accelerate launch --config_file examples/accelerate_configs/deepspeed_zero3.yaml`.
* Usage TIP: We recommend to use the "EOS trick" via `--non_eos_penalty --stop_token eos`, which replaces the score of completions that do not end with an EOS token with a static scalar penalty `--penalty_reward_value`. This can help the model learn to generate more coherent completions.


## What is my model doing exactly?

To help you understand what your model is doing, we periodically log some sample completions from the model. Here is an example of a completion. In an example [tracked run at Weights and Biases](https://wandb.ai/huggingface/trl/runs/dd2o3g35), it looks like the following, allowing you to see the model's response at different stages of training. By default we generate `--num_sample_generations 10` during training, but you can customize the number of generations.

![](https://huggingface.co/datasets/trl-internal-testing/example-images/resolve/main/images/ppov2_completions.gif?download=true)


In the logs the sampled generations look like 

```
┏━━━━━━━━━━━━━━━━━━━━━━━━━━━━━━━━━┳━━━━━━━━━━━━━━━━━━━━━━━━━━━━━━━━━┳━━━━━━━━━━┓
┃ query                           ┃ model response                  ┃ score    ┃
┡━━━━━━━━━━━━━━━━━━━━━━━━━━━━━━━━━╇━━━━━━━━━━━━━━━━━━━━━━━━━━━━━━━━━╇━━━━━━━━━━┩
│  SUBREDDIT: r/AskReddit         │  I'm in love with a friend, and │ 3.921875 │
│                                 │ I don't know how to get rid of  │          │
│ TITLE: How do you get someone   │ those feelings. I'm             │          │
│ out of your head?               │ desperate.<|endoftext|>[PAD][P… │          │
│                                 │                                 │          │
│ POST: Hi,                       │                                 │          │
│ I'm 22, and I have been with my │                                 │          │
│ girlfriend for 5 years now. We  │                                 │          │
│ recently moved together. We've  │                                 │          │
│ always loved each other         │                                 │          │
│ intensely.                      │                                 │          │
│                                 │                                 │          │
│ Problem, I recently started to  │                                 │          │
│ have feelings for an other      │                                 │          │
│ person (a friend). This person  │                                 │          │
│ has had a boyfriend for now 3   │                                 │          │
│ years, and has absolutely no    │                                 │          │
│ ideas. Those feelings were so   │                                 │          │
│ strong, it was hard to hide     │                                 │          │
│ them. After 2 months of me      │                                 │          │
│ being distant and really sad,   │                                 │          │
│ my girlfriend forced me to say  │                                 │          │
│ what was bothering me. I'm not  │                                 │          │
│ a good liar, and now she knows. │                                 │          │
│                                 │                                 │          │
│ We decided to give us a week    │                                 │          │
│ alone, I went to my parents.    │                                 │          │
│                                 │                                 │          │
│ Now, I'm completely lost. I     │                                 │          │
│ keep on thinking about this     │                                 │          │
│ person, and I hate that. I      │                                 │          │
│ would like for those feelings   │                                 │          │
│ to go away, to leave me alone.  │                                 │          │
│ But I can't.                    │                                 │          │
│                                 │                                 │          │
│ What do I do? It's been 3       │                                 │          │
│ months now, and I'm just        │                                 │          │
│ desperate.                      │                                 │          │
│                                 │                                 │          │
│ TL;DR:                          │                                 │          │
├─────────────────────────────────┼─────────────────────────────────┼──────────┤
│  SUBREDDIT: r/pettyrevenge      │  My mom woke me up with a loud  │ 6.84375  │
│                                 │ TV. I blasted Gangnam Style on  │          │
│ TITLE: So, my mom woke me up    │ repeat, with the bass cranked   │          │
│ with a loud TV.                 │ up as high as it could          │          │
│                                 │ go.<|endoftext|>[PAD][PAD][PAD… │          │
│ POST: She was in her living     │                                 │          │
│ room, watching TV. This was at  │                                 │          │
│ about 8:30 in the morning, and  │                                 │          │
│ she was exercising. She turned  │                                 │          │
│ the TV up extra loud to hear it │                                 │          │
│ over her excercycle, and woke   │                                 │          │
│ me up. I went in there asking   │                                 │          │
│ for her to turn it down. She    │                                 │          │
│ said she didn't have to; I      │                                 │          │
│ explained that I always used    │                                 │          │
│ headphones so she didn't have   │                                 │          │
│ to deal with my noise and that  │                                 │          │
│ she should give me a little     │                                 │          │
│ more respect, given that I paid │                                 │          │
│ rent at the time.               │                                 │          │
│                                 │                                 │          │
│ She disagreed. I went back to   │                                 │          │
│ my room, rather pissed off at   │                                 │          │
│ the lack of equality. I had no  │                                 │          │
│ lock on my door; but I had a    │                                 │          │
│ dresser right next to it, so I  │                                 │          │
│ pulled one of the drawers out   │                                 │          │
│ enough so that it caused the    │                                 │          │
│ door to not be openable. Then,  │                                 │          │
│ I turned my speakers up really  │                                 │          │
│ loud and blasted Gangnam Style  │                                 │          │
│ on repeat, with the bass        │                                 │          │
│ cranked up as high as it could  │                                 │          │
│ go.                             │                                 │          │
│                                 │                                 │          │
│ If you hate Gangnam Style for   │                                 │          │
│ being overplayed, you will see  │                                 │          │
│ why I chose that particular     │                                 │          │
│ song. I personally don't mind   │                                 │          │
│ it. But here's the thing about  │                                 │          │
│ my bass; it vibrates the walls, │                                 │          │
│ making one hell of a lot of     │                                 │          │
│ noise. Needless to say, my mom  │                                 │          │
│ was not pleased and shut off    │                                 │          │
│ the internet. But it was oh so  │                                 │          │
│ worth it.                       │                                 │          │
│                                 │                                 │          │
│ TL;DR:                          │                                 │          │
└─────────────────────────────────┴─────────────────────────────────┴──────────┘
```

## Implementation details

This PPOv2 implementation is based on the [The N+ Implementation Details of RLHF with PPO: A Case Study on TL;DR Summarization](https://huggingface.co/papers/2403.17031).

## Benchmark experiments

To validate the PPO implementation works, we ran experiment on the 1B model. Here are the command we used to run the experiment. We take the SFT / RM models directly from [The N+ Implementation Details of RLHF with PPO: A Case Study on TL;DR Summarization](https://huggingface.co/papers/2403.17031).

```
accelerate launch --config_file examples/accelerate_configs/deepspeed_zero2.yaml \
    examples/scripts/ppo/ppo_tldr.py \
    --output_dir models/minimal/ppo_tldr \
    --learning_rate 3e-6 \
    --per_device_train_batch_size 16 \
    --gradient_accumulation_steps 4 \
    --total_episodes 1000000 \
    --model_name_or_path EleutherAI/pythia-1b-deduped \
    --sft_model_path cleanrl/EleutherAI_pythia-1b-deduped__sft__tldr \
    --reward_model_path cleanrl/EleutherAI_pythia-1b-deduped__reward__tldr \
    --local_rollout_forward_batch_size 16 \
    --non_eos_penalty \
    --stop_token eos \
<<<<<<< HEAD

# 6.9B PPO experiment
accelerate launch --config_file examples/accelerate_configs/deepspeed_zero3.yaml \
    examples/scripts/ppo/ppo_tldr.py \
    --output_dir models/minimal/ppo_tldr_6.9b \
    --learning_rate 3e-6 \
    --per_device_train_batch_size 1 \
    --gradient_accumulation_steps 64 \
    --total_episodes 100000 \
    --model_name_or_path EleutherAI/pythia-6.9b-deduped \
    --sft_model_path cleanrl/EleutherAI_pythia-6.9b-deduped__sft__tldr \
    --reward_model_path cleanrl/EleutherAI_pythia-6.9b-deduped__reward__tldr \
    --local_rollout_forward_batch_size 4 \
    --non_eos_penalty \
    --stop_token eos \
=======
>>>>>>> ddf4c8dc
```

Checkpoints and experiment tracking are available at:

- [🤗 Model checkpoint](https://huggingface.co/vwxyzjn/ppo_tldr)
- [🐝 Tracked experiment](https://wandb.ai/huggingface/trl/runs/dd2o3g35)

To evaluate, we use [vLLM](https://github.com/vllm-project/vllm) to load the checkpoints and GPT-4o mini as a judge model to evaluate the generated TL;DR against the reference TL;DR.
For more information on how to use judges, see [Judges](judges).

```bash
$ python examples/scripts/evals/judge_tldr.py --model_name_or_path cleanrl/EleutherAI_pythia-1b-deduped__sft__tldr --judge_model gpt-4o-mini --num_examples 1000
Model win rate: 33.00%
$ python examples/scripts/evals/judge_tldr.py --model_name_or_path vwxyzjn/ppo_tldr --judge_model gpt-4o-mini --num_examples 1000
Model win rate: 64.70%
```
import matplotlib.pyplot as plt

<<<<<<< HEAD
ys = [34.4, 53.2, 52.8]
xs = ["SFT policy", "RLOO policy 1B", "PPO Policy 1B"]

plt.bar(xs, ys)
plt.ylabel('Win rate against reference summaries')
plt.xlabel('Model Name')
plt.title('Win Rate Comparison')

plt.show()
```
The PPO checkpoint gets a 52.8% preferred rate vs the 34.4% preference rate of the SFT checkpoint. This is a good sign that the PPO training is working as intended.

=======
The PPO checkpoint gets a 64.7% preferred rate vs the 33.0% preference rate of the SFT checkpoint. This is a good sign that the PPO training is working as intended.
>>>>>>> ddf4c8dc

Metrics:

![](https://huggingface.co/datasets/trl-internal-testing/example-images/resolve/main/images/benchmark/pr-1540/ppov2.png)


```bash
# pip install openrlbenchmark==0.2.1a5
# see https://github.com/openrlbenchmark/openrlbenchmark#get-started for documentation
# to use it, change `?we=huggingface&wpn=trl` to your own project and `?tag=pr-1540` to your own tag
python -m openrlbenchmark.rlops_multi_metrics \
    --filters '?we=huggingface&wpn=trl&xaxis=train/episode&ceik=output_dir&cen=sft_model_path&metrics=train/objective/rlhf_reward&metrics=train/objective/scores&metrics=train/objective/kl&metrics=train/objective/non_score_reward&metrics=train/objective/entropy&metrics=train/policy/approxkl_avg&metrics=train/policy/clipfrac_avg&metrics=train/loss/policy_avg&metrics=train/loss/value_avg&metrics=train/val/clipfrac_avg&metrics=train/policy/entropy_avg&metrics=train/val/ratio&metrics=train/val/ratio_var&metrics=train/val/num_eos_tokens&metrics=train/lr&metrics=train/eps' \
        "cleanrl/EleutherAI_pythia-1b-deduped__sft__tldr?tag=pr-1540" \
    --env-ids models/minimal/ppo_tldr \
    --pc.ncols 4 \
    --pc.ncols-legend 1 \
    --pc.xlabel "Episode" \
    --output-filename benchmark/trl/pr-1540/ppov2 \
    --scan-history
```<|MERGE_RESOLUTION|>--- conflicted
+++ resolved
@@ -185,24 +185,6 @@
     --local_rollout_forward_batch_size 16 \
     --non_eos_penalty \
     --stop_token eos \
-<<<<<<< HEAD
-
-# 6.9B PPO experiment
-accelerate launch --config_file examples/accelerate_configs/deepspeed_zero3.yaml \
-    examples/scripts/ppo/ppo_tldr.py \
-    --output_dir models/minimal/ppo_tldr_6.9b \
-    --learning_rate 3e-6 \
-    --per_device_train_batch_size 1 \
-    --gradient_accumulation_steps 64 \
-    --total_episodes 100000 \
-    --model_name_or_path EleutherAI/pythia-6.9b-deduped \
-    --sft_model_path cleanrl/EleutherAI_pythia-6.9b-deduped__sft__tldr \
-    --reward_model_path cleanrl/EleutherAI_pythia-6.9b-deduped__reward__tldr \
-    --local_rollout_forward_batch_size 4 \
-    --non_eos_penalty \
-    --stop_token eos \
-=======
->>>>>>> ddf4c8dc
 ```
 
 Checkpoints and experiment tracking are available at:
@@ -221,7 +203,6 @@
 ```
 import matplotlib.pyplot as plt
 
-<<<<<<< HEAD
 ys = [34.4, 53.2, 52.8]
 xs = ["SFT policy", "RLOO policy 1B", "PPO Policy 1B"]
 
@@ -232,11 +213,8 @@
 
 plt.show()
 ```
-The PPO checkpoint gets a 52.8% preferred rate vs the 34.4% preference rate of the SFT checkpoint. This is a good sign that the PPO training is working as intended.
-
-=======
+
 The PPO checkpoint gets a 64.7% preferred rate vs the 33.0% preference rate of the SFT checkpoint. This is a good sign that the PPO training is working as intended.
->>>>>>> ddf4c8dc
 
 Metrics:
 
