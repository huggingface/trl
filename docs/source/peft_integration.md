# Examples of using peft with trl to finetune 8-bit models with Low Rank Adaption (LoRA)

The notebooks and scripts in these examples show how to use Low Rank Adaptation (LoRA) to fine-tune models in a memory efficient manner. Most of PEFT methods supported in peft library but note that some PEFT methods such as Prompt tuning are not supported.
For more information on LoRA, see the [original paper](https://huggingface.co/papers/2106.09685).

## Installation

Note: peft is in active development, so we install directly from their Github page.
Peft also relies on the latest version of transformers.

```bash
pip install trl[peft]
pip install bitsandbytes loralib
pip install git+https://github.com/huggingface/transformers.git@main
#optional: wandb
pip install wandb
```

Note: if you don't want to log with `wandb` remove `log_with="wandb"` in the scripts/notebooks. You can also replace it with your favourite experiment tracker that's [supported by `accelerate`](https://huggingface.co/docs/accelerate/usage_guides/tracking).

## How to use it?

<<<<<<< HEAD
Simply declare a [`~peft.PeftConfig`] object in your script and pass it through `.from_pretrained` to load the TRL+PEFT model. 
=======
Simply declare a `PeftConfig` object in your script and pass it through `.from_pretrained` to load the TRL+PEFT model.
>>>>>>> 1684ef27

```python
from peft import LoraConfig
from trl import AutoModelForCausalLMWithValueHead

model_id = "edbeeching/gpt-neo-125M-imdb"
lora_config = LoraConfig(
    r=16,
    lora_alpha=32,
    lora_dropout=0.05,
    bias="none",
    task_type="CAUSAL_LM",
)

model = AutoModelForCausalLMWithValueHead.from_pretrained(
    model_id, 
    peft_config=lora_config,
)
```

And if you want to load your model in 8bit precision:

```python
pretrained_model = AutoModelForCausalLMWithValueHead.from_pretrained(
    config.model_name, 
    load_in_8bit=True,
    peft_config=lora_config,
)
```

... or in 4bit precision:

```python
pretrained_model = AutoModelForCausalLMWithValueHead.from_pretrained(
    config.model_name, 
    peft_config=lora_config,
    load_in_4bit=True,
)
```

## Launch scripts

The `trl` library is powered by `accelerate`. As such it is best to configure and launch trainings with the following commands:

```bash
accelerate config # will prompt you to define the training configuration
accelerate launch examples/scripts/ppo.py --use_peft # launch`es training
```

## Using `trl` + `peft` and Data Parallelism

You can scale up to as many GPUs as you want, as long as you are able to fit the training process in a single device. The only tweak you need to apply is to load the model as follows:

```python
from peft import LoraConfig
...

lora_config = LoraConfig(
    r=16,
    lora_alpha=32,
    lora_dropout=0.05,
    bias="none",
    task_type="CAUSAL_LM",
)

pretrained_model = AutoModelForCausalLMWithValueHead.from_pretrained(
    config.model_name, 
    peft_config=lora_config,
)
```

And if you want to load your model in 8bit precision:

```python
pretrained_model = AutoModelForCausalLMWithValueHead.from_pretrained(
    config.model_name, 
    peft_config=lora_config,
    load_in_8bit=True,
)
```

... or in 4bit precision:

```python
pretrained_model = AutoModelForCausalLMWithValueHead.from_pretrained(
    config.model_name, 
    peft_config=lora_config,
    load_in_4bit=True,
)
```

Finally, make sure that the rewards are computed on correct device as well, for that you can use `ppo_trainer.model.current_device`.

## Naive pipeline parallelism (NPP) for large models (>60B models)

The `trl` library also supports naive pipeline parallelism (NPP) for large models (>60B models). This is a simple way to parallelize the model across multiple GPUs.
This paradigm, termed as "Naive Pipeline Parallelism" (NPP) is a simple way to parallelize the model across multiple GPUs. We load the model and the adapters across multiple GPUs and the activations and gradients will be naively communicated across the GPUs. This supports `int8` models as well as other `dtype` models.

![NPP](https://huggingface.co/datasets/trl-lib/documentation-images/resolve/main/trl-npp.png)

### How to use NPP?

Simply load your model with a custom `device_map` argument on the `from_pretrained` to split your model across multiple devices. Check out this [nice tutorial](https://github.com/huggingface/blog/blob/main/accelerate-large-models.md) on how to properly create a `device_map` for your model.

Also make sure to have the `lm_head` module on the first GPU device as it may throw an error if it is not on the first device. As this time of writing, you need to install the `main` branch of `accelerate`: `pip install git+https://github.com/huggingface/accelerate.git@main` and `peft`: `pip install git+https://github.com/huggingface/peft.git@main`.

### Launch scripts

Although `trl` library is powered by `accelerate`, you should run your training script in a single process. Note that we do not support Data Parallelism together with NPP yet.

```bash
python PATH_TO_SCRIPT
```

## Fine-tuning Llama-2 model

You can easily fine-tune Llama2 model using `SFTTrainer` and the official script! For example to fine-tune llama2-7b on the Guanaco dataset, run (tested on a single NVIDIA T4-16GB):

```bash
python trl/scripts/sft.py --output_dir sft_openassistant-guanaco  --model_name meta-llama/Llama-2-7b-hf --dataset_name timdettmers/openassistant-guanaco --load_in_4bit --use_peft --per_device_train_batch_size 4 --gradient_accumulation_steps 2
```<|MERGE_RESOLUTION|>--- conflicted
+++ resolved
@@ -20,11 +20,7 @@
 
 ## How to use it?
 
-<<<<<<< HEAD
-Simply declare a [`~peft.PeftConfig`] object in your script and pass it through `.from_pretrained` to load the TRL+PEFT model. 
-=======
-Simply declare a `PeftConfig` object in your script and pass it through `.from_pretrained` to load the TRL+PEFT model.
->>>>>>> 1684ef27
+Simply declare a [`~peft.PeftConfig`] object in your script and pass it through `.from_pretrained` to load the TRL+PEFT model.
 
 ```python
 from peft import LoraConfig
