--- conflicted
+++ resolved
@@ -22,21 +22,12 @@
 
 ### Online methods
 
-<<<<<<< HEAD
 - [`GRPOTrainer`](grpo_trainer) ⚡️
 - [`RLOOTrainer`](rloo_trainer) ⚡️
-- [`OnlineDPOTrainer`](online_dpo_trainer) ⚡️
+- [`OnlineDPOTrainer`](online_dpo_trainer) 🧪 ⚡️
 - [`NashMDTrainer`](nash_md_trainer) 🧪 ⚡️
 - [`PPOTrainer`](ppo_trainer) 🧪
 - [`XPOTrainer`](xpo_trainer) 🧪 ⚡️
-=======
-- [`GRPOTrainer`] ⚡️
-- [`RLOOTrainer`] ⚡️
-- [`experimental.nash_md.NashMDTrainer`] 🧪 ⚡️
-- [`experimental.online_dpo.OnlineDPOTrainer`] 🧪 ⚡️
-- [`experimental.ppo.PPOTrainer`] 🧪
-- [`experimental.xpo.XPOTrainer`] 🧪 ⚡️
->>>>>>> 46af2667
 
 ### Reward modeling
 
