<div style="text-align: center">
<img src="https://huggingface.co/datasets/trl-lib/documentation-images/resolve/main/trl_banner_dark.png">
</div>

# TRL - Transformer Reinforcement Learning

TRL is a full stack library where we provide a set of tools to train transformer language models with methods like Supervised Fine-Tuning (SFT), Group Relative Policy Optimization (GRPO), Direct Preference Optimization (DPO), Reward Modeling, and more.
The library is integrated with 🤗 [transformers](https://github.com/huggingface/transformers).

## 🎉 What's New

**OpenEnv Integration:** TRL now supports **[OpenEnv](https://huggingface.co/blog/openenv)**, the open-source framework from Meta for defining, deploying, and interacting with environments in reinforcement learning and agentic workflows.

Explore how to seamlessly integrate TRL with OpenEnv in our [dedicated documentation](openenv).

## Taxonomy

Below is the current list of TRL trainers, organized by method type (⚡️ = vLLM support; 🧪 = experimental).

<div style="display: flex; justify-content: space-between; width: 100%; gap: 2rem;">
<div style="flex: 1; min-width: 0;">

### Online methods

- [`GRPOTrainer`] ⚡️
- [`RLOOTrainer`] ⚡️
- [`OnlineDPOTrainer`] ⚡️
- [`NashMDTrainer`] ⚡️
- [`PPOTrainer`]
- [`experimental.xpo.XPOTrainer`] 🧪 ⚡️

### Reward modeling

- [`PRMTrainer`]
- [`RewardTrainer`]

</div>
<div style="flex: 1; min-width: 0;">

### Offline methods

- [`SFTTrainer`]
- [`DPOTrainer`]
- [`ORPOTrainer`]
- [`KTOTrainer`]
- [`experimental.bco.BCOTrainer`] 🧪
- [`experimental.cpo.CPOTrainer`] 🧪

### Knowledge distillation

<<<<<<< HEAD
- [`experimental.gkd.GKDTrainer`] 🧪
=======
- [`GKDTrainer`]
- [`experimental.minillm.MiniLLMTrainer`] 🧪
>>>>>>> 7a57fd41

</div>
</div>

You can also explore TRL-related models, datasets, and demos in the [TRL Hugging Face organization](https://huggingface.co/trl-lib).

## Learn

Learn post-training with TRL and other libraries in 🤗 [smol course](https://github.com/huggingface/smol-course).

## Contents

The documentation is organized into the following sections:

- **Getting Started**: installation and quickstart guide.
- **Conceptual Guides**: dataset formats, training FAQ, and understanding logs.
- **How-to Guides**: reducing memory usage, speeding up training, distributing training, etc.
- **Integrations**: DeepSpeed, Liger Kernel, PEFT, etc.
- **Examples**: example overview, community tutorials, etc.
- **API**: trainers, utils, etc.

## Blog posts

<div class="mt-10">
  <div class="w-full flex flex-col space-y-4 md:space-y-0 md:grid md:grid-cols-2 md:gap-y-4 md:gap-x-5">
    <a class="!no-underline border dark:border-gray-700 p-5 rounded-lg shadow hover:shadow-lg" href="https://huggingface.co/blog/trl-vlm-alignment">
      <img src="https://raw.githubusercontent.com/huggingface/blog/main/assets/openenv/thumbnail.png" alt="thumbnail" class="mt-0">
      <p class="text-gray-500 text-sm">Published October 23, 2025</p>
      <p class="text-gray-700">Building the Open Agent Ecosystem Together: Introducing OpenEnv</p>
    </a>
    <a class="!no-underline border dark:border-gray-700 p-5 rounded-lg shadow hover:shadow-lg" href="https://huggingface.co/blog/trl-vlm-alignment">
      <img src="https://raw.githubusercontent.com/huggingface/blog/main/assets/trl_vlm/thumbnail.png" alt="thumbnail" class="mt-0">
      <p class="text-gray-500 text-sm">Published on August 7, 2025</p>
      <p class="text-gray-700">Vision Language Model Alignment in TRL ⚡️</p>
    </a>
    <a class="!no-underline border dark:border-gray-700 p-5 rounded-lg shadow hover:shadow-lg" href="https://huggingface.co/blog/vllm-colocate">
      <img src="https://raw.githubusercontent.com/huggingface/blog/main/assets/vllm-colocate/thumbnail.png" alt="thumbnail" class="mt-0">
      <p class="text-gray-500 text-sm">Published on June 3, 2025</p>
      <p class="text-gray-700">NO GPU left behind: Unlocking Efficiency with Co-located vLLM in TRL</p>
    </a>
    <a class="!no-underline border dark:border-gray-700 p-5 rounded-lg shadow hover:shadow-lg" href="https://huggingface.co/blog/liger-grpo">
      <img src="https://raw.githubusercontent.com/huggingface/blog/main/assets/liger-grpo/thumbnail.png" alt="thumbnail" class="mt-0">
      <p class="text-gray-500 text-sm">Published on May 25, 2025</p>
      <p class="text-gray-700">🐯 Liger GRPO meets TRL</p>
    </a>
    <a class="!no-underline border dark:border-gray-700 p-5 rounded-lg shadow hover:shadow-lg" href="https://huggingface.co/blog/open-r1">
      <img src="https://raw.githubusercontent.com/huggingface/blog/main/assets/open-r1/thumbnails.png" alt="thumbnail" class="mt-0">
      <p class="text-gray-500 text-sm">Published on January 28, 2025</p>
      <p class="text-gray-700">Open-R1: a fully open reproduction of DeepSeek-R1</p>
    </a>
    <a class="!no-underline border dark:border-gray-700 p-5 rounded-lg shadow hover:shadow-lg" href="https://huggingface.co/blog/dpo_vlm">
      <img src="https://raw.githubusercontent.com/huggingface/blog/main/assets/dpo_vlm/thumbnail.png" alt="thumbnail" class="mt-0">
      <p class="text-gray-500 text-sm">Published on July 10, 2024</p>
      <p class="text-gray-700">Preference Optimization for Vision Language Models with TRL</p>
    </a>
    <a class="!no-underline border dark:border-gray-700 p-5 rounded-lg shadow hover:shadow-lg" href="https://huggingface.co/blog/putting_rl_back_in_rlhf_with_rloo">
      <img src="https://raw.githubusercontent.com/huggingface/blog/main/assets/putting_rl_back_in_rlhf_with_rloo/thumbnail.png" alt="thumbnail" class="mt-0">
      <p class="text-gray-500 text-sm">Published on June 12, 2024</p>
      <p class="text-gray-700">Putting RL back in RLHF</p>
    </a>
    <a class="!no-underline border dark:border-gray-700 p-5 rounded-lg shadow hover:shadow-lg" href="https://huggingface.co/blog/trl-ddpo">
      <img src="https://raw.githubusercontent.com/huggingface/blog/main/assets/166_trl_ddpo/thumbnail.png" alt="thumbnail" class="mt-0">
      <p class="text-gray-500 text-sm">Published on September 29, 2023</p>
      <p class="text-gray-700">Finetune Stable Diffusion Models with DDPO via TRL</p>
    </a>
    <a class="!no-underline border dark:border-gray-700 p-5 rounded-lg shadow hover:shadow-lg" href="https://huggingface.co/blog/dpo-trl">
      <img src="https://raw.githubusercontent.com/huggingface/blog/main/assets/157_dpo_trl/dpo_thumbnail.png" alt="thumbnail" class="mt-0">
      <p class="text-gray-500 text-sm">Published on August 8, 2023</p>
      <p class="text-gray-700">Fine-tune Llama 2 with DPO</p>
    </a>
    <a class="!no-underline border dark:border-gray-700 p-5 rounded-lg shadow hover:shadow-lg" href="https://huggingface.co/blog/stackllama">
      <img src="https://raw.githubusercontent.com/huggingface/blog/main/assets/138_stackllama/thumbnail.png" alt="thumbnail" class="mt-0">
      <p class="text-gray-500 text-sm">Published on April 5, 2023</p>
      <p class="text-gray-700">StackLLaMA: A hands-on guide to train LLaMA with RLHF</p>
   </a>
    <a class="!no-underline border dark:border-gray-700 p-5 rounded-lg shadow hover:shadow-lg" href="https://huggingface.co/blog/trl-peft">
      <img src="https://raw.githubusercontent.com/huggingface/blog/main/assets/133_trl_peft/thumbnail.png" alt="thumbnail" class="mt-0">
      <p class="text-gray-500 text-sm">Published on March 9, 2023</p>
      <p class="text-gray-700">Fine-tuning 20B LLMs with RLHF on a 24GB consumer GPU</p>
    </a>
    <a class="!no-underline border dark:border-gray-700 p-5 rounded-lg shadow hover:shadow-lg" href="https://huggingface.co/blog/rlhf">
      <img src="https://raw.githubusercontent.com/huggingface/blog/main/assets/120_rlhf/thumbnail.png" alt="thumbnail" class="mt-0">
      <p class="text-gray-500 text-sm">Published on December 9, 2022</p>
      <p class="text-gray-700">Illustrating Reinforcement Learning from Human Feedback</p>
    </a>
  </div>
</div>

## Talks

<div class="mt-10">
  <div class="w-full flex flex-col space-y-4 md:space-y-0 md:grid md:grid-cols-2 md:gap-y-4 md:gap-x-5">
    <a class="!no-underline border dark:border-gray-700 p-5 rounded-lg shadow hover:shadow-lg" href="https://huggingface.co/datasets/trl-lib/documentation-images/resolve/main/Fine%20tuning%20with%20TRL%20(Oct%2025).pdf">
      <img src="https://huggingface.co/datasets/trl-lib/documentation-images/resolve/main/Fine%20tuning%20with%20TRL%20(Oct%2025).png" alt="thumbnail" class="mt-0">
      <p class="text-gray-500 text-sm">Talk given on October 30, 2025</p>
      <p class="text-gray-700">Fine tuning with TRL</p>
    </a>
  </div>
</div><|MERGE_RESOLUTION|>--- conflicted
+++ resolved
@@ -48,12 +48,8 @@
 
 ### Knowledge distillation
 
-<<<<<<< HEAD
 - [`experimental.gkd.GKDTrainer`] 🧪
-=======
-- [`GKDTrainer`]
 - [`experimental.minillm.MiniLLMTrainer`] 🧪
->>>>>>> 7a57fd41
 
 </div>
 </div>
