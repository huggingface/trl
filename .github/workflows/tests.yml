--- conflicted
+++ resolved
@@ -57,28 +57,6 @@
     name: Tests with dev dependencies
     runs-on: 'ubuntu-latest'
     steps:
-<<<<<<< HEAD
-    - uses: actions/checkout@v4
-    - name: Set up Python ${{ matrix.python-version }}
-      uses: actions/setup-python@v5
-      with:
-        python-version: ${{ matrix.python-version }}
-        cache: "pip"
-        cache-dependency-path: |
-            setup.py
-            requirements.txt
-    - name: Install dependencies
-      run: |
-        python -m pip install --upgrade pip
-        # install PEFT & transformers from source
-        pip install -U git+https://github.com/huggingface/peft.git
-        pip install -U git+https://github.com/huggingface/transformers.git@f339042b0b8bdc0b57a70d37f67cafbea960a2ab
-        # cpu version of pytorch
-        pip install ".[test, diffusers]"
-    - name: Test with pytest
-      run: |
-        make test
-=======
       - uses: actions/checkout@v4
       - name: Set up Python 3.12
         uses: actions/setup-python@v5
@@ -106,33 +84,11 @@
           title: 🤗 Results of the TRL CI with dev dependencies
           status: ${{ job.status }}
           slack_token: ${{ secrets.SLACK_CIFEEDBACK_BOT_TOKEN }}
->>>>>>> 06be6f40
 
   tests_wo_optional_deps:
     name: Tests without optional dependencies
     runs-on: 'ubuntu-latest'
     steps:
-<<<<<<< HEAD
-    - uses: actions/checkout@v4
-    - name: Set up Python 3.9
-      uses: actions/setup-python@v5
-      with:
-        python-version: '3.9'
-        cache: "pip"
-        cache-dependency-path: |
-            setup.py
-            requirements.txt
-    - name: Install dependencies
-      run: |
-        python -m pip install --upgrade pip
-        # install transformers from source
-        pip install -U git+https://github.com/huggingface/transformers.git@f339042b0b8bdc0b57a70d37f67cafbea960a2ab
-        # cpu version of pytorch
-        pip install .[test]
-    - name: Test with pytest
-      run: |
-        make test
-=======
       - uses: actions/checkout@v4
       - name: Set up Python 3.12
         uses: actions/setup-python@v5
@@ -156,5 +112,4 @@
           slack_channel: ${{ env.CI_SLACK_CHANNEL }}
           title: 🤗 Results of the TRL CI with dev dependencies
           status: ${{ job.status }}
-          slack_token: ${{ secrets.SLACK_CIFEEDBACK_BOT_TOKEN }}
->>>>>>> 06be6f40
+          slack_token: ${{ secrets.SLACK_CIFEEDBACK_BOT_TOKEN }}