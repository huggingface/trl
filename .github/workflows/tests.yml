--- conflicted
+++ resolved
@@ -40,11 +40,7 @@
     name: Tests
     strategy:
       matrix:
-<<<<<<< HEAD
-        python-version: ['3.9', '3.10', '3.11', '3.12', '3.13', '3.14']
-=======
-        python-version: ['3.10', '3.11', '3.12', '3.13']
->>>>>>> 4995b24b
+        python-version: ['3.10', '3.11', '3.12', '3.13', '3.14']
       fail-fast: false
     runs-on:
       group: aws-g4dn-2xlarge
