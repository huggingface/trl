# Copyright 2025 The HuggingFace Team. All rights reserved.
#
# Licensed under the Apache License, Version 2.0 (the "License");
# you may not use this file except in compliance with the License.
# You may obtain a copy of the License at
#
#     http://www.apache.org/licenses/LICENSE-2.0
#
# Unless required by applicable law or agreed to in writing, software
# distributed under the License is distributed on an "AS IS" BASIS,
# WITHOUT WARRANTIES OR CONDITIONS OF ANY KIND, either express or implied.
# See the License for the specific language governing permissions and
# limitations under the License.

# This script generates tiny models used in the TRL library for unit tests. It pushes them to the Hub under the
# `trl-internal-testing` organization.
# This script is meant to be run when adding new tiny model to the TRL library.

from huggingface_hub import HfApi, ModelCard
from transformers import (
    AutoProcessor,
    AutoTokenizer,
    BartConfig,
    BartModel,
    BloomConfig,
    BloomForCausalLM,
    CLIPVisionConfig,
    CohereConfig,
    CohereForCausalLM,
    DbrxConfig,
    DbrxForCausalLM,
    FalconMambaConfig,
    FalconMambaForCausalLM,
    Gemma2Config,
    Gemma2ForCausalLM,
    GemmaConfig,
    GemmaForCausalLM,
    GPT2Config,
    GPT2LMHeadModel,
    GPTNeoXConfig,
    GPTNeoXForCausalLM,
    Idefics2Config,
    Idefics2ForConditionalGeneration,
    LlamaConfig,
    LlamaForCausalLM,
    LlamaForSequenceClassification,
    LlavaConfig,
    LlavaForConditionalGeneration,
    LlavaNextConfig,
    LlavaNextForConditionalGeneration,
    MistralConfig,
    MistralForCausalLM,
    OPTConfig,
    OPTForCausalLM,
    PaliGemmaConfig,
    PaliGemmaForConditionalGeneration,
    Phi3Config,
    Phi3ForCausalLM,
    Qwen2Config,
    Qwen2ForCausalLM,
    Qwen2ForSequenceClassification,
    SiglipVisionConfig,
    T5Config,
    T5ForConditionalGeneration,
)
from transformers.models.idefics2.configuration_idefics2 import Idefics2VisionConfig


ORGANIZATION = "trl-internal-testing"

MODEL_CARD = """
---
library_name: transformers
tags: [trl]
---

# Tiny {model_class_name}

This is a minimal model built for unit tests in the [TRL](https://github.com/huggingface/trl) library.
"""


api = HfApi()


def push_to_hub(model, tokenizer, prefix=None, suffix=None):
    model_class_name = model.__class__.__name__
    content = MODEL_CARD.format(model_class_name=model_class_name)
    model_card = ModelCard(content)
    if prefix is not None:
        model_class_name = f"{prefix}-{model_class_name}"
    repo_id = f"{ORGANIZATION}/{model_class_name}"
    if suffix is not None:
        repo_id += f"-{suffix}"

    if api.repo_exists(repo_id):
        print(f"Model {repo_id} already exists, skipping")
    else:
        model.push_to_hub(repo_id)
        tokenizer.push_to_hub(repo_id)
        model_card.push_to_hub(repo_id)


# Decoder models
for model_id, config_class, model_class, suffix in [
    ("bigscience/bloomz-560m", BloomConfig, BloomForCausalLM, None),
    ("CohereForAI/aya-expanse-8b", CohereConfig, CohereForCausalLM, None),
    ("databricks/dbrx-instruct", DbrxConfig, DbrxForCausalLM, None),
    ("tiiuae/falcon-7b-instruct", FalconMambaConfig, FalconMambaForCausalLM, None),
    ("google/gemma-2-2b-it", Gemma2Config, Gemma2ForCausalLM, None),
    ("google/gemma-7b-it", GemmaConfig, GemmaForCausalLM, None),
    ("openai-community/gpt2", GPT2Config, GPT2LMHeadModel, None),
    ("EleutherAI/pythia-14m", GPTNeoXConfig, GPTNeoXForCausalLM, None),
    ("meta-llama/Meta-Llama-3-8B-Instruct", LlamaConfig, LlamaForCausalLM, "3"),
    ("meta-llama/Llama-3.1-8B-Instruct", LlamaConfig, LlamaForCausalLM, "3.1"),
    ("meta-llama/Llama-3.2-1B-Instruct", LlamaConfig, LlamaForCausalLM, "3.2"),
    ("mistralai/Mistral-7B-Instruct-v0.1", MistralConfig, MistralForCausalLM, "0.1"),
    ("mistralai/Mistral-7B-Instruct-v0.2", MistralConfig, MistralForCausalLM, "0.2"),
    ("facebook/opt-1.3b", OPTConfig, OPTForCausalLM, None),
    ("microsoft/Phi-3.5-mini-instruct", Phi3Config, Phi3ForCausalLM, None),
    ("Qwen/Qwen2.5-32B-Instruct", Qwen2Config, Qwen2ForCausalLM, "2.5"),
    ("Qwen/Qwen2.5-Coder-0.5B", Qwen2Config, Qwen2ForCausalLM, "2.5-Coder"),
]:
    tokenizer = AutoTokenizer.from_pretrained(model_id)
    config = config_class(
        vocab_size=tokenizer.vocab_size + len(tokenizer.added_tokens_encoder.keys()),
        hidden_size=8,
        num_attention_heads=4,
        num_key_value_heads=2,
        num_hidden_layers=2,
        intermediate_size=32,
    )
    model = model_class(config)
<<<<<<< HEAD
    push_to_hub(model, tokenizer, suffix)

# Reward models
for model_id, config_class, model_class, suffix in [
    ("meta-llama/Llama-3.2-1B-Instruct", LlamaConfig, LlamaForSequenceClassification, "3.2"),
    ("Qwen/Qwen2.5-32B-Instruct", Qwen2Config, Qwen2ForSequenceClassification, "2.5"),
]:
    tokenizer = AutoTokenizer.from_pretrained(model_id)
    config = config_class(
        vocab_size=tokenizer.vocab_size + len(tokenizer.added_tokens_encoder.keys()),
        hidden_size=8,
        num_attention_heads=4,
        num_key_value_heads=2,
        num_hidden_layers=2,
        intermediate_size=32,
        num_labels=1,
    )
    model = model_class(config)
    push_to_hub(model, tokenizer, suffix)

=======
    push_to_hub(model, tokenizer, "tiny", suffix)

# A slightly bigger model, required for vLLM testing
tokenizer = AutoTokenizer.from_pretrained("Qwen/Qwen2.5-32B-Instruct")
config = Qwen2Config(
    vocab_size=tokenizer.vocab_size + len(tokenizer.added_tokens_encoder.keys()),
    hidden_size=128,  # increase hidden size so that hidden_size // num_attention_heads = 32, required for vLLM
    num_attention_heads=4,
    num_key_value_heads=2,
    num_hidden_layers=2,
    intermediate_size=32,
)
model = Qwen2ForCausalLM(config)
push_to_hub(model, tokenizer, "small", "2.5")
>>>>>>> 1b1140aa

# Encoder-decoder models
for model_id, config_class, model_class, suffix in [
    ("google/flan-t5-small", T5Config, T5ForConditionalGeneration, None),
    ("facebook/bart-base", BartConfig, BartModel, None),
]:
    tokenizer = AutoTokenizer.from_pretrained(model_id)
    config = config_class(
        vocab_size=tokenizer.vocab_size + len(tokenizer.added_tokens_encoder.keys()),
        d_model=16,
        encoder_layers=2,
        decoder_layers=2,
        d_kv=2,
        d_ff=64,
        num_layers=6,
        num_heads=8,
        decoder_start_token_id=0,
        is_encoder_decoder=True,
    )
    model = model_class(config)
    push_to_hub(model, tokenizer, "tiny", suffix)


# Vision Language Models
# fmt: off
for model_id, config_class, text_config_class, vision_config_class, model_class in [
    ("HuggingFaceM4/idefics2-8b", Idefics2Config, MistralConfig, Idefics2VisionConfig, Idefics2ForConditionalGeneration),
    ("llava-hf/llava-1.5-7b-hf", LlavaConfig, LlamaConfig, CLIPVisionConfig, LlavaForConditionalGeneration),
    ("llava-hf/llava-v1.6-mistral-7b-hf", LlavaNextConfig, MistralConfig, CLIPVisionConfig, LlavaNextForConditionalGeneration),
    ("google/paligemma-3b-pt-224", PaliGemmaConfig, GemmaConfig, SiglipVisionConfig, PaliGemmaForConditionalGeneration),
]:
# fmt: on
    processor = AutoProcessor.from_pretrained(model_id)
    kwargs = {}
    if config_class == PaliGemmaConfig:
        kwargs["projection_dim"] = 8
    vision_kwargs = {}
    if vision_config_class in [CLIPVisionConfig, SiglipVisionConfig]:
        vision_kwargs["projection_dim"] = 8
    if vision_config_class == CLIPVisionConfig:
        vision_kwargs["image_size"] = 336
        vision_kwargs["patch_size"] = 14
    config = config_class(
        text_config=text_config_class(
            vocab_size=processor.tokenizer.vocab_size + len(processor.tokenizer.added_tokens_encoder),
            hidden_size=8,
            num_attention_heads=4,
            num_key_value_heads=2,
            num_hidden_layers=2,
            intermediate_size=32,
        ),
        vision_config=vision_config_class(
            hidden_size=8,
            num_attention_heads=4,
            num_hidden_layers=2,
            intermediate_size=32,
            **vision_kwargs,
        ),
        **kwargs,
    )
    model = model_class(config)
    push_to_hub(model, processor, "tiny")<|MERGE_RESOLUTION|>--- conflicted
+++ resolved
@@ -131,29 +131,8 @@
         intermediate_size=32,
     )
     model = model_class(config)
-<<<<<<< HEAD
-    push_to_hub(model, tokenizer, suffix)
-
-# Reward models
-for model_id, config_class, model_class, suffix in [
-    ("meta-llama/Llama-3.2-1B-Instruct", LlamaConfig, LlamaForSequenceClassification, "3.2"),
-    ("Qwen/Qwen2.5-32B-Instruct", Qwen2Config, Qwen2ForSequenceClassification, "2.5"),
-]:
-    tokenizer = AutoTokenizer.from_pretrained(model_id)
-    config = config_class(
-        vocab_size=tokenizer.vocab_size + len(tokenizer.added_tokens_encoder.keys()),
-        hidden_size=8,
-        num_attention_heads=4,
-        num_key_value_heads=2,
-        num_hidden_layers=2,
-        intermediate_size=32,
-        num_labels=1,
-    )
-    model = model_class(config)
-    push_to_hub(model, tokenizer, suffix)
-
-=======
     push_to_hub(model, tokenizer, "tiny", suffix)
+
 
 # A slightly bigger model, required for vLLM testing
 tokenizer = AutoTokenizer.from_pretrained("Qwen/Qwen2.5-32B-Instruct")
@@ -167,7 +146,26 @@
 )
 model = Qwen2ForCausalLM(config)
 push_to_hub(model, tokenizer, "small", "2.5")
->>>>>>> 1b1140aa
+
+
+# Reward models
+for model_id, config_class, model_class, suffix in [
+    ("meta-llama/Llama-3.2-1B-Instruct", LlamaConfig, LlamaForSequenceClassification, "3.2"),
+    ("Qwen/Qwen2.5-32B-Instruct", Qwen2Config, Qwen2ForSequenceClassification, "2.5"),
+]:
+    tokenizer = AutoTokenizer.from_pretrained(model_id)
+    config = config_class(
+        vocab_size=tokenizer.vocab_size + len(tokenizer.added_tokens_encoder.keys()),
+        hidden_size=8,
+        num_attention_heads=4,
+        num_key_value_heads=2,
+        num_hidden_layers=2,
+        intermediate_size=32,
+        num_labels=1,
+    )
+    model = model_class(config)
+    push_to_hub(model, tokenizer, "tiny", suffix)
+
 
 # Encoder-decoder models
 for model_id, config_class, model_class, suffix in [
