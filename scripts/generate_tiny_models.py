# Copyright 2020-2025 The HuggingFace Team. All rights reserved.
#
# Licensed under the Apache License, Version 2.0 (the "License");
# you may not use this file except in compliance with the License.
# You may obtain a copy of the License at
#
#     http://www.apache.org/licenses/LICENSE-2.0
#
# Unless required by applicable law or agreed to in writing, software
# distributed under the License is distributed on an "AS IS" BASIS,
# WITHOUT WARRANTIES OR CONDITIONS OF ANY KIND, either express or implied.
# See the License for the specific language governing permissions and
# limitations under the License.

# This script generates tiny models used in the TRL library for unit tests. It pushes them to the Hub under the
# `trl-internal-testing` organization.
# This script is meant to be run when adding new tiny model to the TRL library.

import torch
from huggingface_hub import HfApi, ModelCard
from peft import LoraConfig, get_peft_model
from torch import nn
from transformers import (
    AutoConfig,
    AutoProcessor,
    AutoTokenizer,
    BartModel,
    CohereConfig,
    CohereForCausalLM,
    DbrxConfig,
    DbrxForCausalLM,
    DeepseekV3Config,
    DeepseekV3ForCausalLM,
    FalconMambaConfig,
    FalconMambaForCausalLM,
    Gemma2Config,
    Gemma2ForCausalLM,
    Gemma3ForConditionalGeneration,
    GemmaConfig,
    GemmaForCausalLM,
    GenerationConfig,
    GPT2Config,
    GPT2LMHeadModel,
    GPTNeoXConfig,
    GPTNeoXForCausalLM,
    GPTNeoXForSequenceClassification,
    GptOssConfig,
    GptOssForCausalLM,
    Idefics2Config,
    Idefics2ForConditionalGeneration,
    Idefics3ForConditionalGeneration,
    InternVLForConditionalGeneration,
    LlamaConfig,
    LlamaForCausalLM,
    LlamaForSequenceClassification,
    LlavaForConditionalGeneration,
    LlavaNextForConditionalGeneration,
    MistralConfig,
    MistralForCausalLM,
    OPTConfig,
    OPTForCausalLM,
    PaliGemmaForConditionalGeneration,
    Phi3Config,
    Phi3ForCausalLM,
    Qwen2_5_VLConfig,
    Qwen2_5_VLForConditionalGeneration,
    Qwen2Config,
    Qwen2ForCausalLM,
    Qwen2ForSequenceClassification,
    Qwen2VLConfig,
    Qwen2VLForConditionalGeneration,
    Qwen3Config,
    Qwen3ForCausalLM,
    Qwen3ForSequenceClassification,
    Qwen3MoeConfig,
    Qwen3MoeForCausalLM,
    Qwen3MoeForSequenceClassification,
    Qwen3VLConfig,
    Qwen3VLForConditionalGeneration,
    SmolVLMForConditionalGeneration,
    T5ForConditionalGeneration,
)


ORGANIZATION = "trl-internal-testing"

MODEL_CARD = """
---
library_name: transformers
tags: [trl]
---

# Tiny {model_class_name}

This is a minimal model built for unit tests in the [TRL](https://github.com/huggingface/trl) library.
"""


api = HfApi()


def push_to_hub(model, tokenizer, generation_config, prefix=None, suffix=None, force=False):
    model_class_name = model.__class__.__name__
    content = MODEL_CARD.format(model_class_name=model_class_name)
    model_card = ModelCard(content)
    if prefix is not None:
        model_class_name = f"{prefix}-{model_class_name}"
    repo_id = f"{ORGANIZATION}/{model_class_name}"
    if suffix is not None:
        repo_id += f"-{suffix}"

    if api.repo_exists(repo_id) and not force:
        print(f"Model {repo_id} already exists, skipping")
    else:
        model.push_to_hub(repo_id)
        model_card.push_to_hub(repo_id)
        if tokenizer is not None:
            tokenizer.push_to_hub(repo_id)
        if generation_config is not None:
            generation_config.push_to_hub(repo_id)


def init_weights_tiny_model(model):
    """
    Initialize tiny test models to avoid NaNs from uninitialized weights.

    Uses safe defaults:
      - Linear/Conv1d: Xavier uniform (weights), zero (biases)
      - Embedding: Normal(0, 0.02)
      - LayerNorm: Ones (weights), zero (biases)

    Args:
        model: PyTorch model (modified in-place)
    """
    for module in model.modules():
        if isinstance(module, nn.Linear):
            # Attention/MLP projections → Xavier or Normal
            if module.bias is not None:
                nn.init.zeros_(module.bias)
            nn.init.xavier_uniform_(module.weight)

        elif isinstance(module, nn.Embedding):
            # Token embeddings → GPT-style Normal
            nn.init.normal_(module.weight, mean=0.0, std=0.02)

        elif isinstance(module, nn.LayerNorm):
            # LayerNorm weights always 1, bias 0
            nn.init.ones_(module.weight)
            if module.bias is not None:
                nn.init.zeros_(module.bias)

        elif isinstance(module, nn.Conv1d):
            # Convolutional layers → Xavier or Normal
            if module.bias is not None:
                nn.init.zeros_(module.bias)
            nn.init.xavier_uniform_(module.weight)


# Decoder models
for model_id, config_class, model_class, dtype, suffix in [
    # ("bigscience/bloomz-560m", BloomConfig, BloomForCausalLM, None),  # loading fails with this model, see https://huggingface.co/bigscience/bloomz-560m/discussions/14
    ("CohereForAI/aya-expanse-8b", CohereConfig, CohereForCausalLM, torch.float16, None),
    ("deepseek-ai/DeepSeek-R1", DeepseekV3Config, DeepseekV3ForCausalLM, torch.bfloat16, None),
    # It's important to have R1-0528 as it doesn't have the same chat template
    ("deepseek-ai/DeepSeek-R1-0528", DeepseekV3Config, DeepseekV3ForCausalLM, torch.bfloat16, "0528"),
    ("tiiuae/falcon-7b-instruct", FalconMambaConfig, FalconMambaForCausalLM, torch.bfloat16, None),
    ("google/gemma-2-2b-it", Gemma2Config, Gemma2ForCausalLM, torch.bfloat16, None),
    ("google/gemma-7b-it", GemmaConfig, GemmaForCausalLM, torch.bfloat16, None),
    ("openai-community/gpt2", GPT2Config, GPT2LMHeadModel, torch.float32, None),
    ("EleutherAI/pythia-14m", GPTNeoXConfig, GPTNeoXForCausalLM, torch.float16, None),
    ("meta-llama/Meta-Llama-3-8B-Instruct", LlamaConfig, LlamaForCausalLM, torch.bfloat16, "3"),
    ("meta-llama/Llama-3.1-8B-Instruct", LlamaConfig, LlamaForCausalLM, torch.bfloat16, "3.1"),
    ("meta-llama/Llama-3.2-1B-Instruct", LlamaConfig, LlamaForCausalLM, torch.bfloat16, "3.2"),
    ("mistralai/Mistral-7B-Instruct-v0.1", MistralConfig, MistralForCausalLM, torch.bfloat16, "0.1"),
    ("mistralai/Mistral-7B-Instruct-v0.2", MistralConfig, MistralForCausalLM, torch.bfloat16, "0.2"),
    ("facebook/opt-1.3b", OPTConfig, OPTForCausalLM, torch.float16, None),
    ("microsoft/Phi-3.5-mini-instruct", Phi3Config, Phi3ForCausalLM, torch.bfloat16, None),
    ("Qwen/Qwen2.5-32B-Instruct", Qwen2Config, Qwen2ForCausalLM, torch.bfloat16, "2.5"),
    ("Qwen/Qwen2.5-Coder-0.5B", Qwen2Config, Qwen2ForCausalLM, torch.bfloat16, "2.5-Coder"),
    ("Qwen/Qwen3-8B", Qwen3Config, Qwen3ForCausalLM, torch.bfloat16, None),
]:
    revision = "refs/pr/14" if model_id == "Qwen/Qwen3-8B" else "main"  # chat template with {% generation %}
    tokenizer = AutoTokenizer.from_pretrained(model_id, revision=revision)
    generation_config = GenerationConfig.from_pretrained(model_id, revision=revision)
    config = config_class(
        vocab_size=len(tokenizer.vocab),
        hidden_size=8,
        num_attention_heads=4,
        num_key_value_heads=2,
        num_hidden_layers=2,
        intermediate_size=32,
    )
    model = model_class(config).to(dtype=dtype)
    init_weights_tiny_model(model)
    push_to_hub(model, tokenizer, generation_config, "tiny", suffix)

# MoE models
for model_id, config_class, model_class, dtype, suffix in [
    ("Qwen/Qwen3-30B-A3B", Qwen3MoeConfig, Qwen3MoeForCausalLM, torch.bfloat16, None),
    ("openai/gpt-oss-20b", GptOssConfig, GptOssForCausalLM, torch.bfloat16, None),
]:
    tokenizer = AutoTokenizer.from_pretrained(model_id)
    generation_config = GenerationConfig.from_pretrained(model_id)
    config = config_class(
        vocab_size=len(tokenizer.vocab),
        hidden_size=8,
        num_attention_heads=4,
        num_key_value_heads=2,
        num_hidden_layers=2,
        intermediate_size=32,
        num_experts=4,
        num_experts_per_tok=2,
    )
    model = model_class(config).to(dtype=dtype)
    init_weights_tiny_model(model)
    push_to_hub(model, tokenizer, generation_config, "tiny", suffix)

# Special case for databricks/dbrx-instruct as it requires specific changes in the config
model_id = "databricks/dbrx-instruct"
tokenizer = AutoTokenizer.from_pretrained(model_id)
generation_config = GenerationConfig.from_pretrained(model_id)
config = DbrxConfig.from_pretrained(model_id, n_layers=2, n_heads=6, d_model=24)
# transformers mistakenly ignores ffn_config keys when loading from pretrained. We need to set them manually after
# loading the config
config.ffn_config.ffn_hidden_size = 24
config.attn_config.kv_n_heads = 2
model = DbrxForCausalLM(config).to(dtype=torch.bfloat16)
init_weights_tiny_model(model)
push_to_hub(model, tokenizer, generation_config, "tiny")

# Two slightly bigger models, required for vLLM testing
tokenizer = AutoTokenizer.from_pretrained("Qwen/Qwen2.5-32B-Instruct")
generation_config = GenerationConfig.from_pretrained("Qwen/Qwen2.5-32B-Instruct")
config = Qwen2Config(
    vocab_size=len(tokenizer.vocab),
    hidden_size=128,  # increase hidden size so that hidden_size // num_attention_heads = 32, required for vLLM
    num_attention_heads=4,
    num_key_value_heads=2,
    num_hidden_layers=2,
    intermediate_size=32,
)
model = Qwen2ForCausalLM(config).to(dtype=torch.bfloat16)
push_to_hub(model, tokenizer, generation_config, "small", "2.5")

tokenizer = AutoTokenizer.from_pretrained("Qwen/Qwen3-4B")
generation_config = GenerationConfig.from_pretrained("Qwen/Qwen3-4B")
config = Qwen3Config(
    vocab_size=len(tokenizer.vocab),
    hidden_size=128,  # increase hidden size so that hidden_size // num_attention_heads = 32, required for vLLM
    num_attention_heads=4,
    num_key_value_heads=2,
    num_hidden_layers=2,
    intermediate_size=32,
)
model = Qwen3ForCausalLM(config).to(dtype=torch.bfloat16)
push_to_hub(model, tokenizer, generation_config, "small")

# Reward models
for model_id, model_class, dtype, suffix in [
    ("EleutherAI/pythia-14m", GPTNeoXForSequenceClassification, torch.bfloat16, None),
    ("meta-llama/Llama-3.2-1B-Instruct", LlamaForSequenceClassification, torch.bfloat16, "3.2"),
    ("Qwen/Qwen2.5-32B-Instruct", Qwen2ForSequenceClassification, torch.bfloat16, "2.5"),
    ("Qwen/Qwen3-4B", Qwen3ForSequenceClassification, torch.bfloat16, None),
]:
    tokenizer = AutoTokenizer.from_pretrained(model_id)
    generation_config = GenerationConfig.from_pretrained(model_id)
    kwargs = {
        "num_labels": 1,
        "hidden_size": 16,
        "num_attention_heads": 4,
        "num_key_value_heads": 2,
        "num_hidden_layers": 2,
        "intermediate_size": 32,
    }
    config = AutoConfig.from_pretrained(model_id, **kwargs)
    # Bug in transformers: it ignores num_hidden_layers to build layer_types
    if model_id in ("Qwen/Qwen2.5-32B-Instruct", "Qwen/Qwen3-4B"):
        config.layer_types = config.layer_types[:2]
    model = model_class(config).to(dtype=dtype)
    init_weights_tiny_model(model)
    push_to_hub(model, tokenizer, generation_config, "tiny", suffix)

# MoE Reward models
for model_id, model_class, dtype, suffix in [
    ("Qwen/Qwen3-30B-A3B", Qwen3MoeForSequenceClassification, torch.bfloat16, None),
]:
    tokenizer = AutoTokenizer.from_pretrained(model_id)
    generation_config = GenerationConfig.from_pretrained(model_id)
    kwargs = {
        "num_labels": 1,
        "hidden_size": 16,
        "num_attention_heads": 4,
        "num_key_value_heads": 2,
        "num_hidden_layers": 2,
        "intermediate_size": 32,
        "num_experts": 4,
        "num_experts_per_tok": 2,
    }
    config = AutoConfig.from_pretrained(model_id, **kwargs)
    model = model_class(config).to(dtype=dtype)
    push_to_hub(model, tokenizer, generation_config, "tiny", suffix)


# Encoder-decoder models
for model_id, model_class, dtype, suffix in [
    ("facebook/bart-base", BartModel, torch.float32, None),
    ("google/flan-t5-small", T5ForConditionalGeneration, torch.float32, None),
]:
    tokenizer = AutoTokenizer.from_pretrained(model_id)
    generation_config = GenerationConfig.from_pretrained(model_id) if model_id != "facebook/bart-base" else None
    config = AutoConfig.from_pretrained(model_id)
    config.d_model = 24
    model = model_class(config).to(dtype=dtype)
    push_to_hub(model, tokenizer, generation_config, "tiny", suffix)


# Vision Language Models
for model_id, model_class, dtype in [
    ("google/gemma-3-4b-it", Gemma3ForConditionalGeneration, torch.bfloat16),
    ("google/paligemma-3b-pt-224", PaliGemmaForConditionalGeneration, torch.float32),
    ("HuggingFaceM4/idefics2-8b", Idefics2ForConditionalGeneration, torch.float32),
    ("HuggingFaceM4/Idefics3-8B-Llama3", Idefics3ForConditionalGeneration, torch.bfloat16),
    ("HuggingFaceTB/SmolVLM2-2.2B-Instruct", SmolVLMForConditionalGeneration, torch.float32),
    ("llava-hf/llava-1.5-7b-hf", LlavaForConditionalGeneration, torch.float16),
    ("llava-hf/llava-v1.6-mistral-7b-hf", LlavaNextForConditionalGeneration, torch.float16),
    ("OpenGVLab/InternVL3-8B-hf", InternVLForConditionalGeneration, torch.bfloat16),
    ("Qwen/Qwen2-VL-2B-Instruct", Qwen2VLForConditionalGeneration, torch.bfloat16),
    ("Qwen/Qwen2.5-VL-3B-Instruct", Qwen2_5_VLForConditionalGeneration, torch.bfloat16),
    ("Qwen/Qwen3-VL-2B-Instruct", Qwen3VLForConditionalGeneration, torch.bfloat16),
]:
    processor = AutoProcessor.from_pretrained(model_id)
    generation_config = GenerationConfig.from_pretrained(model_id)

    text_config = {
        "num_hidden_layers": 2,
        "hidden_size": 16,
        "num_attention_heads": 4,
        "num_key_value_heads": 2,
        "layer_types": None,  # Set it automatically from num_hidden_layers
    }
    vision_config = {
        "num_hidden_layers": 2,
        "hidden_size": 16,
        "num_attention_heads": 4,
        "num_key_value_heads": 2,
        "embed_dim": 64,
    }
    kwargs = {}

    if issubclass(model_class.config_class, (Qwen2VLConfig, Qwen2_5_VLConfig)):
        text_config["rope_scaling"] = {"type": "default", "mrope_section": [1, 1], "rope_type": "default"}
        vision_config["depth"] = 2
        # Different dict object from text_config; see GH-4101 and transformers#41020
        kwargs["rope_scaling"] = {"type": "default", "mrope_section": [1, 1], "rope_type": "default"}

    if issubclass(model_class.config_class, Qwen2_5_VLConfig):
        vision_config["out_hidden_size"] = 16
        # Different dict object at the config root; see GH-4101 and transformers#41020
        kwargs["num_hidden_layers"] = 2
        kwargs["hidden_size"] = 16
        kwargs["num_attention_heads"] = 4

    if issubclass(model_class.config_class, Idefics2Config):
        kwargs["perceiver_config"] = {"hidden_size": 16}

    if issubclass(model_class.config_class, Qwen3VLConfig):
        # So hasattr(config, "layer_types") is False
        # See: https://github.com/huggingface/transformers/blob/fe5ca9ddaa07fac2872407e75c7a7661216ac956/src/transformers/models/qwen3_vl/modeling_qwen3_vl.py#L420
        del text_config["layer_types"]
        # "mrope_section" needs 3 elements: for dim, offset in enumerate((1, 2), start=1): mrope_section[dim]
        # See: https://github.com/huggingface/transformers/blob/fe5ca9ddaa07fac2872407e75c7a7661216ac956/src/transformers/models/qwen3_vl/modeling_qwen3_vl.py#L361
        text_config["rope_scaling"] = {"mrope_interleaved": True, "mrope_section": [2, 2, 2], "rope_type": "default"}
        vision_config["depth"] = 2
        vision_config["out_hidden_size"] = 16

    if model_id == "llava-hf/llava-v1.6-mistral-7b-hf":
        # Hotfix: llava-hf/llava-v1.6-mistral-7b-hf mistakesly sets text_config.dtype to "bfloat16".
        # See https://huggingface.co/llava-hf/llava-v1.6-mistral-7b-hf/discussions/46
        text_config["dtype"] = None

    config = AutoConfig.from_pretrained(model_id, text_config=text_config, vision_config=vision_config, **kwargs)
<<<<<<< HEAD
    model = model_class(config).to(dtype=dtype)
    push_to_hub(model, processor, generation_config, "tiny")
=======
    model = model_class(config).to(dtype=torch.bfloat16)
    push_to_hub(model, processor, generation_config, "tiny")

# PEFT models
model = Qwen3ForCausalLM.from_pretrained("trl-internal-testing/tiny-Qwen3ForCausalLM", dtype="auto")
model = get_peft_model(model, LoraConfig())
generation_config = GenerationConfig.from_pretrained("trl-internal-testing/tiny-Qwen3ForCausalLM")
push_to_hub(model, None, None, "tiny")

# Same model, but different weights
model = Qwen3ForCausalLM.from_pretrained("trl-internal-testing/tiny-Qwen3ForCausalLM", dtype="auto")
model = get_peft_model(model, LoraConfig())
generation_config = GenerationConfig.from_pretrained("trl-internal-testing/tiny-Qwen3ForCausalLM")
push_to_hub(model, None, None, "tiny", "2")
>>>>>>> 4714d0e6
<|MERGE_RESOLUTION|>--- conflicted
+++ resolved
@@ -379,11 +379,7 @@
         text_config["dtype"] = None
 
     config = AutoConfig.from_pretrained(model_id, text_config=text_config, vision_config=vision_config, **kwargs)
-<<<<<<< HEAD
-    model = model_class(config).to(dtype=dtype)
-    push_to_hub(model, processor, generation_config, "tiny")
-=======
-    model = model_class(config).to(dtype=torch.bfloat16)
+    model = model_class(config).to(dtype=dtype)
     push_to_hub(model, processor, generation_config, "tiny")
 
 # PEFT models
@@ -396,5 +392,4 @@
 model = Qwen3ForCausalLM.from_pretrained("trl-internal-testing/tiny-Qwen3ForCausalLM", dtype="auto")
 model = get_peft_model(model, LoraConfig())
 generation_config = GenerationConfig.from_pretrained("trl-internal-testing/tiny-Qwen3ForCausalLM")
-push_to_hub(model, None, None, "tiny", "2")
->>>>>>> 4714d0e6
+push_to_hub(model, None, None, "tiny", "2")