--- conflicted
+++ resolved
@@ -279,7 +279,6 @@
     ("Qwen/Qwen2.5-VL-3B-Instruct", Qwen2_5_VLForConditionalGeneration),
 ]:
     processor = AutoProcessor.from_pretrained(model_id)
-<<<<<<< HEAD
     config = AutoConfig.from_pretrained(model_id)
 
     config.text_config.num_hidden_layers = 2
@@ -312,8 +311,6 @@
 
     if isinstance(config, (Qwen2_5_VLConfig)):
         config.vision_config.out_hidden_size = 16
-=======
->>>>>>> fe02ea2b
 
     text_config = {
         "num_hidden_layers": 2,
