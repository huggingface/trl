--- conflicted
+++ resolved
@@ -332,10 +332,6 @@
     Split list `lst` into `n` evenly distributed sublists.
 
     Example:
-<<<<<<< HEAD
-        >>> chunk_list([1, 2, 3, 4, 5, 6], 2) [[1, 2, 3], [4, 5, 6]] >>> chunk_list([1, 2, 3, 4, 5, 6], 4) [[1, 2], [3,
-        4], [5], [6]] >>> chunk_list([1, 2, 3, 4, 5, 6], 8) [[1], [2], [3], [4], [5], [6], [], []]
-=======
     ```python
     >>> chunk_list([1, 2, 3, 4, 5, 6], 2)
     [[1, 2, 3], [4, 5, 6]]
@@ -346,7 +342,6 @@
     >>> chunk_list([1, 2, 3, 4, 5, 6], 8)
     [[1], [2], [3], [4], [5], [6], [], []]
     ```
->>>>>>> 8bad863f
     """
     k, r = divmod(len(lst), n)
     return [lst[i * k + min(i, r) : (i + 1) * k + min(i + 1, r)] for i in range(n)]
