--- conflicted
+++ resolved
@@ -64,11 +64,8 @@
 import argparse
 
 import torch
-<<<<<<< HEAD
 import trackio
-=======
 from accelerate import logging
->>>>>>> 48d7ecc6
 from datasets import load_dataset
 from transformers import AutoModelForCausalLM, AutoTokenizer
 
