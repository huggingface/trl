--- conflicted
+++ resolved
@@ -65,11 +65,8 @@
 
 import argparse
 
-<<<<<<< HEAD
 import trackio
-=======
 from accelerate import logging
->>>>>>> 48d7ecc6
 from datasets import load_dataset
 from transformers import AutoModelForCausalLM, AutoTokenizer
 
