# flake8: noqa

# Copyright 2024 The HuggingFace Team. All rights reserved.
#
# Licensed under the Apache License, Version 2.0 (the "License");
# you may not use this file except in compliance with the License.
# You may obtain a copy of the License at
#
#     http://www.apache.org/licenses/LICENSE-2.0
#
# Unless required by applicable law or agreed to in writing, software
# distributed under the License is distributed on an "AS IS" BASIS,
# WITHOUT WARRANTIES OR CONDITIONS OF ANY KIND, either express or implied.
# See the License for the specific language governing permissions and
# limitations under the License.
# flake8: noqa

from typing import TYPE_CHECKING
from ..import_utils import _LazyModule, OptionalDependencyNotAvailable


_import_structure = {
    "cli_utils": ["SftArgumentParser", "init_zero_verbose", "DPOScriptArguments", "TrlParser", "YamlConfigParser"],
}


if TYPE_CHECKING:
<<<<<<< HEAD
    from .cli_utils import SFTScriptArguments, init_zero_verbose, DpoScriptArguments, TrlParser, YamlConfigParser
=======
    from .cli_utils import SftScriptArguments, init_zero_verbose, DPOScriptArguments, TrlParser, YamlConfigParser
>>>>>>> 24fd8dd5
else:
    import sys

    sys.modules[__name__] = _LazyModule(__name__, globals()["__file__"], _import_structure, module_spec=__spec__)<|MERGE_RESOLUTION|>--- conflicted
+++ resolved
@@ -25,11 +25,7 @@
 
 
 if TYPE_CHECKING:
-<<<<<<< HEAD
-    from .cli_utils import SFTScriptArguments, init_zero_verbose, DpoScriptArguments, TrlParser, YamlConfigParser
-=======
-    from .cli_utils import SftScriptArguments, init_zero_verbose, DPOScriptArguments, TrlParser, YamlConfigParser
->>>>>>> 24fd8dd5
+    from .cli_utils import SFTScriptArguments, init_zero_verbose, DPOScriptArguments, TrlParser, YamlConfigParser
 else:
     import sys
 
