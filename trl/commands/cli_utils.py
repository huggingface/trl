--- conflicted
+++ resolved
@@ -142,14 +142,6 @@
 @dataclass
 class SftScriptArguments:
     dataset_name: str = field(default="timdettmers/openassistant-guanaco", metadata={"help": "the dataset name"})
-<<<<<<< HEAD
-=======
-    dataset_text_field: str = field(default=None, metadata={"help": "the text field of the dataset"})
-    dataset_train_name: str = field(default="train", metadata={"help": "the name of the training set of the dataset"})
-    dataset_test_name: str = field(default="test", metadata={"help": "the name of the training set of the dataset"})
-    max_seq_length: int = field(default=512, metadata={"help": "The maximum sequence length for SFT Trainer"})
-    packing: bool = field(default=False, metadata={"help": "Whether to apply data packing or not during training"})
->>>>>>> 6d1cb85e
     config: str = field(default=None, metadata={"help": "Path to the optional config file"})
     gradient_checkpointing_use_reentrant: bool = field(
         default=False, metadata={"help": "Whether to apply `use_reentrant` for gradient_checkpointing"}
