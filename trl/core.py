--- conflicted
+++ resolved
@@ -272,7 +272,6 @@
             gc.collect()
 
 
-<<<<<<< HEAD
 def masked_reverse_cumsum(X: torch.FloatTensor, mask: torch.LongTensor, dim: int) -> torch.FloatTensor:
     return (X * mask).flip(dims=[dim]).cumsum(dim=dim).flip(dims=[dim])
 
@@ -288,7 +287,8 @@
     masked_mean_ = masked_mean(seq, mask=mask)
 
     return (masked_mean_, masked_min.values.mean(), masked_max.values.mean())
-=======
+
+  
 def randn_tensor(
     shape: Union[Tuple, List],
     generator: Optional[Union[List["torch.Generator"], "torch.Generator"]] = None,
@@ -334,5 +334,4 @@
     else:
         latents = torch.randn(shape, generator=generator, device=rand_device, dtype=dtype, layout=layout).to(device)
 
-    return latents
->>>>>>> 01e4ad00
+    return latents