import re
import logging

import torch
from accelerate.utils import extract_model_from_parallel
from rich.console import Console
from rich.text import Text
from transformers import StoppingCriteria, StoppingCriteriaList


class StringStoppingCriteria(StoppingCriteria):
    """Custom `StoppingCriteria` which checks if all generations in the batch are completed."""

    def __init__(self, start_lengths, stop_strings, tokenizer):
        self.start_lengths = start_lengths
        self.stop_strings = stop_strings
        self.tokenizer = tokenizer

    def __call__(self, input_ids, scores, **kwargs):
        """Returns true if all generated sequences contain any of the stop strings."""
        decoded_generations = self.tokenizer.batch_decode(input_ids)
        decoded_generations = [
            decoded_generation[start_length:]
            for start_length, decoded_generation in zip(self.start_lengths, decoded_generations)
        ]
        done = []
        for decoded_generation in decoded_generations:
            done.append(any([stop_string in decoded_generation for stop_string in self.stop_strings]))
        return all(done)


class TextHistory:
    def __init__(self, text, system=True):
        self.system_spans = []
        self.spans = []
        self.text = text
        self.completed = False
        self.truncated = False
        self.reward = 0.0

        if len(text) > 0:
            self.spans.append((0, len(text)))
            self.system_spans.append(system)

    def append(self, text, system=True):
        if len(text) == 0:
            raise ValueError("Can't append empty text to history.")
        original_text_length = len(self.text)
        self.text += text
        self.spans.append((original_text_length, len(self.text)))
        self.system_spans.append(system)

    def complete(self, truncated=False):
        self.completed = True
        self.truncated = truncated

    @property
    def last_text_segment(self):
        start, end = self.spans[-1]
        return self.text[start:end]

    def show(self):
        console = Console()
        text = Text(self.text)
        text.stylize("rgb(128,128,128)", self.spans[0][0], self.spans[1][0])
        for i, (start, end) in enumerate(self.spans[1:]):
            if self.system_spans[i]:
                color = "green"
            else:
                color = "blue"
            text.stylize(f"{color}", start, end)
        console.print(text)
        text = Text(f"Reward: {self.reward}")
        text.stylize("bold red", self.spans[0][0], self.spans[0][1])
        console.print(text)


class TextEnvironment:
<<<<<<< HEAD
    def __init__(self, model, tokenizer, tools, reward, prompt, tool_tokens, generation_kwargs=None):
=======
    def __init__(self, model, tokenizer, tools, reward_fn, prompt, max_turns=4, generation_kwargs=None):
>>>>>>> 600d08a5
        self.model = model
        self.tokenizer = tokenizer
        self.prompt = prompt
        if isinstance(tools, dict):
            self.tools = tools
        else:
            self.tools = dict([(tool.__class__.__name__, tool) for tool in tools])
        self.reward_fn = reward_fn
        self.max_length = None
        self.request_token = "<request>"
        self.call_token = "<call>"
        self.response_token = "<response>"
        self.submit_token = "<submit>"
<<<<<<< HEAD
        self.tool_tokens = tool_tokens
        self.max_turns = 4
=======
        self.max_turns = max_turns
>>>>>>> 600d08a5

        if generation_kwargs is None:
            self.generation_kwargs = dict()
        else:
            self.generation_kwargs = generation_kwargs

        self.is_encoder_decoder = hasattr(self.model, "is_encoder_decoder")
        self.current_device = extract_model_from_parallel(self.model).pretrained_model.device
    
    @property
    def extra_tokens(self):
        return [self.request_token, self.call_token, self.response_token, self.submit_token] + self.tool_tokens
    
    def encode_prompt(self, prompt):
        if not all([extra_token in self.tokenizer.special_tokens_map for extra_token in self.extra_tokens]):
            logging.warning("Adding extra tokens to tokenizer - this will change the tokenizer.")
            self.tokenizer.add_special_tokens({"additional_special_tokens": self.extra_tokens})
        if self.tokenizer.pad_token_id is None:
            raise ValueError("Tokenizer must have a pad token.")
        
        encoded_prompt = self.tokenizer(prompt, return_tensors="pt")["input_ids"]
        encoded_prompt = encoded_prompt.to(self.current_device)

        attention_mask = (encoded_prompt < self.tokenizer.vocab_size) * 1.0
        encoded_prompt[~(attention_mask.bool())] = self.tokenizer.pad_token_id
        
        return {"input_ids": encoded_prompt, "attention_mask": attention_mask}

    def run(self, tasks):
        turns = 0
        histories = [TextHistory(self.prompt + task, system=True) for task in tasks]

        while any([not history.completed for history in histories]):
            histories = self.generate(histories)
            # TODO: make this parallel rather than for-loop
            for i in range(len(histories)):
                histories[i] = self.step(histories[i])
            turns += 1
            if turns == self.max_turns:
                break

        self.compute_reward(histories)

        return histories

    def step(self, history):
        history = self.task_end_check(history)
        if history.completed:
            return history

        try:
            tool, query = self.parse_tool_call(history.last_text_segment)
            response = self.tools[tool](query)
        except Exception as error:
            response = str(error)

        history.append(response + self.response_token, system=True)

        return history

    def parse_tool_call(self, text):
        """Parse request string. Expected format: <request><tool_name>query<call>"""
        result = re.search(f"(?<={self.request_token}).*?(?={self.call_token})", text)
        extracted_text = result.group()

        tool = re.search(r"<(.*?)>", extracted_text).group(1)
        query = ">".join(extracted_text.split(">")[1:])

        return tool, query

    def compute_reward(self, histories):
        for history in histories:
            history.reward = self.reward_fn(history.last_text_segment)
        return histories

    def generate(self, histories):
        active_histories = [i for i, history in enumerate(histories) if not history.completed]

        query_tensors = [
            self.tokenizer(histories[i].text, return_tensors="pt").input_ids.squeeze() for i in active_histories
        ]
        input_lengths = [len(histories[i].text) for i in active_histories]
        response_tensors = self._generate_batched(query_tensors, input_lengths)
        response_texts = self.tokenizer.batch_decode(response_tensors)

        for i, response_text in zip(active_histories, response_texts):
            histories[i].append(response_text, system=False)

        return histories

    def task_end_check(self, history):
        """Check if the current generation sequence has finished."""
        if history.completed:
            return history
        truncated = False
        ended = False
        if self.max_length is not None and len(history.text) > self.max_length:
            truncated = True
            ended = True
        elif self.tokenizer.eos_token in history.text:
            ended = True
        elif self.request_token not in history.last_text_segment:
            ended = True
        elif self.submit_token in history.last_text_segment:
            ended = True
        if ended:
            history.complete(truncated=truncated)
        return history

    def _generate_batched(
        self,
        query_tensors,
        input_lengths,
        batch_size: int = 4,
        pad_to_multiple_of: int = None,
    ):
        outputs = []
        padding_side_default = self.tokenizer.padding_side
        if not self.is_encoder_decoder:
            self.tokenizer.padding_side = "left"

        # in case we have fewer examples than bs
        batch_size = min(len(query_tensors), batch_size)

        for i in range(0, len(query_tensors), batch_size):
            # prevent overflow if query tensors are not even multiple of bs
            end_index = min(len(query_tensors), i + batch_size)

            batch = query_tensors[i:end_index]
            batch_input_lengths = input_lengths[i:end_index]
            batch_mask = [torch.ones_like(element) for element in batch]
            inputs = {"input_ids": batch, "attention_mask": batch_mask}

            padded_inputs = self.tokenizer.pad(
                inputs,
                padding=True,
                max_length=None,
                pad_to_multiple_of=pad_to_multiple_of,
                return_tensors="pt",
            ).to(self.current_device)

            self.generation_kwargs["stopping_criteria"] = StoppingCriteriaList(
                [StringStoppingCriteria(batch_input_lengths, [self.call_token, self.submit_token], self.tokenizer)]
            )

            generations = extract_model_from_parallel(self.model).generate(**padded_inputs, **self.generation_kwargs)

            for generation, mask in zip(generations, padded_inputs["attention_mask"]):
                if not self.is_encoder_decoder:
                    output = generation[(1 - mask).sum() :]  # remove padding
                else:
                    output = generation

                if not self.is_encoder_decoder:
                    output = output[(mask).sum() :]  # remove prompt
                outputs.append(output)

        self.tokenizer.padding_side = padding_side_default
        return outputs<|MERGE_RESOLUTION|>--- conflicted
+++ resolved
@@ -76,11 +76,7 @@
 
 
 class TextEnvironment:
-<<<<<<< HEAD
-    def __init__(self, model, tokenizer, tools, reward, prompt, tool_tokens, generation_kwargs=None):
-=======
     def __init__(self, model, tokenizer, tools, reward_fn, prompt, max_turns=4, generation_kwargs=None):
->>>>>>> 600d08a5
         self.model = model
         self.tokenizer = tokenizer
         self.prompt = prompt
@@ -94,12 +90,10 @@
         self.call_token = "<call>"
         self.response_token = "<response>"
         self.submit_token = "<submit>"
-<<<<<<< HEAD
+
         self.tool_tokens = tool_tokens
-        self.max_turns = 4
-=======
         self.max_turns = max_turns
->>>>>>> 600d08a5
+
 
         if generation_kwargs is None:
             self.generation_kwargs = dict()
