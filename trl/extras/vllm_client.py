# Copyright 2020-2025 The HuggingFace Team. All rights reserved.
#
# Licensed under the Apache License, Version 2.0 (the "License");
# you may not use this file except in compliance with the License.
# You may obtain a copy of the License at
#
#     http://www.apache.org/licenses/LICENSE-2.0
#
# Unless required by applicable law or agreed to in writing, software
# distributed under the License is distributed on an "AS IS" BASIS,
# WITHOUT WARRANTIES OR CONDITIONS OF ANY KIND, either express or implied.
# See the License for the specific language governing permissions and
# limitations under the License.

import atexit
import base64
import logging
import socket
import time
from io import BytesIO
from urllib.parse import urlparse

import torch
import torch.distributed.distributed_c10d as c10d
from torch import nn
from transformers import is_torch_xpu_available

from ..import_utils import is_requests_available, is_vllm_ascend_available, is_vllm_available


if is_requests_available():
    import requests
    from requests import ConnectionError

# Try to import httpx for async support
try:
    import httpx

    _httpx_available = True
except ImportError:
    _httpx_available = False


if is_vllm_available():
    from vllm.distributed.device_communicators.pynccl import PyNcclCommunicator
    from vllm.distributed.utils import StatelessProcessGroup

    if is_vllm_ascend_available():
        from vllm_ascend.distributed.device_communicators.pyhccl import PyHcclCommunicator as PyNcclCommunicator


logger = logging.getLogger(__name__)


class VLLMClient:
    """
    A client class to interact with a vLLM server.

    This class provides methods to generate completions, initialize and manage weight update groups, and update model
    weights in a distributed setting. Before using it, start the vLLM server with `trl vllm-serve`.

    Args:
        base_url (`str`, *optional*):
            Base URL for the vLLM server (e.g., `"http://localhost:8000"`). If provided, `host` and `server_port` are
            ignored.
        host (`str`, *optional*, defaults to `"0.0.0.0"`):
            IP address of the vLLM server. Ignored if `base_url` is provided.
        server_port (`int`, *optional*, defaults to `8000`):
            Port number of the vLLM server. Ignored if `base_url` is provided.
        group_port (`int`, *optional*, defaults to `51216`):
            Port number for the weight update group.
        connection_timeout (`float`, *optional*, defaults to `0.0`):
            Total timeout duration in seconds to wait for the server to be up. If the server is not up after the
            timeout, a `ConnectionError` is raised.

    Examples:
        Run the vLLM server with the model `Qwen/Qwen2.5-7B`:

        ```
        $ trl vllm-serve --model Qwen/Qwen2.5-7B
        ...
        INFO:     Application startup complete.
        INFO:     Uvicorn running on http://0.0.0.0:8000 (Press CTRL+C to quit)
        ```

        Use the client to generate completions and update model weights:

        ```python
        >>> from trl.extras.vllm_client import VLLMClient

        >>> client = VLLMClient()
        >>> client.generate(["Hello, AI!", "Tell me a joke"])
        {'prompt_ids': [[9707, 11, 15235, 0],
                        [40451, 752, 264, 21646]],
         'completion_ids': [[11479, 752, 5046, 279, 1465, 304, 419, 23670, 2038, 358, 2776, 4378, 369, 847, 15549, 6733],
                            [911, 19654, 382, 3838, 1558, 279, 16158, 1977, 979, 498, 2299, 4460, 311, 10542, 432, 518]],
         'logprobs': [[-5.193126201629639, -0.05592319369316101, -4.861808776855469, -1.673396110534668, -2.6316866874694824, -0.2861405313014984, -0.35006725788116455, -5.23351526260376, -0.1447441577911377, -5.21489953994751, -1.6022650003433228, -1.9649192094802856, -2.1338791847229004, -1.2775304317474365, -10.004860877990723, -4.171003818511963],
                      [-0.012896230444312096, -5.747106552124023, -1.5248860120773315, -1.9286258220672607, -2.8512537479400635, -2.8055880069732666, -3.019822835922241, -0.37132859230041504, -0.6311739087104797, -2.562908411026001, -3.1664533615112305, -2.685293436050415, -0.007259538397192955, -7.339841842651367, -1.188662052154541, -3.54781436920166]]}

        >>> from transformers import AutoModelForCausalLM

        >>> model = AutoModelForCausalLM.from_pretrained("Qwen/Qwen2.5-7B", device_map="cuda")
        >>> client.init_communicator(device="cuda")
        >>> client.update_model_params(model)
        ```

        There are several ways to initialize the client:

        ```python
        VLLMClient(base_url="http://localhost:8000")
        VLLMClient(base_url="http://192.168.1.100:8000")
        VLLMClient(host="localhost", server_port=8000)
        VLLMClient(host="192.168.1.100", server_port=8000)
        ```
    """

    def __init__(
        self,
        base_url: str | None = None,
        host: str = "0.0.0.0",
        server_port: int = 8000,
        group_port: int = 51216,
        connection_timeout: float = 0.0,
    ):
        if not is_requests_available():
            raise ImportError("requests is not installed. Please install it with `pip install requests`.")
        if not is_vllm_available():
            raise ImportError("vLLM is not installed. Please install it with `pip install trl[vllm]`.")

        self.session = requests.Session()

        # Initialize async HTTP client for async operations (optional dependency)
        if _httpx_available:
            self.async_client = httpx.AsyncClient(timeout=300.0)
        else:
            self.async_client = None

        if base_url is not None:
            # Parse the base_url to extract host and port
            parsed_url = urlparse(base_url)
            self.host = socket.gethostbyname(parsed_url.hostname)
            scheme = parsed_url.scheme or "http"
            self.base_url = f"{scheme}://{parsed_url.netloc}{parsed_url.path}"
        else:
            self.host = host
            self.server_port = server_port
            self.base_url = f"http://{self.host}:{self.server_port}"
        self.group_port = group_port
        self.check_server(connection_timeout)  # check server and fail after timeout

    def check_server(self, total_timeout: float = 0.0, retry_interval: float = 2.0):
        """
        Check server availability with retries on failure, within a total timeout duration. If the server is not up
        after the total timeout duration, raise a `ConnectionError`.

        Args:
            retry_interval (`float`, *optional*, defaults to `2.0`):
                Interval in seconds between retries.
            total_timeout (`float`, *optional*, defaults to `0.0`):
                Total timeout duration in seconds.
        """
        url = f"{self.base_url}/health/"
        start_time = time.time()  # Record the start time

        while True:
            try:
                response = requests.get(url)
            except requests.exceptions.RequestException as exc:
                # Check if the total timeout duration has passed
                elapsed_time = time.time() - start_time
                if elapsed_time >= total_timeout:
                    raise ConnectionError(
                        f"The vLLM server can't be reached at {self.base_url} after {total_timeout} seconds. Make "
                        "sure the server is running by running `trl vllm-serve`."
                    ) from exc
            else:
                if response.status_code == 200:
                    if "X-Forwarded-For" in response.headers:
                        self.host = response.headers["X-Forwarded-For"]
                    logger.info("Server is up!")
                    return None

            # Retry logic: wait before trying again
            logger.info(f"Server is not up yet. Retrying in {retry_interval} seconds...")
            time.sleep(retry_interval)

    def generate(
        self,
        prompts: list[str],
        images: list | None = None,
        n: int = 1,
        repetition_penalty: float = 1.0,
        temperature: float = 1.0,
        top_p: float = 1.0,
        top_k: int = -1,
        min_p: float = 0.0,
        max_tokens: int = 16,
        truncate_prompt_tokens: int | None = None,
        guided_decoding_regex: str | None = None,
        generation_kwargs: dict | None = None,
    ) -> list[list[int]]:
        """
        Generates model completions for the provided prompts.

        Args:
            prompts (`list[str]`):
                List of text prompts for which the model will generate completions.
            images (`list[PIL.Image]`, *optional*):
                List of PIL Images to send along with the prompts.
            n (`int`, *optional*, defaults to `1`):
                Number of completions to generate for each prompt.
            repetition_penalty (`float`, *optional*, defaults to `1.0`):
                Parameter for repetition penalty. 1.0 means no penalty.
            temperature (`float`, *optional*, defaults to `1.0`):
                Temperature parameter for sampling. Higher values increase diversity.
            top_p (`float`, *optional*, defaults to `1.0`):
                Top-p sampling parameter.`1.0` means no truncation.
            top_k (`int`, *optional*, defaults to `-1`):
                Top-k sampling parameter. `-1` means no truncation.
            min_p (`float`, *optional*, defaults to `0.0`):
                Minimum probability for sampling.
            max_tokens (`int`, *optional*, defaults to `16`):
                Maximum number of tokens to generate for each prompt.
            truncate_prompt_tokens (`int`, *optional*):
                If set to `-1`, will use the truncation size supported by the model. If set to an integer k, will use
                only the last k tokens from the prompt (i.e., left truncation). If set to `None`, truncation is
                disabled.
            guided_decoding_regex (`str`, *optional*):
                Regular expression to guide the decoding process.
            generation_kwargs (`dict`, *optional*):
                Additional generation parameters to pass to the vLLM `SamplingParams`. This can include parameters like
                `seed`, `frequency_penalty`, etc. If it contains keys that conflict with the other parameters, they
                will override them.

        Returns:
            `dict` with keys:
                - `prompt_ids` (`list[list[int]]`):
                    List of lists of token IDs representing the tokenized input prompts.
                - `completion_ids` (`list[list[int]]`):
                    List of lists of token IDs representing the model-generated completions for each prompt.
                - `logprobs` (`list[list[float]]`):
                    List of lists of log probabilities for each generated token.
        """
        url = f"{self.base_url}/generate/"

        def pil_to_base64(image):
            buffer = BytesIO()
            image.save(buffer, format="PNG")
            img_bytes = buffer.getvalue()
            return base64.b64encode(img_bytes).decode("utf-8")

        # Convert PIL images to base64 strings
        images = [pil_to_base64(img) for img in images] if images else None

        response = self.session.post(
            url,
            json={
                "prompts": prompts,
                "images": images,
                "n": n,
                "repetition_penalty": repetition_penalty,
                "temperature": temperature,
                "top_p": top_p,
                "top_k": top_k,
                "min_p": min_p,
                "max_tokens": max_tokens,
                "truncate_prompt_tokens": truncate_prompt_tokens,
                "guided_decoding_regex": guided_decoding_regex,
                "generation_kwargs": generation_kwargs or {},
            },
        )
        if response.status_code == 200:
            json_response = response.json()
            return {
                "prompt_ids": json_response["prompt_ids"],
                "completion_ids": json_response["completion_ids"],
                "logprobs": json_response["logprobs"],
            }
        else:
            raise Exception(f"Request failed: {response.status_code}, {response.text}")

<<<<<<< HEAD
    async def generate_async(
        self,
        prompts: list[str],
        images: Optional[list] = None,
        n: int = 1,
        repetition_penalty: float = 1.0,
        temperature: float = 1.0,
        top_p: float = 1.0,
        top_k: int = -1,
        min_p: float = 0.0,
        max_tokens: int = 16,
        truncate_prompt_tokens: Optional[int] = None,
        guided_decoding_regex: Optional[str] = None,
        generation_kwargs: Optional[dict] = None,
    ) -> dict:
        """
        Asynchronously generates model completions for the provided prompts.

        This method is non-blocking and can be used for off-policy training where generation and weight updates happen
        concurrently without synchronization.

        Args:
            Same as `generate()` method.

        Returns:
            `dict` with keys:
                - `prompt_ids` (`list[list[int]]`):
                    List of lists of token IDs representing the tokenized input prompts.
                - `completion_ids` (`list[list[int]]`):
                    List of lists of token IDs representing the model-generated completions for each prompt.
                - `logprobs` (`list[list[float]]`):
                    List of lists of log probabilities for each generated token.

        Raises:
            ImportError: If httpx is not installed.

        Examples:
            ```python
            >>> import asyncio
            >>> from trl.extras.vllm_client import VLLMClient


            >>> async def main():
            ...     client = VLLMClient()
            ...     # Non-blocking generation - can run multiple in parallel
            ...     result = await client.generate_async(["Hello, AI!"], max_tokens=32)
            ...     print(result)


            >>> asyncio.run(main())
            ```
        """
        if not _httpx_available:
            raise ImportError("httpx is not installed. Install it with `pip install httpx` to use async generation.")
        if self.async_client is None:
            raise RuntimeError("Async client not initialized. This should not happen.")

        url = f"{self.base_url}/generate/"

        def pil_to_base64(image):
            buffer = BytesIO()
            image.save(buffer, format="PNG")
            img_bytes = buffer.getvalue()
            return base64.b64encode(img_bytes).decode("utf-8")

        # Convert PIL images to base64 strings
        images = [pil_to_base64(img) for img in images] if images else None

        # Async HTTP request - doesn't block!
        response = await self.async_client.post(
            url,
            json={
                "prompts": prompts,
                "images": images,
                "n": n,
                "repetition_penalty": repetition_penalty,
                "temperature": temperature,
                "top_p": top_p,
                "top_k": top_k,
                "min_p": min_p,
                "max_tokens": max_tokens,
                "truncate_prompt_tokens": truncate_prompt_tokens,
                "guided_decoding_regex": guided_decoding_regex,
                "generation_kwargs": generation_kwargs or {},
            },
        )
        response.raise_for_status()
        json_response = response.json()
        return {
            "prompt_ids": json_response["prompt_ids"],
            "completion_ids": json_response["completion_ids"],
            "logprobs": json_response["logprobs"],
        }

    def init_communicator(self, device: Union[torch.device, str, int] = 0):
=======
    def init_communicator(self, device: torch.device | str | int = 0):
>>>>>>> e39d8522
        """
        Initializes the weight update group in a distributed setup for model synchronization.

        Args:
            device (`torch.device`, `str`, or `int`, *optional*, defaults to `0`):
                Device of trainer main process. It's the device that will be used for the weights synchronization. Can
                be a `torch.device` object, a string like `'cuda:0'`, or an integer device index.
        """
        # Get the world size from the server
        url = f"{self.base_url}/get_world_size/"
        response = requests.get(url)
        if response.status_code == 200:
            vllm_world_size = response.json()["world_size"]
        else:
            raise Exception(f"Request failed: {response.status_code}, {response.text}")

        world_size = vllm_world_size + 1  # add the client to the world
        self.rank = vllm_world_size  # the client's rank is the last process

        # Initialize weight update group
        url = f"{self.base_url}/init_communicator/"
        # Will simplify it after torch xpu 2.9 support get uuid.
        if is_torch_xpu_available():
            if hasattr(torch.xpu.get_device_properties(device), "uuid"):
                client_device_uuid = str(torch.xpu.get_device_properties(device).uuid)
            else:
                client_device_uuid = "42"
        else:
            client_device_uuid = str(torch.cuda.get_device_properties(device).uuid)

        # Set the weight update group's host to "0.0.0.0" so that
        # clients from different IPs can send updated weights
        response = self.session.post(
            url,
            json={
                "host": "0.0.0.0",
                "port": self.group_port,
                "world_size": world_size,
                "client_device_uuid": client_device_uuid,
            },
        )
        if response.status_code != 200:
            raise Exception(f"Request failed: {response.status_code}, {response.text}")

        # Brief delay to allow server initialization. While not strictly required (client socket will retry on
        # connection failure), this prevents log warnings like:
        # [W416 23:24:57.460001114 socket.cpp:204] [c10d] The hostname of the client socket cannot be retrieved. err=-3
        time.sleep(0.1)

        # Set up the communication group for weight broadcasting
        if is_torch_xpu_available():
            store = torch.distributed.TCPStore(
                host_name=self.host, port=self.group_port, world_size=world_size, is_master=(self.rank == 0)
            )
            prefixed_store = c10d.PrefixStore("client2server", store)
            pg = c10d.ProcessGroupXCCL(
                store=prefixed_store,
                rank=self.rank,
                size=world_size,
            )
            self.communicator = pg
        else:
            pg = StatelessProcessGroup.create(
                host=self.host, port=self.group_port, rank=self.rank, world_size=world_size
            )
            self.communicator = PyNcclCommunicator(pg, device=device)

        # When the client object is deleted, close the weight update group
        atexit.register(self.close_communicator)

    def update_named_param(self, name: str, weights: torch.Tensor):
        """
        Updates a specific named parameter in the model and broadcasts it to other processes.

        Args:
            name (`str`):
                Name of the layer whose weights are being updated.
            weights (`torch.Tensor`):
                Tensor containing the updated weights.
        """
        dtype, shape = str(weights.dtype), tuple(weights.shape)
        url = f"{self.base_url}/update_named_param/"
        response = self.session.post(url, json={"name": name, "dtype": dtype, "shape": shape})
        if response.status_code != 200:
            raise Exception(f"Request failed: {response.status_code}, {response.text}")

        if is_torch_xpu_available():
            # Use XCCL to broadcast the updated weights from the client (src) to all workers.
            self.communicator.broadcast(weights, root=self.rank)
            self.communicator.barrier()
        else:
            # Use NCCL to broadcast the updated weights from the client (src) to all workers.
            self.communicator.broadcast(weights, src=self.rank)
            self.communicator.group.barrier()

    def update_model_params(self, model: nn.Module):
        """
        Updates all parameters of the given model by calling `update_named_param` for each parameter in the model.

        Args:
            model (`nn.Module`):
                Model whose parameters (weights/biases) are to be updated.
        """
        for name, param in model.named_parameters():
            # Update each parameter individually
            self.update_named_param(name, param.data)

    def reset_prefix_cache(self):
        """
        Resets the prefix cache for the model.
        """
        url = f"{self.base_url}/reset_prefix_cache/"
        response = self.session.post(url)
        if response.status_code != 200:
            raise Exception(f"Request failed: {response.status_code}, {response.text}")

    def close_communicator(self):
        """
        Closes the weight update group and cleans up the communication group. Also closes the async HTTP client if it
        was initialized.
        """
        url = f"{self.base_url}/close_communicator/"

        try:
            response = self.session.post(url)
        except ConnectionError:
            # The server might be already down, so we don't need to close the communicator
            pass
        else:
            if response.status_code != 200:
                raise Exception(f"Request failed: {response.status_code}, {response.text}")

        # Close async HTTP client if available
        if self.async_client is not None:
            import asyncio

            try:
                loop = asyncio.get_event_loop()
                if loop.is_running():
                    # If event loop is running, create a task to close later
                    asyncio.create_task(self.async_client.aclose())
                else:
                    # If no event loop or not running, close synchronously
                    loop.run_until_complete(self.async_client.aclose())
            except RuntimeError:
                # No event loop available, create one to close
                asyncio.run(self.async_client.aclose())


# Example usage
if __name__ == "__main__":
    from vllm import SamplingParams

    device = "xpu" if is_torch_xpu_available() else "cuda"
    client = VLLMClient()
    client.init_communicator(device=device)

    # Generate completions
    responses = client.generate(["Hello, AI!", "Tell me a joke"], n=4, max_tokens=32, sampling_params=SamplingParams())
    print("Responses:", responses)  # noqa

    # Update model weights
    from transformers import AutoModelForCausalLM

    model = AutoModelForCausalLM.from_pretrained("Qwen/Qwen2.5-7B").to(device)
    client.update_model_params(model)<|MERGE_RESOLUTION|>--- conflicted
+++ resolved
@@ -279,7 +279,6 @@
         else:
             raise Exception(f"Request failed: {response.status_code}, {response.text}")
 
-<<<<<<< HEAD
     async def generate_async(
         self,
         prompts: list[str],
@@ -374,10 +373,7 @@
             "logprobs": json_response["logprobs"],
         }
 
-    def init_communicator(self, device: Union[torch.device, str, int] = 0):
-=======
     def init_communicator(self, device: torch.device | str | int = 0):
->>>>>>> e39d8522
         """
         Initializes the weight update group in a distributed setup for model synchronization.
 
