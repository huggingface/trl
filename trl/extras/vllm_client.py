# Copyright 2025 The HuggingFace Team. All rights reserved.
#
# Licensed under the Apache License, Version 2.0 (the "License");
# you may not use this file except in compliance with the License.
# You may obtain a copy of the License at
#
#     http://www.apache.org/licenses/LICENSE-2.0
#
# Unless required by applicable law or agreed to in writing, software
# distributed under the License is distributed on an "AS IS" BASIS,
# WITHOUT WARRANTIES OR CONDITIONS OF ANY KIND, either express or implied.
# See the License for the specific language governing permissions and
# limitations under the License.

import atexit
import logging
import time
import uuid
from typing import Optional

import torch
from torch import nn

from ..import_utils import is_requests_available, is_vllm_available


if is_requests_available():
    import requests
    from requests import ConnectionError


if is_vllm_available():
    from vllm.distributed.device_communicators.pynccl import PyNcclCommunicator
    from vllm.distributed.utils import StatelessProcessGroup


logger = logging.getLogger(__name__)


class VLLMClient:
    """
    A client class to interact with a vLLM server.

    This class provides methods to generate completions, initialize and manage weight update groups, and update model
    weights in a distributed setting. Before using it, start the vLLM server with `trl vllm-serve`.

    Args:
        host (`str`, *optional*, defaults to `"0.0.0.0"`):
            IP address of the vLLM server.
        server_port (`int`, *optional*, defaults to `8000`):
            Port number of the vLLM server.
        group_port (`int`, *optional*, defaults to `51216`):
            Port number for the weight update group.
        connection_timeout (`float`, *optional*, defaults to `0.0`):
            Total timeout duration in seconds to wait for the server to be up. If the server is not up after the
            timeout, a `ConnectionError` is raised.

    Examples:
        Run the vLLM server with the model `Qwen/Qwen2.5-7B`:

        ```
        $ trl vllm-serve --model Qwen/Qwen2.5-7B
        ...
        INFO:     Application startup complete.
        INFO:     Uvicorn running on http://0.0.0.0:8000 (Press CTRL+C to quit)
        ```

        Use the client to generate completions and update model weights:

        ```python
        >>> from trl.extras.vllm_client import VLLMClient
        >>> client = VLLMClient()
        >>> client.generate(["Hello, AI!", "Tell me a joke"])
        [[2980, 498, 1492, 752, 448, 264, 13027, 8645, 30, 358, 2776, 4460, 311, 3270, 264, 2025],
         [911, 7988, 1251, 382, 3838, 653, 498, 1618, 4325, 879, 2581, 20027, 264, 21428, 30, 362]]

        >>> from transformers import AutoModelForCausalLM
        >>> model = AutoModelForCausalLM.from_pretrained("Qwen/Qwen2.5-7B", device_map="cuda")
        >>> client.update_model_params(model)
        ```
    """

    def __init__(
        self, host: str = "0.0.0.0", server_port: int = 8000, group_port: int = 51216, connection_timeout: float = 0.0, without_nccl: bool = False
    ):
        if not is_requests_available():
            raise ImportError("requests is not installed. Please install it with `pip install requests`.")
        if not is_vllm_available():
            raise ImportError("vLLM is not installed. Please install it with `pip install vllm`.")

        self.session = requests.Session()
        self.host = host
        self.version = 0
        self.server_port = server_port
        self.group_port = group_port
        self.check_server(connection_timeout)  # check server and fail after timeout
        if not without_nccl:
            # with async vllm server, we could use the vllm-sever after the training is done 
            # by attaching another client into the server
            # but note that we must set `without_nccl` to `True` in the second client
            self.init_communicator()
            atexit.register(self.close_communicator)  # when the client object is deleted, close the weight update group

    def check_server(self, total_timeout: float = 0.0, retry_interval: float = 2.0):
        """
        Check server availability with retries on failure, within a total timeout duration. If the server is not up
        after the total timeout duration, raise a `ConnectionError`.

        Args:
            retry_interval (`float`, *optional*, defaults to `2.0`):
                Interval in seconds between retries.
            total_timeout (`float`, *optional*, defaults to `0.0`):
                Total timeout duration in seconds.
        """
        url = f"http://{self.host}:{self.server_port}/health/"
        start_time = time.time()  # Record the start time

        while True:
            try:
                response = requests.get(url)
            except requests.exceptions.RequestException as exc:
                # Check if the total timeout duration has passed
                elapsed_time = time.time() - start_time
                if elapsed_time >= total_timeout:
                    raise ConnectionError(
                        f"The vLLM server can't be reached at {self.host}:{self.server_port} after {total_timeout} "
                        "seconds. Make sure the server is running by running `trl vllm-serve`."
                    ) from exc
            else:
                if response.status_code == 200:
                    logger.info("Server is up!")
                    return None

            # Retry logic: wait before trying again
            logger.info(f"Server is not up yet. Retrying in {retry_interval} seconds...")
            time.sleep(retry_interval)

    def generate(
        self,
        prompts: list[str],
        n: int = 1,
        repetition_penalty: float = 1.0,
        temperature: float = 1.0,
        top_p: float = 1.0,
        top_k: int = -1,
        min_p: float = 0.0,
        max_tokens: int = 16,
        guided_decoding_regex: Optional[str] = None,
<<<<<<< HEAD
        multi_round: bool = False,
        is_async: bool = False,
    ) -> list[list[str]]:
=======
    ) -> list[list[int]]:
>>>>>>> e70a0efe
        """
        Generates model completions for the provided prompts.

        Args:
            prompts (`list[str]`):
                List of text prompts for which the model will generate completions.
            n (`int`, *optional*, defaults to `1`):
                Number of completions to generate for each prompt.
            repetition_penalty (`float`, *optional*, defaults to `1.0`):
                Parameter for repetition penalty. 1.0 means no penalty.
            temperature (`float`, *optional*, defaults to `1.0`):
                Temperature parameter for sampling. Higher values increase diversity.
            top_p (`float`, *optional*, defaults to `1.0`):
                Top-p sampling parameter.`1.0` means no truncation.
            top_k (`int`, *optional*, defaults to `-1`):
                Top-k sampling parameter. `-1` means no truncation.
            min_p (`float`, *optional*, defaults to `0.0`):
                Minimum probability for sampling.
            max_tokens (`int`, *optional*, defaults to `16`):
                Maximum number of tokens to generate for each prompt.
            guided_decoding_regex (`str` or `None`, *optional*, defaults to `None`):
                Regular expression to guide the decoding process.
            is_async: (`bool`, *optional*, defaults to `False`):
                Whether to run the generation asynchronously. If `True`, the method will return immediately.

        Returns:
            `list[list[int]]`:
                List of lists of token IDs representing the model-generated completions for each prompt.
        """
        url = f"http://{self.host}:{self.server_port}/generate/"
        response = self.session.post(
            url,
            json={
                "prompts": prompts,
                "n": n,
                "repetition_penalty": repetition_penalty,
                "temperature": temperature,
                "top_p": top_p,
                "top_k": top_k,
                "min_p": min_p,
                "max_tokens": max_tokens,
                "guided_decoding_regex": guided_decoding_regex,
                "version": self.version,
                "multi_round": multi_round,
                "is_async": is_async,
            },
        )
        if response.status_code == 200:
            if is_async:
                return []
            else:
                return response.json()["completion_ids"]
        else:
            raise Exception(f"Request failed: {response.status_code}, {response.text}")

    def get_generate_future(
        self,
        prompts: list[str],
        n: int = 1,
        repetition_penalty: float = 1.0,
        temperature: float = 1.0,
        top_p: float = 1.0,
        top_k: int = -1,
        min_p: float = 0.0,
        max_tokens: int = 16,
        guided_decoding_regex: Optional[str] = None,
        multi_round: bool = False,
        **kwargs,
    ) -> list[list[str]]:
        url = f"http://{self.host}:{self.server_port}/get_future/"

        response = self.session.post(
            url,
            json={
                "prompts": prompts,
                "n": n,
                "repetition_penalty": repetition_penalty,
                "temperature": temperature,
                "top_p": top_p,
                "top_k": top_k,
                "min_p": min_p,
                "max_tokens": max_tokens,
                "guided_decoding_regex": guided_decoding_regex,
                "version": self.version,
                "multi_round": multi_round,
            },
        )
        if response.status_code == 200:
            return response.json()["completion_ids"]
        else:
            raise Exception(f"Request failed: {response.status_code}, {response.text}")

    def init_communicator(self):
        """
        Initializes the weight update group in a distributed setup for model synchronization.
        """
        # Get the tensor parallel size from the server
        url = f"http://{self.host}:{self.server_port}/get_tensor_parallel_size/"
        response = requests.get(url)
        if response.status_code == 200:
            tensor_parallel_size = response.json()["tensor_parallel_size"]
        else:
            raise Exception(f"Request failed: {response.status_code}, {response.text}")

        world_size = tensor_parallel_size + 1
        self.rank = tensor_parallel_size  # The client's rank is the last process

        # Initialize weight update group
        url = f"http://{self.host}:{self.server_port}/init_communicator/"
        # In the server side, the host is set to 0.0.0.0
        response = self.session.post(url, json={"host": "0.0.0.0", "port": self.group_port, "world_size": world_size})
        if response.status_code != 200:
            raise Exception(f"Request failed: {response.status_code}, {response.text}")

        # Set up the communication group for weight broadcasting
        pg = StatelessProcessGroup.create(host=self.host, port=self.group_port, rank=self.rank, world_size=world_size)
        self.pynccl_comm = PyNcclCommunicator(pg, device="cuda:0")

    def update_named_param(self, name: str, weights: torch.Tensor):
        """
        Updates a specific named parameter in the model and broadcasts it to other processes.

        Args:
            name (`str`):
                Name of the layer whose weights are being updated.
            weights (`torch.Tensor`):
                Tensor containing the updated weights.
        """
        dtype, shape = str(weights.dtype), tuple(weights.shape)
        url = f"http://{self.host}:{self.server_port}/update_named_param/"
        response = self.session.post(url, json={"name": name, "dtype": dtype, "shape": shape})
        if response.status_code != 200:
            raise Exception(f"Request failed: {response.status_code}, {response.text}")

        # Broadcast the weights to the other processes
        self.pynccl_comm.broadcast(weights, src=self.rank, stream=torch.cuda.current_stream())
        self.pynccl_comm.group.barrier()

    def update_model_params(self, model: nn.Module):
        """
        Updates all parameters of the given model by calling `update_named_param` for each parameter in the model.

        Args:
            model (`nn.Module`):
                Model whose parameters (weights/biases) are to be updated.
        """
        for name, param in model.named_parameters():
            # Update each parameter individually
            self.update_named_param(name, param.data)
        self.version += 1

    def reset_prefix_cache(self):
        """
        Resets the prefix cache for the model.
        """
        url = f"http://{self.host}:{self.server_port}/reset_prefix_cache/"
        response = self.session.post(url)
        if response.status_code != 200:
            raise Exception(f"Request failed: {response.status_code}, {response.text}")

    def close_communicator(self):
        """
        Closes the weight update group and cleans up the communication group.
        """
        url = f"http://{self.host}:{self.server_port}/close_communicator/"
        response = self.session.post(url)
        if response.status_code != 200:
            raise Exception(f"Request failed: {response.status_code}, {response.text}")


# Example usage
if __name__ == "__main__":
    from vllm import SamplingParams

    client = VLLMClient()

    # Generate completions
    responses = client.generate(["Hello, AI!", "Tell me a joke"], n=4, max_tokens=32, sampling_params=SamplingParams())
    print("Responses:", responses)  # noqa

    # Update model weights
    from transformers import AutoModelForCausalLM

    model = AutoModelForCausalLM.from_pretrained("Qwen/Qwen2.5-7B").to("cuda")
    client.update_model_params(model)<|MERGE_RESOLUTION|>--- conflicted
+++ resolved
@@ -146,13 +146,9 @@
         min_p: float = 0.0,
         max_tokens: int = 16,
         guided_decoding_regex: Optional[str] = None,
-<<<<<<< HEAD
         multi_round: bool = False,
         is_async: bool = False,
-    ) -> list[list[str]]:
-=======
     ) -> list[list[int]]:
->>>>>>> e70a0efe
         """
         Generates model completions for the provided prompts.
 
