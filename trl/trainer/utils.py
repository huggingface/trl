--- conflicted
+++ resolved
@@ -1692,11 +1692,7 @@
 
 
 def print_prompt_completions_sample(
-<<<<<<< HEAD
-    prompts: list[str], completions: list[str], rewards: dict[str, list[float]], step: int
-=======
-    prompts: list[str], completions: list[str], rewards: list[int], step: int, num_samples: int = None
->>>>>>> a9102399
+    prompts: list[str], completions: list[str], rewards: dict[str, list[float]], step: int, num_samples: int = None
 ) -> None:
     """
     Print out a sample of model completions to the console with multiple reward metrics.
@@ -1743,12 +1739,6 @@
     for reward_name in rewards.keys():
         table.add_column(reward_name, style="bold cyan", justify="right")
 
-<<<<<<< HEAD
-    # Iterate over data
-    for i in range(len(prompts)):
-        reward_values = [f"{rewards[key][i]:.2f}" for key in rewards.keys()]
-        table.add_row(Text(prompts[i]), Text(completions[i]), *reward_values)
-=======
     # Some basic input validation
     if num_samples is not None:
         if num_samples >= len(prompts):
@@ -1761,11 +1751,11 @@
         indices = random.sample(range(len(prompts)), num_samples)
         prompts = [prompts[i] for i in indices]
         completions = [completions[i] for i in indices]
-        rewards = [rewards[i] for i in indices]
-
-    for prompt, completion, reward in zip(prompts, completions, rewards):
-        table.add_row(Text(prompt), Text(completion), f"{reward:.2f}")  # Formatting reward to 2 decimal places
->>>>>>> a9102399
+        rewards = {key: [val[i] for i in indices] for key, val in rewards.items()}
+
+    for i in range(len(prompts)):
+        reward_values = [f"{rewards[key][i]:.2f}" for key in rewards.keys()]  # 2 decimals
+        table.add_row(Text(prompts[i]), Text(completions[i]), *reward_values)
         table.add_section()  # Adds a separator between rows
 
     panel = Panel(table, expand=False, title=f"Step {step}", border_style="bold white")
