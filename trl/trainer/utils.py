--- conflicted
+++ resolved
@@ -297,70 +297,6 @@
             the sum of the length of the prompt and the chosen/rejected response, with
             label_pad_token_id  for the prompt tokens.
         """
-<<<<<<< HEAD
-        chosen_tokens = self.tokenizer(chosen, add_special_tokens=False)
-        rejected_tokens = self.tokenizer(rejected, add_special_tokens=False)
-        prompt_tokens = self.tokenizer(prompt, add_special_tokens=False)
-
-        eos_token_id = self.tokenizer.eos_token_id
-        # Get indices in list prompt_tokens["input_ids"] that equals the EOS token (often 0)
-        eos_indices_prompt = [i for i, x in enumerate(prompt_tokens["input_ids"]) if x == eos_token_id]
-        # attention mask these indices to eos_token_id
-        new_attention_mask = [
-            0 if i in eos_indices_prompt else p for i, p in enumerate(prompt_tokens["attention_mask"])
-        ]
-        prompt_tokens["attention_mask"] = new_attention_mask
-
-        # do the same for chosen and rejected
-        eos_indices_chosen = [i for i, x in enumerate(chosen_tokens["input_ids"]) if x == eos_token_id]
-        new_attention_mask_c = [
-            0 if i in eos_indices_chosen else p for i, p in enumerate(chosen_tokens["attention_mask"])
-        ]
-        chosen_tokens["attention_mask"] = new_attention_mask_c
-
-        eos_indices_rejected = [i for i, x in enumerate(rejected_tokens["input_ids"]) if x == eos_token_id]
-        new_attention_mask_r = [
-            0 if i in eos_indices_rejected else p for i, p in enumerate(rejected_tokens["attention_mask"])
-        ]
-        rejected_tokens["attention_mask"] = new_attention_mask_r
-
-        # add EOS token to end of prompt
-        chosen_tokens["input_ids"].append(self.tokenizer.eos_token_id)
-        chosen_tokens["attention_mask"].append(1)
-
-        rejected_tokens["input_ids"].append(self.tokenizer.eos_token_id)
-        rejected_tokens["attention_mask"].append(1)
-
-        longer_response_length = max(len(chosen_tokens["input_ids"]), len(rejected_tokens["input_ids"]))
-
-        # if combined sequence is too long, truncate the prompt
-        if len(prompt_tokens["input_ids"]) + longer_response_length > self.max_length:
-            if self.truncation_mode == "keep_start":
-                prompt_tokens = {k: v[: self.max_prompt_length] for k, v in prompt_tokens.items()}
-            elif self.truncation_mode == "keep_end":
-                prompt_tokens = {k: v[-self.max_prompt_length :] for k, v in prompt_tokens.items()}
-            else:
-                raise ValueError(f"Unknown truncation mode: {self.truncation_mode}")
-
-        # if that's still too long, truncate the response
-        if len(prompt_tokens["input_ids"]) + longer_response_length > self.max_length:
-            chosen_tokens = {k: v[: self.max_length - self.max_prompt_length] for k, v in chosen_tokens.items()}
-            rejected_tokens = {k: v[: self.max_length - self.max_prompt_length] for k, v in rejected_tokens.items()}
-
-        # Create labels
-        chosen_sequence_tokens = {k: prompt_tokens[k] + chosen_tokens[k] for k in chosen_tokens}
-        rejected_sequence_tokens = {k: prompt_tokens[k] + rejected_tokens[k] for k in rejected_tokens}
-        chosen_sequence_tokens["labels"] = chosen_sequence_tokens["input_ids"][:]
-        chosen_sequence_tokens["labels"][: len(prompt_tokens["input_ids"])] = [self.label_pad_token_id] * len(
-            prompt_tokens["input_ids"]
-        )
-        rejected_sequence_tokens["labels"] = rejected_sequence_tokens["input_ids"][:]
-        rejected_sequence_tokens["labels"][: len(prompt_tokens["input_ids"])] = [self.label_pad_token_id] * len(
-            prompt_tokens["input_ids"]
-        )
-=======
->>>>>>> 4f81e773
-
         batch = {}
 
         if not self.is_encoder_decoder:
@@ -368,16 +304,29 @@
             rejected_tokens = self.tokenizer(rejected, add_special_tokens=False)
             prompt_tokens = self.tokenizer(prompt, add_special_tokens=False)
 
-            assert (
-                self.tokenizer.eos_token_id not in prompt_tokens["input_ids"]
-            ), f"Prompt contains EOS token: {prompt}"
-            assert (
-                self.tokenizer.eos_token_id not in chosen_tokens["input_ids"]
-            ), f"Chosen response contains EOS token: {chosen}"
-            assert (
-                self.tokenizer.eos_token_id not in rejected_tokens["input_ids"]
-            ), f"Rejected response contains EOS token: {rejected}"
-
+            eos_token_id = self.tokenizer.eos_token_id
+            # Get indices in list prompt_tokens["input_ids"] that equals the EOS token (often 0)
+            eos_indices_prompt = [i for i, x in enumerate(prompt_tokens["input_ids"]) if x == eos_token_id]
+            # attention mask these indices to eos_token_id
+            new_attention_mask = [
+                0 if i in eos_indices_prompt else p for i, p in enumerate(prompt_tokens["attention_mask"])
+            ]
+            prompt_tokens["attention_mask"] = new_attention_mask
+
+            # do the same for chosen and rejected
+            eos_indices_chosen = [i for i, x in enumerate(chosen_tokens["input_ids"]) if x == eos_token_id]
+            new_attention_mask_c = [
+                0 if i in eos_indices_chosen else p for i, p in enumerate(chosen_tokens["attention_mask"])
+            ]
+            chosen_tokens["attention_mask"] = new_attention_mask_c
+
+            eos_indices_rejected = [i for i, x in enumerate(rejected_tokens["input_ids"]) if x == eos_token_id]
+            new_attention_mask_r = [
+                0 if i in eos_indices_rejected else p for i, p in enumerate(rejected_tokens["attention_mask"])
+            ]
+            rejected_tokens["attention_mask"] = new_attention_mask_r
+
+            # add EOS token to end of prompt
             chosen_tokens["input_ids"].append(self.tokenizer.eos_token_id)
             chosen_tokens["attention_mask"].append(1)
 
