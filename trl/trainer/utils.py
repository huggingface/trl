--- conflicted
+++ resolved
@@ -496,136 +496,6 @@
     return model
 
 
-<<<<<<< HEAD
-def truncate_response(stop_token_id: int, pad_token_id: int, responses: torch.Tensor) -> torch.Tensor:
-    """
-    Truncates the responses at the first occurrence of the stop token, filling the rest with pad tokens.
-
-    Args:
-        stop_token_id (`int`):
-            The token ID representing the stop token where truncation occurs.
-        pad_token_id (`int`):
-            The token ID representing the pad token used to fill the truncated responses.
-        responses (`torch.Tensor`):
-            The tensor containing the responses to be truncated.
-
-    Returns:
-        `torch.Tensor`:
-            The truncated responses tensor with pad tokens filled after the stop token.
-    """
-    trunc_idxs = first_true_indices(responses == stop_token_id).unsqueeze(-1)
-    new_size = [1] * (len(responses.size()) - 1) + [responses.shape[1]]
-    idxs = torch.arange(responses.shape[1], device=responses.device).view(*new_size)
-    postprocessed_responses = torch.masked_fill(responses, idxs > trunc_idxs, pad_token_id)
-    return postprocessed_responses
-
-
-def add_bos_token_if_needed(
-    bos_token_id: int | None,
-    prompt_len_input_ids: int,
-    prompt_tokens: dict[str, list[int]],
-    chosen_prompt_len_input_ids: int,
-    chosen_tokens: dict[str, list[int]],
-    rejected_prompt_len_input_ids: int,
-    rejected_tokens: dict[str, list[int]],
-):
-    if bos_token_id is not None:
-        if prompt_len_input_ids == 0 or bos_token_id != prompt_tokens["prompt_input_ids"][0]:
-            prompt_tokens["prompt_input_ids"] = [bos_token_id] + prompt_tokens["prompt_input_ids"]
-            prompt_tokens["prompt_attention_mask"] = [1] + prompt_tokens["prompt_attention_mask"]
-        if chosen_prompt_len_input_ids == 0 or bos_token_id != chosen_tokens["prompt_input_ids"][0]:
-            chosen_tokens["prompt_input_ids"] = [bos_token_id] + chosen_tokens["prompt_input_ids"]
-            chosen_tokens["prompt_attention_mask"] = [1] + chosen_tokens["prompt_attention_mask"]
-        if rejected_prompt_len_input_ids == 0 or bos_token_id != rejected_tokens["prompt_input_ids"][0]:
-            rejected_tokens["prompt_input_ids"] = [bos_token_id] + rejected_tokens["prompt_input_ids"]
-            rejected_tokens["prompt_attention_mask"] = [1] + rejected_tokens["prompt_attention_mask"]
-    return prompt_tokens, chosen_tokens, rejected_tokens
-
-
-def add_eos_token_if_needed(
-    eos_token_id: int, chosen_tokens: dict[str, list[int]], rejected_tokens: dict[str, list[int]]
-):
-    if len(chosen_tokens["input_ids"]) == 0 or eos_token_id != chosen_tokens["input_ids"][-1]:
-        chosen_tokens["input_ids"].append(eos_token_id)
-        chosen_tokens["attention_mask"].append(1)
-    if len(rejected_tokens["input_ids"]) == 0 or eos_token_id != rejected_tokens["input_ids"][-1]:
-        rejected_tokens["input_ids"].append(eos_token_id)
-        rejected_tokens["attention_mask"].append(1)
-    return chosen_tokens, rejected_tokens
-=======
-def generate(
-    lm_backbone: torch.nn.Module, queries: torch.Tensor, pad_token_id: int, generation_config: GenerationConfig
-) -> tuple[torch.Tensor, torch.Tensor]:
-    """
-    Generates sequences from the language model backbone in a way that does not affect padding tokens.
-
-    Args:
-        lm_backbone (`torch.nn.Module`):
-            The language model backbone used for generation.
-        queries (`torch.Tensor`):
-            The tensor containing the input queries.
-        pad_token_id (`int`):
-            The token ID representing the pad token.
-        generation_config ([`~transformers.GenerationConfig`]):
-            The configuration for the generation process.
-
-    Returns:
-        tuple:
-            - `generated_sequences` (`torch.Tensor`):
-                The concatenated tensor of input queries and generated sequences.
-            - `logits` (`torch.Tensor`):
-                The logits output from the generation process.
-    """
-    context_length = queries.shape[1]
-    attention_mask = queries != pad_token_id
-    input_ids = torch.masked_fill(queries, ~attention_mask, 0)
-    output = lm_backbone.generate(
-        input_ids=input_ids,
-        attention_mask=attention_mask,
-        # position_ids=attention_mask.cumsum(1) - attention_mask.long(), # not needed: already adjusted in generations
-        # https://github.com/huggingface/transformers/blob/ac33aeeeee2a7a89b89c93c2962e6feb90daef0a/src/transformers/models/gpt2/modeling_gpt2.py#L1227-L1250
-        generation_config=generation_config,
-        return_dict_in_generate=True,
-        output_scores=True,
-    )
-    logits = torch.stack(output.scores, 1)
-    return torch.cat((queries, output.sequences[:, context_length:]), dim=1), logits
-
-
-@torch.no_grad()
-def batch_generation(
-    model: torch.nn.Module,
-    queries: torch.Tensor,
-    local_rollout_forward_batch_size: int,
-    pad_token_id: int,
-    generation_config: GenerationConfig,
-):
-    query_responses = []
-    logitss = []
-    batch_size = queries.shape[0]
-    for i in range(0, batch_size, local_rollout_forward_batch_size):
-        query = queries[i : i + local_rollout_forward_batch_size]
-        query_response, logits = generate(
-            model,
-            query,
-            pad_token_id,
-            generation_config,
-        )
-        query_responses.append(query_response)
-        logitss.append(logits)
-
-    # padding tensors
-    padded_query_responses = pad(query_responses, padding_value=pad_token_id, padding_side="right")
-    padded_logitss = pad(logitss, padding_value=0, padding_side="right")
-
-    # reshaping
-    padded_query_responses = padded_query_responses.view(-1, padded_query_responses.shape[-1])[:batch_size]
-    padded_logitss = padded_logitss.view(-1, *padded_logitss.shape[2:])[:batch_size]
-
-    return padded_query_responses, padded_logitss
->>>>>>> b78ab74d
-
-
 def truncate_right(
     input_ids: torch.Tensor, stop_token_id: int, pad_token_id: int
 ) -> tuple[torch.Tensor, torch.Tensor]:
