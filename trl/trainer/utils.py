--- conflicted
+++ resolved
@@ -448,14 +448,6 @@
             A single tensor containing the padded tensors.
 
     Examples:
-<<<<<<< HEAD
-        >>> import torch >>> pad([torch.tensor([1, 2, 3]), torch.tensor([4, 5])]) tensor([[1, 2, 3],
-                [4, 5, 0]])
-        >>> pad([torch.tensor([[1, 2], [3, 4]]), torch.tensor([[5, 6]])]) tensor([[[1, 2],
-                [3, 4]],
-
-                [[5, 6], [0, 0]]])
-=======
     ```python
     >>> import torch
 
@@ -469,7 +461,6 @@
             [[5, 6],
             [0, 0]]])
     ```
->>>>>>> 8bad863f
     """
     # Determine the maximum shape for each dimension
     output_shape = np.max([t.shape for t in tensors], 0).tolist()
@@ -972,14 +963,7 @@
 def get_exp_cap(value, decimal=4):
     """
     Get the exponent cap of a value. This is used to cap the exponent of a value to avoid overflow. The formula is :
-    log(value.dtype.max) E.g.
-      For float32 data type, the maximum exponent value is 88.7228 to 4 decimal points.
-<<<<<<< HEAD
-    ```
-    Args: value (`torch.Tensor`): The input tensor to obtain the data type decimal (`int`): The number of decimal
-    points of the output exponent cap. eg: direct calling exp(log(torch.float32.max)) will result in inf so we cap the
-    exponent to 88.7228 to avoid overflow."""
-=======
+    log(value.dtype.max) E.g. For float32 data type, the maximum exponent value is 88.7228 to 4 decimal points.
 
     Args:
         value (`torch.Tensor`):
@@ -988,7 +972,6 @@
             The number of decimal points of the output exponent cap. eg: direct calling exp(log(torch.float32.max))
             will result in inf so we cap the exponent to 88.7228 to avoid overflow.
     """
->>>>>>> 8bad863f
     vdtype_max = torch.zeros([1]).to(value.dtype) + torch.finfo(value.dtype).max
     vdtype_log_max = torch.log(vdtype_max).to(value.device)
     return torch.floor(vdtype_log_max * 10**decimal) / 10**decimal if decimal > 0 else vdtype_log_max
