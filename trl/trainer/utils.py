# Copyright 2022 The HuggingFace Team. All rights reserved.
#
# Licensed under the Apache License, Version 2.0 (the "License");
# you may not use this file except in compliance with the License.
# You may obtain a copy of the License at
#
#     http://www.apache.org/licenses/LICENSE-2.0
#
# Unless required by applicable law or agreed to in writing, software
# distributed under the License is distributed on an "AS IS" BASIS,
# WITHOUT WARRANTIES OR CONDITIONS OF ANY KIND, either express or implied.
# See the License for the specific language governing permissions and
# limitations under the License.
import os
import random
import warnings
from collections import deque
from dataclasses import dataclass
from typing import Any, Dict, List, Optional, Tuple, Union

import numpy as np
import torch
from torch.nn.utils.rnn import pad_sequence
from torch.utils.data import IterableDataset
from transformers import DataCollatorForLanguageModeling, PreTrainedTokenizerBase, TrainerCallback


class AdaptiveKLController:
    """
    Adaptive KL controller described in the paper:
    https://arxiv.org/pdf/1909.08593.pdf
    """

    def __init__(self, init_kl_coef, target, horizon):
        self.value = init_kl_coef
        self.target = target
        self.horizon = horizon

    def update(self, current, n_steps):
        target = self.target
        proportional_error = np.clip(current / target - 1, -0.2, 0.2)
        mult = 1 + proportional_error * n_steps / self.horizon
        self.value *= mult


class FixedKLController:
    """Fixed KL controller."""

    def __init__(self, kl_coef):
        self.value = kl_coef

    def update(self, current, n_steps):
        pass


class DataCollatorForCompletionOnlyLM(DataCollatorForLanguageModeling):
    """
    Data collator used for completion tasks. It ensures that all the tokens of the labels are set to an 'ignore_index'
    when they do not come from the assistant. This ensure that the loss is only
    calculated on the completion made by the assistant.

    Args:
        instruction_template (`Optional[str]`): the template form that indicates the start of the human instruction, typically something like
            '### Human:\n'. Useful for assistant-style conversation datasets
        response_template (`Union[str, List[int]]`): the template form that indicates the start of the response, typically something like
            '### Response:\n'. It can also be passed as tokenized ids, which can be useful when using a tokenizer that encodes the response
            differently if it does not have proper context.
        mlm (`bool`, *optional*, defaults to `False`): Whether or not to use masked language modeling in the underlying
            `DataCollatorForLanguageModeling` class. Note that this option currently has no effect but is present
             for flexibility and backwards-compatibility.
        ignore_index (`int`, *optional*, defaults to `-100`):
            The index to use to ignore the initial tokens with
    """

    def __init__(
        self,
        response_template: Union[str, List[int]],
        instruction_template: Optional[str] = None,
        *args,
        mlm: bool = False,
        ignore_index: int = -100,
        **kwargs,
    ):
        super().__init__(*args, mlm=mlm, **kwargs)
        self.instruction_template = instruction_template
        self.response_template = response_template
        self.ignore_index = ignore_index
        if type(response_template) == list:
            # The user already provides the token ids
            self.response_token_ids = response_template
        else:
            self.response_token_ids = self.tokenizer.encode(self.response_template, add_special_tokens=False)

    def torch_call(self, examples: List[Union[List[int], Any, Dict[str, Any]]]) -> Dict[str, Any]:
        batch = super().torch_call(examples)

        if self.instruction_template is None:
            for i in range(len(examples)):
                response_token_ids_start_idx = None

                for idx in np.where(batch["labels"][i] == self.response_token_ids[0])[0]:
                    # `response_token_ids` is `'### Response:\n'`, here we are just making sure that the token IDs match
                    if (
                        self.response_token_ids
                        == batch["labels"][i][idx : idx + len(self.response_token_ids)].tolist()
                    ):
                        response_token_ids_start_idx = idx

                if response_token_ids_start_idx is None:
                    raise RuntimeError(
                        f'Could not find response key {self.response_token_ids} in token IDs {batch["labels"][i]}'
                    )

                response_token_ids_end_idx = response_token_ids_start_idx + len(self.response_token_ids)

                # Make pytorch loss function ignore all tokens up through the end of the response key
                batch["labels"][i, :response_token_ids_end_idx] = self.ignore_index

        else:
            for i in range(len(examples)):
                response_token_ids_idxs = []
                human_token_ids_idxs = []

                for assistant_idx in np.where(batch["labels"][i] == self.response_token_ids[0])[0]:
                    # find the indexes of the start of a response.
                    if (
                        self.response_token_ids
                        == batch["labels"][i][assistant_idx : assistant_idx + len(self.response_token_ids)].tolist()
                    ):
                        response_token_ids_idxs.append(assistant_idx + len(self.response_token_ids))

                if len(self.response_token_ids) == 0:
                    raise RuntimeError(
                        f'Could not find response key {self.response_token_ids} in token IDs {batch["labels"][i]}'
                    )

                human_token_ids = self.tokenizer.encode(self.instruction_template, add_special_tokens=False)
                for human_idx in np.where(batch["labels"][i] == human_token_ids[0])[0]:
                    # find the indexes of the start of a human answer.
                    if human_token_ids == batch["labels"][i][human_idx : human_idx + len(human_token_ids)].tolist():
                        human_token_ids_idxs.append(human_idx)

                if len(human_token_ids_idxs) == 0:
                    raise RuntimeError(
                        f'Could not find response key {human_token_ids} in token IDs {batch["labels"][i]}'
                    )

                for idx, (start, end) in enumerate(zip(human_token_ids_idxs, response_token_ids_idxs)):
                    # Make pytorch loss function ignore all non response tokens
                    if idx != 0:
                        batch["labels"][i, start:end] = self.ignore_index
                    else:
                        batch["labels"][i, :end] = self.ignore_index

                if len(response_token_ids_idxs) < len(human_token_ids_idxs):
                    batch["labels"][i, human_token_ids_idxs[-1] :] = self.ignore_index

        return batch


@dataclass
class RewardDataCollatorWithPadding:
    r"""
    Reward DataCollator class that pads the inputs to the maximum length of the batch.
    Args:
        tokenizer (`PreTrainedTokenizerBase`):
            The tokenizer used for encoding the data.
        padding (`Union[bool, str, `PaddingStrategy`]`, `optional`, defaults to `True`):
            padding_strategy to pass to the tokenizer.
        max_length (`Optional[int]`, `optional`, defaults to `None`):
            The maximum length of the sequence to be processed.
        pad_to_multiple_of (`Optional[int]`, `optional`, defaults to `None`):
            If set will pad the sequence to a multiple of the provided value.
        return_tensors (`str`, `optional`, defaults to `"pt"`):
            The tensor type to use.
    """
    tokenizer: PreTrainedTokenizerBase
    padding: Union[bool, str] = True
    max_length: Optional[int] = None
    pad_to_multiple_of: Optional[int] = None
    return_tensors: str = "pt"

    def __call__(self, features: List[Dict[str, Any]]) -> Dict[str, Any]:
        features_chosen = []
        features_rejected = []
        for feature in features:
            # check if the keys are named as expected
            if (
                "input_ids_chosen" not in feature
                or "input_ids_rejected" not in feature
                or "attention_mask_chosen" not in feature
                or "attention_mask_rejected" not in feature
            ):
                raise ValueError(
                    "The features should include `input_ids_chosen`, `attention_mask_chosen`, `input_ids_rejected` and `attention_mask_rejected`"
                )

            features_chosen.append(
                {
                    "input_ids": feature["input_ids_chosen"],
                    "attention_mask": feature["attention_mask_chosen"],
                }
            )
            features_rejected.append(
                {
                    "input_ids": feature["input_ids_rejected"],
                    "attention_mask": feature["attention_mask_rejected"],
                }
            )
        batch_chosen = self.tokenizer.pad(
            features_chosen,
            padding=self.padding,
            max_length=self.max_length,
            pad_to_multiple_of=self.pad_to_multiple_of,
            return_tensors=self.return_tensors,
        )
        batch_rejected = self.tokenizer.pad(
            features_rejected,
            padding=self.padding,
            max_length=self.max_length,
            pad_to_multiple_of=self.pad_to_multiple_of,
            return_tensors=self.return_tensors,
        )
        batch = {
            "input_ids_chosen": batch_chosen["input_ids"],
            "attention_mask_chosen": batch_chosen["attention_mask"],
            "input_ids_rejected": batch_rejected["input_ids"],
            "attention_mask_rejected": batch_rejected["attention_mask"],
            "return_loss": True,
        }
        return batch


@dataclass
class DPODataCollatorWithPadding:
    r"""
    DPO DataCollator class that pads the inputs to the maximum length of the batch.
    Args:
        tokenizer (`PreTrainedTokenizerBase`):
            The tokenizer used for encoding the data.
        padding (`Union[bool, str, `PaddingStrategy`]`, `optional`, defaults to `True`):
            padding_strategy to pass to the tokenizer.
        max_length (`Optional[int]`, `optional`, defaults to `None`):
            The maximum length of the sequence to be processed.
        max_prompt_length (`Optional[int]`, `optional`, defaults to `None`):
            The maximum length of the prompt to be processed.
        label_pad_token_id (`int`, defaults to -100):
            The label used for masking.
        padding_value (`int`, defaults to 0):
            The value used for padding.
        truncation_mode: (`str`, defaults to "keep_end"):
            The truncation mode to use when truncating the prompt.
    """
    tokenizer: PreTrainedTokenizerBase
    padding: Union[bool, str] = True
    max_length: Optional[int] = None
    max_prompt_length: Optional[int] = None
    label_pad_token_id: int = -100
    padding_value: int = 0
    truncation_mode: str = "keep_end"

    def tokenize_batch_element(
        self,
        prompt: str,
        chosen: str,
        rejected: str,
    ) -> Dict:
        """Tokenize a single batch element.

        At this stage, we don't convert to PyTorch tensors yet; we just handle the truncation
            in case the prompt + chosen or prompt + rejected responses is/are too long. First
            we truncate the prompt; if we're still too long, we truncate the chosen/rejected.

        We also create the labels for the chosen/rejected responses, which are of length equal to
            the sum of the length of the prompt and the chosen/rejected response, with
            label_pad_token_id  for the prompt tokens.
        """
        chosen_tokens = self.tokenizer(chosen, add_special_tokens=False)
        rejected_tokens = self.tokenizer(rejected, add_special_tokens=False)
        prompt_tokens = self.tokenizer(prompt, add_special_tokens=False)

        assert self.tokenizer.eos_token_id not in prompt_tokens["input_ids"], f"Prompt contains EOS token: {prompt}"
        assert (
            self.tokenizer.eos_token_id not in chosen_tokens["input_ids"]
        ), f"Chosen response contains EOS token: {chosen}"
        assert (
            self.tokenizer.eos_token_id not in rejected_tokens["input_ids"]
        ), f"Rejected response contains EOS token: {rejected}"

        chosen_tokens["input_ids"].append(self.tokenizer.eos_token_id)
        chosen_tokens["attention_mask"].append(1)

        rejected_tokens["input_ids"].append(self.tokenizer.eos_token_id)
        rejected_tokens["attention_mask"].append(1)

        longer_response_length = max(len(chosen_tokens["input_ids"]), len(rejected_tokens["input_ids"]))

        # if combined sequence is too long, truncate the prompt
        if len(prompt_tokens["input_ids"]) + longer_response_length > self.max_length:
            if self.truncation_mode == "keep_start":
                prompt_tokens = {k: v[: self.max_prompt_length] for k, v in prompt_tokens.items()}
            elif self.truncation_mode == "keep_end":
                prompt_tokens = {k: v[-self.max_prompt_length :] for k, v in prompt_tokens.items()}
            else:
                raise ValueError(f"Unknown truncation mode: {self.truncation_mode}")

        # if that's still too long, truncate the response
        if len(prompt_tokens["input_ids"]) + longer_response_length > self.max_length:
            chosen_tokens = {k: v[: self.max_length - self.max_prompt_length] for k, v in chosen_tokens.items()}
            rejected_tokens = {k: v[: self.max_length - self.max_prompt_length] for k, v in rejected_tokens.items()}

        # Create labels
        chosen_sequence_tokens = {k: prompt_tokens[k] + chosen_tokens[k] for k in chosen_tokens}
        rejected_sequence_tokens = {k: prompt_tokens[k] + rejected_tokens[k] for k in rejected_tokens}
        chosen_sequence_tokens["labels"] = chosen_sequence_tokens["input_ids"][:]
        chosen_sequence_tokens["labels"][: len(prompt_tokens["input_ids"])] = [self.label_pad_token_id] * len(
            prompt_tokens["input_ids"]
        )
        rejected_sequence_tokens["labels"] = rejected_sequence_tokens["input_ids"][:]
        rejected_sequence_tokens["labels"][: len(prompt_tokens["input_ids"])] = [self.label_pad_token_id] * len(
            prompt_tokens["input_ids"]
        )

        batch = {}

        batch["prompt"] = prompt
        batch["chosen"] = prompt + chosen
        batch["rejected"] = prompt + rejected
        batch["chosen_response_only"] = chosen
        batch["rejected_response_only"] = rejected

        for k, toks in {
            "chosen": chosen_sequence_tokens,
            "rejected": rejected_sequence_tokens,
            "prompt": prompt_tokens,
        }.items():
            for type_key, tokens in toks.items():
                if type_key == "token_type_ids":
                    continue
                batch[f"{k}_{type_key}"] = tokens

        return batch

    def collate(self, batch):
        # first, pad everything to the same length
        padded_batch = {}
        for k in batch[0].keys():
            if k.endswith("_input_ids") or k.endswith("_attention_mask") or k.endswith("_labels"):
                # adapted from https://stackoverflow.com/questions/73256206
                if "prompt" in k:
                    to_pad = [torch.LongTensor(ex[k][::-1]) for ex in batch]
                else:
                    to_pad = [torch.LongTensor(ex[k]) for ex in batch]
                if k.endswith("_input_ids"):
                    padding_value = self.tokenizer.pad_token_id
                elif k.endswith("_labels"):
                    padding_value = self.label_pad_token_id
                elif k.endswith("_attention_mask"):
                    padding_value = self.padding_value
                else:
                    raise ValueError(f"Unexpected key in batch '{k}'")

                padded_batch[k] = pad_sequence(to_pad, batch_first=True, padding_value=padding_value)
                # for the prompt, flip back so padding is on left side
                if "prompt" in k:
                    padded_batch[k] = padded_batch[k].flip(dims=[1])
            else:
                padded_batch[k] = [ex[k] for ex in batch]

        return padded_batch

    def __call__(self, features: List[Dict[str, Any]]) -> Dict[str, Any]:
        tokenized_batch = []

        for feature in features:
            prompt = feature["prompt"]
            chosen = feature["chosen"]
            rejected = feature["rejected"]

            batch_element = self.tokenize_batch_element(prompt, chosen, rejected)
            tokenized_batch.append(batch_element)

        # return collated batch
        return self.collate(tokenized_batch)


class ConstantLengthDataset(IterableDataset):
    """
    Iterable dataset that returns constant length chunks of tokens from stream of text files.
    The dataset also formats the text before tokenization with a specific format that is provided
    by the user.

        Args:
            tokenizer (`transformers.PreTrainedTokenizer`):
                The processor used for processing the data.
            dataset (`dataset.Dataset`):
                Dataset with text files.
            dataset_text_field (`str`, **optional**):
                Name of the field in the dataset that contains the text. Used only if `formatting_func` is `None`.
            formatting_func (`Callable`, **optional**):
                Function that formats the text before tokenization. Usually it is recommended to have follows a certain
                pattern such as `"### Question: {question}\n ### Answer: {answer}\n"`
            infinite (`bool`, *optional*, defaults to `False`):
                If True the iterator is reset after dataset reaches end else stops.
            seq_length (`int`, *optional*, defaults to `1024`):
                Length of token sequences to return.
            num_of_sequences (`int`, *optional*, defaults to `1024`):
                Number of token sequences to keep in buffer.
            chars_per_token (`int`, *optional*, defaults to `3.6`):
                Number of characters per token used to estimate number of tokens in text buffer.
            eos_token_id (`int`, *optional*, defaults to `0`):
                Id of the end of sequence token if the passed tokenizer does not have an EOS token.
            shuffle ('bool', *optional*, defaults to True)
                Shuffle the examples before they are returned
    """

    def __init__(
        self,
        tokenizer,
        dataset,
        dataset_text_field=None,
        formatting_func=None,
        infinite=False,
        seq_length=1024,
        num_of_sequences=1024,
        chars_per_token=3.6,
        eos_token_id=0,
        shuffle=True,
    ):
        self.tokenizer = tokenizer

        if tokenizer.eos_token_id is None:
            warnings.warn(
                "The passed tokenizer does not have an EOS token. We will use the passed eos_token_id instead which corresponds"
                f" to {eos_token_id}. If this is not the correct EOS token, make sure to pass the correct eos_token_id."
            )

        self.concat_token_id = tokenizer.eos_token_id if tokenizer.eos_token_id else eos_token_id
        self.dataset = dataset
        self.seq_length = seq_length
        self.infinite = infinite
        self.current_size = 0
        self.max_buffer_size = seq_length * chars_per_token * num_of_sequences
        self.shuffle = shuffle
        if formatting_func is None:
            self.formatting_func = lambda x: x[dataset_text_field]
        else:
            self.formatting_func = formatting_func

        if formatting_func is not None:
            formatting_func_signature = formatting_func.__code__.co_varnames
            if len(formatting_func_signature) > 1:
                warnings.warn(
                    "The passed formatting_func has more than one argument. Usually that function should have a single argument `example`"
                    " which corresponds to the dictionary returned by each element of the dataset. Make sure you know what you are doing."
                )

    def __len__(self):
        return len(self.dataset)

    def __iter__(self):
        iterator = iter(self.dataset)
        more_examples = True
        while more_examples:
            buffer, buffer_len = [], 0
            while True:
                if buffer_len >= self.max_buffer_size:
                    break
                try:
                    buffer.append(self.formatting_func(next(iterator)))
                    buffer_len += len(buffer[-1])
                except StopIteration:
                    if self.infinite:
                        iterator = iter(self.dataset)
                        warnings.warn("The dataset reached end and the iterator is reset to the start.")
                    else:
                        more_examples = False
                        break
            tokenized_inputs = self.tokenizer(buffer, truncation=False)["input_ids"]
            all_token_ids = []
            for tokenized_input in tokenized_inputs:
                all_token_ids.extend(tokenized_input + [self.concat_token_id])
            examples = []
            for i in range(0, len(all_token_ids), self.seq_length):
                input_ids = all_token_ids[i : i + self.seq_length]
                if len(input_ids) == self.seq_length:
                    examples.append(input_ids)
            if self.shuffle:
                random.shuffle(examples)
            for example in examples:
                self.current_size += 1
                yield {
                    "input_ids": torch.LongTensor(example),
                    "labels": torch.LongTensor(example),
                }


class PeftSavingCallback(TrainerCallback):
    def on_save(self, args, state, control, **kwargs):
        if args.should_save:
            checkpoint_path = os.path.join(args.output_dir, f"checkpoint-{state.global_step}")
            kwargs["model"].save_pretrained(checkpoint_path)

            if "pytorch_model.bin" in os.listdir(checkpoint_path):
                os.remove(os.path.join(checkpoint_path, "pytorch_model.bin"))


class RunningMoments:
    def __init__(self, accelerator):
        """
        Calculates the running mean and standard deviation of a data stream. Reference:
        https://github.com/OpenLMLab/MOSS-RLHF/blob/40b91eb2f2b71b16919addede0341d2bef70825d/utils.py#L75
        """
        self.mean = 0
        self.std = 1
        self.var = 1
        self.count = 1e-24
        self.accelerator = accelerator

    @torch.no_grad()
    def update(self, xs: torch.Tensor) -> Tuple[float, float]:
        """
        Updates running moments from batch's moments computed across ranks
        """
        if self.accelerator.use_distributed:
            xs_mean, xs_var, xs_count = get_global_statistics(self.accelerator, xs)
        else:
            xs_count = xs.numel()
            xs_var, xs_mean = torch.var_mean(xs, unbiased=False)
        xs_mean, xs_var = xs_mean.float(), xs_var.float()

        delta = xs_mean - self.mean
        tot_count = self.count + xs_count

        new_sum = xs_var * xs_count
        # correct old_sum deviation accounting for the new mean
        old_sum = self.var * self.count + delta**2 * self.count * xs_count / tot_count
        tot_sum = old_sum + new_sum

        self.mean += delta * xs_count / tot_count
        self.var = tot_sum / tot_count
        self.std = (self.var * tot_count / (tot_count - 1)).float().sqrt()
        self.count = tot_count

        return xs_mean.item(), (xs_var * xs_count / (xs_count - 1)).float().sqrt().item()


@torch.no_grad()
def get_global_statistics(accelerator, xs: torch.Tensor, mask=None, device="cpu") -> Tuple[float, float, int]:
    """
    Computes element-wise mean and variance of the tensor across processes. Reference:
    https://github.com/OpenLMLab/MOSS-RLHF/blob/40b91eb2f2b71b16919addede0341d2bef70825d/utils.py#L57C1-L73C75
    """
    xs = xs.to(accelerator.device)
    sum_and_count = torch.tensor([xs.sum(), (xs.numel() if mask is None else mask.sum())], device=xs.device)
    sum_and_count = accelerator.reduce(sum_and_count)
    global_sum, count = sum_and_count
    global_mean = global_sum / count

    sum_var = torch.sum(((xs - global_mean) ** 2).mul(1 if mask is None else mask))
    sum_var = accelerator.reduce(sum_var)
    global_var = sum_var / count

    return global_mean.to(device), global_var.to(device), count.to(device)


def compute_accuracy(eval_pred) -> Dict[str, float]:
    predictions, labels = eval_pred
    # Here, predictions is rewards_chosen and rewards_rejected.
    # We want to see how much of the time rewards_chosen > rewards_rejected.
    predictions = np.argmax(predictions, axis=1)

    accuracy = np.array(predictions == labels, dtype=float).mean().item()
    return {"accuracy": accuracy}


def pad_to_length(tensor: torch.Tensor, length: int, pad_value: Union[int, float], dim: int = -1) -> torch.Tensor:
    if tensor.size(dim) >= length:
        return tensor
    else:
        pad_size = list(tensor.shape)
        pad_size[dim] = length - tensor.size(dim)
        return torch.cat(
            [
                tensor,
                pad_value * torch.ones(*pad_size, dtype=tensor.dtype, device=tensor.device),
            ],
            dim=dim,
        )


<<<<<<< HEAD
# copied from https://github.com/kvablack/ddpo-pytorch/blob/main/ddpo_pytorch/stat_tracking.py#L5
class PerPromptStatTracker:
    r"""
    Class for tracking statistics per prompt. Mainly used to calculate advantage for the DPPO algorithm

    Args:
        buffer_size (`int`):
            Size of the buffer to keep for each prompt.
        min_count (`int`):
            Minimum number of samples to keep in the buffer before calculating the mean and std.
    """

    def __init__(self, buffer_size, min_count):
        self.buffer_size = buffer_size
        self.min_count = min_count
        self.stats = {}

    def update(self, prompts, rewards):
        prompts = np.array(prompts)
        rewards = np.array(rewards)
        unique = np.unique(prompts)
        advantages = np.empty_like(rewards)
        for prompt in unique:
            prompt_rewards = rewards[prompts == prompt]
            if prompt not in self.stats:
                self.stats[prompt] = deque(maxlen=self.buffer_size)
            self.stats[prompt].extend(prompt_rewards)

            if len(self.stats[prompt]) < self.min_count:
                mean = np.mean(rewards)
                std = np.std(rewards) + 1e-6
            else:
                mean = np.mean(self.stats[prompt])
                std = np.std(self.stats[prompt]) + 1e-6
            advantages[prompts == prompt] = (prompt_rewards - mean) / std

        return advantages

    def get_stats(self):
        return {k: {"mean": np.mean(v), "std": np.std(v), "count": len(v)} for k, v in self.stats.items()}
=======
def disable_dropout_in_model(model: torch.nn.Module) -> None:
    for module in model.modules():
        if isinstance(module, torch.nn.Dropout):
            module.p = 0
>>>>>>> 98120d6a
<|MERGE_RESOLUTION|>--- conflicted
+++ resolved
@@ -589,7 +589,12 @@
         )
 
 
-<<<<<<< HEAD
+def disable_dropout_in_model(model: torch.nn.Module) -> None:
+    for module in model.modules():
+        if isinstance(module, torch.nn.Dropout):
+            module.p = 0
+
+
 # copied from https://github.com/kvablack/ddpo-pytorch/blob/main/ddpo_pytorch/stat_tracking.py#L5
 class PerPromptStatTracker:
     r"""
@@ -629,10 +634,4 @@
         return advantages
 
     def get_stats(self):
-        return {k: {"mean": np.mean(v), "std": np.std(v), "count": len(v)} for k, v in self.stats.items()}
-=======
-def disable_dropout_in_model(model: torch.nn.Module) -> None:
-    for module in model.modules():
-        if isinstance(module, torch.nn.Dropout):
-            module.p = 0
->>>>>>> 98120d6a
+        return {k: {"mean": np.mean(v), "std": np.std(v), "count": len(v)} for k, v in self.stats.items()}