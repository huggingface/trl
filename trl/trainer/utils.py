# Copyright 2022 The HuggingFace Team. All rights reserved.
#
# Licensed under the Apache License, Version 2.0 (the "License");
# you may not use this file except in compliance with the License.
# You may obtain a copy of the License at
#
#     http://www.apache.org/licenses/LICENSE-2.0
#
# Unless required by applicable law or agreed to in writing, software
# distributed under the License is distributed on an "AS IS" BASIS,
# WITHOUT WARRANTIES OR CONDITIONS OF ANY KIND, either express or implied.
# See the License for the specific language governing permissions and
# limitations under the License.
import dataclasses
import json
import random
import warnings
from collections import deque
from dataclasses import dataclass
from typing import Any, Dict, List, Literal, Optional, Tuple, Union

import numpy as np
import pandas as pd
import torch
from accelerate import Accelerator
from accelerate.state import AcceleratorState, PartialState
from rich.console import Console
from rich.table import Table
from torch.nn.utils.rnn import pad_sequence
from torch.utils.data import IterableDataset
from transformers import (
    BitsAndBytesConfig,
    DataCollatorForLanguageModeling,
    GenerationConfig,
    PreTrainedTokenizerBase,
    TrainerState,
    TrainingArguments,
)
from transformers.utils import (
    is_torch_mlu_available,
    is_torch_npu_available,
    is_torch_xpu_available,
)

from ..import_utils import is_peft_available, is_unsloth_available, is_xpu_available
from ..trainer.model_config import ModelConfig


if is_peft_available():
    from peft import LoraConfig, PeftConfig


class AdaptiveKLController:
    """
    Adaptive KL controller described in the paper:
    https://huggingface.co/papers/1909.08593
    """

    def __init__(self, init_kl_coef, target, horizon):
        self.value = init_kl_coef
        self.target = target
        self.horizon = horizon

    def update(self, current, n_steps):
        target = self.target
        proportional_error = np.clip(current / target - 1, -0.2, 0.2)
        mult = 1 + proportional_error * n_steps / self.horizon
        self.value *= mult


class FixedKLController:
    """Fixed KL controller."""

    def __init__(self, kl_coef):
        self.value = kl_coef

    def update(self, current, n_steps):
        pass


class DataCollatorForCompletionOnlyLM(DataCollatorForLanguageModeling):
    """
    Data collator used for completion tasks. It ensures that all the tokens of the labels are set to an 'ignore_index'
    when they do not come from the assistant. This ensure that the loss is only
    calculated on the completion made by the assistant.

    Args:
        response_template (`Union[str, List[int]]`): the template form that indicates the start of the response, typically something like
            '### Response:\n'. It can also be passed as tokenized ids, which can be useful when using a tokenizer that encodes the response
            differently if it does not have proper context.
        instruction_template (`Union[str, List[int]]`): the template form that indicates the start of the human instruction, typically something like
            '### Human:\n'. Useful for assistant-style conversation datasets. It can also be passed as tokenized ids.
        mlm (`bool`, *optional*, defaults to `False`): Whether or not to use masked language modeling in the underlying
            `DataCollatorForLanguageModeling` class. Note that this option currently has no effect but is present
             for flexibility and backwards-compatibility.
        ignore_index (`int`, *optional*, defaults to `-100`):
            The index to use to ignore the initial tokens with
    """

    def __init__(
        self,
        response_template: Union[str, List[int]],
        instruction_template: Optional[Union[str, List[int]]] = None,
        *args,
        mlm: bool = False,
        ignore_index: int = -100,
        padding_free: bool = False,
        **kwargs,
    ):
        super().__init__(*args, mlm=mlm, **kwargs)

        self.instruction_template = instruction_template
        if isinstance(instruction_template, str):
            # The user provides a string, must tokenize
            self.instruction_token_ids = self.tokenizer.encode(self.instruction_template, add_special_tokens=False)
        else:
            # The user already provides the token ids
            self.instruction_token_ids = instruction_template

        self.response_template = response_template
        if isinstance(response_template, str):
            # The user provides a string, must tokenize
            self.response_token_ids = self.tokenizer.encode(self.response_template, add_special_tokens=False)
        else:
            # The user already provides the token ids
            self.response_token_ids = response_template

        if not self.mlm and self.instruction_template and self.tokenizer.pad_token_id == self.tokenizer.eos_token_id:
            warnings.warn(
                "The pad_token_id and eos_token_id values of this tokenizer are identical. "
                "If you are planning for multi-turn training, "
                "it can result in the model continuously generating questions and answers without eos token. "
                "To avoid this, set the pad_token_id to a different value."
            )

        self.ignore_index = ignore_index
        self.padding_free = padding_free

    def torch_call(self, examples: List[Union[List[int], Any, Dict[str, Any]]]) -> Dict[str, Any]:
        batch = super().torch_call(examples)

        if self.instruction_template is None:
            for i in range(len(examples)):
                response_token_ids_start_idx = None

                for idx in np.where(batch["labels"][i] == self.response_token_ids[0])[0]:
                    # `response_token_ids` is `'### Response:\n'`, here we are just making sure that the token IDs match
                    if (
                        self.response_token_ids
                        == batch["labels"][i][idx : idx + len(self.response_token_ids)].tolist()
                    ):
                        response_token_ids_start_idx = idx

                if response_token_ids_start_idx is None:
                    warnings.warn(
                        f"Could not find response key `{self.response_template}` in the "
                        f'following instance: {self.tokenizer.decode(batch["input_ids"][i])} '
                        f"This instance will be ignored in loss calculation. "
                        f"Note, if this happens often, consider increasing the `max_seq_length`."
                    )
                    batch["labels"][i, :] = self.ignore_index
                else:
                    response_token_ids_end_idx = response_token_ids_start_idx + len(self.response_token_ids)

                    # Make pytorch loss function ignore all tokens up through the end of the response key
                    batch["labels"][i, :response_token_ids_end_idx] = self.ignore_index

        else:
            for i in range(len(examples)):
                response_token_ids_idxs = []
                human_token_ids_idxs = []

                for assistant_idx in np.where(batch["labels"][i] == self.response_token_ids[0])[0]:
                    # find the indexes of the start of a response.
                    if (
                        self.response_token_ids
                        == batch["labels"][i][assistant_idx : assistant_idx + len(self.response_token_ids)].tolist()
                    ):
                        response_token_ids_idxs.append(assistant_idx + len(self.response_token_ids))

                if len(response_token_ids_idxs) == 0:
                    warnings.warn(
                        f"Could not find response key `{self.response_template}` in the "
                        f'following instance: {self.tokenizer.decode(batch["input_ids"][i])} '
                        f"This instance will be ignored in loss calculation. "
                        f"Note, if this happens often, consider increasing the `max_seq_length`."
                    )
                    batch["labels"][i, :] = self.ignore_index

                human_token_ids = self.instruction_token_ids
                for human_idx in np.where(batch["labels"][i] == human_token_ids[0])[0]:
                    # find the indexes of the start of a human answer.
                    if human_token_ids == batch["labels"][i][human_idx : human_idx + len(human_token_ids)].tolist():
                        human_token_ids_idxs.append(human_idx)

                if len(human_token_ids_idxs) == 0:
                    warnings.warn(
                        f"Could not find instruction key `{self.instruction_template}` in the "
                        f'following instance: {self.tokenizer.decode(batch["input_ids"][i])} '
                        f"This instance will be ignored in loss calculation. "
                        f"Note, if this happens often, consider increasing the `max_seq_length`."
                    )
                    batch["labels"][i, :] = self.ignore_index

                if (
                    len(human_token_ids_idxs) > 0
                    and len(response_token_ids_idxs) > 0
                    and human_token_ids_idxs[0] > response_token_ids_idxs[0]
                ):
                    human_token_ids_idxs = [0] + human_token_ids_idxs

                for idx, (start, end) in enumerate(zip(human_token_ids_idxs, response_token_ids_idxs)):
                    # Make pytorch loss function ignore all non response tokens
                    if idx != 0:
                        batch["labels"][i, start:end] = self.ignore_index
                    else:
                        batch["labels"][i, :end] = self.ignore_index

                if len(response_token_ids_idxs) < len(human_token_ids_idxs):
                    batch["labels"][i, human_token_ids_idxs[-1] :] = self.ignore_index

        if self.padding_free:
            # remove padding, `attention_mask` and add `position_ids`
            attn_mask = batch.pop("attention_mask")
            batch["input_ids"] = batch["input_ids"][attn_mask.bool()].unsqueeze(0)
            batch["position_ids"] = attn_mask.cumsum(1)[attn_mask.bool()].unsqueeze(0) - 1
            batch["labels"] = batch["labels"][attn_mask.bool()].unsqueeze(0)
            batch["labels"][batch["position_ids"] == 0] = self.ignore_index

        return batch


@dataclass
class RewardDataCollatorWithPadding:
    r"""
    Reward DataCollator class that pads the inputs to the maximum length of the batch.

    Args:
        tokenizer (`PreTrainedTokenizerBase`):
            The tokenizer used for encoding the data.
        padding (`Union[bool, str, `PaddingStrategy`]`, `optional`, defaults to `True`):
            padding_strategy to pass to the tokenizer.
        max_length (`Optional[int]`, `optional`, defaults to `None`):
            The maximum length of the sequence to be processed.
        pad_to_multiple_of (`Optional[int]`, `optional`, defaults to `None`):
            If set will pad the sequence to a multiple of the provided value.
        return_tensors (`str`, `optional`, defaults to `"pt"`):
            The tensor type to use.
    """

    tokenizer: PreTrainedTokenizerBase
    padding: Union[bool, str] = True
    max_length: Optional[int] = None
    pad_to_multiple_of: Optional[int] = None
    return_tensors: str = "pt"

    def __call__(self, features: List[Dict[str, Any]]) -> Dict[str, Any]:
        features_chosen = []
        features_rejected = []
        margin = []
        # check if we have a margin. If we do, we need to batch it as well
        has_margin = "margin" in features[0]
        for feature in features:
            # check if the keys are named as expected
            if (
                "input_ids_chosen" not in feature
                or "input_ids_rejected" not in feature
                or "attention_mask_chosen" not in feature
                or "attention_mask_rejected" not in feature
            ):
                raise ValueError(
                    "The features should include `input_ids_chosen`, `attention_mask_chosen`, `input_ids_rejected` and `attention_mask_rejected`"
                )

            features_chosen.append(
                {
                    "input_ids": feature["input_ids_chosen"],
                    "attention_mask": feature["attention_mask_chosen"],
                }
            )
            features_rejected.append(
                {
                    "input_ids": feature["input_ids_rejected"],
                    "attention_mask": feature["attention_mask_rejected"],
                }
            )
            if has_margin:
                margin.append(feature["margin"])
        batch_chosen = self.tokenizer.pad(
            features_chosen,
            padding=self.padding,
            max_length=self.max_length,
            pad_to_multiple_of=self.pad_to_multiple_of,
            return_tensors=self.return_tensors,
        )
        batch_rejected = self.tokenizer.pad(
            features_rejected,
            padding=self.padding,
            max_length=self.max_length,
            pad_to_multiple_of=self.pad_to_multiple_of,
            return_tensors=self.return_tensors,
        )
        batch = {
            "input_ids_chosen": batch_chosen["input_ids"],
            "attention_mask_chosen": batch_chosen["attention_mask"],
            "input_ids_rejected": batch_rejected["input_ids"],
            "attention_mask_rejected": batch_rejected["attention_mask"],
            "return_loss": True,
        }
        if has_margin:
            margin = torch.tensor(margin, dtype=torch.float)
            batch["margin"] = margin
        return batch


def pad(tensors: List[torch.Tensor], padding_value: int = 0, padding_side: str = "right") -> torch.Tensor:
    """
    Pads a list of tensors to the same shape along the first dimension.

    Args:
        tensors (`List[torch.Tensor]`):
            List of input tensors to pad.
        padding_value (`int`):
            Value to use for padding. Default is 0.
        padding_side (`str`):
            Side on which to add padding. Must be 'left' or 'right'. Default is 'right'.

    Returns:
        `torch.Tensor`:
            A single tensor containing the padded tensors.

    Examples:
        >>> import torch
        >>> pad([torch.tensor([1, 2, 3]), torch.tensor([4, 5])])
        tensor([[1, 2, 3],
                [4, 5, 0]])
        >>> pad([torch.tensor([[1, 2], [3, 4]]), torch.tensor([[5, 6]])])
        tensor([[[1, 2],
                [3, 4]],

                [[5, 6],
                [0, 0]]])
    """
    # Determine the maximum shape for each dimension
    output_shape = np.max([t.shape for t in tensors], 0).tolist()

    # Create an output tensor filled with the padding value
    output = torch.full((len(tensors), *output_shape), padding_value, dtype=tensors[0].dtype, device=tensors[0].device)

    for i, t in enumerate(tensors):
        # Determine the slice for the sequence dimension
        if padding_side == "left":
            seq_slice = slice(output_shape[0] - t.shape[0], output_shape[0])
        elif padding_side == "right":
            seq_slice = slice(0, t.shape[0])
        else:
            raise ValueError("padding_side must be 'left' or 'right'")

        slices = (seq_slice,) + tuple(slice(0, s) for s in t.shape[1:])
        output[i][slices] = t

    return output


@dataclass
class DPODataCollatorWithPadding:
    r"""
    DPO DataCollator class that pads the tokenized inputs to the maximum length of the batch.

    Args:
        pad_token_id (`int` defaults to 0):
            The tokenizer's pad_token_id.
        label_pad_token_id (`int`, defaults to -100):
            The label used for masking.
        is_encoder_decoder (`Optional[bool]`, `optional`, defaults to `None`):
            Whether or not you model has an encoder_decoder architecture.
    """

    pad_token_id: int = 0
    label_pad_token_id: int = -100
    is_encoder_decoder: Optional[bool] = False

    def __call__(self, features: List[Dict[str, Any]]) -> Dict[str, Any]:
        # first, pad everything to the same length
        padded_batch = {}
        for k in features[0].keys():
            if k.endswith(("_input_ids", "_attention_mask", "_labels", "_pixel_values")):
                if self.is_encoder_decoder:
                    to_pad = [torch.LongTensor(ex[k]) for ex in features]

                    if (k.startswith("prompt")) and (k.endswith("input_ids")):
                        if self.pad_token_id is None:
                            raise ValueError(
                                "Padding is enabled, but the tokenizer is not configured with a padding token."
                                " Explicitly set `tokenizer.pad_token` (e.g. `tokenizer.pad_token = tokenizer.eos_token`)"
                                " before calling the trainer."
                            )
                        padding_value = self.pad_token_id
                    elif k.endswith("_attention_mask"):
                        padding_value = 0
                    elif k.startswith(("chosen", "rejected", "completion")) or ("decoder" in k):
                        padding_value = self.label_pad_token_id
                    else:
                        raise ValueError(f"Unexpected key in batch '{k}'")
                    padded_batch[k] = pad_sequence(to_pad, batch_first=True, padding_value=padding_value)
                else:
                    # Set padding value based on the key
                    if k.endswith("_input_ids"):
                        if self.pad_token_id is None:
                            raise ValueError(
                                "Padding is enabled, but the tokenizer is not configured with a padding token."
                                " Explicitly set `tokenizer.pad_token` (e.g. `tokenizer.pad_token = tokenizer.eos_token`)"
                                " before calling the trainer."
                            )
                        padding_value = self.pad_token_id
                    elif k.endswith("_labels"):
                        padding_value = self.label_pad_token_id
                    elif k.endswith("_attention_mask"):
                        padding_value = 0
                    elif k.endswith("_pixel_values"):
                        padding_value = 0  # TODO: check if this is correct
                    else:
                        raise ValueError(f"Unexpected key in batch '{k}'")

                    # Set padding side based on the key
                    if k in ["prompt_input_ids", "prompt_attention_mask"]:
                        padding_side = "left"
                    else:
                        padding_side = "right"

                    # Set the dtype
                    if k.endswith("_pixel_values"):
                        dtype = torch.float32  # will be downcasted if necessary by the Trainer
                    else:
                        dtype = torch.int64

                    # Convert to tensor and pad
                    to_pad = [torch.tensor(ex[k], dtype=dtype) for ex in features]
                    padded_batch[k] = pad(to_pad, padding_value=padding_value, padding_side=padding_side)
            elif k.endswith("_logps"):
                # the cached reference model logprobs
                padded_batch[k] = torch.tensor([ex[k] for ex in features])
            else:
                padded_batch[k] = [ex[k] for ex in features]

        return padded_batch


class ConstantLengthDataset(IterableDataset):
    """
    Iterable dataset that returns constant length chunks of tokens from stream of text files.
    The dataset also formats the text before tokenization with a specific format that is provided
    by the user.

<<<<<<< HEAD
    Args:
        tokenizer (`transformers.PreTrainedTokenizer`):
            The processor used for processing the data.
        dataset (`dataset.Dataset`):
            Dataset with text files.
        dataset_text_field (`str`, **optional**):
            Name of the field in the dataset that contains the text. Used only if `formatting_func` is `None`.
        formatting_func (`Callable`, **optional**):
            Function that formats the text before tokenization. Usually it is recommended to have follows a certain
            pattern such as `"### Question: {question} ### Answer: {answer}"`
        infinite (`bool`, *optional*, defaults to `False`):
            If True the iterator is reset after dataset reaches end else stops.
        seq_length (`int`, *optional*, defaults to `1024`):
            Length of token sequences to return.
        num_of_sequences (`int`, *optional*, defaults to `1024`):
            Number of token sequences to keep in buffer.
        chars_per_token (`int`, *optional*, defaults to `3.6`):
            Number of characters per token used to estimate number of tokens in text buffer.
        eos_token_id (`int`, *optional*, defaults to `0`):
            Id of the end of sequence token if the passed tokenizer does not have an EOS token.
        shuffle ('bool', *optional*, defaults to True)
            Shuffle the examples before they are returned
        append_concat_token ('bool', *optional*, defaults to True)
            If true, appends `eos_token_id` at the end of each sample being packed.
        add_special_tokens ('bool', *optional*, defaults to True)
            If true, tokenizers adds special tokens to each sample being packed.
=======
        Args:
            tokenizer (`transformers.PreTrainedTokenizer`):
                The processor used for processing the data.
            dataset (`dataset.Dataset`):
                Dataset with text files.
            dataset_text_field (`str`, **optional**):
                Name of the field in the dataset that contains the text. Used only if `formatting_func` is `None`.
            formatting_func (`Callable`, **optional**):
                Function that formats the text before tokenization. Usually it is recommended to have follows a certain
                pattern such as `"### Question: {question} ### Answer: {answer}"`
            infinite (`bool`, *optional*, defaults to `False`):
                If True the iterator is reset after dataset reaches end else stops.
            seq_length (`int`, *optional*, defaults to `1024`):
                Length of token sequences to return.
            num_of_sequences (`int`, *optional*, defaults to `1024`):
                Number of token sequences to keep in buffer.
            chars_per_token (`int`, *optional*, defaults to `3.6`):
                Number of characters per token used to estimate number of tokens in text buffer.
            eos_token_id (`int`, *optional*, defaults to `0`):
                Id of the end of sequence token if the passed tokenizer does not have an EOS token.
            shuffle (`bool`, *optional*, defaults to True)
                Shuffle the examples before they are returned
            append_concat_token (`bool`, *optional*, defaults to True)
                If true, appends `eos_token_id` at the end of each sample being packed.
            add_special_tokens (`bool`, *optional*, defaults to True)
                If true, tokenizers adds special tokens to each sample being packed.
>>>>>>> fc20db88
    """

    def __init__(
        self,
        tokenizer,
        dataset,
        dataset_text_field=None,
        formatting_func=None,
        infinite=False,
        seq_length=1024,
        num_of_sequences=1024,
        chars_per_token=3.6,
        eos_token_id=0,
        shuffle=True,
        append_concat_token=True,
        add_special_tokens=True,
    ):
        self.tokenizer = tokenizer

        if tokenizer.eos_token_id is None:
            warnings.warn(
                "The passed tokenizer does not have an EOS token. We will use the passed eos_token_id instead which corresponds"
                f" to {eos_token_id}. If this is not the correct EOS token, make sure to pass the correct eos_token_id."
            )

        self.concat_token_id = tokenizer.eos_token_id if tokenizer.eos_token_id else eos_token_id
        self.dataset = dataset
        self.seq_length = seq_length
        self.infinite = infinite
        self.current_size = 0
        self.max_buffer_size = seq_length * chars_per_token * num_of_sequences
        self.shuffle = shuffle
        self.append_concat_token = append_concat_token
        self.add_special_tokens = add_special_tokens
        if formatting_func is None:
            self.formatting_func = lambda x: x[dataset_text_field]
        else:
            self.formatting_func = formatting_func

        if formatting_func is not None:
            if formatting_func.__code__.co_argcount > 1:
                warnings.warn(
                    "The passed formatting_func has more than one argument. Usually that function should have a single argument `example`"
                    " which corresponds to the dictionary returned by each element of the dataset. Make sure you know what you are doing."
                )

    def __len__(self):
        return len(self.dataset)

    def __iter__(self):
        iterator = iter(self.dataset)
        more_examples = True
        while more_examples:
            buffer, buffer_len = [], 0
            while True:
                if buffer_len >= self.max_buffer_size:
                    break
                try:
                    buffer.append(self.formatting_func(next(iterator)))
                    buffer_len += len(buffer[-1])
                except StopIteration:
                    if self.infinite:
                        iterator = iter(self.dataset)
                        warnings.warn("The dataset reached end and the iterator is reset to the start.")
                    else:
                        more_examples = False
                        break
            tokenized_inputs = self.tokenizer(buffer, add_special_tokens=self.add_special_tokens, truncation=False)[
                "input_ids"
            ]
            all_token_ids = []
            for tokenized_input in tokenized_inputs:
                if self.append_concat_token:
                    tokenized_input = tokenized_input + [self.concat_token_id]
                all_token_ids.extend(tokenized_input)
            examples = []
            for i in range(0, len(all_token_ids), self.seq_length):
                input_ids = all_token_ids[i : i + self.seq_length]
                if len(input_ids) == self.seq_length:
                    examples.append(input_ids)
            if self.shuffle:
                random.shuffle(examples)
            for example in examples:
                self.current_size += 1
                yield {
                    "input_ids": torch.LongTensor(example),
                    "labels": torch.LongTensor(example),
                }


@dataclass
class RunningMoments:
    """
    Calculates the running mean and standard deviation of a data stream. Reference:
    https://github.com/OpenLMLab/MOSS-RLHF/blob/40b91eb2f2b71b16919addede0341d2bef70825d/utils.py#L75
    """

    accelerator: Accelerator
    mean: float = 0
    std: float = 1
    var: float = 1
    count: float = 1e-24

    @torch.no_grad()
    def update(self, xs: torch.Tensor) -> Tuple[float, float]:
        """
        Updates running moments from batch's moments computed across ranks
        """
        if self.accelerator.use_distributed:
            xs_mean, xs_var, xs_count = get_global_statistics(self.accelerator, xs)
        else:
            xs_count = xs.numel()
            xs_var, xs_mean = torch.var_mean(xs, unbiased=False)
        xs_mean, xs_var = xs_mean.float(), xs_var.float()

        delta = xs_mean - self.mean
        tot_count = self.count + xs_count

        new_sum = xs_var * xs_count
        # correct old_sum deviation accounting for the new mean
        old_sum = self.var * self.count + delta**2 * self.count * xs_count / tot_count
        tot_sum = old_sum + new_sum

        self.mean += (delta * xs_count / tot_count).item()
        new_var = tot_sum / tot_count
        self.std = (new_var * tot_count / (tot_count - 1)).float().sqrt().item()
        self.var = new_var.item()
        self.count = tot_count

        return xs_mean.item(), (xs_var * xs_count / (xs_count - 1)).float().sqrt().item()

    def save_to_json(self, json_path: str):
        """Save the content of this instance in JSON format inside `json_path`."""
        # save everything except accelerator
        if self.accelerator.is_main_process:
            save_dict = dataclasses.asdict(self, dict_factory=lambda x: {k: v for (k, v) in x if k != "accelerator"})
            json_string = json.dumps(save_dict, indent=2, sort_keys=True) + "\n"
            with open(json_path, "w", encoding="utf-8") as f:
                f.write(json_string)

    @classmethod
    def load_from_json(cls, accelerator: Accelerator, json_path: str):
        """Create an instance from the content of `json_path`."""
        # load everything except accelerator
        with open(json_path, encoding="utf-8") as f:
            text = f.read()
        return cls(accelerator=accelerator, **json.loads(text))


@torch.no_grad()
def get_global_statistics(
    accelerator, xs: torch.Tensor, mask=None, device="cpu"
) -> Tuple[torch.Tensor, torch.Tensor, int]:
    """
    Computes element-wise mean and variance of the tensor across processes. Reference:
    https://github.com/OpenLMLab/MOSS-RLHF/blob/40b91eb2f2b71b16919addede0341d2bef70825d/utils.py#L57C1-L73C75
    """
    xs = xs.to(accelerator.device)
    sum_and_count = torch.tensor([xs.sum(), (xs.numel() if mask is None else mask.sum())], device=xs.device)
    sum_and_count = accelerator.reduce(sum_and_count)
    global_sum, count = sum_and_count
    global_mean = global_sum / count

    sum_var = torch.sum(((xs - global_mean) ** 2).mul(1 if mask is None else mask))
    sum_var = accelerator.reduce(sum_var)
    global_var = sum_var / count

    return global_mean.to(device), global_var.to(device), count.item()


def compute_accuracy(eval_pred) -> Dict[str, float]:
    predictions, labels = eval_pred
    # Here, predictions is rewards_chosen and rewards_rejected.
    # We want to see how much of the time rewards_chosen > rewards_rejected.
    if np.array(predictions[:, 0] == predictions[:, 1], dtype=float).sum() > 0:
        warnings.warn(
            f"There are {np.array(predictions[:, 0] == predictions[:, 1]).sum()} out of {len(predictions[:, 0])} instances where the predictions for both options are equal. As a consequence the accuracy can be misleading."
        )
    predictions = np.argmax(predictions, axis=1)

    accuracy = np.array(predictions == labels, dtype=float).mean().item()
    return {"accuracy": accuracy}


def pad_to_length(tensor: torch.Tensor, length: int, pad_value: Union[int, float], dim: int = -1) -> torch.Tensor:
    if tensor.size(dim) >= length:
        return tensor
    else:
        pad_size = list(tensor.shape)
        pad_size[dim] = length - tensor.size(dim)
        return torch.cat(
            [
                tensor,
                pad_value * torch.ones(*pad_size, dtype=tensor.dtype, device=tensor.device),
            ],
            dim=dim,
        )


def disable_dropout_in_model(model: torch.nn.Module) -> None:
    for module in model.modules():
        if isinstance(module, torch.nn.Dropout):
            module.p = 0


def exact_div(a, b, custom_error_message=""):
    q = a // b
    if a != q * b:
        raise ValueError(f"{custom_error_message}, inexact division: {a} / {b} = {a / b}")
    return q


# copied from https://github.com/kvablack/ddpo-pytorch/blob/main/ddpo_pytorch/stat_tracking.py#L5
class PerPromptStatTracker:
    r"""
    Class for tracking statistics per prompt. Mainly used to calculate advantage for the DPPO algorithm

    Args:
        buffer_size (`int`):
            Size of the buffer to keep for each prompt.
        min_count (`int`):
            Minimum number of samples to keep in the buffer before calculating the mean and std.
    """

    def __init__(self, buffer_size, min_count):
        self.buffer_size = buffer_size
        self.min_count = min_count
        self.stats = {}

    def update(self, prompts, rewards):
        prompts = np.array(prompts)
        rewards = np.array(rewards)
        unique = np.unique(prompts)
        advantages = np.empty_like(rewards)
        for prompt in unique:
            prompt_rewards = rewards[prompts == prompt]
            if prompt not in self.stats:
                self.stats[prompt] = deque(maxlen=self.buffer_size)
            self.stats[prompt].extend(prompt_rewards)

            if len(self.stats[prompt]) < self.min_count:
                mean = np.mean(rewards)
                std = np.std(rewards) + 1e-6
            else:
                mean = np.mean(self.stats[prompt])
                std = np.std(self.stats[prompt]) + 1e-6
            advantages[prompts == prompt] = (prompt_rewards - mean) / std

        return advantages

    def get_stats(self):
        return {k: {"mean": np.mean(v), "std": np.std(v), "count": len(v)} for k, v in self.stats.items()}


def neftune_post_forward_hook(module, input, output):
    """
    Implements the NEFTune forward pass for the model using forward hooks. Note this works only for
    torch.nn.Embedding layers. This method is slightly adapted from the original source code
    that can be found here: https://github.com/neelsjain/NEFTune

    Simply add it to your model as follows:
    ```python
    model = ...
    model.embed_tokens.neftune_noise_alpha = 0.1
    model.embed_tokens.register_forward_hook(neftune_post_forward_hook)
    ```

    Args:
        module (`torch.nn.Module`):
            The embedding module where the hook is attached. Note that you need to set
            `module.neftune_noise_alpha` to the desired noise alpha value.
        input (`torch.Tensor`):
            The input tensor to the model.
        output (`torch.Tensor`):
            The output tensor of the model (i.e. the embeddings).
    """
    if module.training:
        dims = torch.tensor(output.size(1) * output.size(2))
        mag_norm = module.neftune_noise_alpha / torch.sqrt(dims)
        output = output + torch.zeros_like(output).uniform_(-mag_norm, mag_norm)
    return output


def peft_module_casting_to_bf16(model):
    for name, module in model.named_modules():
        if isinstance(module, torch.nn.LayerNorm) or "norm" in name:
            module = module.to(torch.float32)
        elif any(x in name for x in ["lm_head", "embed_tokens", "wte", "wpe"]):
            if hasattr(module, "weight"):
                if module.weight.dtype == torch.float32:
                    module = module.to(torch.bfloat16)


def trl_sanitze_kwargs_for_tagging(model, tag_names, kwargs=None):
    if is_unsloth_available():
        # Unsloth adds a new attribute in the model config `unsloth_version`
        # to keep track of models that have been patched with unsloth.
        if hasattr(model, "config") and getattr(model.config, "unsloth_version", None) is not None:
            tag_names.append("unsloth")

    if kwargs is not None:
        if "tags" not in kwargs:
            kwargs["tags"] = tag_names
        elif "tags" in kwargs and isinstance(kwargs["tags"], list):
            kwargs["tags"].extend(tag_names)
        elif "tags" in kwargs and isinstance(kwargs["tags"], str):
            tag_names.append(kwargs["tags"])
            kwargs["tags"] = tag_names
    return kwargs


def get_quantization_config(model_config: ModelConfig) -> Optional[BitsAndBytesConfig]:
    if model_config.load_in_4bit:
        quantization_config = BitsAndBytesConfig(
            load_in_4bit=True,
            bnb_4bit_compute_dtype=model_config.torch_dtype,  # For consistency with model weights, we use the same value as `torch_dtype`
            bnb_4bit_quant_type=model_config.bnb_4bit_quant_type,
            bnb_4bit_use_double_quant=model_config.use_bnb_nested_quant,
            bnb_4bit_quant_storage=model_config.torch_dtype,
        )
    elif model_config.load_in_8bit:
        quantization_config = BitsAndBytesConfig(
            load_in_8bit=True,
        )
    else:
        quantization_config = None

    return quantization_config


def get_kbit_device_map() -> Optional[Dict[str, int]]:
    if is_xpu_available():
        return {"": f"xpu:{PartialState().local_process_index}"}
    elif torch.cuda.is_available():
        return {"": PartialState().local_process_index}
    else:
        return None


def get_peft_config(model_config: ModelConfig) -> "Optional[PeftConfig]":
    if model_config.use_peft is False:
        return None

    if not is_peft_available():
        raise ValueError(
            "You need to have PEFT library installed in your environment, make sure to install `peft`. "
            "Make sure to run `pip install -U peft`."
        )

    peft_config = LoraConfig(
        task_type=model_config.lora_task_type,
        r=model_config.lora_r,
        target_modules=model_config.lora_target_modules,
        lora_alpha=model_config.lora_alpha,
        lora_dropout=model_config.lora_dropout,
        bias="none",
        use_rslora=model_config.use_rslora,
        modules_to_save=model_config.lora_modules_to_save,
    )

    return peft_config


def get_exp_cap(value, decimal=4):
    """
    Get the exponent cap of a value. This is used to cap the exponent of a value to avoid overflow.
    The formula is : log(value.dtype.max)
    E.g.
      For float32 data type, the maximum exponent value is 88.7228 to 4 decimal points.
    ```

    Args:
        value (`torch.Tensor`):
            The input tensor to obtain the data type
        decimal (`int`):
            The number of decimal points of the output exponent cap.
            eg: direct calling exp(log(torch.float32.max)) will result in inf
            so we cap the exponent to 88.7228 to avoid overflow.
    """
    vdtype_max = torch.zeros([1]).to(value.dtype) + torch.finfo(value.dtype).max
    vdtype_log_max = torch.log(vdtype_max).to(value.device)
    return torch.floor(vdtype_log_max * 10**decimal) / 10**decimal if decimal > 0 else vdtype_log_max


def cap_exp(value, cap=-1):
    # Cap the exponent value below the upper-bound to avoid overflow, before calling torch.exp
    cap = get_exp_cap(value) if cap < 0 else cap
    return torch.exp(torch.clamp(value, max=cap))


def print_rich_table(df: pd.DataFrame) -> Table:
    console = Console()
    table = Table(show_lines=True)
    for column in df.columns:
        table.add_column(column)
    for _, row in df.iterrows():
        table.add_row(*row.astype(str).tolist())
    console.print(table)


SIMPLE_SFT_CHAT_TEMPLATE = "{% for message in messages %}{{' ' + message['content']}}{% endfor %}{{ eos_token }}"
# SIMPLE_SFT_CHAT_TEMPLATE simply ends things with an EOS token, this helps the SFT model learn to end the completions with EOS tokens

SIMPLE_QUERY_CHAT_TEMPLATE = "{% for message in messages %}{{' ' + message['content']}}{% endfor %}"
# SIMPLE_QUERY_CHAT_TEMPLATE is a variant of SIMPLE_SFT_CHAT_TEMPLATE, which does not end the content with EOS token. The idea
# is to have the generated response to end with an EOS token, but the query itself should not end with EOS tokens.


@dataclass
class OnlineTrainerState(TrainerState):
    episode: int = 0


@dataclass
class OnPolicyConfig(TrainingArguments):
    r"""
    Base configuration class for on-policy trainers.

    Using [`~transformers.HfArgumentParser`] we can turn this class into
    [argparse](https://docs.python.org/3/library/argparse#module-argparse) arguments that can be specified on the
    command line.

    Parameters:
        run_name (`Optional[str]`, *optional*, defaults to `None`):
            Name of the run.
        sanity_check (`bool`, *optional*, defaults to `False`):
            Whether to run in debug mode.
        dataset_num_proc (`Optional[int]`, *optional*, defaults to `None`):
            Number of processes to use for processing the dataset.
        num_mini_batches (`int`, *optional*, defaults to `1`):
            Number of minibatches to split a batch into.
        total_episodes (`Optional[int]`, *optional*, defaults to `None`):
            Total number of episodes in the dataset.
        local_rollout_forward_batch_size (`int`, *optional*, defaults to `64`):
            Per rank no grad forward pass in the rollout phase.
        num_sample_generations (`int`, *optional*, defaults to `10`):
            Number of debugging samples generations (i.e., `generate_completions` calls) throughout training.
        response_length (`int`, *optional*, defaults to `53`):
            Length of the response.
        stop_token (`Optional[str]`, *optional*, defaults to `None`):
            Stop token.
        stop_token_id (`Optional[int]`, *optional*, defaults to `None`):
            Truncation token id.
        temperature (`float`, *optional*, defaults to `0.7`):
            Sampling temperature.
        penalty_reward_value (`int`, *optional*, defaults to `-1`):
            Reward value for responses that do not contain `stop_token_id`.
        non_eos_penalty (`bool`, *optional*, defaults to `False`):
            Whether to penalize responses that do not contain `stop_token_id`.
        sft_model_path (`str`, *optional*, defaults to `"EleutherAI/pythia-160m"`):
            Path to the SFT model.
        world_size (`Optional[int]`, *optional*, defaults to `None`):
            Number of processes (GPUs) to use for the training.
        num_total_batches (`Optional[int]`, *optional*, defaults to `None`):
            Number of total batches to train.
        micro_batch_size (`Optional[int]`, *optional*, defaults to `None`):
            Micro batch size across devices (HF's `per_device_train_batch_size` * `world_size`).
        local_batch_size (`Optional[int]`, *optional*, defaults to `None`):
            Batch size per GPU (HF's `per_device_train_batch_size` * `gradient_accumulation_steps`).
        batch_size (`Optional[int]`, *optional*, defaults to `None`):
            Batch size across devices (HF's `per_device_train_batch_size` * `world_size` * `gradient_accumulation_steps`).
        local_mini_batch_size (`Optional[int]`, *optional*, defaults to `None`):
            Mini batch size per GPU.
        mini_batch_size (`Optional[int]`, *optional*, defaults to `None`):
            Mini batch size across GPUs.
    """

    run_name: Optional[str] = None
    sanity_check: bool = False
    dataset_num_proc: Optional[int] = None
    num_mini_batches: int = 1
    total_episodes: Optional[int] = None
    local_rollout_forward_batch_size: int = 64
    num_sample_generations: int = 10
    response_length: int = 53
    stop_token: Optional[Literal["eos"]] = None
    stop_token_id: Optional[int] = None
    temperature: float = 0.7
    penalty_reward_value: int = -1
    non_eos_penalty: bool = False
    sft_model_path: str = "EleutherAI/pythia-160m"
    world_size: Optional[int] = None
    num_total_batches: Optional[int] = None
    micro_batch_size: Optional[int] = None
    local_batch_size: Optional[int] = None
    batch_size: Optional[int] = None
    local_mini_batch_size: Optional[int] = None
    mini_batch_size: Optional[int] = None


def first_true_indices(bools: torch.Tensor, dtype=torch.long):
    """
    Takes an N-dimensional bool tensor and returns an (N-1)-dimensional tensor of integers giving
    the position of the first True in each "row".

    Returns the length of the rows (bools.size(-1)) if no element is True in a given row.

    Args:
        bools (`torch.Tensor`):
            An N-dimensional boolean tensor.
        dtype (`torch.dtype`, optional):
            The desired data type of the output tensor. Defaults to `torch.long`.

    Returns:
        `torch.Tensor`:
            An (N-1)-dimensional tensor of integers indicating the position of the first True
            in each row. If no True value is found in a row, returns the length of the row.
    """
    row_len = bools.size(-1)
    zero_or_index = row_len * (~bools).type(dtype) + torch.arange(row_len, dtype=dtype, device=bools.device)
    return torch.min(zero_or_index, dim=-1).values


def get_reward(
    model: torch.nn.Module, query_responses: torch.Tensor, pad_token_id: int, context_length: int
) -> Tuple[torch.Tensor, torch.Tensor, torch.Tensor]:
    """
    Computes the reward logits and the rewards for a given model and query responses.

    Args:
        model (`torch.nn.Module`):
            The model used to compute the reward logits.
        query_responses (`torch.Tensor`):
            The tensor containing the query responses.
        pad_token_id (`int`):
            The token ID representing the pad token.
        context_length (`int`):
            The length of the context in the query responses.

    Returns:
        tuple:
            - `reward_logits` (`torch.Tensor`):
                The logits for the reward model.
            - `final_rewards` (`torch.Tensor`):
                The final rewards for each query response.
            - `sequence_lengths` (`torch.Tensor`):
                The lengths of the sequences in the query responses.
    """
    attention_mask = query_responses != pad_token_id
    position_ids = attention_mask.cumsum(1) - attention_mask.long()  # exclusive cumsum
    lm_backbone = getattr(model, model.base_model_prefix)
    input_ids = torch.masked_fill(query_responses, ~attention_mask, 0)
    output = lm_backbone(
        input_ids=input_ids,
        attention_mask=attention_mask,
        position_ids=position_ids,
        return_dict=True,
        output_hidden_states=True,
        use_cache=False,  # otherwise mistral-based RM would error out
    )
    reward_logits = model.score(output.hidden_states[-1])
    sequence_lengths = first_true_indices(query_responses[:, context_length:] == pad_token_id) - 1 + context_length
    # https://github.com/huggingface/transformers/blob/dc68a39c8111217683bf49a4912d0c9018bab33d/src/transformers/models/gpt2/modeling_gpt2.py#L1454
    return (
        reward_logits,
        reward_logits[
            torch.arange(reward_logits.size(0), device=reward_logits.device),
            sequence_lengths,
        ].squeeze(-1),
        sequence_lengths,
    )


def forward(
    model: torch.nn.Module,
    query_responses: torch.Tensor,
    pad_token_id: int,
) -> torch.nn.Module:
    """
    Performs a forward pass through the model with the given query responses and pad token ID.

    Args:
        model (`torch.nn.Module`):
            The model to perform the forward pass.
        query_responses (`torch.Tensor`):
            The tensor containing the query responses.
        pad_token_id (`int`):
            The token ID representing the pad token.

    Returns:
        `torch.nn.Module`:
            The output of the model, including hidden states.
    """
    attention_mask = query_responses != pad_token_id
    position_ids = attention_mask.cumsum(1) - attention_mask.long()
    input_ids = torch.masked_fill(query_responses, ~attention_mask, 0)
    return model(
        input_ids=input_ids,
        attention_mask=attention_mask,
        position_ids=position_ids,
        return_dict=True,
        output_hidden_states=True,
    )


def prepare_deepspeed(
    model: torch.nn.Module, per_device_train_batch_size: int, fp16: bool = False, bf16: bool = False
):
    """
    Prepares the model for training with DeepSpeed (both for stage 2 and 3), configuring the appropriate settings based on the model and
    batch size.

    Args:
        model (`torch.nn.Module`):
            The model to be prepared for DeepSpeed training.
        per_device_train_batch_size (`int`):
            The training batch size per device.

    Returns:
        `torch.nn.Module`:
            The model initialized and configured with DeepSpeed for training.
    """
    import deepspeed

    deepspeed_plugin = AcceleratorState().deepspeed_plugin
    config_kwargs = deepspeed_plugin.deepspeed_config
    if config_kwargs["zero_optimization"]["stage"] != 3:
        config_kwargs["train_micro_batch_size_per_gpu"] = per_device_train_batch_size
        config_kwargs = {
            "train_micro_batch_size_per_gpu": config_kwargs["train_micro_batch_size_per_gpu"],
            "prescale_gradients": False,
            "wall_clock_breakdown": False,
        }
        if bf16:
            config_kwargs["bf16"] = {"enabled": True}
        elif fp16:
            config_kwargs["fp16"] = {"enabled": True}
    else:
        if hasattr(model, "config"):
            hidden_size = (
                max(model.config.hidden_sizes)
                if getattr(model.config, "hidden_sizes", None)
                else getattr(model.config, "hidden_size", None)
            )
            if hidden_size is not None and config_kwargs["zero_optimization"]["stage"] == 3:
                # Note that `stage3_prefetch_bucket_size` can produce DeepSpeed messages like: `Invalidate trace cache @ step 0: expected module 1, but got module 0`
                # This is expected and is not an error, see: https://github.com/microsoft/DeepSpeed/discussions/4081
                config_kwargs.update(
                    {
                        "zero_optimization.reduce_bucket_size": hidden_size * hidden_size,
                        "zero_optimization.stage3_param_persistence_threshold": 10 * hidden_size,
                        "zero_optimization.stage3_prefetch_bucket_size": 0,
                    }
                )
    model, *_ = deepspeed.initialize(model=model, config=config_kwargs)
    model.eval()
    return model


def truncate_response(stop_token_id: int, pad_token_id: int, responses: torch.Tensor):
    """
    Truncates the responses at the first occurrence of the stop token, filling the rest with pad tokens.

    Args:
        stop_token_id (`int`):
            The token ID representing the stop token where truncation occurs.
        pad_token_id (`int`):
            The token ID representing the pad token used to fill the truncated responses.
        responses (`torch.Tensor`):
            The tensor containing the responses to be truncated.

    Returns:
        `torch.Tensor`:
            The truncated responses tensor with pad tokens filled after the stop token.
    """
    trunc_idxs = first_true_indices(responses == stop_token_id).unsqueeze(-1)
    new_size = [1] * (len(responses.size()) - 1) + [responses.shape[1]]
    idxs = torch.arange(responses.shape[1], device=responses.device).view(*new_size)
    postprocessed_responses = torch.masked_fill(responses, idxs > trunc_idxs, pad_token_id)
    return postprocessed_responses


def generate(
    lm_backbone: torch.nn.Module, queries: torch.Tensor, pad_token_id: int, generation_config: GenerationConfig
) -> Tuple[torch.Tensor, torch.Tensor]:
    """
    Generates sequences from the language model backbone in a way that does not affect padding tokens.

    Args:
        lm_backbone (`torch.nn.Module`):
            The language model backbone used for generation.
        queries (`torch.Tensor`):
            The tensor containing the input queries.
        pad_token_id (`int`):
            The token ID representing the pad token.
        generation_config (`GenerationConfig`):
            The configuration for the generation process.

    Returns:
        tuple:
            - `generated_sequences` (`torch.Tensor`):
                The concatenated tensor of input queries and generated sequences.
            - `logits` (`torch.Tensor`):
                The logits output from the generation process.
    """
    context_length = queries.shape[1]
    attention_mask = queries != pad_token_id
    input_ids = torch.masked_fill(queries, ~attention_mask, 0)
    output = lm_backbone.generate(
        input_ids=input_ids,
        attention_mask=attention_mask,
        # position_ids=attention_mask.cumsum(1) - attention_mask.long(), # not needed: already adjusted in generations
        # https://github.com/huggingface/transformers/blob/ac33aeeeee2a7a89b89c93c2962e6feb90daef0a/src/transformers/models/gpt2/modeling_gpt2.py#L1227-L1250
        generation_config=generation_config,
        return_dict_in_generate=True,
        output_scores=True,
    )
    logits = torch.stack(output.scores, 1)
    return torch.cat((queries, output.sequences[:, context_length:]), dim=1), logits


@torch.no_grad()
def batch_generation(
    model: torch.nn.Module,
    queries: torch.Tensor,
    local_rollout_forward_batch_size: int,
    pad_token_id: int,
    generation_config: GenerationConfig,
):
    query_responses = []
    logitss = []
    for i in range(0, queries.shape[0], local_rollout_forward_batch_size):
        query = queries[i : i + local_rollout_forward_batch_size]
        query_response, logits = generate(
            model,
            query,
            pad_token_id,
            generation_config,
        )
        query_responses.append(query_response)
        logitss.append(logits)
    return torch.cat(query_responses, 0), torch.cat(logitss, 0)


def add_bos_token_if_needed(
    bos_token_id: Optional[int],
    prompt_len_input_ids: int,
    prompt_tokens: Dict[str, List[int]],
    chosen_prompt_len_input_ids: int,
    chosen_tokens: Dict[str, List[int]],
    rejected_prompt_len_input_ids: int,
    rejected_tokens: Dict[str, List[int]],
):
    if bos_token_id is not None:
        if prompt_len_input_ids == 0 or bos_token_id != prompt_tokens["prompt_input_ids"][0]:
            prompt_tokens["prompt_input_ids"] = [bos_token_id] + prompt_tokens["prompt_input_ids"]
            prompt_tokens["prompt_attention_mask"] = [1] + prompt_tokens["prompt_attention_mask"]
        if chosen_prompt_len_input_ids == 0 or bos_token_id != chosen_tokens["prompt_input_ids"][0]:
            chosen_tokens["prompt_input_ids"] = [bos_token_id] + chosen_tokens["prompt_input_ids"]
            chosen_tokens["prompt_attention_mask"] = [1] + chosen_tokens["prompt_attention_mask"]
        if rejected_prompt_len_input_ids == 0 or bos_token_id != rejected_tokens["prompt_input_ids"][0]:
            rejected_tokens["prompt_input_ids"] = [bos_token_id] + rejected_tokens["prompt_input_ids"]
            rejected_tokens["prompt_attention_mask"] = [1] + rejected_tokens["prompt_attention_mask"]
    return prompt_tokens, chosen_tokens, rejected_tokens


def add_eos_token_if_needed(
    eos_token_id: int, chosen_tokens: Dict[str, List[int]], rejected_tokens: Dict[str, List[int]]
):
    if len(chosen_tokens["input_ids"]) == 0 or eos_token_id != chosen_tokens["input_ids"][-1]:
        chosen_tokens["input_ids"].append(eos_token_id)
        chosen_tokens["attention_mask"].append(1)
    if len(rejected_tokens["input_ids"]) == 0 or eos_token_id != rejected_tokens["input_ids"][-1]:
        rejected_tokens["input_ids"].append(eos_token_id)
        rejected_tokens["attention_mask"].append(1)
    return chosen_tokens, rejected_tokens


def truncate_right(
    input_ids: torch.Tensor, stop_token_id: int, pad_token_id: int
) -> Tuple[torch.Tensor, torch.Tensor]:
    """
    Truncates the input tensor from the right side after the first occurrence of the stop token.

    Args:
        input_ids (`torch.Tensor`):
            The tensor containing the responses to be truncated
        stop_token_id (`int`):
            The token ID representing the stop token where truncation occurs
        pad_token_id (`int`):
            The token ID representing the pad token used to fill the truncated responses

    Returns:
        tuple:
            - `output_ids` (`torch.Tensor`):
                The truncated responses tensor with pad tokens filled after the stop token
            - `mask` (`torch.Tensor`):
                The mask tensor to indicate the padding tokens
    """
    trunc_idxs = first_true_indices(input_ids == stop_token_id).unsqueeze(-1)
    new_size = [1] * (len(input_ids.size()) - 1) + [input_ids.shape[1]]
    idxs = torch.arange(input_ids.shape[1], device=input_ids.device).view(*new_size)
    output_ids = torch.masked_fill(input_ids, idxs > trunc_idxs, pad_token_id)
    mask = torch.masked_fill(torch.ones_like(input_ids), idxs > trunc_idxs, 0)
    return output_ids, mask


def empty_cache() -> None:
    """Empties the cache of the available torch device.

    This function checks for the availability of different torch devices (XPU, MLU, NPU, CUDA)
    and empties the cache of the first available device it finds.

    If none of the specific devices are available, it defaults to emptying the CUDA cache.
    """
    if is_torch_xpu_available():
        torch.xpu.empty_cache()
    elif is_torch_mlu_available():
        torch.mlu.empty_cache()
    elif is_torch_npu_available():
        torch.npu.empty_cache()
    else:
        torch.cuda.empty_cache()<|MERGE_RESOLUTION|>--- conflicted
+++ resolved
@@ -452,34 +452,6 @@
     The dataset also formats the text before tokenization with a specific format that is provided
     by the user.
 
-<<<<<<< HEAD
-    Args:
-        tokenizer (`transformers.PreTrainedTokenizer`):
-            The processor used for processing the data.
-        dataset (`dataset.Dataset`):
-            Dataset with text files.
-        dataset_text_field (`str`, **optional**):
-            Name of the field in the dataset that contains the text. Used only if `formatting_func` is `None`.
-        formatting_func (`Callable`, **optional**):
-            Function that formats the text before tokenization. Usually it is recommended to have follows a certain
-            pattern such as `"### Question: {question} ### Answer: {answer}"`
-        infinite (`bool`, *optional*, defaults to `False`):
-            If True the iterator is reset after dataset reaches end else stops.
-        seq_length (`int`, *optional*, defaults to `1024`):
-            Length of token sequences to return.
-        num_of_sequences (`int`, *optional*, defaults to `1024`):
-            Number of token sequences to keep in buffer.
-        chars_per_token (`int`, *optional*, defaults to `3.6`):
-            Number of characters per token used to estimate number of tokens in text buffer.
-        eos_token_id (`int`, *optional*, defaults to `0`):
-            Id of the end of sequence token if the passed tokenizer does not have an EOS token.
-        shuffle ('bool', *optional*, defaults to True)
-            Shuffle the examples before they are returned
-        append_concat_token ('bool', *optional*, defaults to True)
-            If true, appends `eos_token_id` at the end of each sample being packed.
-        add_special_tokens ('bool', *optional*, defaults to True)
-            If true, tokenizers adds special tokens to each sample being packed.
-=======
         Args:
             tokenizer (`transformers.PreTrainedTokenizer`):
                 The processor used for processing the data.
@@ -506,7 +478,6 @@
                 If true, appends `eos_token_id` at the end of each sample being packed.
             add_special_tokens (`bool`, *optional*, defaults to True)
                 If true, tokenizers adds special tokens to each sample being packed.
->>>>>>> fc20db88
     """
 
     def __init__(
