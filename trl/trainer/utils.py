--- conflicted
+++ resolved
@@ -22,11 +22,8 @@
 from dataclasses import dataclass
 from importlib.metadata import version
 from itertools import accumulate
-<<<<<<< HEAD
-from typing import Any, TypeVar
-=======
-from typing import Literal, TypeVar
->>>>>>> b0bbd106
+from typing import TypeVar
+
 
 import numpy as np
 import pandas as pd
@@ -44,12 +41,6 @@
     GenerationConfig,
     PretrainedConfig,
     PreTrainedModel,
-<<<<<<< HEAD
-    PreTrainedTokenizerBase,
-=======
-    TrainerState,
-    TrainingArguments,
->>>>>>> b0bbd106
     is_comet_available,
 )
 from transformers.models.auto.auto_factory import _BaseAutoModelClass
