--- conflicted
+++ resolved
@@ -29,15 +29,12 @@
 from rich.table import Table
 from torch.nn.utils.rnn import pad_sequence
 from torch.utils.data import IterableDataset
-<<<<<<< HEAD
-from transformers import BitsAndBytesConfig, DataCollatorForLanguageModeling, PreTrainedModel, PreTrainedTokenizerBase
-=======
 from transformers import (
     BitsAndBytesConfig,
     DataCollatorForLanguageModeling,
+    PreTrainedModel,
     PreTrainedTokenizerBase,
 )
->>>>>>> b8b89783
 from transformers.trainer import TrainerCallback
 from transformers.trainer_utils import has_length
 
