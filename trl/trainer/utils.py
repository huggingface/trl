# Copyright 2022 The HuggingFace Team. All rights reserved.
#
# Licensed under the Apache License, Version 2.0 (the "License");
# you may not use this file except in compliance with the License.
# You may obtain a copy of the License at
#
#     http://www.apache.org/licenses/LICENSE-2.0
#
# Unless required by applicable law or agreed to in writing, software
# distributed under the License is distributed on an "AS IS" BASIS,
# WITHOUT WARRANTIES OR CONDITIONS OF ANY KIND, either express or implied.
# See the License for the specific language governing permissions and
# limitations under the License.
import random
import warnings
from collections import deque
from dataclasses import dataclass
from typing import Any, Dict, List, Optional, Tuple, Union

import numpy as np
import pandas as pd
import torch
from accelerate.state import AcceleratorState, PartialState
from rich.console import Console
from rich.table import Table
from torch.nn.utils.rnn import pad_sequence
from torch.utils.data import IterableDataset
from transformers import (
    BitsAndBytesConfig,
    DataCollatorForLanguageModeling,
    PreTrainedTokenizerBase,
)
<<<<<<< HEAD
from transformers.trainer_utils import has_length
=======
>>>>>>> 052a8e14

from ..import_utils import is_peft_available, is_unsloth_available, is_xpu_available
from ..trainer.model_config import ModelConfig


if is_peft_available():
    from peft import LoraConfig, PeftConfig


<<<<<<< HEAD
if is_deepspeed_available():
    pass


=======
>>>>>>> 052a8e14
class AdaptiveKLController:
    """
    Adaptive KL controller described in the paper:
    https://arxiv.org/pdf/1909.08593.pdf
    """

    def __init__(self, init_kl_coef, target, horizon):
        self.value = init_kl_coef
        self.target = target
        self.horizon = horizon

    def update(self, current, n_steps):
        target = self.target
        proportional_error = np.clip(current / target - 1, -0.2, 0.2)
        mult = 1 + proportional_error * n_steps / self.horizon
        self.value *= mult


class FixedKLController:
    """Fixed KL controller."""

    def __init__(self, kl_coef):
        self.value = kl_coef

    def update(self, current, n_steps):
        pass


class DataCollatorForCompletionOnlyLM(DataCollatorForLanguageModeling):
    """
    Data collator used for completion tasks. It ensures that all the tokens of the labels are set to an 'ignore_index'
    when they do not come from the assistant. This ensure that the loss is only
    calculated on the completion made by the assistant.

    Args:
        response_template (`Union[str, List[int]]`): the template form that indicates the start of the response, typically something like
            '### Response:\n'. It can also be passed as tokenized ids, which can be useful when using a tokenizer that encodes the response
            differently if it does not have proper context.
        instruction_template (`Union[str, List[int]]`): the template form that indicates the start of the human instruction, typically something like
            '### Human:\n'. Useful for assistant-style conversation datasets. It can also be passed as tokenized ids.
        mlm (`bool`, *optional*, defaults to `False`): Whether or not to use masked language modeling in the underlying
            `DataCollatorForLanguageModeling` class. Note that this option currently has no effect but is present
             for flexibility and backwards-compatibility.
        ignore_index (`int`, *optional*, defaults to `-100`):
            The index to use to ignore the initial tokens with
    """

    def __init__(
        self,
        response_template: Union[str, List[int]],
        instruction_template: Optional[Union[str, List[int]]] = None,
        *args,
        mlm: bool = False,
        ignore_index: int = -100,
        **kwargs,
    ):
        super().__init__(*args, mlm=mlm, **kwargs)

        self.instruction_template = instruction_template
        if isinstance(instruction_template, str):
            # The user provides a string, must tokenize
            self.instruction_token_ids = self.tokenizer.encode(self.instruction_template, add_special_tokens=False)
        else:
            # The user already provides the token ids
            self.instruction_token_ids = instruction_template

        self.response_template = response_template
        if isinstance(response_template, str):
            # The user provides a string, must tokenize
            self.response_token_ids = self.tokenizer.encode(self.response_template, add_special_tokens=False)
        else:
            # The user already provides the token ids
            self.response_token_ids = response_template

        if not self.mlm and self.instruction_template and self.tokenizer.pad_token_id == self.tokenizer.eos_token_id:
            warnings.warn(
                "The pad_token_id and eos_token_id values of this tokenizer are identical. "
                "If you are planning for multi-turn training, "
                "it can result in the model continuously generating questions and answers without eos token. "
                "To avoid this, set the pad_token_id to a different value."
            )

        self.ignore_index = ignore_index

    def torch_call(self, examples: List[Union[List[int], Any, Dict[str, Any]]]) -> Dict[str, Any]:
        batch = super().torch_call(examples)

        if self.instruction_template is None:
            for i in range(len(examples)):
                response_token_ids_start_idx = None

                for idx in np.where(batch["labels"][i] == self.response_token_ids[0])[0]:
                    # `response_token_ids` is `'### Response:\n'`, here we are just making sure that the token IDs match
                    if (
                        self.response_token_ids
                        == batch["labels"][i][idx : idx + len(self.response_token_ids)].tolist()
                    ):
                        response_token_ids_start_idx = idx

                if response_token_ids_start_idx is None:
                    warnings.warn(
                        f"Could not find response key `{self.response_template}` in the "
                        f'following instance: {self.tokenizer.decode(batch["input_ids"][i])} '
                        f"This instance will be ignored in loss calculation. "
                        f"Note, if this happens often, consider increasing the `max_seq_length`."
                    )
                    batch["labels"][i, :] = self.ignore_index
                else:
                    response_token_ids_end_idx = response_token_ids_start_idx + len(self.response_token_ids)

                    # Make pytorch loss function ignore all tokens up through the end of the response key
                    batch["labels"][i, :response_token_ids_end_idx] = self.ignore_index

        else:
            for i in range(len(examples)):
                response_token_ids_idxs = []
                human_token_ids_idxs = []

                for assistant_idx in np.where(batch["labels"][i] == self.response_token_ids[0])[0]:
                    # find the indexes of the start of a response.
                    if (
                        self.response_token_ids
                        == batch["labels"][i][assistant_idx : assistant_idx + len(self.response_token_ids)].tolist()
                    ):
                        response_token_ids_idxs.append(assistant_idx + len(self.response_token_ids))

                if len(response_token_ids_idxs) == 0:
                    warnings.warn(
                        f"Could not find response key `{self.response_template}` in the "
                        f'following instance: {self.tokenizer.decode(batch["input_ids"][i])} '
                        f"This instance will be ignored in loss calculation. "
                        f"Note, if this happens often, consider increasing the `max_seq_length`."
                    )
                    batch["labels"][i, :] = self.ignore_index

                human_token_ids = self.instruction_token_ids
                for human_idx in np.where(batch["labels"][i] == human_token_ids[0])[0]:
                    # find the indexes of the start of a human answer.
                    if human_token_ids == batch["labels"][i][human_idx : human_idx + len(human_token_ids)].tolist():
                        human_token_ids_idxs.append(human_idx)

                if len(human_token_ids_idxs) == 0:
                    warnings.warn(
                        f"Could not find instruction key `{self.instruction_template}` in the "
                        f'following instance: {self.tokenizer.decode(batch["input_ids"][i])} '
                        f"This instance will be ignored in loss calculation. "
                        f"Note, if this happens often, consider increasing the `max_seq_length`."
                    )
                    batch["labels"][i, :] = self.ignore_index

                if (
                    len(human_token_ids_idxs) > 0
                    and len(response_token_ids_idxs) > 0
                    and human_token_ids_idxs[0] > response_token_ids_idxs[0]
                ):
                    human_token_ids_idxs = [0] + human_token_ids_idxs

                for idx, (start, end) in enumerate(zip(human_token_ids_idxs, response_token_ids_idxs)):
                    # Make pytorch loss function ignore all non response tokens
                    if idx != 0:
                        batch["labels"][i, start:end] = self.ignore_index
                    else:
                        batch["labels"][i, :end] = self.ignore_index

                if len(response_token_ids_idxs) < len(human_token_ids_idxs):
                    batch["labels"][i, human_token_ids_idxs[-1] :] = self.ignore_index

        return batch


@dataclass
class RewardDataCollatorWithPadding:
    r"""
    Reward DataCollator class that pads the inputs to the maximum length of the batch.
    Args:
        tokenizer (`PreTrainedTokenizerBase`):
            The tokenizer used for encoding the data.
        padding (`Union[bool, str, `PaddingStrategy`]`, `optional`, defaults to `True`):
            padding_strategy to pass to the tokenizer.
        max_length (`Optional[int]`, `optional`, defaults to `None`):
            The maximum length of the sequence to be processed.
        pad_to_multiple_of (`Optional[int]`, `optional`, defaults to `None`):
            If set will pad the sequence to a multiple of the provided value.
        return_tensors (`str`, `optional`, defaults to `"pt"`):
            The tensor type to use.
    """

    tokenizer: PreTrainedTokenizerBase
    padding: Union[bool, str] = True
    max_length: Optional[int] = None
    pad_to_multiple_of: Optional[int] = None
    return_tensors: str = "pt"

    def __call__(self, features: List[Dict[str, Any]]) -> Dict[str, Any]:
        features_chosen = []
        features_rejected = []
        margin = []
        # check if we have a margin. If we do, we need to batch it as well
        has_margin = "margin" in features[0]
        for feature in features:
            # check if the keys are named as expected
            if (
                "input_ids_chosen" not in feature
                or "input_ids_rejected" not in feature
                or "attention_mask_chosen" not in feature
                or "attention_mask_rejected" not in feature
            ):
                raise ValueError(
                    "The features should include `input_ids_chosen`, `attention_mask_chosen`, `input_ids_rejected` and `attention_mask_rejected`"
                )

            features_chosen.append(
                {
                    "input_ids": feature["input_ids_chosen"],
                    "attention_mask": feature["attention_mask_chosen"],
                }
            )
            features_rejected.append(
                {
                    "input_ids": feature["input_ids_rejected"],
                    "attention_mask": feature["attention_mask_rejected"],
                }
            )
            if has_margin:
                margin.append(feature["margin"])
        batch_chosen = self.tokenizer.pad(
            features_chosen,
            padding=self.padding,
            max_length=self.max_length,
            pad_to_multiple_of=self.pad_to_multiple_of,
            return_tensors=self.return_tensors,
        )
        batch_rejected = self.tokenizer.pad(
            features_rejected,
            padding=self.padding,
            max_length=self.max_length,
            pad_to_multiple_of=self.pad_to_multiple_of,
            return_tensors=self.return_tensors,
        )
        batch = {
            "input_ids_chosen": batch_chosen["input_ids"],
            "attention_mask_chosen": batch_chosen["attention_mask"],
            "input_ids_rejected": batch_rejected["input_ids"],
            "attention_mask_rejected": batch_rejected["attention_mask"],
            "return_loss": True,
        }
        if has_margin:
            margin = torch.tensor(margin, dtype=torch.float)
            batch["margin"] = margin
        return batch


def pad(tensors: List[torch.Tensor], padding_value: int = 0, padding_side: str = "right") -> torch.Tensor:
    """
    Pads a list of tensors to the same shape along the first dimension.

    Args:
        tensors (`List[torch.Tensor]`):
            List of input tensors to pad.
        padding_value (`int`):
            Value to use for padding. Default is 0.
        padding_side (`str`):
            Side on which to add padding. Must be 'left' or 'right'. Default is 'right'.

    Returns:
        `torch.Tensor`:
            A single tensor containing the padded tensors.

    Examples:
        >>> import torch
        >>> pad([torch.tensor([1, 2, 3]), torch.tensor([4, 5])])
        tensor([[1, 2, 3],
                [4, 5, 0]])
        >>> pad([torch.tensor([[1, 2], [3, 4]]), torch.tensor([[5, 6]])])
        tensor([[[1, 2],
                [3, 4]],

                [[5, 6],
                [0, 0]]])
    """
    # Determine the maximum shape for each dimension
    output_shape = np.max([t.shape for t in tensors], 0).tolist()

    # Create an output tensor filled with the padding value
    output = torch.full((len(tensors), *output_shape), padding_value, dtype=tensors[0].dtype, device=tensors[0].device)

    for i, t in enumerate(tensors):
        # Determine the slice for the sequence dimension
        if padding_side == "left":
            seq_slice = slice(output_shape[0] - t.shape[0], output_shape[0])
        elif padding_side == "right":
            seq_slice = slice(0, t.shape[0])
        else:
            raise ValueError("padding_side must be 'left' or 'right'")

        slices = (seq_slice,) + tuple(slice(0, s) for s in t.shape[1:])
        output[i][slices] = t

    return output


@dataclass
class DPODataCollatorWithPadding:
    r"""
    DPO DataCollator class that pads the tokenized inputs to the maximum length of the batch.
    Args:
        pad_token_id (`int` defaults to 0):
            The tokenizer's pad_token_id.
        label_pad_token_id (`int`, defaults to -100):
            The label used for masking.
        is_encoder_decoder (`Optional[bool]`, `optional`, defaults to `None`):
            Whether or not you model has an encoder_decoder architecture.
    """

    pad_token_id: int = 0
    label_pad_token_id: int = -100
    is_encoder_decoder: Optional[bool] = False

    def __call__(self, features: List[Dict[str, Any]]) -> Dict[str, Any]:
        # first, pad everything to the same length
        padded_batch = {}
        for k in features[0].keys():
            if k.endswith(("_input_ids", "_attention_mask", "_labels", "_pixel_values")):
                if self.is_encoder_decoder:
                    to_pad = [torch.LongTensor(ex[k]) for ex in features]

                    if (k.startswith("prompt")) and (k.endswith("input_ids")):
                        if self.pad_token_id is None:
                            raise ValueError(
                                "Padding is enabled, but the tokenizer is not configured with a padding token."
                                " Explicitly set `tokenizer.pad_token` (e.g. `tokenizer.pad_token = tokenizer.eos_token`)"
                                " before calling the trainer."
                            )
                        padding_value = self.pad_token_id
                    elif k.endswith("_attention_mask"):
                        padding_value = 0
                    elif k.startswith(("chosen", "rejected", "completion")) or ("decoder" in k):
                        padding_value = self.label_pad_token_id
                    else:
                        raise ValueError(f"Unexpected key in batch '{k}'")
                    padded_batch[k] = pad_sequence(to_pad, batch_first=True, padding_value=padding_value)
                else:
                    # Set padding value based on the key
                    if k.endswith("_input_ids"):
                        if self.pad_token_id is None:
                            raise ValueError(
                                "Padding is enabled, but the tokenizer is not configured with a padding token."
                                " Explicitly set `tokenizer.pad_token` (e.g. `tokenizer.pad_token = tokenizer.eos_token`)"
                                " before calling the trainer."
                            )
                        padding_value = self.pad_token_id
                    elif k.endswith("_labels"):
                        padding_value = self.label_pad_token_id
                    elif k.endswith("_attention_mask"):
                        padding_value = 0
                    elif k.endswith("_pixel_values"):
                        padding_value = 0  # TODO: check if this is correct
                    else:
                        raise ValueError(f"Unexpected key in batch '{k}'")

                    # Set padding side based on the key
                    if k in ["prompt_input_ids", "prompt_attention_mask"]:
                        padding_side = "left"
                    else:
                        padding_side = "right"

                    # Set the dtype
                    if k.endswith("_pixel_values"):
                        dtype = torch.float32  # will be downcasted if necessary by the Trainer
                    else:
                        dtype = torch.int64

                    # Convert to tensor and pad
                    to_pad = [torch.tensor(ex[k], dtype=dtype) for ex in features]
                    padded_batch[k] = pad(to_pad, padding_value=padding_value, padding_side=padding_side)
            elif k.endswith("_logps"):
                # the cached reference model logprobs
                padded_batch[k] = torch.tensor([ex[k] for ex in features])
            else:
                padded_batch[k] = [ex[k] for ex in features]

        return padded_batch


class ConstantLengthDataset(IterableDataset):
    """
    Iterable dataset that returns constant length chunks of tokens from stream of text files.
    The dataset also formats the text before tokenization with a specific format that is provided
    by the user.

        Args:
            tokenizer (`transformers.PreTrainedTokenizer`):
                The processor used for processing the data.
            dataset (`dataset.Dataset`):
                Dataset with text files.
            dataset_text_field (`str`, **optional**):
                Name of the field in the dataset that contains the text. Used only if `formatting_func` is `None`.
            formatting_func (`Callable`, **optional**):
                Function that formats the text before tokenization. Usually it is recommended to have follows a certain
                pattern such as `"### Question: {question} ### Answer: {answer}"`
            infinite (`bool`, *optional*, defaults to `False`):
                If True the iterator is reset after dataset reaches end else stops.
            seq_length (`int`, *optional*, defaults to `1024`):
                Length of token sequences to return.
            num_of_sequences (`int`, *optional*, defaults to `1024`):
                Number of token sequences to keep in buffer.
            chars_per_token (`int`, *optional*, defaults to `3.6`):
                Number of characters per token used to estimate number of tokens in text buffer.
            eos_token_id (`int`, *optional*, defaults to `0`):
                Id of the end of sequence token if the passed tokenizer does not have an EOS token.
            shuffle ('bool', *optional*, defaults to True)
                Shuffle the examples before they are returned
            append_concat_token ('bool', *optional*, defaults to True)
                If true, appends `eos_token_id` at the end of each sample being packed.
            add_special_tokens ('bool', *optional*, defaults to True)
                If true, tokenizers adds special tokens to each sample being packed.
    """

    def __init__(
        self,
        tokenizer,
        dataset,
        dataset_text_field=None,
        formatting_func=None,
        infinite=False,
        seq_length=1024,
        num_of_sequences=1024,
        chars_per_token=3.6,
        eos_token_id=0,
        shuffle=True,
        append_concat_token=True,
        add_special_tokens=True,
    ):
        self.tokenizer = tokenizer

        if tokenizer.eos_token_id is None:
            warnings.warn(
                "The passed tokenizer does not have an EOS token. We will use the passed eos_token_id instead which corresponds"
                f" to {eos_token_id}. If this is not the correct EOS token, make sure to pass the correct eos_token_id."
            )

        self.concat_token_id = tokenizer.eos_token_id if tokenizer.eos_token_id else eos_token_id
        self.dataset = dataset
        self.seq_length = seq_length
        self.infinite = infinite
        self.current_size = 0
        self.max_buffer_size = seq_length * chars_per_token * num_of_sequences
        self.shuffle = shuffle
        self.append_concat_token = append_concat_token
        self.add_special_tokens = add_special_tokens
        if formatting_func is None:
            self.formatting_func = lambda x: x[dataset_text_field]
        else:
            self.formatting_func = formatting_func

        if formatting_func is not None:
            if formatting_func.__code__.co_argcount > 1:
                warnings.warn(
                    "The passed formatting_func has more than one argument. Usually that function should have a single argument `example`"
                    " which corresponds to the dictionary returned by each element of the dataset. Make sure you know what you are doing."
                )

    def __len__(self):
        return len(self.dataset)

    def __iter__(self):
        iterator = iter(self.dataset)
        more_examples = True
        while more_examples:
            buffer, buffer_len = [], 0
            while True:
                if buffer_len >= self.max_buffer_size:
                    break
                try:
                    buffer.append(self.formatting_func(next(iterator)))
                    buffer_len += len(buffer[-1])
                except StopIteration:
                    if self.infinite:
                        iterator = iter(self.dataset)
                        warnings.warn("The dataset reached end and the iterator is reset to the start.")
                    else:
                        more_examples = False
                        break
            tokenized_inputs = self.tokenizer(buffer, add_special_tokens=self.add_special_tokens, truncation=False)[
                "input_ids"
            ]
            all_token_ids = []
            for tokenized_input in tokenized_inputs:
                if self.append_concat_token:
                    tokenized_input = tokenized_input + [self.concat_token_id]
                all_token_ids.extend(tokenized_input)
            examples = []
            for i in range(0, len(all_token_ids), self.seq_length):
                input_ids = all_token_ids[i : i + self.seq_length]
                if len(input_ids) == self.seq_length:
                    examples.append(input_ids)
            if self.shuffle:
                random.shuffle(examples)
            for example in examples:
                self.current_size += 1
                yield {
                    "input_ids": torch.LongTensor(example),
                    "labels": torch.LongTensor(example),
                }


class RunningMoments:
    def __init__(self, accelerator):
        """
        Calculates the running mean and standard deviation of a data stream. Reference:
        https://github.com/OpenLMLab/MOSS-RLHF/blob/40b91eb2f2b71b16919addede0341d2bef70825d/utils.py#L75
        """
        self.mean = 0
        self.std = 1
        self.var = 1
        self.count = 1e-24
        self.accelerator = accelerator

    @torch.no_grad()
    def update(self, xs: torch.Tensor) -> Tuple[float, float]:
        """
        Updates running moments from batch's moments computed across ranks
        """
        if self.accelerator.use_distributed:
            xs_mean, xs_var, xs_count = get_global_statistics(self.accelerator, xs)
        else:
            xs_count = xs.numel()
            xs_var, xs_mean = torch.var_mean(xs, unbiased=False)
        xs_mean, xs_var = xs_mean.float(), xs_var.float()

        delta = xs_mean - self.mean
        tot_count = self.count + xs_count

        new_sum = xs_var * xs_count
        # correct old_sum deviation accounting for the new mean
        old_sum = self.var * self.count + delta**2 * self.count * xs_count / tot_count
        tot_sum = old_sum + new_sum

        self.mean += delta * xs_count / tot_count
        self.var = tot_sum / tot_count
        self.std = (self.var * tot_count / (tot_count - 1)).float().sqrt()
        self.count = tot_count

        return xs_mean.item(), (xs_var * xs_count / (xs_count - 1)).float().sqrt().item()


@torch.no_grad()
def get_global_statistics(accelerator, xs: torch.Tensor, mask=None, device="cpu") -> Tuple[float, float, int]:
    """
    Computes element-wise mean and variance of the tensor across processes. Reference:
    https://github.com/OpenLMLab/MOSS-RLHF/blob/40b91eb2f2b71b16919addede0341d2bef70825d/utils.py#L57C1-L73C75
    """
    xs = xs.to(accelerator.device)
    sum_and_count = torch.tensor([xs.sum(), (xs.numel() if mask is None else mask.sum())], device=xs.device)
    sum_and_count = accelerator.reduce(sum_and_count)
    global_sum, count = sum_and_count
    global_mean = global_sum / count

    sum_var = torch.sum(((xs - global_mean) ** 2).mul(1 if mask is None else mask))
    sum_var = accelerator.reduce(sum_var)
    global_var = sum_var / count

    return global_mean.to(device), global_var.to(device), count.to(device)


def compute_accuracy(eval_pred) -> Dict[str, float]:
    predictions, labels = eval_pred
    # Here, predictions is rewards_chosen and rewards_rejected.
    # We want to see how much of the time rewards_chosen > rewards_rejected.
    if np.array(predictions[:, 0] == predictions[:, 1], dtype=float).sum() > 0:
        warnings.warn(
            f"There are {np.array(predictions[:, 0] == predictions[:, 1]).sum()} out of {len(predictions[:, 0])} instances where the predictions for both options are equal. As a consequence the accuracy can be misleading."
        )
    predictions = np.argmax(predictions, axis=1)

    accuracy = np.array(predictions == labels, dtype=float).mean().item()
    return {"accuracy": accuracy}


def pad_to_length(tensor: torch.Tensor, length: int, pad_value: Union[int, float], dim: int = -1) -> torch.Tensor:
    if tensor.size(dim) >= length:
        return tensor
    else:
        pad_size = list(tensor.shape)
        pad_size[dim] = length - tensor.size(dim)
        return torch.cat(
            [
                tensor,
                pad_value * torch.ones(*pad_size, dtype=tensor.dtype, device=tensor.device),
            ],
            dim=dim,
        )


def disable_dropout_in_model(model: torch.nn.Module) -> None:
    for module in model.modules():
        if isinstance(module, torch.nn.Dropout):
            module.p = 0


def exact_div(a, b, custom_error_message=""):
    q = a // b
    if a != q * b:
        raise ValueError(f"{custom_error_message}, inexact division: {a} / {b} = {a / b}")
    return q


# copied from https://github.com/kvablack/ddpo-pytorch/blob/main/ddpo_pytorch/stat_tracking.py#L5
class PerPromptStatTracker:
    r"""
    Class for tracking statistics per prompt. Mainly used to calculate advantage for the DPPO algorithm

    Args:
        buffer_size (`int`):
            Size of the buffer to keep for each prompt.
        min_count (`int`):
            Minimum number of samples to keep in the buffer before calculating the mean and std.
    """

    def __init__(self, buffer_size, min_count):
        self.buffer_size = buffer_size
        self.min_count = min_count
        self.stats = {}

    def update(self, prompts, rewards):
        prompts = np.array(prompts)
        rewards = np.array(rewards)
        unique = np.unique(prompts)
        advantages = np.empty_like(rewards)
        for prompt in unique:
            prompt_rewards = rewards[prompts == prompt]
            if prompt not in self.stats:
                self.stats[prompt] = deque(maxlen=self.buffer_size)
            self.stats[prompt].extend(prompt_rewards)

            if len(self.stats[prompt]) < self.min_count:
                mean = np.mean(rewards)
                std = np.std(rewards) + 1e-6
            else:
                mean = np.mean(self.stats[prompt])
                std = np.std(self.stats[prompt]) + 1e-6
            advantages[prompts == prompt] = (prompt_rewards - mean) / std

        return advantages

    def get_stats(self):
        return {k: {"mean": np.mean(v), "std": np.std(v), "count": len(v)} for k, v in self.stats.items()}


def neftune_post_forward_hook(module, input, output):
    """
    Implements the NEFTune forward pass for the model using forward hooks. Note this works only for
    torch.nn.Embedding layers. This method is slightly adapted from the original source code
    that can be found here: https://github.com/neelsjain/NEFTune

    Simply add it to your model as follows:
    ```python
    model = ...
    model.embed_tokens.neftune_noise_alpha = 0.1
    model.embed_tokens.register_forward_hook(neftune_post_forward_hook)
    ```

    Args:
        module (`torch.nn.Module`):
            The embedding module where the hook is attached. Note that you need to set
            `module.neftune_noise_alpha` to the desired noise alpha value.
        input (`torch.Tensor`):
            The input tensor to the model.
        output (`torch.Tensor`):
            The output tensor of the model (i.e. the embeddings).
    """
    if module.training:
        dims = torch.tensor(output.size(1) * output.size(2))
        mag_norm = module.neftune_noise_alpha / torch.sqrt(dims)
        output = output + torch.zeros_like(output).uniform_(-mag_norm, mag_norm)
    return output


def peft_module_casting_to_bf16(model):
    for name, module in model.named_modules():
        if isinstance(module, torch.nn.LayerNorm) or "norm" in name:
            module = module.to(torch.float32)
        elif any(x in name for x in ["lm_head", "embed_tokens", "wte", "wpe"]):
            if hasattr(module, "weight"):
                if module.weight.dtype == torch.float32:
                    module = module.to(torch.bfloat16)


def trl_sanitze_kwargs_for_tagging(model, tag_names, kwargs=None):
    if is_unsloth_available():
        # Unsloth adds a new attribute in the model config `unsloth_version`
        # to keep track of models that have been patched with unsloth.
        if hasattr(model, "config") and getattr(model.config, "unsloth_version", None) is not None:
            tag_names.append("unsloth")

    if kwargs is not None:
        if "tags" not in kwargs:
            kwargs["tags"] = tag_names
        elif "tags" in kwargs and isinstance(kwargs["tags"], list):
            kwargs["tags"].extend(tag_names)
        elif "tags" in kwargs and isinstance(kwargs["tags"], str):
            tag_names.append(kwargs["tags"])
            kwargs["tags"] = tag_names
    return kwargs


def get_quantization_config(model_config: ModelConfig) -> Optional[BitsAndBytesConfig]:
    if model_config.load_in_4bit:
        quantization_config = BitsAndBytesConfig(
            load_in_4bit=True,
            bnb_4bit_compute_dtype=model_config.torch_dtype,  # For consistency with model weights, we use the same value as `torch_dtype`
            bnb_4bit_quant_type=model_config.bnb_4bit_quant_type,
            bnb_4bit_use_double_quant=model_config.use_bnb_nested_quant,
        )
    elif model_config.load_in_8bit:
        quantization_config = BitsAndBytesConfig(
            load_in_8bit=True,
        )
    else:
        quantization_config = None

    return quantization_config


def get_kbit_device_map() -> Optional[Dict[str, int]]:
    if is_xpu_available():
        return {"": f"xpu:{PartialState().local_process_index}"}
    elif torch.cuda.is_available():
        return {"": PartialState().local_process_index}
    else:
        return None


def get_peft_config(model_config: ModelConfig) -> "Optional[PeftConfig]":
    if model_config.use_peft is False:
        return None

    if not is_peft_available():
        raise ValueError(
            "You need to have PEFT library installed in your environment, make sure to install `peft`. "
            "Make sure to run `pip install -U peft`."
        )

    peft_config = LoraConfig(
        r=model_config.lora_r,
        lora_alpha=model_config.lora_alpha,
        lora_dropout=model_config.lora_dropout,
        bias="none",
        task_type=model_config.lora_task_type,
        target_modules=model_config.lora_target_modules,
        modules_to_save=model_config.lora_modules_to_save,
    )

    return peft_config


def get_exp_cap(value, decimal=4):
    """
    Get the exponent cap of a value. This is used to cap the exponent of a value to avoid overflow.
    The formula is : log(value.dtype.max)
    E.g.
      For float32 data type, the maximum exponent value is 88.7228 to 4 decimal points.
    ```
    Args:
        value (`torch.Tensor`):
            The input tensor to obtain the data type
        decimal (`int`):
            The number of decimal points of the output exponent cap.
            eg: direct calling exp(log(torch.float32.max)) will result in inf
            so we cap the exponent to 88.7228 to avoid overflow.
    """
    vdtype_max = torch.zeros([1]).to(value.dtype) + torch.finfo(value.dtype).max
    vdtype_log_max = torch.log(vdtype_max).to(value.device)
    return torch.floor(vdtype_log_max * 10**decimal) / 10**decimal if decimal > 0 else vdtype_log_max


def cap_exp(value, cap=-1):
    # Cap the exponent value below the upper-bound to avoid overflow, before calling torch.exp
    cap = get_exp_cap(value) if cap < 0 else cap
    return torch.exp(torch.clamp(value, max=cap))


def print_rich_table(df: pd.DataFrame) -> Table:
    console = Console()
    table = Table(show_lines=True)
    for column in df.columns:
        table.add_column(column)
    for _, row in df.iterrows():
        table.add_row(*row.astype(str).tolist())
    console.print(table)


SIMPLE_SFT_CHAT_TEMPLATE = "{% for message in messages %}{{' ' + message['content']}}{% endfor %}{{ eos_token }}"
# SIMPLE_SFT_CHAT_TEMPLATE simply ends things with an EOS token, this helps the SFT model learn to end the completions with EOS tokens

SIMPLE_QUERY_CHAT_TEMPLATE = "{% for message in messages %}{{' ' + message['content']}}{% endfor %}"
# SIMPLE_QUERY_CHAT_TEMPLATE is a variant of SIMPLE_SFT_CHAT_TEMPLATE, which does not end the content with EOS token. The idea
# is to have the generated response to end with an EOS token, but the query itself should not end with EOS tokens.


@dataclass
class OnpolicyRuntimeConfig:
    # various batch sizes
    world_size: Optional[int] = None
    """The number of processes (GPUs) to use"""
    num_updates: Optional[int] = None
    """The number of updates to train"""
    micro_batch_size: Optional[int] = None
    """The micro batch size across devices (HF's `per_device_train_batch_size` * `world_size`)"""
    local_batch_size: Optional[int] = None
    """The batch size per GPU (HF's `per_device_train_batch_size` * `gradient_accumulation_steps`)"""
    batch_size: Optional[int] = None
    """The batch size across devices (HF's `per_device_train_batch_size` * `world_size` * `gradient_accumulation_steps`)"""
    local_mini_batch_size: Optional[int] = None
    """the mini batch size per GPU"""
    mini_batch_size: Optional[int] = None
    """the mini batch size across GPUs"""


def first_true_indices(bools: torch.Tensor, dtype=torch.long):
    """
    Takes an N-dimensional bool tensor and returns an (N-1)-dimensional tensor of integers giving
    the position of the first True in each "row".

    Returns the length of the rows (bools.size(-1)) if no element is True in a given row.

    Args:
        bools (`torch.Tensor`):
            An N-dimensional boolean tensor.
        dtype (`torch.dtype`, optional):
            The desired data type of the output tensor. Defaults to `torch.long`.

    Returns:
        `torch.Tensor`:
            An (N-1)-dimensional tensor of integers indicating the position of the first True
            in each row. If no True value is found in a row, returns the length of the row.
    """
    row_len = bools.size(-1)
    zero_or_index = row_len * (~bools).type(dtype) + torch.arange(row_len, dtype=dtype, device=bools.device)
    return torch.min(zero_or_index, dim=-1).values


def get_reward(
    model: torch.nn.Module, query_responses: torch.Tensor, pad_token_id: int, context_length: int
) -> Tuple[torch.Tensor, torch.Tensor, torch.Tensor]:
    """
    Computes the reward logits and the rewards for a given model and query responses.

    Args:
        model (`torch.nn.Module`):
            The model used to compute the reward logits.
        query_responses (`torch.Tensor`):
            The tensor containing the query responses.
        pad_token_id (`int`):
            The token ID representing the pad token.
        context_length (`int`):
            The length of the context in the query responses.

    Returns:
        tuple:
            - `reward_logits` (`torch.Tensor`):
                The logits for the reward model.
            - `final_rewards` (`torch.Tensor`):
                The final rewards for each query response.
            - `sequence_lengths` (`torch.Tensor`):
                The lengths of the sequences in the query responses.
    """
    attention_mask = query_responses != pad_token_id
    position_ids = attention_mask.cumsum(1) - attention_mask.long()  # exclusive cumsum
    lm_backbone = getattr(model, model.base_model_prefix)
    input_ids = torch.masked_fill(query_responses, ~attention_mask, 0)
    output = lm_backbone(
        input_ids=input_ids,
        attention_mask=attention_mask,
        position_ids=position_ids,
        return_dict=True,
        output_hidden_states=True,
        use_cache=False,  # otherwise mistral-based RM would error out
    )
    reward_logits = model.score(output.hidden_states[-1])
    sequence_lengths = first_true_indices(query_responses[:, context_length:] == pad_token_id) - 1 + context_length
    # https://github.com/huggingface/transformers/blob/dc68a39c8111217683bf49a4912d0c9018bab33d/src/transformers/models/gpt2/modeling_gpt2.py#L1454
    return (
        reward_logits,
        reward_logits[
            torch.arange(reward_logits.size(0), device=reward_logits.device),
            sequence_lengths,
        ].squeeze(-1),
        sequence_lengths,
    )


def forward(
    model: torch.nn.Module,
    query_responses: torch.Tensor,
    pad_token_id: int,
) -> torch.nn.Module:
    """
    Performs a forward pass through the model with the given query responses and pad token ID.

    Args:
        model (`torch.nn.Module`):
            The model to perform the forward pass.
        query_responses (`torch.Tensor`):
            The tensor containing the query responses.
        pad_token_id (`int`):
            The token ID representing the pad token.

    Returns:
        `torch.nn.Module`:
            The output of the model, including hidden states.
    """
    attention_mask = query_responses != pad_token_id
    position_ids = attention_mask.cumsum(1) - attention_mask.long()
    input_ids = torch.masked_fill(query_responses, ~attention_mask, 0)
    return model(
        input_ids=input_ids,
        attention_mask=attention_mask,
        position_ids=position_ids,
        return_dict=True,
        output_hidden_states=True,
    )


def prepare_deepspeed(
    model: torch.nn.Module, per_device_train_batch_size: int, fp16: bool = False, bf16: bool = False
):
    """
    Prepares the model for training with DeepSpeed (both for stage 2 and 3), configuring the appropriate settings based on the model and
    batch size.

    Args:
        model (`torch.nn.Module`):
            The model to be prepared for DeepSpeed training.
        per_device_train_batch_size (`int`):
            The training batch size per device.

    Returns:
        `torch.nn.Module`:
            The model initialized and configured with DeepSpeed for training.
    """
    import deepspeed

    deepspeed_plugin = AcceleratorState().deepspeed_plugin
    config_kwargs = deepspeed_plugin.deepspeed_config
    if config_kwargs["zero_optimization"]["stage"] != 3:
        config_kwargs["train_micro_batch_size_per_gpu"] = per_device_train_batch_size
        config_kwargs = {
            "train_micro_batch_size_per_gpu": config_kwargs["train_micro_batch_size_per_gpu"],
            "prescale_gradients": False,
            "wall_clock_breakdown": False,
        }
        if bf16:
            config_kwargs["bf16"] = {"enabled": True}
        elif fp16:
            config_kwargs["fp16"] = {"enabled": True}
    else:
        if hasattr(model, "config"):
            hidden_size = (
                max(model.config.hidden_sizes)
                if getattr(model.config, "hidden_sizes", None)
                else getattr(model.config, "hidden_size", None)
            )
            if hidden_size is not None and config_kwargs["zero_optimization"]["stage"] == 3:
                # Note that `stage3_prefetch_bucket_size` can produce DeepSpeed messages like: `Invalidate trace cache @ step 0: expected module 1, but got module 0`
                # This is expected and is not an error, see: https://github.com/microsoft/DeepSpeed/discussions/4081
                config_kwargs.update(
                    {
                        "zero_optimization.reduce_bucket_size": hidden_size * hidden_size,
                        "zero_optimization.stage3_param_persistence_threshold": 10 * hidden_size,
                        "zero_optimization.stage3_prefetch_bucket_size": 0,
                    }
                )
    model, *_ = deepspeed.initialize(model=model, config=config_kwargs)
    model.eval()
    return model


def truncate_response(stop_token_id: int, pad_token_id: int, responses: torch.Tensor):
    """
    Truncates the responses at the first occurrence of the stop token, filling the rest with pad tokens.

    Args:
        stop_token_id (`int`):
            The token ID representing the stop token where truncation occurs.
        pad_token_id (`int`):
            The token ID representing the pad token used to fill the truncated responses.
        responses (`torch.Tensor`):
            The tensor containing the responses to be truncated.

    Returns:
        `torch.Tensor`:
            The truncated responses tensor with pad tokens filled after the stop token.
    """
    trunc_idxs = first_true_indices(responses == stop_token_id).unsqueeze(-1)
    new_size = [1] * (len(responses.size()) - 1) + [responses.shape[1]]
    idxs = torch.arange(responses.shape[1], device=responses.device).view(*new_size)
    postprocessed_responses = torch.masked_fill(responses, idxs > trunc_idxs, pad_token_id)
    return postprocessed_responses


def generate(
    lm_backbone: torch.nn.Module, queries: torch.Tensor, pad_token_id: int, generation_config: dict
) -> Tuple[torch.Tensor, torch.Tensor]:
    """
    Generates sequences from the language model backbone in a way that does not affect padding tokens.

    Args:
        lm_backbone (`torch.nn.Module`):
            The language model backbone used for generation.
        queries (`torch.Tensor`):
            The tensor containing the input queries.
        pad_token_id (`int`):
            The token ID representing the pad token.
        generation_config (`dict`):
            The configuration dictionary for generation settings.

    Returns:
        tuple:
            - `generated_sequences` (`torch.Tensor`):
                The concatenated tensor of input queries and generated sequences.
            - `logits` (`torch.Tensor`):
                The logits output from the generation process.
    """
    context_length = queries.shape[1]
    attention_mask = queries != pad_token_id
    input_ids = torch.masked_fill(queries, ~attention_mask, 0)
    output = lm_backbone.generate(
        input_ids=input_ids,
        attention_mask=attention_mask,
        # position_ids=attention_mask.cumsum(1) - attention_mask.long(), # not needed: already adjusted in generations
        # https://github.com/huggingface/transformers/blob/ac33aeeeee2a7a89b89c93c2962e6feb90daef0a/src/transformers/models/gpt2/modeling_gpt2.py#L1227-L1250
        generation_config=generation_config,
        return_dict_in_generate=True,
        output_scores=True,
    )
    logits = torch.stack(output.scores, 1)
    return torch.cat((queries, output.sequences[:, context_length:]), dim=1), logits<|MERGE_RESOLUTION|>--- conflicted
+++ resolved
@@ -30,10 +30,6 @@
     DataCollatorForLanguageModeling,
     PreTrainedTokenizerBase,
 )
-<<<<<<< HEAD
-from transformers.trainer_utils import has_length
-=======
->>>>>>> 052a8e14
 
 from ..import_utils import is_peft_available, is_unsloth_available, is_xpu_available
 from ..trainer.model_config import ModelConfig
@@ -43,13 +39,6 @@
     from peft import LoraConfig, PeftConfig
 
 
-<<<<<<< HEAD
-if is_deepspeed_available():
-    pass
-
-
-=======
->>>>>>> 052a8e14
 class AdaptiveKLController:
     """
     Adaptive KL controller described in the paper:
