# Copyright 2020-2025 The HuggingFace Team. All rights reserved.
#
# Licensed under the Apache License, Version 2.0 (the "License");
# you may not use this file except in compliance with the License.
# You may obtain a copy of the License at
#
#     http://www.apache.org/licenses/LICENSE-2.0
#
# Unless required by applicable law or agreed to in writing, software
# distributed under the License is distributed on an "AS IS" BASIS,
# WITHOUT WARRANTIES OR CONDITIONS OF ANY KIND, either express or implied.
# See the License for the specific language governing permissions and
# limitations under the License.

import dataclasses
import importlib.resources as pkg_resources
import json
import os
import random
import socket
from collections.abc import Mapping, Sequence, Sized
from dataclasses import dataclass
from importlib.metadata import version
from itertools import accumulate
from typing import TypeVar

import numpy as np
import pandas as pd
import torch
import torch.nn.functional as F
import torch.utils.data
import transformers
from accelerate import Accelerator, PartialState, logging
from accelerate.state import AcceleratorState
from huggingface_hub import ModelCard, ModelCardData
from torch.utils.data import Sampler
from transformers import (
    AutoConfig,
    BitsAndBytesConfig,
    GenerationConfig,
    PretrainedConfig,
    PreTrainedModel,
    is_comet_available,
)
from transformers.models.auto.auto_factory import _BaseAutoModelClass
from transformers.utils import (
    is_peft_available,
    is_rich_available,
    is_torch_mlu_available,
    is_torch_npu_available,
    is_torch_xpu_available,
)

from ..trainer.model_config import ModelConfig


if is_rich_available():
    from rich.console import Console
    from rich.panel import Panel
    from rich.table import Table
    from rich.text import Text

if is_comet_available():
    import comet_ml

if is_peft_available():
    from peft import LoraConfig, PeftConfig


logger = logging.get_logger(__name__)


def _is_port_free(port: int, host: str = "127.0.0.1") -> bool:
    try:
        with socket.socket(socket.AF_INET, socket.SOCK_STREAM) as s:
            s.setsockopt(socket.SOL_SOCKET, socket.SO_REUSEADDR, 1)
            s.bind((host, port))
            return True
    except OSError:
        return False


def _find_free_port() -> int:
    candidates = (29500, 23456, 12355, 12345)
    for p in candidates:
        if _is_port_free(p):
            return p
    with socket.socket(socket.AF_INET, socket.SOCK_STREAM) as s:
        s.bind(("", 0))
        return s.getsockname()[1]


def ensure_master_addr_port(addr: str | None = None, port: int | None = None) -> None:
    """
    Ensure `MASTER_ADDR`/`MASTER_PORT` are set safely.

    - Respects existing environment variables.
    - Defaults `MASTER_ADDR` to localhost if unset.
    - Chooses a free TCP port if `MASTER_PORT` is unset to avoid collisions.
    - If `MASTER_PORT` is set to `"0"` or `"auto"`, it is resolved to a free port.
    """
    os.environ["MASTER_ADDR"] = os.environ.get("MASTER_ADDR") or addr or "localhost"

    env_port = os.environ.get("MASTER_PORT", "").strip().lower()
    if port is None and env_port not in {"", "0", "auto"}:
        try:
            port = int(env_port)
        except ValueError:
            pass

    os.environ["MASTER_PORT"] = str(_find_free_port() if port in (None, 0) else port)


def pad(
    tensors: list[torch.Tensor],
    padding_value: int = 0,
    padding_side: str = "right",
    pad_to_multiple_of: int | None = None,
) -> torch.Tensor:
    """
    Pads a list of tensors to the same shape along the first dimension.

    Args:
        tensors (`list[torch.Tensor]`):
            List of input tensors to pad.
        padding_value (`int`):
            Value to use for padding. Default is 0.
        padding_side (`str`):
            Side on which to add padding. Must be 'left' or 'right'. Default is 'right'.
        pad_to_multiple_of (`int`, *optional*):
            If set will pad the sequence to a multiple of the provided value.

    Returns:
        `torch.Tensor`:
            A single tensor containing the padded tensors.

    Examples:
    ```python
    >>> import torch

    >>> pad([torch.tensor([1, 2, 3]), torch.tensor([4, 5])])
    tensor([[1, 2, 3],
            [4, 5, 0]])

    >>> pad([torch.tensor([[1, 2], [3, 4]]), torch.tensor([[5, 6]])])
    tensor([[[1, 2],
            [3, 4]],
            [[5, 6],
            [0, 0]]])
    ```
    """
    # Determine the maximum shape for each dimension
    output_shape = np.max([t.shape for t in tensors], 0).tolist()

    # Apply pad_to_multiple_of to the first (sequence) dimension
    if pad_to_multiple_of is not None:
        remainder = output_shape[0] % pad_to_multiple_of
        if remainder != 0:
            output_shape[0] += pad_to_multiple_of - remainder

    # Create an output tensor filled with the padding value
    output = torch.full((len(tensors), *output_shape), padding_value, dtype=tensors[0].dtype, device=tensors[0].device)

    for i, t in enumerate(tensors):
        if padding_side == "left":
            seq_start = output_shape[0] - t.shape[0]
        elif padding_side == "right":
            seq_start = 0
        else:
            raise ValueError("padding_side must be 'left' or 'right'")

        # Define the slices
        seq_slice = slice(seq_start, seq_start + t.shape[0])
        slices = (seq_slice,) + tuple(slice(0, s) for s in t.shape[1:])
        output[i][slices] = t

    return output


@dataclass
class RunningMoments:
    """
    Calculates the running mean and standard deviation of a data stream. Reference:
    https://github.com/OpenLMLab/MOSS-RLHF/blob/40b91eb2f2b71b16919addede0341d2bef70825d/utils.py#L75
    """

    accelerator: Accelerator
    mean: float = 0
    std: float = 1
    var: float = 1
    count: float = 1e-24

    @torch.no_grad()
    def update(self, xs: torch.Tensor) -> tuple[float, float]:
        """
        Updates running moments from batch's moments computed across ranks
        """
        if self.accelerator.use_distributed:
            xs_mean, xs_var, xs_count = get_global_statistics(self.accelerator, xs)
        else:
            xs_count = xs.numel()
            xs_var, xs_mean = torch.var_mean(xs, unbiased=False)
        xs_mean, xs_var = xs_mean.float(), xs_var.float()

        delta = xs_mean - self.mean
        tot_count = self.count + xs_count

        new_sum = xs_var * xs_count
        # correct old_sum deviation accounting for the new mean
        old_sum = self.var * self.count + delta**2 * self.count * xs_count / tot_count
        tot_sum = old_sum + new_sum

        self.mean += (delta * xs_count / tot_count).item()
        new_var = tot_sum / tot_count
        self.std = (new_var * tot_count / (tot_count - 1)).float().sqrt().item()
        self.var = new_var.item()
        self.count = tot_count

        return xs_mean.item(), (xs_var * xs_count / (xs_count - 1)).float().sqrt().item()

    def save_to_json(self, json_path: str):
        """Save the content of this instance in JSON format inside `json_path`."""
        # save everything except accelerator
        if self.accelerator.is_main_process:
            save_dict = dataclasses.asdict(self, dict_factory=lambda x: {k: v for (k, v) in x if k != "accelerator"})
            json_string = json.dumps(save_dict, indent=2, sort_keys=True) + "\n"
            with open(json_path, "w", encoding="utf-8") as f:
                f.write(json_string)

    @classmethod
    def load_from_json(cls, accelerator: Accelerator, json_path: str):
        """Create an instance from the content of `json_path`."""
        # load everything except accelerator
        with open(json_path, encoding="utf-8") as f:
            text = f.read()
        return cls(accelerator=accelerator, **json.loads(text))


@torch.no_grad()
def get_global_statistics(
    accelerator, xs: torch.Tensor, mask=None, device="cpu"
) -> tuple[torch.Tensor, torch.Tensor, int]:
    """
    Computes element-wise mean and variance of the tensor across processes. Reference:
    https://github.com/OpenLMLab/MOSS-RLHF/blob/40b91eb2f2b71b16919addede0341d2bef70825d/utils.py#L57C1-L73C75
    """
    xs = xs.to(accelerator.device)
    sum_and_count = torch.tensor([xs.sum(), (xs.numel() if mask is None else mask.sum())], device=xs.device)
    sum_and_count = accelerator.reduce(sum_and_count)
    global_sum, count = sum_and_count
    global_mean = global_sum / count

    sum_var = torch.sum(((xs - global_mean) ** 2).mul(1 if mask is None else mask))
    sum_var = accelerator.reduce(sum_var)
    global_var = sum_var / count

    return global_mean.to(device), global_var.to(device), count.item()


def pad_to_length(tensor: torch.Tensor, length: int, pad_value: int | float, dim: int = -1) -> torch.Tensor:
    if tensor.size(dim) >= length:
        return tensor
    else:
        pad_size = list(tensor.shape)
        pad_size[dim] = length - tensor.size(dim)
        return torch.cat(
            [
                tensor,
                pad_value * torch.ones(*pad_size, dtype=tensor.dtype, device=tensor.device),
            ],
            dim=dim,
        )


def disable_dropout_in_model(model: torch.nn.Module) -> None:
    for module in model.modules():
        if isinstance(module, torch.nn.Dropout):
            module.p = 0


def peft_module_casting_to_bf16(model):
    for name, module in model.named_modules():
        if isinstance(module, torch.nn.LayerNorm) or "norm" in name:
            module = module.to(torch.float32)
        elif any(x in name for x in ["lm_head", "embed_tokens", "wte", "wpe"]):
            if hasattr(module, "weight"):
                if module.weight.dtype == torch.float32:
                    module = module.to(torch.bfloat16)


def get_quantization_config(model_args: ModelConfig) -> BitsAndBytesConfig | None:
    if model_args.load_in_4bit:
        quantization_config = BitsAndBytesConfig(
            load_in_4bit=True,
            bnb_4bit_compute_dtype=model_args.dtype,  # For consistency with model weights, we use the same value as `dtype`
            bnb_4bit_quant_type=model_args.bnb_4bit_quant_type,
            bnb_4bit_use_double_quant=model_args.use_bnb_nested_quant,
            bnb_4bit_quant_storage=model_args.bnb_4bit_quant_storage,
        )
    elif model_args.load_in_8bit:
        quantization_config = BitsAndBytesConfig(
            load_in_8bit=True,
        )
    else:
        quantization_config = None

    return quantization_config


def get_kbit_device_map() -> dict[str, int] | None:
    if torch.cuda.is_available() or is_torch_xpu_available():
        return {"": PartialState().local_process_index}
    else:
        return None


def get_peft_config(model_args: ModelConfig) -> "PeftConfig | None":
    if model_args.use_peft is False:
        return None

    if not is_peft_available():
        raise ValueError(
            "You need to have PEFT library installed in your environment, make sure to install `peft`. "
            "Make sure to run `pip install -U peft`."
        )

    peft_config = LoraConfig(
        task_type=model_args.lora_task_type,
        r=model_args.lora_r,
        target_modules=model_args.lora_target_modules,
        target_parameters=model_args.lora_target_parameters,
        lora_alpha=model_args.lora_alpha,
        lora_dropout=model_args.lora_dropout,
        bias="none",
        use_rslora=model_args.use_rslora,
        use_dora=model_args.use_dora,
        modules_to_save=model_args.lora_modules_to_save,
    )

    return peft_config


def get_exp_cap(value, decimal=4):
    """
    Get the exponent cap of a value. This is used to cap the exponent of a value to avoid overflow. The formula is :
    log(value.dtype.max) E.g. for float32 data type, the maximum exponent value is 88.7228 to 4 decimal points.

    Args:
        value (`torch.Tensor`):
            The input tensor to obtain the data type
        decimal (`int`):
            The number of decimal points of the output exponent cap. eg: direct calling exp(log(torch.float32.max))
            will result in inf so we cap the exponent to 88.7228 to avoid overflow.
    """
    vdtype_max = torch.zeros([1]).to(value.dtype) + torch.finfo(value.dtype).max
    vdtype_log_max = torch.log(vdtype_max).to(value.device)
    return torch.floor(vdtype_log_max * 10**decimal) / 10**decimal if decimal > 0 else vdtype_log_max


def cap_exp(value, cap=-1):
    # Cap the exponent value below the upper-bound to avoid overflow, before calling torch.exp
    cap = get_exp_cap(value) if cap < 0 else cap
    return torch.exp(torch.clamp(value, max=cap))


<<<<<<< HEAD
def print_rich_table(df: pd.DataFrame) -> None:
    if not is_rich_available():
        raise ImportError(
            "The function `print_rich_table` requires the `rich` library. Please install it with `pip install rich`."
        )
    console = Console()
    table = Table(show_lines=True)
    for column in df.columns:
        table.add_column(column)
    for _, row in df.iterrows():
        table.add_row(*row.astype(str).tolist())
    console.print(table)
=======
SIMPLE_CHAT_TEMPLATE = "{% for message in messages %}{{message['role'].capitalize() + ': ' + message['content'] + '\n\n'}}{% endfor %}{% if add_generation_prompt %}{{ 'Assistant:' }}{% endif %}"
>>>>>>> b78ab74d


def first_true_indices(bools: torch.Tensor, dtype=torch.long) -> torch.Tensor:
    """
    Takes an N-dimensional bool tensor and returns an (N-1)-dimensional tensor of integers giving the position of the
    first True in each "row".

    Returns the length of the rows (bools.size(-1)) if no element is True in a given row.

    Args:
        bools (`torch.Tensor`):
            An N-dimensional boolean tensor.
        dtype (`torch.dtype`, optional):
            The desired data type of the output tensor. Defaults to `torch.long`.

    Returns:
        `torch.Tensor`:
            An (N-1)-dimensional tensor of integers indicating the position of the first True in each row. If no True
            value is found in a row, returns the length of the row.
    """
    row_len = bools.size(-1)
    zero_or_index = row_len * (~bools).type(dtype) + torch.arange(row_len, dtype=dtype, device=bools.device)
    return torch.min(zero_or_index, dim=-1).values


def get_reward(
    model: torch.nn.Module, query_responses: torch.Tensor, pad_token_id: int, context_length: int
) -> tuple[torch.Tensor, torch.Tensor, torch.Tensor]:
    """
    Computes the reward logits and the rewards for a given model and query responses.

    Args:
        model (`torch.nn.Module`):
            The model used to compute the reward logits.
        query_responses (`torch.Tensor`):
            The tensor containing the query responses.
        pad_token_id (`int`):
            The token ID representing the pad token.
        context_length (`int`):
            The length of the context in the query responses.

    Returns:
        tuple:
            - `reward_logits` (`torch.Tensor`):
                The logits for the reward model.
            - `final_rewards` (`torch.Tensor`):
                The final rewards for each query response.
            - `sequence_lengths` (`torch.Tensor`):
                The lengths of the sequences in the query responses.
    """
    attention_mask = query_responses != pad_token_id
    position_ids = attention_mask.cumsum(1) - attention_mask.long()  # exclusive cumsum
    lm_backbone = getattr(model, model.base_model_prefix)
    input_ids = torch.masked_fill(query_responses, ~attention_mask, 0)
    output = lm_backbone(
        input_ids=input_ids,
        attention_mask=attention_mask,
        position_ids=position_ids,
        return_dict=True,
        output_hidden_states=True,
        use_cache=False,  # otherwise mistral-based RM would error out
    )
    reward_logits = model.score(output.hidden_states[-1])
    sequence_lengths = first_true_indices(query_responses[:, context_length:] == pad_token_id) - 1 + context_length
    # https://github.com/huggingface/transformers/blob/dc68a39c8111217683bf49a4912d0c9018bab33d/src/transformers/models/gpt2/modeling_gpt2.py#L1454
    return (
        reward_logits,
        reward_logits[
            torch.arange(reward_logits.size(0), device=reward_logits.device),
            sequence_lengths,
        ].squeeze(-1),
        sequence_lengths,
    )


def prepare_deepspeed(
    model: torch.nn.Module, per_device_train_batch_size: int, fp16: bool = False, bf16: bool = False
) -> torch.nn.Module:
    """
    Prepares the model for training with DeepSpeed (both for stage 2 and 3), configuring the appropriate settings based
    on the model and batch size.

    Args:
        model (`torch.nn.Module`):
            The model to be prepared for DeepSpeed training.
        per_device_train_batch_size (`int`):
            The training batch size per device.
        fp16 (`bool`, defaults to `False`):
            Whether to use FP16 precision.
        bf16 (`bool`, defaults to `False`):
            Whether to use BF16 precision.

    Returns:
        `torch.nn.Module`:
            The model initialized and configured with DeepSpeed for training.
    """
    import deepspeed

    deepspeed_plugin = AcceleratorState().deepspeed_plugin
    config_kwargs = deepspeed_plugin.deepspeed_config
    if config_kwargs["zero_optimization"]["stage"] != 3:
        config_kwargs["train_micro_batch_size_per_gpu"] = per_device_train_batch_size
        config_kwargs = {
            "train_micro_batch_size_per_gpu": config_kwargs["train_micro_batch_size_per_gpu"],
            "prescale_gradients": False,
            "wall_clock_breakdown": False,
        }
        if bf16:
            config_kwargs["bf16"] = {"enabled": True}
        elif fp16:
            config_kwargs["fp16"] = {"enabled": True}
    else:
        if hasattr(model, "config"):
            hidden_size = (
                max(model.config.hidden_sizes)
                if getattr(model.config, "hidden_sizes", None)
                else getattr(model.config, "hidden_size", None)
            )
            if hidden_size is not None and config_kwargs["zero_optimization"]["stage"] == 3:
                # Note that `stage3_prefetch_bucket_size` can produce DeepSpeed messages like: `Invalidate trace cache @ step 0: expected module 1, but got module 0`
                # This is expected and is not an error, see: https://github.com/microsoft/DeepSpeed/discussions/4081
                config_kwargs.update(
                    {
                        "zero_optimization.reduce_bucket_size": hidden_size * hidden_size,
                        "zero_optimization.stage3_param_persistence_threshold": 10 * hidden_size,
                        "zero_optimization.stage3_prefetch_bucket_size": 0,
                    }
                )
    model, *_ = deepspeed.initialize(model=model, config=config_kwargs)
    model.eval()
    return model


def generate(
    lm_backbone: torch.nn.Module, queries: torch.Tensor, pad_token_id: int, generation_config: GenerationConfig
) -> tuple[torch.Tensor, torch.Tensor]:
    """
    Generates sequences from the language model backbone in a way that does not affect padding tokens.

    Args:
        lm_backbone (`torch.nn.Module`):
            The language model backbone used for generation.
        queries (`torch.Tensor`):
            The tensor containing the input queries.
        pad_token_id (`int`):
            The token ID representing the pad token.
        generation_config ([`~transformers.GenerationConfig`]):
            The configuration for the generation process.

    Returns:
        tuple:
            - `generated_sequences` (`torch.Tensor`):
                The concatenated tensor of input queries and generated sequences.
            - `logits` (`torch.Tensor`):
                The logits output from the generation process.
    """
    context_length = queries.shape[1]
    attention_mask = queries != pad_token_id
    input_ids = torch.masked_fill(queries, ~attention_mask, 0)
    output = lm_backbone.generate(
        input_ids=input_ids,
        attention_mask=attention_mask,
        # position_ids=attention_mask.cumsum(1) - attention_mask.long(), # not needed: already adjusted in generations
        # https://github.com/huggingface/transformers/blob/ac33aeeeee2a7a89b89c93c2962e6feb90daef0a/src/transformers/models/gpt2/modeling_gpt2.py#L1227-L1250
        generation_config=generation_config,
        return_dict_in_generate=True,
        output_scores=True,
    )
    logits = torch.stack(output.scores, 1)
    return torch.cat((queries, output.sequences[:, context_length:]), dim=1), logits


@torch.no_grad()
def batch_generation(
    model: torch.nn.Module,
    queries: torch.Tensor,
    local_rollout_forward_batch_size: int,
    pad_token_id: int,
    generation_config: GenerationConfig,
):
    query_responses = []
    logitss = []
    batch_size = queries.shape[0]
    for i in range(0, batch_size, local_rollout_forward_batch_size):
        query = queries[i : i + local_rollout_forward_batch_size]
        query_response, logits = generate(
            model,
            query,
            pad_token_id,
            generation_config,
        )
        query_responses.append(query_response)
        logitss.append(logits)

    # padding tensors
    padded_query_responses = pad(query_responses, padding_value=pad_token_id, padding_side="right")
    padded_logitss = pad(logitss, padding_value=0, padding_side="right")

    # reshaping
    padded_query_responses = padded_query_responses.view(-1, padded_query_responses.shape[-1])[:batch_size]
    padded_logitss = padded_logitss.view(-1, *padded_logitss.shape[2:])[:batch_size]

    return padded_query_responses, padded_logitss


<<<<<<< HEAD
def add_bos_token_if_needed(
    bos_token_id: int | None,
    prompt_len_input_ids: int,
    prompt_tokens: dict[str, list[int]],
    chosen_prompt_len_input_ids: int,
    chosen_tokens: dict[str, list[int]],
    rejected_prompt_len_input_ids: int,
    rejected_tokens: dict[str, list[int]],
):
    if bos_token_id is not None:
        if prompt_len_input_ids == 0 or bos_token_id != prompt_tokens["prompt_input_ids"][0]:
            prompt_tokens["prompt_input_ids"] = [bos_token_id] + prompt_tokens["prompt_input_ids"]
            prompt_tokens["prompt_attention_mask"] = [1] + prompt_tokens["prompt_attention_mask"]
        if chosen_prompt_len_input_ids == 0 or bos_token_id != chosen_tokens["prompt_input_ids"][0]:
            chosen_tokens["prompt_input_ids"] = [bos_token_id] + chosen_tokens["prompt_input_ids"]
            chosen_tokens["prompt_attention_mask"] = [1] + chosen_tokens["prompt_attention_mask"]
        if rejected_prompt_len_input_ids == 0 or bos_token_id != rejected_tokens["prompt_input_ids"][0]:
            rejected_tokens["prompt_input_ids"] = [bos_token_id] + rejected_tokens["prompt_input_ids"]
            rejected_tokens["prompt_attention_mask"] = [1] + rejected_tokens["prompt_attention_mask"]
    return prompt_tokens, chosen_tokens, rejected_tokens


def add_eos_token_if_needed(
    eos_token_id: int, chosen_tokens: dict[str, list[int]], rejected_tokens: dict[str, list[int]]
):
    if len(chosen_tokens["input_ids"]) == 0 or eos_token_id != chosen_tokens["input_ids"][-1]:
        chosen_tokens["input_ids"].append(eos_token_id)
        chosen_tokens["attention_mask"].append(1)
    if len(rejected_tokens["input_ids"]) == 0 or eos_token_id != rejected_tokens["input_ids"][-1]:
        rejected_tokens["input_ids"].append(eos_token_id)
        rejected_tokens["attention_mask"].append(1)
    return chosen_tokens, rejected_tokens
=======
def truncate_right(
    input_ids: torch.Tensor, stop_token_id: int, pad_token_id: int
) -> tuple[torch.Tensor, torch.Tensor]:
    """
    Truncates the input tensor from the right side after the first occurrence of the stop token.

    Args:
        input_ids (`torch.Tensor`):
            The tensor containing the responses to be truncated
        stop_token_id (`int`):
            The token ID representing the stop token where truncation occurs
        pad_token_id (`int`):
            The token ID representing the pad token used to fill the truncated responses

    Returns:
        tuple:
            - `output_ids` (`torch.Tensor`):
                The truncated responses tensor with pad tokens filled after the stop token
            - `mask` (`torch.Tensor`):
                The mask tensor to indicate the padding tokens
    """
    trunc_idxs = first_true_indices(input_ids == stop_token_id).unsqueeze(-1)
    new_size = [1] * (len(input_ids.size()) - 1) + [input_ids.shape[1]]
    idxs = torch.arange(input_ids.shape[1], device=input_ids.device).view(*new_size)
    output_ids = torch.masked_fill(input_ids, idxs > trunc_idxs, pad_token_id)
    mask = torch.masked_fill(torch.ones_like(input_ids), idxs > trunc_idxs, 0)
    return output_ids, mask
>>>>>>> b78ab74d


def empty_cache() -> None:
    """Empties the cache of the available torch device.

    This function checks for the availability of different torch devices (XPU, MLU, NPU, CUDA) and empties the cache of
    the first available device it finds.

    If none of the specific devices are available, it defaults to emptying the CUDA cache.
    """
    if is_torch_xpu_available():
        torch.xpu.empty_cache()
    elif is_torch_mlu_available():
        torch.mlu.empty_cache()
    elif is_torch_npu_available():
        torch.npu.empty_cache()
    else:
        torch.cuda.empty_cache()


def generate_model_card(
    base_model: str | None,
    model_name: str,
    hub_model_id: str,
    dataset_name: str | None,
    tags: list[str],
    wandb_url: str | None,
    trainer_name: str,
    trainer_citation: str | None = None,
    template_file: str | None = None,
    paper_title: str | None = None,
    paper_id: str | None = None,
    comet_url: str | None = None,
) -> ModelCard:
    """
    Generate a [`~huggingface_hub.ModelCard`] from a template.

    Args:
        base_model (`str` or `None`):
            Base model name.
        model_name (`str`):
            Model name.
        hub_model_id (`str`):
            Hub model ID as `username/model_id`.
        dataset_name (`str` or `None`):
            Dataset name.
        tags (`list[str]`):
            Tags.
        wandb_url (`str` or `None`):
            Weights & Biases run URL.
        comet_url (`str` or `None`):
            Comet experiment URL.
        trainer_name (`str`):
            Trainer name.
        trainer_citation (`str` or `None`, defaults to `None`):
            Trainer citation as a BibTeX entry.
        template_file (`str` *optional*):
            Template file name located in the `trl/templates` directory. Defaults to `lm_model_card.md`.
        paper_title (`str` or `None`, defaults to `None`):
            Paper title.
        paper_id (`str` or `None`, defaults to `None`):
            ArXiv paper ID as `YYMM.NNNNN`.

    Returns:
        [`~huggingface_hub.ModelCard`]:
            A ModelCard object.
    """
    card_data = ModelCardData(
        base_model=base_model,
        datasets=dataset_name,
        library_name="transformers",
        licence="license",
        model_name=model_name,
        tags=["generated_from_trainer", *tags],
    )
    template_file = template_file or "lm_model_card.md"
    card = ModelCard.from_template(
        card_data,
        template_path=str(pkg_resources.files("trl").joinpath(f"templates/{template_file}")),
        base_model=base_model,
        model_name=model_name,
        hub_model_id=hub_model_id,
        dataset_name=dataset_name,
        wandb_url=wandb_url,
        comet_url=comet_url,
        trainer_name=trainer_name,
        trainer_citation=trainer_citation,
        paper_title=paper_title,
        paper_id=paper_id,
        trl_version=version("trl"),
        transformers_version=version("transformers"),
        pytorch_version=version("torch"),
        datasets_version=version("datasets"),
        tokenizers_version=version("tokenizers"),
    )
    return card


def get_comet_experiment_url() -> str | None:
    """
    If Comet integration is enabled, return the URL of the current Comet experiment; otherwise, return `None`.
    """
    if not is_comet_available():
        return None

    if comet_ml.get_running_experiment() is not None:
        return comet_ml.get_running_experiment().url

    return None


def log_table_to_comet_experiment(name: str, table: pd.DataFrame) -> None:
    """
    If Comet integration is enabled logs a table to the Comet experiment if it is currently running.

    Args:
        name (`str`):
            Table name.
        table (`pandas.DataFrame`):
            The Pandas DataFrame containing the table to log.
    """
    if not is_comet_available():
        raise ModuleNotFoundError("The comet-ml is not installed. Please install it first: pip install comet-ml")

    experiment = comet_ml.get_running_experiment()
    if experiment is not None:
        experiment.log_table(tabular_data=table, filename=name)


def flush_left(mask: torch.Tensor, *tensors: torch.Tensor) -> torch.Tensor | tuple[torch.Tensor, ...]:
    """
    Shift non-zero elements in the mask and corresponding tensors to the left.

    This function operates on a binary mask and any number of additional tensors with the same dimensions as the mask.
    For each row, non-zero values are shifted to the leftmost positions. Then, columns that contain only zeros across
    all rows are truncated from the mask and tensors. Visually, this operation can be represented as follows:

    ```
    [[0, 0, x, x, x, x],  ->  [[x, x, x, x],
     [0, x, x, x, 0, 0]]       [x, x, x, 0]]
    ```

    Args:
        mask (`torch.Tensor`):
            2D tensor (binary mask) with shape `(N, M)`.
        *tensors (`torch.Tensor`):
            One or more 2D tensors with the same shape as `mask`. These tensors will be processed alongside `mask`,
            with non-zero values shifted and excess zero columns truncated in the same manner.

    Returns:
        `torch.Tensor`:
            Updated binary mask with non-zero values flushed to the left and trailing zero columns removed.
        `*torch.Tensor`
            Updated tensors, processed in the same way as the mask.

    Example:
    ```python
    >>> mask = torch.tensor([[0, 0, 1, 1, 1], [0, 1, 1, 0, 0]])
    >>> tensor = torch.tensor([[9, 9, 2, 3, 4], [9, 5, 6, 9, 9]])
    >>> new_mask, new_tensor = flush_left(mask, tensor)
    >>> print(new_mask)
    tensor([[1, 1, 1],
            [1, 1, 0]])

    >>> print(new_tensor)
    tensor([[2, 3, 4],
            [5, 6, 0]])
    ```
    """
    _, M = mask.shape

    # Create copy of mask and tensors
    mask_copy = mask.clone()
    tensors = [t.clone() for t in tensors]

    # Shift non-zero values to the left
    first_non_zero = mask_copy.argmax(dim=1)
    pos = torch.arange(M, device=mask_copy.device).unsqueeze(0)
    idx_roll = (pos + first_non_zero.unsqueeze(1)) % M
    mask_roll = mask_copy.gather(1, idx_roll)
    rolled_tensors = [t.gather(1, idx_roll) for t in tensors]

    # Truncate trailing columns that are all zeros in mask_roll
    col_sums = mask_roll.sum(dim=0)
    empty_cols = col_sums == 0
    first_empty_col = int(empty_cols.to(torch.int8).argmax()) if empty_cols.any() else M
    flushed_mask = mask_roll[:, :first_empty_col]
    flushed_tensors = [t[:, :first_empty_col] for t in rolled_tensors]

    if not flushed_tensors:
        return flushed_mask
    return flushed_mask, *flushed_tensors


def flush_right(mask: torch.Tensor, *tensors: torch.Tensor) -> torch.Tensor | tuple[torch.Tensor, ...]:
    """
    Shift non-zero elements in the mask and corresponding tensors to the right. See `flush_left` for details.
    """
    _, M = mask.shape

    # Create copy of mask and tensors
    mask_copy = mask.clone()
    tensors = [t.clone() for t in tensors]

    # Shift non-zero values to the right
    flipped_mask = torch.fliplr(mask_copy)
    first_non_zero = flipped_mask.argmax(dim=1)
    pos = torch.arange(M, device=mask_copy.device).unsqueeze(0)
    idx_roll = (pos - first_non_zero.unsqueeze(1)) % M
    mask_roll = mask_copy.gather(1, idx_roll)
    rolled_tensors = [t.gather(1, idx_roll) for t in tensors]

    # Truncate leading columns that are all zeros in mask_roll
    col_sums = mask_roll.sum(dim=0)
    non_empty_cols = col_sums != 0
    first_non_empty_col = int(non_empty_cols.to(torch.int8).argmax()) if non_empty_cols.any() else M
    flushed_mask = mask_roll[:, first_non_empty_col:]
    flushed_tensors = [t[:, first_non_empty_col:] for t in rolled_tensors]

    if not flushed_tensors:
        return flushed_mask
    return flushed_mask, *flushed_tensors


def selective_log_softmax(logits, index) -> torch.Tensor:
    """
    A memory-efficient implementation of the common `log_softmax -> gather` operation.

    This function is equivalent to the following naive implementation:
    ```python
    logps = torch.gather(logits.log_softmax(-1), dim=-1, index=index.unsqueeze(-1)).squeeze(-1)
    ```

    Args:
        logits (`torch.Tensor`):
            Logits tensor of shape `(..., num_classes)`.
        index (`torch.Tensor`):
            Index tensor of shape `(...)`, specifying the positions to gather from the log-softmax output.

    Returns:
        `torch.Tensor`:
            Gathered log probabilities with the same shape as `index`.
    """
    if logits.dtype in [torch.float32, torch.float64]:
        selected_logits = torch.gather(logits, dim=-1, index=index.unsqueeze(-1)).squeeze(-1)
        # loop to reduce peak mem consumption
        logsumexp_values = torch.stack([torch.logsumexp(lg, dim=-1) for lg in logits])
        per_token_logps = selected_logits - logsumexp_values  # log_softmax(x_i) = x_i - logsumexp(x)
    else:
        # logsumexp approach is unstable with bfloat16, fall back to slightly less efficient approach
        per_token_logps = []
        for row_logits, row_labels in zip(logits, index, strict=True):  # loop to reduce peak mem consumption
            row_logps = F.log_softmax(row_logits, dim=-1)
            row_per_token_logps = row_logps.gather(dim=-1, index=row_labels.unsqueeze(-1)).squeeze(-1)
            per_token_logps.append(row_per_token_logps)
        per_token_logps = torch.stack(per_token_logps)
    return per_token_logps


def entropy_from_logits(logits: torch.Tensor, chunk_size: int = 128) -> torch.Tensor:
    """
    Compute the Shannon entropy (in nats) for each row of *logits* in a memory-efficient way.

    Instead of materializing the full softmax for all rows at once, the logits are flattened to shape (N, num_classes),
    where N is the product of all leading dimensions. Computation is then performed in chunks of size `chunk_size`
    along this flattened dimension, reducing peak memory usage. The result is reshaped back to match the input's
    leading dimensions.

    Args:
        logits (`torch.Tensor`):
            Logits tensor of shape `(..., num_classes)`. Entropy is taken along the last axis; all leading dimensions
            are preserved in the output.
        chunk_size (`int`, *optional*, defaults to `128`):
            Number of rows from the flattened logits to process per iteration. Smaller values reduce memory usage at
            the cost of more iterations.

    Returns:
        `torch.Tensor`:
            Entropy values with shape `logits.shape[:-1]`.
    """
    original_shape = logits.shape[:-1]  # all dims except num_classes
    num_classes = logits.shape[-1]

    # Flatten all leading dimensions into one
    flat_logits = logits.reshape(-1, num_classes)

    entropies = []
    for chunk in flat_logits.split(chunk_size, dim=0):
        logps = F.log_softmax(chunk, dim=-1)
        chunk_entropy = -(torch.exp(logps) * logps).sum(-1)
        entropies.append(chunk_entropy)

    entropies = torch.cat(entropies, dim=0)
    return entropies.reshape(original_shape)


def print_prompt_completions_sample(
    prompts: list,
    completions: list,
    rewards: dict[str, list[float]],
    advantages: list[float],
    step: int,
    num_samples: int = None,
) -> None:
    """
    Print out a sample of model completions to the console with multiple reward metrics.

    This function creates a nicely formatted table showing prompt-completion pairs, useful for monitoring model outputs
    during training. It requires the `rich` library to be installed.

    Args:
        prompts (`list`):
            List of prompts. Can be either strings or lists of messages.
        completions (`list`):
            List of completions corresponding to the prompts. Can be either strings or lists of messages.
        rewards (`dict[str, list[float]]`):
            Dictionary where keys are reward names and values are lists of rewards.
        advantages (`list[float]`):
            List of advantages corresponding to the prompts and completions.
        step (`int`):
            Current training step number, used in the output title.
        num_samples (`int`, *optional*):
            Number of random samples to display. If `None` (default), all items will be displayed.

    Example:
    ```python
    >>> from trl.trainer.utils import print_prompt_completions_sample

    >>> prompts = ["The sky is", "The sun is"]
    >>> completions = [" blue.", " in the sky."]
    >>> rewards = {"Correctness": [0.123, 0.456], "Format": [0.789, 0.101]}
    >>> advantages = [0.987, 0.654]
    >>> print_prompt_completions_sample(prompts, completions, rewards, advantages, 42)
    ╭──────────────────────────── Step 42 ─────────────────────────────╮
    │ ┏━━━━━━━━━━━━┳━━━━━━━━━━━━━━┳━━━━━━━━━━━━━┳━━━━━━━━┳━━━━━━━━━━━┓ │
    │ ┃ Prompt     ┃ Completion   ┃ Correctness ┃ Format ┃ Advantage ┃ │
    │ ┡━━━━━━━━━━━━╇━━━━━━━━━━━━━━╇━━━━━━━━━━━━━╇━━━━━━━━╇━━━━━━━━━━━┩ │
    │ │ The sky is │  blue.       │        0.12 │   0.79 │      0.99 │ │
    │ ├────────────┼──────────────┼─────────────┼────────┼───────────┤ │
    │ │ The sun is │  in the sky. │        0.46 │   0.10 │      0.65 │ │
    │ └────────────┴──────────────┴─────────────┴────────┴───────────┘ │
    ╰──────────────────────────────────────────────────────────────────╯
    ```
    """
    if not is_rich_available():
        raise ImportError(
            "The function `print_prompt_completions_sample` requires the `rich` library. Please install it with "
            "`pip install rich`."
        )
    console = Console()
    table = Table(show_header=True, header_style="bold white", expand=True)

    # Add columns
    table.add_column("Prompt", style="bright_yellow")
    table.add_column("Completion", style="bright_green")
    for reward_name in rewards.keys():
        table.add_column(reward_name, style="bold cyan", justify="right")
    table.add_column("Advantage", style="bold magenta", justify="right")

    def format_entry(entry) -> Text:
        t = Text()
        if isinstance(entry, list) and all(isinstance(m, dict) for m in entry):
            for j, msg in enumerate(entry):
                role = msg.get("role", "")
                if "content" in msg:
                    # Chat message
                    t.append(f"{role.upper()}\n", style="bold red")
                    t.append(msg["content"])
                elif "name" in msg and "args" in msg:
                    # Tool call
                    t.append(f"{role.upper()}\n", style="bold red")
                    t.append(f"{msg['name']}({msg['args']})")
                else:
                    # Fallback
                    t.append(str(msg))
                if j < len(entry) - 1:
                    t.append("\n\n")
        else:
            t.append(str(entry))
        return t

    # Some basic input validation
    if num_samples is not None:
        if num_samples >= len(prompts):
            num_samples = None
        elif num_samples <= 0:
            return

    # Subsample data if num_samples is specified
    if num_samples is not None:
        indices = random.sample(range(len(prompts)), num_samples)
        prompts = [prompts[i] for i in indices]
        completions = [completions[i] for i in indices]
        rewards = {key: [val[i] for i in indices] for key, val in rewards.items()}
        advantages = [advantages[i] for i in indices]

    for i in range(len(prompts)):
        reward_values = [f"{rewards[key][i]:.2f}" for key in rewards.keys()]  # 2 decimals
        table.add_row(
            format_entry(prompts[i]),
            format_entry(completions[i]),
            *reward_values,
            f"{advantages[i]:.2f}",
        )
        table.add_section()  # Adds a separator between rows

    panel = Panel(table, expand=False, title=f"Step {step}", border_style="bold white")
    console.print(panel)


class RepeatSampler(Sampler):
    """
    Sampler that repeats the indices of a dataset in a structured manner.

    Args:
        data_source (`Sized`):
            Dataset to sample from.
        mini_repeat_count (`int`):
            Number of times to repeat each index per batch.
        batch_size (`int`, *optional*, defaults to `1`):
            Number of unique indices per batch.
        repeat_count (`int`, *optional*, defaults to `1`):
            Number of times to repeat the full sampling process.
        shuffle (`bool`, *optional*, defaults to `True`):
            Whether to shuffle the dataset.
        seed (`int`, *optional*):
            Random seed for reproducibility (only affects this sampler).

    Example:
    ```python
    >>> sampler = RepeatSampler(["a", "b", "c", "d", "e", "f", "g"], mini_repeat_count=2, batch_size=3, repeat_count=4)
    >>> list(sampler)
    [4, 4, 3, 3, 0, 0,
     4, 4, 3, 3, 0, 0,
     4, 4, 3, 3, 0, 0,
     4, 4, 3, 3, 0, 0,
     1, 1, 2, 2, 6, 6,
     1, 1, 2, 2, 6, 6,
     1, 1, 2, 2, 6, 6,
     1, 1, 2, 2, 6, 6]
    ```

    ```txt
    mini_repeat_count = 3
          -   -   -
         [0,  0,  0,  1,  1,  1,  2,  2,  2,  3,  3,  3,      |
          4,  4,  4,  5,  5,  5,  6,  6,  6,  7,  7,  7,      |
          8,  8,  8,  9,  9,  9, 10, 10, 10, 11, 11, 11,      |
                                                                repeat_count = 2
          0,  0,  0,  1,  1,  1,  2,  2,  2,  3,  3,  3,      |
          4,  4,  4,  5,  5,  5,  6,  6,  6,  7,  7,  7,      |
          8,  8,  8,  9,  9,  9, 10, 10, 10, 11, 11, 11, ...] |
          ---------   ---------   ---------   ---------
           ---------   ---------   ---------   ---------
            ---------   ---------   ---------   ---------
                         batch_size = 12
    ```
    """

    def __init__(
        self,
        data_source: Sized,
        mini_repeat_count: int,
        batch_size: int = 1,
        repeat_count: int = 1,
        shuffle: bool = True,
        seed: int | None = None,
    ):
        self.data_source = data_source
        self.mini_repeat_count = mini_repeat_count
        self.batch_size = batch_size
        self.repeat_count = repeat_count
        self.num_samples = len(data_source)
        self.shuffle = shuffle
        self.seed = seed

        if shuffle:
            self.generator = torch.Generator()  # Create a local random generator
            if seed is not None:
                self.generator.manual_seed(seed)

    def __iter__(self):
        if self.shuffle:
            # E.g., [2, 4, 3, 1, 0, 6, 5] (num_samples = 7)
            indexes = torch.randperm(self.num_samples, generator=self.generator).tolist()
        else:
            indexes = list(range(self.num_samples))

        #    [2, 4, 3, 1, 0, 6, 5]
        # -> [[2, 4, 3], [1, 0, 6], [5]]  (batch_size = 3)
        indexes = [indexes[i : i + self.batch_size] for i in range(0, len(indexes), self.batch_size)]

        #    [[2, 4, 3], [1, 0, 6], [5]]
        # -> [[2, 4, 3], [1, 0, 6]]
        indexes = [chunk for chunk in indexes if len(chunk) == self.batch_size]

        for chunk in indexes:
            for _ in range(self.repeat_count):
                for index in chunk:
                    for _ in range(self.mini_repeat_count):
                        yield index

    def __len__(self) -> int:
        return (self.num_samples // self.batch_size) * self.batch_size * self.mini_repeat_count * self.repeat_count


# torch.nanstd doesn't exist, so we define it here
def nanstd(tensor: torch.Tensor) -> torch.Tensor:
    """
    Compute the standard deviation of a tensor, ignoring NaNs. This function only supports 1D tensors.

    Args:
        tensor (`torch.Tensor`):
            Input tensor of shape `(N,)`.

    Returns:
        `torch.Tensor`:
            Standard deviation of the tensor, ignoring NaNs.
    """
    variance = torch.nanmean((tensor - torch.nanmean(tensor, keepdim=True)) ** 2)  # Compute variance ignoring NaNs
    count = torch.sum(~torch.isnan(tensor))  # Count of non-NaN values
    variance *= count / (count - 1)  # Bessel's correction
    return torch.sqrt(variance)


def split_tensor_dict(
    tensor_dict: dict[str, torch.Tensor | None], num_chunks: int
) -> list[dict[str, torch.Tensor | None]]:
    """
    Splits a dictionary of tensors along the first dimension into `num_chunks` equal parts.

    Example:
    ```python
    >>> x = torch.arange(12).reshape(6, 2)
    >>> y = torch.arange(6).reshape(6, 1)
    >>> tensor_dict = {"x": x, "y": y}
    >>> split_tensor_dict(tensor_dict, 3)
    [
        {"x": tensor([[0, 1], [2, 3]]), "y": tensor([[0], [1]])},
        {"x": tensor([[4, 5], [6, 7]]), "y": tensor([[2], [3]])},
        {"x": tensor([[ 8,  9], [10, 11]]), "y": tensor([[4], [5]])}
    ]
    ```
    """
    first_tensor = next(tensor for tensor in tensor_dict.values() if tensor is not None)
    chunk_size = first_tensor.shape[0] // num_chunks
    chunks = []
    for i in range(num_chunks):
        chunk_dict = {}
        for key, tensor in tensor_dict.items():
            if tensor is not None and (isinstance(tensor, list) or tensor.ndim > 0):
                chunk_dict[key] = tensor[i * chunk_size : (i + 1) * chunk_size]
            elif tensor is not None and tensor.ndim == 0:
                chunk_dict[key] = tensor
            else:
                chunk_dict[key] = None
        chunks.append(chunk_dict)
    return chunks


def shuffle_sequence_dict(seq_dict: dict[str, Sequence | None]) -> dict[str, Sequence | None]:
    """
    Shuffles all sequence-like values in a dictionary along the first dimension in unison.

    Example:
    ```python
    >>> x = torch.arange(6).reshape(3, 2)
    >>> y = ["a", "b", "c"]
    >>> seq_dict = {"x": x, "y": y}
    >>> shuffle_sequence_dict(seq_dict)
    {'x': tensor([[2, 3],
                  [0, 1],
                  [4, 5]]),
     'y': ['b', 'a', 'c']}
    ```
    """
    # Determine batch size from the first non-None sequence
    batch_size = len(next(v for v in seq_dict.values() if v is not None))
    permutation = torch.randperm(batch_size)

    def permute(v: Sequence | None) -> Sequence | None:
        if v is None:
            return None
        if isinstance(v, torch.Tensor) and v.ndim == 0:
            return v
        if isinstance(v, torch.Tensor) and v.ndim >= 1:
            return v[permutation]
        return [v[i] for i in permutation]

    return {key: permute(val) for key, val in seq_dict.items()}


def nanmin(tensor: torch.Tensor) -> torch.Tensor:
    """
    Compute the minimum value of a tensor, ignoring NaNs. This function only supports 1D tensors.

    Args:
        tensor (`torch.Tensor`): Input tensor of shape `(N,)`.

    Returns:
        `torch.Tensor`: Minimum value of the tensor, ignoring NaNs. Returns NaN if all values are NaN.
    """
    if torch.isnan(tensor).all():
        return torch.tensor(float("nan"), dtype=tensor.dtype, device=tensor.device)
    return torch.min(tensor[~torch.isnan(tensor)])


def nanmax(tensor: torch.Tensor) -> torch.Tensor:
    """
    Compute the maximum value of a tensor, ignoring NaNs. This function only supports 1D tensors.

    Args:
        tensor (`torch.Tensor`): Input tensor of shape `(N,)`.

    Returns:
        `torch.Tensor`: Maximum value of the tensor, ignoring NaNs. Returns NaN if all values are NaN.
    """
    if torch.isnan(tensor).all():
        return torch.tensor(float("nan"), dtype=tensor.dtype, device=tensor.device)
    return torch.max(tensor[~torch.isnan(tensor)])


def identity(x):
    """Do we really need docs for this?"""
    return x


def split_pixel_values_by_grid(batch: dict[str, torch.Tensor]) -> dict[str, torch.Tensor | list[torch.Tensor]]:
    """
    Splits `batch["pixel_values"]` into a list of tensors based on the product of each row in `batch["image_grid_thw"]`
    and batch["num_images"] while keeping other entries unchanged.
    """
    if "image_grid_thw" not in batch or "pixel_values" not in batch or "num_images" not in batch:
        return batch

    lengths = batch["image_grid_thw"].prod(-1).tolist()  # [num_images]
    pixel_values = batch["pixel_values"]  # [total, feature_dim]

    if sum(lengths) != pixel_values.size(0):
        raise ValueError(f"Mismatch: sum(lengths) = {sum(lengths)} != pixel_values.size(0) = {pixel_values.size(0)}")

    boundaries = [0, *accumulate(batch["num_images"])]  # [3, 4, 5] -> [0, 3, 7, 12]
    sections = [sum(lengths[boundaries[i] : boundaries[i + 1]]) for i in range(len(batch["num_images"]))]
    split_values = list(torch.split(batch["pixel_values"], sections, dim=0))
    image_grid_thw = list(torch.split(batch["image_grid_thw"], batch["num_images"], dim=0))
    return {**batch, "pixel_values": split_values, "image_grid_thw": image_grid_thw}


def unsplit_pixel_values_by_grid(batch: dict[str, torch.Tensor | list[torch.Tensor]]) -> dict[str, torch.Tensor]:
    """
    Opposite of `split_pixel_values_by_grid`. Merges a list of tensors in `batch["pixel_values"]` back into a single
    tensor along the first dimension.
    """
    pixel_values = batch.get("pixel_values")
    if isinstance(pixel_values, list):
        merged = torch.cat(pixel_values, dim=0)
        batch = {**batch, "pixel_values": merged}

    image_grid_thw = batch.get("image_grid_thw")
    if isinstance(image_grid_thw, list):
        merged = torch.cat(image_grid_thw, dim=0)
        batch = {**batch, "image_grid_thw": merged}

    return batch


TListOrMapping = TypeVar("TListOrMapping", list, Mapping)


def remove_none_values(example: TListOrMapping) -> TListOrMapping:
    """
    Recursively removes entries with `None` values from a nested structure (list or dictionary).

    Args:
        example (`list` or `Mapping`):
            Input nested structure (list or dictionary) from which to remove `None`.

    Example:
    ```python
    >>> [
    ...     {
    ...         "a": {"aa": None, "ab": 1},
    ...         "b": "my_string",
    ...     }
    ... ]
    >>> remove_none_values(example)
    [{'a': {'ab': 1}, 'b': 'my_string'}]
    ```
    """
    if isinstance(example, list):
        return [remove_none_values(value) if isinstance(value, (dict, list)) else value for value in example]
    elif isinstance(example, Mapping):
        return {
            key: remove_none_values(value) if isinstance(value, (dict, list)) else value
            for key, value in example.items()
            if value is not None
        }
    else:
        raise TypeError("Input must be a list or a dictionary.")


def create_model_from_path(
    model_id: str, architecture: _BaseAutoModelClass | None = None, **kwargs
) -> PreTrainedModel:
    """
    Create a model from a given path using the specified initialization arguments.

    Args:
        model_id (`str`):
            Path to the model. Can be either a local directory or a model identifier from the Hugging Face Hub.
        architecture (`_BaseAutoModelClass` or `None`, *optional*):
            Model architecture class to instantiate. The model is initialized using the `from_pretrained` method of
            this class. If `None`, the architecture will be inferred from the model's configuration.
        kwargs (`dict`):
            Initialization keyword arguments to pass to the model's `from_pretrained` method. When `'dtype'` is
            specified, it can be either a `torch.dtype` or one of the strings: `'bfloat16'`, `'float16'`, `'float32'`,
            or `'auto'`.

    Returns:
        [`~transformers.PreTrainedModel`]:
            The instantiated model.
    """
    dtype = kwargs.get("dtype", "auto")
    if isinstance(dtype, torch.dtype) or dtype == "auto" or dtype is None:
        pass  # dtype is already a torch.dtype or "auto" or None
    elif isinstance(dtype, str) and dtype in ["bfloat16", "float16", "float32"]:
        kwargs["dtype"] = getattr(torch, dtype)
    else:
        raise ValueError(
            "Invalid `dtype` passed to the config. Expected either 'auto' or a string representing "
            f"a valid `torch.dtype` (e.g., 'float32'), but got {dtype}."
        )
    kwargs["device_map"] = kwargs.get("device_map", "auto")
    if architecture is None:
        config = AutoConfig.from_pretrained(model_id)
        architecture = getattr(transformers, config.architectures[0])
    model = architecture.from_pretrained(model_id, **kwargs)
    return model


def get_config_model_id(config: PretrainedConfig) -> str:
    """
    Retrieve the model identifier from a given model configuration.

    Args:
        config ([`~transformers.PreTrainedConfig`]):
            Configuration from which to extract the model identifier.

    Returns:
        `str`:
            The model identifier associated with the model configuration.
    """
    return getattr(config, "_name_or_path", "")<|MERGE_RESOLUTION|>--- conflicted
+++ resolved
@@ -361,24 +361,6 @@
     # Cap the exponent value below the upper-bound to avoid overflow, before calling torch.exp
     cap = get_exp_cap(value) if cap < 0 else cap
     return torch.exp(torch.clamp(value, max=cap))
-
-
-<<<<<<< HEAD
-def print_rich_table(df: pd.DataFrame) -> None:
-    if not is_rich_available():
-        raise ImportError(
-            "The function `print_rich_table` requires the `rich` library. Please install it with `pip install rich`."
-        )
-    console = Console()
-    table = Table(show_lines=True)
-    for column in df.columns:
-        table.add_column(column)
-    for _, row in df.iterrows():
-        table.add_row(*row.astype(str).tolist())
-    console.print(table)
-=======
-SIMPLE_CHAT_TEMPLATE = "{% for message in messages %}{{message['role'].capitalize() + ': ' + message['content'] + '\n\n'}}{% endfor %}{% if add_generation_prompt %}{{ 'Assistant:' }}{% endif %}"
->>>>>>> b78ab74d
 
 
 def first_true_indices(bools: torch.Tensor, dtype=torch.long) -> torch.Tensor:
@@ -584,70 +566,6 @@
     return padded_query_responses, padded_logitss
 
 
-<<<<<<< HEAD
-def add_bos_token_if_needed(
-    bos_token_id: int | None,
-    prompt_len_input_ids: int,
-    prompt_tokens: dict[str, list[int]],
-    chosen_prompt_len_input_ids: int,
-    chosen_tokens: dict[str, list[int]],
-    rejected_prompt_len_input_ids: int,
-    rejected_tokens: dict[str, list[int]],
-):
-    if bos_token_id is not None:
-        if prompt_len_input_ids == 0 or bos_token_id != prompt_tokens["prompt_input_ids"][0]:
-            prompt_tokens["prompt_input_ids"] = [bos_token_id] + prompt_tokens["prompt_input_ids"]
-            prompt_tokens["prompt_attention_mask"] = [1] + prompt_tokens["prompt_attention_mask"]
-        if chosen_prompt_len_input_ids == 0 or bos_token_id != chosen_tokens["prompt_input_ids"][0]:
-            chosen_tokens["prompt_input_ids"] = [bos_token_id] + chosen_tokens["prompt_input_ids"]
-            chosen_tokens["prompt_attention_mask"] = [1] + chosen_tokens["prompt_attention_mask"]
-        if rejected_prompt_len_input_ids == 0 or bos_token_id != rejected_tokens["prompt_input_ids"][0]:
-            rejected_tokens["prompt_input_ids"] = [bos_token_id] + rejected_tokens["prompt_input_ids"]
-            rejected_tokens["prompt_attention_mask"] = [1] + rejected_tokens["prompt_attention_mask"]
-    return prompt_tokens, chosen_tokens, rejected_tokens
-
-
-def add_eos_token_if_needed(
-    eos_token_id: int, chosen_tokens: dict[str, list[int]], rejected_tokens: dict[str, list[int]]
-):
-    if len(chosen_tokens["input_ids"]) == 0 or eos_token_id != chosen_tokens["input_ids"][-1]:
-        chosen_tokens["input_ids"].append(eos_token_id)
-        chosen_tokens["attention_mask"].append(1)
-    if len(rejected_tokens["input_ids"]) == 0 or eos_token_id != rejected_tokens["input_ids"][-1]:
-        rejected_tokens["input_ids"].append(eos_token_id)
-        rejected_tokens["attention_mask"].append(1)
-    return chosen_tokens, rejected_tokens
-=======
-def truncate_right(
-    input_ids: torch.Tensor, stop_token_id: int, pad_token_id: int
-) -> tuple[torch.Tensor, torch.Tensor]:
-    """
-    Truncates the input tensor from the right side after the first occurrence of the stop token.
-
-    Args:
-        input_ids (`torch.Tensor`):
-            The tensor containing the responses to be truncated
-        stop_token_id (`int`):
-            The token ID representing the stop token where truncation occurs
-        pad_token_id (`int`):
-            The token ID representing the pad token used to fill the truncated responses
-
-    Returns:
-        tuple:
-            - `output_ids` (`torch.Tensor`):
-                The truncated responses tensor with pad tokens filled after the stop token
-            - `mask` (`torch.Tensor`):
-                The mask tensor to indicate the padding tokens
-    """
-    trunc_idxs = first_true_indices(input_ids == stop_token_id).unsqueeze(-1)
-    new_size = [1] * (len(input_ids.size()) - 1) + [input_ids.shape[1]]
-    idxs = torch.arange(input_ids.shape[1], device=input_ids.device).view(*new_size)
-    output_ids = torch.masked_fill(input_ids, idxs > trunc_idxs, pad_token_id)
-    mask = torch.masked_fill(torch.ones_like(input_ids), idxs > trunc_idxs, 0)
-    return output_ids, mask
->>>>>>> b78ab74d
-
-
 def empty_cache() -> None:
     """Empties the cache of the available torch device.
 
