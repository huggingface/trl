# Copyright 2020-2025 The HuggingFace Team. All rights reserved.
#
# Licensed under the Apache License, Version 2.0 (the "License");
# you may not use this file except in compliance with the License.
# You may obtain a copy of the License at
#
#     http://www.apache.org/licenses/LICENSE-2.0
#
# Unless required by applicable law or agreed to in writing, software
# distributed under the License is distributed on an "AS IS" BASIS,
# WITHOUT WARRANTIES OR CONDITIONS OF ANY KIND, either express or implied.
# See the License for the specific language governing permissions and
# limitations under the License.

import dataclasses
import importlib.resources as pkg_resources
import json
import os
import random
import socket
import warnings
from collections.abc import Mapping, Sequence, Sized
from dataclasses import dataclass, field
from importlib.metadata import version
from itertools import accumulate
<<<<<<< HEAD
from typing import Any, Literal
=======
from typing import Any, Literal, Optional, TypeVar, Union
>>>>>>> 1eff7da9

import numpy as np
import pandas as pd
import torch
import torch.nn.functional as F
import torch.utils.data
import transformers
from accelerate import Accelerator, PartialState, logging
from accelerate.state import AcceleratorState
from huggingface_hub import ModelCard, ModelCardData
from torch.nn.utils.rnn import pad_sequence
from torch.utils.data import Sampler
from transformers import (
    AutoConfig,
    BitsAndBytesConfig,
    EvalPrediction,
    GenerationConfig,
    PreTrainedModel,
    PreTrainedTokenizerBase,
    TrainerState,
    TrainingArguments,
    is_comet_available,
)
from transformers.utils import (
    ModelOutput,
    is_peft_available,
    is_rich_available,
    is_torch_mlu_available,
    is_torch_npu_available,
    is_torch_xpu_available,
)

from ..trainer.model_config import ModelConfig


if is_rich_available():
    from rich.console import Console
    from rich.panel import Panel
    from rich.table import Table
    from rich.text import Text

if is_comet_available():
    import comet_ml

if is_peft_available():
    from peft import LoraConfig, PeftConfig


logger = logging.get_logger(__name__)


@dataclass
class DataCollatorForChatML:
    """
    Data collator for ChatML format datasets.
    """

    tokenizer: PreTrainedTokenizerBase
    ignore_index: int = -100
    max_length: int = None
    prompt_key: str = "prompt"
    messages_key: str = "messages"

    def __post_init__(self):
        if self.tokenizer.pad_token_id is None:
            raise ValueError("The tokenizer does not have a pad token. Please set `pad_token_id` in the tokenizer.")
        if self.max_length is None:
            # set a sensible default
            self.max_length = min(self.tokenizer.model_max_length, 1024)

    def __call__(self, examples: list[dict[str, Any]]) -> dict[str, torch.Tensor]:
        input_ids = []
        attention_mask = []
        prompts_input_ids = []
        prompt_attention_mask = []
        labels = []

        for example in examples:
            formatted_prompt = example.get(self.prompt_key, None)
            if formatted_prompt is None:
                prompt = example[self.messages_key][:-1]
                formatted_prompt = self.tokenizer.apply_chat_template(
                    prompt, tokenize=False, add_generation_prompt=True
                )

            if "input_ids" not in example:
                message = example[self.messages_key]
                formatted_message = self.tokenizer.apply_chat_template(
                    message, tokenize=False, add_generation_prompt=False
                )
                tokenized_message = self.tokenizer(
                    formatted_message,
                    truncation=True,
                    max_length=self.max_length,
                    padding=False,
                    return_tensors=None,
                    add_special_tokens=False,
                )
                input_ids.append(tokenized_message["input_ids"])
                if "attention_mask" in example:
                    attention_mask.append(tokenized_message["attention_mask"])
                else:
                    attention_mask.append([1] * len(tokenized_message["input_ids"]))
            else:
                input_ids.append(example["input_ids"])
                if "attention_mask" in example:
                    attention_mask.append(example["attention_mask"])
                else:
                    attention_mask.append([1] * len(example["input_ids"]))

            tokenized_prompt = self.tokenizer(
                formatted_prompt,
                truncation=True,
                max_length=len(input_ids[-1]),
                padding=False,
                return_tensors=None,
                add_special_tokens=False,
            )

            prompts_input_ids.append(tokenized_prompt["input_ids"])
            prompt_attention_mask.append(tokenized_prompt["attention_mask"])

            # Create the labels that will have all but the completion tokens of the example["input_ids"] set to ignore_index
            label = [self.ignore_index] * len(input_ids[-1])
            completion_start_idx = len(tokenized_prompt["input_ids"])
            label[completion_start_idx:] = input_ids[-1][completion_start_idx:]
            labels.append(label)

        # convert to list of tensors and pad
        input_ids = [torch.tensor(ids, dtype=torch.long) for ids in input_ids]
        attention_mask = [torch.tensor(mask, dtype=torch.long) for mask in attention_mask]
        labels = [torch.tensor(label, dtype=torch.long) for label in labels]
        input_ids = pad(input_ids, padding_side="left", padding_value=self.tokenizer.pad_token_id)
        attention_mask = pad(attention_mask, padding_side="left", padding_value=0)
        labels = pad(labels, padding_side="left", padding_value=self.ignore_index)

        prompts_input_ids = [torch.tensor(ids, dtype=torch.long) for ids in prompts_input_ids]
        prompt_attention_mask = [torch.tensor(mask, dtype=torch.long) for mask in prompt_attention_mask]
        prompts_input_ids = pad(prompts_input_ids, padding_side="left", padding_value=self.tokenizer.pad_token_id)
        prompt_attention_mask = pad(prompt_attention_mask, padding_side="left", padding_value=0)

        return {
            "input_ids": input_ids,
            "attention_mask": attention_mask,
            "labels": labels,
            "prompts": prompts_input_ids,
            "prompt_attention_mask": prompt_attention_mask,
        }


def _is_port_free(port: int, host: str = "127.0.0.1") -> bool:
    try:
        with socket.socket(socket.AF_INET, socket.SOCK_STREAM) as s:
            s.setsockopt(socket.SOL_SOCKET, socket.SO_REUSEADDR, 1)
            s.bind((host, port))
            return True
    except OSError:
        return False


def _find_free_port() -> int:
    candidates = (29500, 23456, 12355, 12345)
    for p in candidates:
        if _is_port_free(p):
            return p
    with socket.socket(socket.AF_INET, socket.SOCK_STREAM) as s:
        s.bind(("", 0))
        return s.getsockname()[1]


def ensure_master_addr_port(addr: str | None = None, port: int | None = None) -> None:
    """
    Ensure `MASTER_ADDR`/`MASTER_PORT` are set safely.

    - Respects existing environment variables.
    - Defaults `MASTER_ADDR` to localhost if unset.
    - Chooses a free TCP port if `MASTER_PORT` is unset to avoid collisions.
    - If `MASTER_PORT` is set to `"0"` or `"auto"`, it is resolved to a free port.
    """
    os.environ["MASTER_ADDR"] = os.environ.get("MASTER_ADDR") or addr or "localhost"

    env_port = os.environ.get("MASTER_PORT", "").strip().lower()
    if port is None and env_port not in {"", "0", "auto"}:
        try:
            port = int(env_port)
        except ValueError:
            pass

    os.environ["MASTER_PORT"] = str(_find_free_port() if port in (None, 0) else port)


@dataclass
class RewardDataCollatorWithPadding:
    # docstyle-ignore
    r"""
    Reward DataCollator class that pads the inputs to the maximum length of the batch.

    > [!WARNING]
    > This class is deprecated and will be removed in version 0.27.0. Please use
    `trl.trainer.reward_trainer.DataCollatorForPreference` instead.

    Args:
        tokenizer (`PreTrainedTokenizerBase`):
            The tokenizer used for encoding the data.
        padding (`Union[bool, str, `PaddingStrategy`]`, `optional`, defaults to `True`):
            padding_strategy to pass to the tokenizer.
        pad_to_multiple_of (`int` or `None`, `optional`, defaults to `None`):
            If set will pad the sequence to a multiple of the provided value.
        return_tensors (`str`, `optional`, defaults to `"pt"`):
            The tensor type to use.
    """

    tokenizer: PreTrainedTokenizerBase
    padding: bool | str = True
    pad_to_multiple_of: int | None = None
    return_tensors: str = "pt"

    def __init__(self, *args, **kwargs) -> None:
        warnings.warn(
            "The `RewardDataCollatorWithPadding` is deprecated and will be removed in version 0.27.0. Please use "
            "`trl.trainer.reward_trainer.DataCollatorForPreference` instead.",
            DeprecationWarning,
        )
        super().__init__(*args, **kwargs)

    def __call__(self, features: list[dict[str, Any]]) -> dict[str, Any]:
        features_chosen = []
        features_rejected = []
        margin = []
        # check if we have a margin. If we do, we need to batch it as well
        has_margin = "margin" in features[0]
        for feature in features:
            # check if the keys are named as expected
            if (
                "input_ids_chosen" not in feature
                or "input_ids_rejected" not in feature
                or "attention_mask_chosen" not in feature
                or "attention_mask_rejected" not in feature
            ):
                raise ValueError(
                    "The features should include `input_ids_chosen`, `attention_mask_chosen`, `input_ids_rejected` and `attention_mask_rejected`"
                )

            features_chosen.append(
                {
                    "input_ids": feature["input_ids_chosen"],
                    "attention_mask": feature["attention_mask_chosen"],
                }
            )
            features_rejected.append(
                {
                    "input_ids": feature["input_ids_rejected"],
                    "attention_mask": feature["attention_mask_rejected"],
                }
            )
            if has_margin:
                margin.append(feature["margin"])
        batch_chosen = self.tokenizer.pad(
            features_chosen,
            padding=self.padding,
            pad_to_multiple_of=self.pad_to_multiple_of,
            return_tensors=self.return_tensors,
        )
        batch_rejected = self.tokenizer.pad(
            features_rejected,
            padding=self.padding,
            pad_to_multiple_of=self.pad_to_multiple_of,
            return_tensors=self.return_tensors,
        )
        batch = {
            "input_ids_chosen": batch_chosen["input_ids"],
            "attention_mask_chosen": batch_chosen["attention_mask"],
            "input_ids_rejected": batch_rejected["input_ids"],
            "attention_mask_rejected": batch_rejected["attention_mask"],
            "return_loss": True,
        }
        if has_margin:
            margin = torch.tensor(margin, dtype=torch.float)
            batch["margin"] = margin
        return batch


def pad(
    tensors: list[torch.Tensor],
    padding_value: int = 0,
    padding_side: str = "right",
    pad_to_multiple_of: int | None = None,
) -> torch.Tensor:
    """
    Pads a list of tensors to the same shape along the first dimension.

    Args:
        tensors (`list[torch.Tensor]`):
            List of input tensors to pad.
        padding_value (`int`):
            Value to use for padding. Default is 0.
        padding_side (`str`):
            Side on which to add padding. Must be 'left' or 'right'. Default is 'right'.
        pad_to_multiple_of (`int`, *optional*):
            If set will pad the sequence to a multiple of the provided value.

    Returns:
        `torch.Tensor`:
            A single tensor containing the padded tensors.

    Examples:
    ```python
    >>> import torch

    >>> pad([torch.tensor([1, 2, 3]), torch.tensor([4, 5])])
    tensor([[1, 2, 3],
            [4, 5, 0]])

    >>> pad([torch.tensor([[1, 2], [3, 4]]), torch.tensor([[5, 6]])])
    tensor([[[1, 2],
            [3, 4]],
            [[5, 6],
            [0, 0]]])
    ```
    """
    # Determine the maximum shape for each dimension
    output_shape = np.max([t.shape for t in tensors], 0).tolist()

    # Apply pad_to_multiple_of to the first (sequence) dimension
    if pad_to_multiple_of is not None:
        remainder = output_shape[0] % pad_to_multiple_of
        if remainder != 0:
            output_shape[0] += pad_to_multiple_of - remainder

    # Create an output tensor filled with the padding value
    output = torch.full((len(tensors), *output_shape), padding_value, dtype=tensors[0].dtype, device=tensors[0].device)

    for i, t in enumerate(tensors):
        if padding_side == "left":
            seq_start = output_shape[0] - t.shape[0]
        elif padding_side == "right":
            seq_start = 0
        else:
            raise ValueError("padding_side must be 'left' or 'right'")

        # Define the slices
        seq_slice = slice(seq_start, seq_start + t.shape[0])
        slices = (seq_slice,) + tuple(slice(0, s) for s in t.shape[1:])
        output[i][slices] = t

    return output


@dataclass
class DPODataCollatorWithPadding:
    r"""
    DPO DataCollator class that pads the tokenized inputs to the maximum length of the batch.

    Args:
        pad_token_id (`int` defaults to 0):
            The tokenizer's pad_token_id.
        label_pad_token_id (`int`, defaults to -100):
            The label used for masking.
        is_encoder_decoder (`bool` or `None`, `optional`, defaults to `None`):
            Whether you model has an encoder_decoder architecture.
    """

    pad_token_id: int = 0
    label_pad_token_id: int = -100
    is_encoder_decoder: bool | None = False

    def __call__(self, features: list[dict[str, Any]]) -> dict[str, Any]:
        # first, pad everything to the same length
        padded_batch = {}
        for k in features[0].keys():
            if k.endswith(("_input_ids", "_attention_mask", "_labels", "_pixel_values")):
                if self.is_encoder_decoder:
                    to_pad = [torch.LongTensor(ex[k]) for ex in features]

                    if (k.startswith("prompt")) and (k.endswith("input_ids")):
                        if self.pad_token_id is None:
                            raise ValueError(
                                "Padding is enabled, but the tokenizer is not configured with a padding token."
                                " Explicitly set `tokenizer.pad_token` (e.g. `tokenizer.pad_token = tokenizer.eos_token`)"
                                " before calling the trainer."
                            )
                        padding_value = self.pad_token_id
                    elif k.endswith("_attention_mask"):
                        padding_value = 0
                    elif k.startswith(("chosen", "rejected", "completion")) or ("decoder" in k):
                        padding_value = self.label_pad_token_id
                    else:
                        raise ValueError(f"Unexpected key in batch '{k}'")
                    padded_batch[k] = pad_sequence(to_pad, batch_first=True, padding_value=padding_value)
                else:
                    # Set padding value based on the key
                    if k.endswith("_input_ids"):
                        if self.pad_token_id is None:
                            raise ValueError(
                                "Padding is enabled, but the tokenizer is not configured with a padding token."
                                " Explicitly set `tokenizer.pad_token` (e.g. `tokenizer.pad_token = tokenizer.eos_token`)"
                                " before calling the trainer."
                            )
                        padding_value = self.pad_token_id
                    elif k.endswith("_labels"):
                        padding_value = self.label_pad_token_id
                    elif k.endswith("_attention_mask"):
                        padding_value = 0
                    elif k.endswith("_pixel_values"):
                        padding_value = 0  # TODO: check if this is correct
                    else:
                        raise ValueError(f"Unexpected key in batch '{k}'")

                    # Set padding side based on the key
                    if k in ["prompt_input_ids", "prompt_attention_mask"]:
                        padding_side = "left"
                    else:
                        padding_side = "right"

                    # Set the dtype
                    if k.endswith("_pixel_values"):
                        dtype = torch.float32  # will be downcasted if necessary by the Trainer
                    else:
                        dtype = torch.int64

                    # Convert to tensor and pad
                    to_pad = [torch.tensor(ex[k], dtype=dtype) for ex in features]
                    padded_batch[k] = pad(to_pad, padding_value=padding_value, padding_side=padding_side)
            elif k.endswith("_logps"):
                # the cached reference model logprobs
                padded_batch[k] = torch.tensor([ex[k] for ex in features])
            else:
                padded_batch[k] = [ex[k] for ex in features]

        return padded_batch


@dataclass
class RunningMoments:
    """
    Calculates the running mean and standard deviation of a data stream. Reference:
    https://github.com/OpenLMLab/MOSS-RLHF/blob/40b91eb2f2b71b16919addede0341d2bef70825d/utils.py#L75
    """

    accelerator: Accelerator
    mean: float = 0
    std: float = 1
    var: float = 1
    count: float = 1e-24

    @torch.no_grad()
    def update(self, xs: torch.Tensor) -> tuple[float, float]:
        """
        Updates running moments from batch's moments computed across ranks
        """
        if self.accelerator.use_distributed:
            xs_mean, xs_var, xs_count = get_global_statistics(self.accelerator, xs)
        else:
            xs_count = xs.numel()
            xs_var, xs_mean = torch.var_mean(xs, unbiased=False)
        xs_mean, xs_var = xs_mean.float(), xs_var.float()

        delta = xs_mean - self.mean
        tot_count = self.count + xs_count

        new_sum = xs_var * xs_count
        # correct old_sum deviation accounting for the new mean
        old_sum = self.var * self.count + delta**2 * self.count * xs_count / tot_count
        tot_sum = old_sum + new_sum

        self.mean += (delta * xs_count / tot_count).item()
        new_var = tot_sum / tot_count
        self.std = (new_var * tot_count / (tot_count - 1)).float().sqrt().item()
        self.var = new_var.item()
        self.count = tot_count

        return xs_mean.item(), (xs_var * xs_count / (xs_count - 1)).float().sqrt().item()

    def save_to_json(self, json_path: str):
        """Save the content of this instance in JSON format inside `json_path`."""
        # save everything except accelerator
        if self.accelerator.is_main_process:
            save_dict = dataclasses.asdict(self, dict_factory=lambda x: {k: v for (k, v) in x if k != "accelerator"})
            json_string = json.dumps(save_dict, indent=2, sort_keys=True) + "\n"
            with open(json_path, "w", encoding="utf-8") as f:
                f.write(json_string)

    @classmethod
    def load_from_json(cls, accelerator: Accelerator, json_path: str):
        """Create an instance from the content of `json_path`."""
        # load everything except accelerator
        with open(json_path, encoding="utf-8") as f:
            text = f.read()
        return cls(accelerator=accelerator, **json.loads(text))


@torch.no_grad()
def get_global_statistics(
    accelerator, xs: torch.Tensor, mask=None, device="cpu"
) -> tuple[torch.Tensor, torch.Tensor, int]:
    """
    Computes element-wise mean and variance of the tensor across processes. Reference:
    https://github.com/OpenLMLab/MOSS-RLHF/blob/40b91eb2f2b71b16919addede0341d2bef70825d/utils.py#L57C1-L73C75
    """
    xs = xs.to(accelerator.device)
    sum_and_count = torch.tensor([xs.sum(), (xs.numel() if mask is None else mask.sum())], device=xs.device)
    sum_and_count = accelerator.reduce(sum_and_count)
    global_sum, count = sum_and_count
    global_mean = global_sum / count

    sum_var = torch.sum(((xs - global_mean) ** 2).mul(1 if mask is None else mask))
    sum_var = accelerator.reduce(sum_var)
    global_var = sum_var / count

    return global_mean.to(device), global_var.to(device), count.item()


def compute_accuracy(eval_pred: EvalPrediction) -> dict[str, float]:
    predictions, labels = eval_pred
    if predictions.ndim == 3:
        # Token classification task. Shapes are (batch_size, seq_len, num_labels) and (batch_size, seq_len)
        # Used to compute the accuracy in the prm_trainer.
        predictions = np.argmax(predictions, axis=2)

        # Flatten the predictions and labels to remove the ignored tokens.
        predictions = np.array(
            [
                p
                for prediction, label in zip(predictions, labels, strict=True)
                for (p, lbl) in zip(prediction, label, strict=True)
                if lbl != -100
            ]
        )
        labels = np.array([lbl for label in labels for lbl in label if lbl != -100])

    else:
        # Here, predictions is rewards_chosen and rewards_rejected. Shapes are (batch_size, 2) and (batch_size,)
        # We want to see how much of the time rewards_chosen > rewards_rejected.
        equal_mask = predictions[:, 0] == predictions[:, 1]
        equal_predictions_count = int(equal_mask.sum())

        if equal_predictions_count > 0:
            # Before using the logger, the accelerate state must be initialized. It'susually the case when using this
            # function inside a Trainer, but it may not be the case otherwise, in particular when unit testing.
            PartialState()

            logger.warning(
                f"There are {equal_predictions_count} out of {len(predictions[:, 0])} instances where the predictions "
                "for both options are equal. These instances are ignored in the accuracy computation.",
            )

        # Filter out equal predictions
        predictions = predictions[~equal_mask]
        labels = labels[~equal_mask]

        # Use the remaining predictions for accuracy calculation
        predictions = np.argmax(predictions, axis=1)

    accuracy = np.array(predictions == labels, dtype=float).mean().item()
    return {"accuracy": accuracy}


def pad_to_length(tensor: torch.Tensor, length: int, pad_value: int | float, dim: int = -1) -> torch.Tensor:
    if tensor.size(dim) >= length:
        return tensor
    else:
        pad_size = list(tensor.shape)
        pad_size[dim] = length - tensor.size(dim)
        return torch.cat(
            [
                tensor,
                pad_value * torch.ones(*pad_size, dtype=tensor.dtype, device=tensor.device),
            ],
            dim=dim,
        )


def disable_dropout_in_model(model: torch.nn.Module) -> None:
    for module in model.modules():
        if isinstance(module, torch.nn.Dropout):
            module.p = 0


def exact_div(a, b, custom_error_message=""):
    q = a // b
    if a != q * b:
        raise ValueError(f"{custom_error_message}, inexact division: {a} / {b} = {a / b}")
    return q


def peft_module_casting_to_bf16(model):
    for name, module in model.named_modules():
        if isinstance(module, torch.nn.LayerNorm) or "norm" in name:
            module = module.to(torch.float32)
        elif any(x in name for x in ["lm_head", "embed_tokens", "wte", "wpe"]):
            if hasattr(module, "weight"):
                if module.weight.dtype == torch.float32:
                    module = module.to(torch.bfloat16)


def get_quantization_config(model_args: ModelConfig) -> BitsAndBytesConfig | None:
    if model_args.load_in_4bit:
        quantization_config = BitsAndBytesConfig(
            load_in_4bit=True,
            bnb_4bit_compute_dtype=model_args.dtype,  # For consistency with model weights, we use the same value as `dtype`
            bnb_4bit_quant_type=model_args.bnb_4bit_quant_type,
            bnb_4bit_use_double_quant=model_args.use_bnb_nested_quant,
            bnb_4bit_quant_storage=model_args.dtype,
        )
    elif model_args.load_in_8bit:
        quantization_config = BitsAndBytesConfig(
            load_in_8bit=True,
        )
    else:
        quantization_config = None

    return quantization_config


def get_kbit_device_map() -> dict[str, int] | None:
    if torch.cuda.is_available() or is_torch_xpu_available():
        return {"": PartialState().local_process_index}
    else:
        return None


def get_peft_config(model_args: ModelConfig) -> "PeftConfig | None":
    if model_args.use_peft is False:
        return None

    if not is_peft_available():
        raise ValueError(
            "You need to have PEFT library installed in your environment, make sure to install `peft`. "
            "Make sure to run `pip install -U peft`."
        )

    peft_config = LoraConfig(
        task_type=model_args.lora_task_type,
        r=model_args.lora_r,
        target_modules=model_args.lora_target_modules,
        lora_alpha=model_args.lora_alpha,
        lora_dropout=model_args.lora_dropout,
        bias="none",
        use_rslora=model_args.use_rslora,
        use_dora=model_args.use_dora,
        modules_to_save=model_args.lora_modules_to_save,
    )

    return peft_config


def get_exp_cap(value, decimal=4):
    """
    Get the exponent cap of a value. This is used to cap the exponent of a value to avoid overflow. The formula is :
    log(value.dtype.max) E.g. for float32 data type, the maximum exponent value is 88.7228 to 4 decimal points.

    Args:
        value (`torch.Tensor`):
            The input tensor to obtain the data type
        decimal (`int`):
            The number of decimal points of the output exponent cap. eg: direct calling exp(log(torch.float32.max))
            will result in inf so we cap the exponent to 88.7228 to avoid overflow.
    """
    vdtype_max = torch.zeros([1]).to(value.dtype) + torch.finfo(value.dtype).max
    vdtype_log_max = torch.log(vdtype_max).to(value.device)
    return torch.floor(vdtype_log_max * 10**decimal) / 10**decimal if decimal > 0 else vdtype_log_max


def cap_exp(value, cap=-1):
    # Cap the exponent value below the upper-bound to avoid overflow, before calling torch.exp
    cap = get_exp_cap(value) if cap < 0 else cap
    return torch.exp(torch.clamp(value, max=cap))


def print_rich_table(df: pd.DataFrame) -> None:
    if not is_rich_available():
        raise ImportError(
            "The function `print_rich_table` requires the `rich` library. Please install it with `pip install rich`."
        )
    console = Console()
    table = Table(show_lines=True)
    for column in df.columns:
        table.add_column(column)
    for _, row in df.iterrows():
        table.add_row(*row.astype(str).tolist())
    console.print(table)


SIMPLE_SFT_CHAT_TEMPLATE = "{% for message in messages %}{{' ' + message['content']}}{% endfor %}{{ eos_token }}"
# SIMPLE_SFT_CHAT_TEMPLATE simply ends things with an EOS token, this helps the SFT model learn to end the completions with EOS tokens

SIMPLE_CHAT_TEMPLATE = "{% for message in messages %}{{message['role'].capitalize() + ': ' + message['content'] + '\n\n'}}{% endfor %}{% if add_generation_prompt %}{{ 'Assistant:' }}{% endif %}"


@dataclass
class OnlineTrainerState(TrainerState):
    """
    Training state for online/on-policy trainers.

    Extends [`~transformers.TrainerState`] with an `episode` counter to track the current rollout/episode.

    Args:
        episode (`int`, defaults to 0): Zero-based episode index.
    """

    episode: int = 0


@dataclass
class OnPolicyConfig(TrainingArguments):
    r"""
    Base configuration class for on-policy trainers.

    This class includes only the parameters that are specific to some on-policy training. For a full list of training
    arguments, please refer to the [`~transformers.TrainingArguments`] documentation. Note that default values in this
    class may differ from those in [`~transformers.TrainingArguments`].

    Using [`~transformers.HfArgumentParser`] we can turn this class into
    [argparse](https://docs.python.org/3/library/argparse#module-argparse) arguments that can be specified on the
    command line.

    Parameters:
        run_name (`str`, *optional*):
            Name of the run.
        dataset_num_proc (`int`, *optional*):
            Number of processes to use for processing the dataset.
        num_mini_batches (`int`, *optional*, defaults to `1`):
            Number of minibatches to split a batch into.
        total_episodes (`int`, *optional*):
            Total number of episodes in the dataset.
        local_rollout_forward_batch_size (`int`, *optional*, defaults to `64`):
            Per rank no grad forward pass in the rollout phase.
        num_sample_generations (`int`, *optional*, defaults to `10`):
            Number of debugging samples generations (i.e., `generate_completions` calls) throughout training.
        response_length (`int`, *optional*, defaults to `53`):
            Length of the response.
        stop_token (`str`, *optional*):
            Specifies the stop token to use for text generation. This parameter is mutually exclusive with
            `stop_token_id`.

            - `None`: No stop token is applied, unless `stop_token_id` is specified.
            - `'eos'`: Uses the tokenizer's `eos_token`.

        stop_token_id (`int`, *optional*):
            Specifies the ID of the stop token to use for text generation. If `None`, no stop token ID is applied,
            unless `stop_token` is specified. This parameter is mutually exclusive with `stop_token`.
        temperature (`float`, *optional*, defaults to `0.7`):
            Sampling temperature.
        missing_eos_penalty (`float`, *optional*):
            Penalty applied to the score when the model fails to generate an EOS token. This is useful to encourage to
            generate completions shorter than the maximum length (`max_new_tokens`). The penalty must be a positive
            value.
        sft_model_path (`str`, *optional*, defaults to `"EleutherAI/pythia-160m"`):
            Path to the SFT model.
        world_size (`int`, *optional*):
            Number of processes (GPUs) to use for the training.
        num_total_batches (`int`, *optional*):
            Number of total batches to train.
        micro_batch_size (`int`, *optional*):
            Micro batch size across devices (HF's `per_device_train_batch_size` * `world_size`).
        local_batch_size (`int`, *optional*):
            Batch size per GPU (HF's `per_device_train_batch_size` * `gradient_accumulation_steps`).
        batch_size (`int`, *optional*):
            Batch size across devices (HF's `per_device_train_batch_size` * `world_size` *
            `gradient_accumulation_steps`).
        local_mini_batch_size (`int`, *optional*):
            Mini batch size per GPU.
        mini_batch_size (`int`, *optional*):
            Mini batch size across GPUs.
        push_to_hub (`bool`, *optional*, defaults to `False`):
            Whether to push the model to the Hub after training.
    """

    # Parameters whose default values are overridden from TrainingArguments
    logging_steps: float = field(
        default=10,
        metadata={
            "help": "Log every X updates steps. Should be an integer or a float in range `[0,1)`. If smaller than 1, "
            "will be interpreted as ratio of total training steps."
        },
    )
    gradient_checkpointing: bool = field(
        default=True,
        metadata={
            "help": "If True, use gradient checkpointing to save memory at the expense of slower backward pass."
        },
    )
    bf16: bool | None = field(
        default=None,
        metadata={
            "help": "Whether to use bf16 (mixed) precision instead of 32-bit. Requires Ampere or higher NVIDIA "
            "architecture or Intel XPU or using CPU (use_cpu) or Ascend NPU. If not set, it defaults to `True` if "
            "`fp16` is not set."
        },
    )

    run_name: str | None = field(
        default=None,
        metadata={"help": "Name of the run."},
    )
    dataset_num_proc: int | None = field(
        default=None,
        metadata={"help": "Number of processes to use for processing the dataset."},
    )
    num_mini_batches: int = field(
        default=1,
        metadata={"help": "Number of minibatches to split a batch into."},
    )
    total_episodes: int | None = field(
        default=None,
        metadata={"help": "Total number of episodes in the dataset."},
    )
    local_rollout_forward_batch_size: int = field(
        default=64,
        metadata={"help": "Per rank no grad forward pass in the rollout phase."},
    )
    num_sample_generations: int = field(
        default=10,
        metadata={
            "help": "Number of debugging samples generations (i.e., `generate_completions` calls) throughout training."
        },
    )
    response_length: int = field(
        default=53,
        metadata={"help": "Length of the response."},
    )
    stop_token: Literal["eos"] | None = field(
        default=None,
        metadata={
            "help": "Specifies the stop token to use for text generation. This parameter is mutually exclusive with "
            "`stop_token_id`."
        },
    )
    stop_token_id: int | None = field(
        default=None,
        metadata={
            "help": "Specifies the ID of the stop token to use for text generation. If `None`, no stop token ID is "
            "applied, unless `stop_token` is specified. This parameter is mutually exclusive with `stop_token`."
        },
    )
    temperature: float = field(
        default=0.7,
        metadata={"help": "Sampling temperature."},
    )
    missing_eos_penalty: float | None = field(
        default=None,
        metadata={
            "help": "Penalty applied to the score when the model fails to generate an EOS token. This is useful to "
            "encourage to generate completions shorter than the maximum length (`max_new_tokens`). The penalty must be "
            "a positive value."
        },
    )
    sft_model_path: str = field(
        default="EleutherAI/pythia-160m",
        metadata={"help": "Path to the SFT model."},
    )
    world_size: int | None = field(
        default=None,
        metadata={"help": "Number of processes (GPUs) to use for the training."},
    )
    num_total_batches: int | None = field(
        default=None,
        metadata={"help": "Number of total batches to train."},
    )
    micro_batch_size: int | None = field(
        default=None,
        metadata={"help": "Micro batch size across devices (HF's `per_device_train_batch_size` * `world_size`)."},
    )
    local_batch_size: int | None = field(
        default=None,
        metadata={"help": "Batch size per GPU (HF's `per_device_train_batch_size` * `gradient_accumulation_steps`)."},
    )
    batch_size: int | None = field(
        default=None,
        metadata={
            "help": "Batch size across devices (HF's `per_device_train_batch_size` * `world_size` * "
            "`gradient_accumulation_steps`)."
        },
    )
    local_mini_batch_size: int | None = field(
        default=None,
        metadata={"help": "Mini batch size per GPU."},
    )
    mini_batch_size: int | None = field(
        default=None,
        metadata={"help": "Mini batch size across GPUs."},
    )
    push_to_hub: bool = field(
        default=False,
        metadata={"help": "Whether to push the model to the Hub after training."},
    )

    def __post_init__(self):
        self.bf16 = not (self.fp16) if self.bf16 is None else self.bf16

        super().__post_init__()


def first_true_indices(bools: torch.Tensor, dtype=torch.long) -> torch.Tensor:
    """
    Takes an N-dimensional bool tensor and returns an (N-1)-dimensional tensor of integers giving the position of the
    first True in each "row".

    Returns the length of the rows (bools.size(-1)) if no element is True in a given row.

    Args:
        bools (`torch.Tensor`):
            An N-dimensional boolean tensor.
        dtype (`torch.dtype`, optional):
            The desired data type of the output tensor. Defaults to `torch.long`.

    Returns:
        `torch.Tensor`:
            An (N-1)-dimensional tensor of integers indicating the position of the first True in each row. If no True
            value is found in a row, returns the length of the row.
    """
    row_len = bools.size(-1)
    zero_or_index = row_len * (~bools).type(dtype) + torch.arange(row_len, dtype=dtype, device=bools.device)
    return torch.min(zero_or_index, dim=-1).values


def get_reward(
    model: torch.nn.Module, query_responses: torch.Tensor, pad_token_id: int, context_length: int
) -> tuple[torch.Tensor, torch.Tensor, torch.Tensor]:
    """
    Computes the reward logits and the rewards for a given model and query responses.

    Args:
        model (`torch.nn.Module`):
            The model used to compute the reward logits.
        query_responses (`torch.Tensor`):
            The tensor containing the query responses.
        pad_token_id (`int`):
            The token ID representing the pad token.
        context_length (`int`):
            The length of the context in the query responses.

    Returns:
        tuple:
            - `reward_logits` (`torch.Tensor`):
                The logits for the reward model.
            - `final_rewards` (`torch.Tensor`):
                The final rewards for each query response.
            - `sequence_lengths` (`torch.Tensor`):
                The lengths of the sequences in the query responses.
    """
    attention_mask = query_responses != pad_token_id
    position_ids = attention_mask.cumsum(1) - attention_mask.long()  # exclusive cumsum
    lm_backbone = getattr(model, model.base_model_prefix)
    input_ids = torch.masked_fill(query_responses, ~attention_mask, 0)
    output = lm_backbone(
        input_ids=input_ids,
        attention_mask=attention_mask,
        position_ids=position_ids,
        return_dict=True,
        output_hidden_states=True,
        use_cache=False,  # otherwise mistral-based RM would error out
    )
    reward_logits = model.score(output.hidden_states[-1])
    sequence_lengths = first_true_indices(query_responses[:, context_length:] == pad_token_id) - 1 + context_length
    # https://github.com/huggingface/transformers/blob/dc68a39c8111217683bf49a4912d0c9018bab33d/src/transformers/models/gpt2/modeling_gpt2.py#L1454
    return (
        reward_logits,
        reward_logits[
            torch.arange(reward_logits.size(0), device=reward_logits.device),
            sequence_lengths,
        ].squeeze(-1),
        sequence_lengths,
    )


def forward(
    model: torch.nn.Module,
    query_responses: torch.Tensor,
    pad_token_id: int,
) -> ModelOutput:
    """
    Performs a forward pass through the model with the given query responses and pad token ID.

    Args:
        model (`torch.nn.Module`):
            The model to perform the forward pass.
        query_responses (`torch.Tensor`):
            The tensor containing the query responses.
        pad_token_id (`int`):
            The token ID representing the pad token.

    Returns:
        `ModelOutput`:
            The output of the model, including hidden states.
    """
    attention_mask = query_responses != pad_token_id
    position_ids = attention_mask.cumsum(1) - attention_mask.long()
    input_ids = torch.masked_fill(query_responses, ~attention_mask, 0)
    return model(
        input_ids=input_ids,
        attention_mask=attention_mask,
        position_ids=position_ids,
        return_dict=True,
        output_hidden_states=True,
    )


def prepare_deepspeed(
    model: torch.nn.Module, per_device_train_batch_size: int, fp16: bool = False, bf16: bool = False
) -> torch.nn.Module:
    """
    Prepares the model for training with DeepSpeed (both for stage 2 and 3), configuring the appropriate settings based
    on the model and batch size.

    Args:
        model (`torch.nn.Module`):
            The model to be prepared for DeepSpeed training.
        per_device_train_batch_size (`int`):
            The training batch size per device.
        fp16 (`bool`, defaults to `False`):
            Whether to use FP16 precision.
        bf16 (`bool`, defaults to `False`):
            Whether to use BF16 precision.

    Returns:
        `torch.nn.Module`:
            The model initialized and configured with DeepSpeed for training.
    """
    import deepspeed

    deepspeed_plugin = AcceleratorState().deepspeed_plugin
    config_kwargs = deepspeed_plugin.deepspeed_config
    if config_kwargs["zero_optimization"]["stage"] != 3:
        config_kwargs["train_micro_batch_size_per_gpu"] = per_device_train_batch_size
        config_kwargs = {
            "train_micro_batch_size_per_gpu": config_kwargs["train_micro_batch_size_per_gpu"],
            "prescale_gradients": False,
            "wall_clock_breakdown": False,
        }
        if bf16:
            config_kwargs["bf16"] = {"enabled": True}
        elif fp16:
            config_kwargs["fp16"] = {"enabled": True}
    else:
        if hasattr(model, "config"):
            hidden_size = (
                max(model.config.hidden_sizes)
                if getattr(model.config, "hidden_sizes", None)
                else getattr(model.config, "hidden_size", None)
            )
            if hidden_size is not None and config_kwargs["zero_optimization"]["stage"] == 3:
                # Note that `stage3_prefetch_bucket_size` can produce DeepSpeed messages like: `Invalidate trace cache @ step 0: expected module 1, but got module 0`
                # This is expected and is not an error, see: https://github.com/microsoft/DeepSpeed/discussions/4081
                config_kwargs.update(
                    {
                        "zero_optimization.reduce_bucket_size": hidden_size * hidden_size,
                        "zero_optimization.stage3_param_persistence_threshold": 10 * hidden_size,
                        "zero_optimization.stage3_prefetch_bucket_size": 0,
                    }
                )
    model, *_ = deepspeed.initialize(model=model, config=config_kwargs)
    model.eval()
    return model


def truncate_response(stop_token_id: int, pad_token_id: int, responses: torch.Tensor) -> torch.Tensor:
    """
    Truncates the responses at the first occurrence of the stop token, filling the rest with pad tokens.

    Args:
        stop_token_id (`int`):
            The token ID representing the stop token where truncation occurs.
        pad_token_id (`int`):
            The token ID representing the pad token used to fill the truncated responses.
        responses (`torch.Tensor`):
            The tensor containing the responses to be truncated.

    Returns:
        `torch.Tensor`:
            The truncated responses tensor with pad tokens filled after the stop token.
    """
    trunc_idxs = first_true_indices(responses == stop_token_id).unsqueeze(-1)
    new_size = [1] * (len(responses.size()) - 1) + [responses.shape[1]]
    idxs = torch.arange(responses.shape[1], device=responses.device).view(*new_size)
    postprocessed_responses = torch.masked_fill(responses, idxs > trunc_idxs, pad_token_id)
    return postprocessed_responses


def generate(
    lm_backbone: torch.nn.Module, queries: torch.Tensor, pad_token_id: int, generation_config: GenerationConfig
) -> tuple[torch.Tensor, torch.Tensor]:
    """
    Generates sequences from the language model backbone in a way that does not affect padding tokens.

    Args:
        lm_backbone (`torch.nn.Module`):
            The language model backbone used for generation.
        queries (`torch.Tensor`):
            The tensor containing the input queries.
        pad_token_id (`int`):
            The token ID representing the pad token.
        generation_config (`GenerationConfig`):
            The configuration for the generation process.

    Returns:
        tuple:
            - `generated_sequences` (`torch.Tensor`):
                The concatenated tensor of input queries and generated sequences.
            - `logits` (`torch.Tensor`):
                The logits output from the generation process.
    """
    context_length = queries.shape[1]
    attention_mask = queries != pad_token_id
    input_ids = torch.masked_fill(queries, ~attention_mask, 0)
    output = lm_backbone.generate(
        input_ids=input_ids,
        attention_mask=attention_mask,
        # position_ids=attention_mask.cumsum(1) - attention_mask.long(), # not needed: already adjusted in generations
        # https://github.com/huggingface/transformers/blob/ac33aeeeee2a7a89b89c93c2962e6feb90daef0a/src/transformers/models/gpt2/modeling_gpt2.py#L1227-L1250
        generation_config=generation_config,
        return_dict_in_generate=True,
        output_scores=True,
    )
    logits = torch.stack(output.scores, 1)
    return torch.cat((queries, output.sequences[:, context_length:]), dim=1), logits


@torch.no_grad()
def batch_generation(
    model: torch.nn.Module,
    queries: torch.Tensor,
    local_rollout_forward_batch_size: int,
    pad_token_id: int,
    generation_config: GenerationConfig,
):
    query_responses = []
    logitss = []
    batch_size = queries.shape[0]
    for i in range(0, batch_size, local_rollout_forward_batch_size):
        query = queries[i : i + local_rollout_forward_batch_size]
        query_response, logits = generate(
            model,
            query,
            pad_token_id,
            generation_config,
        )
        query_responses.append(query_response)
        logitss.append(logits)

    # padding tensors
    padded_query_responses = pad(query_responses, padding_value=pad_token_id, padding_side="right")
    padded_logitss = pad(logitss, padding_value=0, padding_side="right")

    # reshaping
    padded_query_responses = padded_query_responses.view(-1, padded_query_responses.shape[-1])[:batch_size]
    padded_logitss = padded_logitss.view(-1, *padded_logitss.shape[2:])[:batch_size]

    return padded_query_responses, padded_logitss


def add_bos_token_if_needed(
    bos_token_id: int | None,
    prompt_len_input_ids: int,
    prompt_tokens: dict[str, list[int]],
    chosen_prompt_len_input_ids: int,
    chosen_tokens: dict[str, list[int]],
    rejected_prompt_len_input_ids: int,
    rejected_tokens: dict[str, list[int]],
):
    if bos_token_id is not None:
        if prompt_len_input_ids == 0 or bos_token_id != prompt_tokens["prompt_input_ids"][0]:
            prompt_tokens["prompt_input_ids"] = [bos_token_id] + prompt_tokens["prompt_input_ids"]
            prompt_tokens["prompt_attention_mask"] = [1] + prompt_tokens["prompt_attention_mask"]
        if chosen_prompt_len_input_ids == 0 or bos_token_id != chosen_tokens["prompt_input_ids"][0]:
            chosen_tokens["prompt_input_ids"] = [bos_token_id] + chosen_tokens["prompt_input_ids"]
            chosen_tokens["prompt_attention_mask"] = [1] + chosen_tokens["prompt_attention_mask"]
        if rejected_prompt_len_input_ids == 0 or bos_token_id != rejected_tokens["prompt_input_ids"][0]:
            rejected_tokens["prompt_input_ids"] = [bos_token_id] + rejected_tokens["prompt_input_ids"]
            rejected_tokens["prompt_attention_mask"] = [1] + rejected_tokens["prompt_attention_mask"]
    return prompt_tokens, chosen_tokens, rejected_tokens


def add_eos_token_if_needed(
    eos_token_id: int, chosen_tokens: dict[str, list[int]], rejected_tokens: dict[str, list[int]]
):
    if len(chosen_tokens["input_ids"]) == 0 or eos_token_id != chosen_tokens["input_ids"][-1]:
        chosen_tokens["input_ids"].append(eos_token_id)
        chosen_tokens["attention_mask"].append(1)
    if len(rejected_tokens["input_ids"]) == 0 or eos_token_id != rejected_tokens["input_ids"][-1]:
        rejected_tokens["input_ids"].append(eos_token_id)
        rejected_tokens["attention_mask"].append(1)
    return chosen_tokens, rejected_tokens


def truncate_right(
    input_ids: torch.Tensor, stop_token_id: int, pad_token_id: int
) -> tuple[torch.Tensor, torch.Tensor]:
    """
    Truncates the input tensor from the right side after the first occurrence of the stop token.

    Args:
        input_ids (`torch.Tensor`):
            The tensor containing the responses to be truncated
        stop_token_id (`int`):
            The token ID representing the stop token where truncation occurs
        pad_token_id (`int`):
            The token ID representing the pad token used to fill the truncated responses

    Returns:
        tuple:
            - `output_ids` (`torch.Tensor`):
                The truncated responses tensor with pad tokens filled after the stop token
            - `mask` (`torch.Tensor`):
                The mask tensor to indicate the padding tokens
    """
    trunc_idxs = first_true_indices(input_ids == stop_token_id).unsqueeze(-1)
    new_size = [1] * (len(input_ids.size()) - 1) + [input_ids.shape[1]]
    idxs = torch.arange(input_ids.shape[1], device=input_ids.device).view(*new_size)
    output_ids = torch.masked_fill(input_ids, idxs > trunc_idxs, pad_token_id)
    mask = torch.masked_fill(torch.ones_like(input_ids), idxs > trunc_idxs, 0)
    return output_ids, mask


def empty_cache() -> None:
    """Empties the cache of the available torch device.

    This function checks for the availability of different torch devices (XPU, MLU, NPU, CUDA) and empties the cache of
    the first available device it finds.

    If none of the specific devices are available, it defaults to emptying the CUDA cache.
    """
    if is_torch_xpu_available():
        torch.xpu.empty_cache()
    elif is_torch_mlu_available():
        torch.mlu.empty_cache()
    elif is_torch_npu_available():
        torch.npu.empty_cache()
    else:
        torch.cuda.empty_cache()


def decode_and_strip_padding(inputs: torch.Tensor, tokenizer: PreTrainedTokenizerBase) -> list[str]:
    # docstyle-ignore
    """
    Decodes the input tensor and strips the padding tokens.

    > [!WARNING]
    > This function is deprecated and will be removed in a version 0.25.0. If you want to keep using it, please copy
    > the code into your codebase and use it from there.

    Args:
        inputs (`torch.Tensor`):
            The input tensor to be decoded.
        tokenizer (`transformers.PreTrainedTokenizerBase`):
            The tokenizer used to decode the input tensor.

    Returns:
        `list[str]`:
            The list of decoded strings with padding tokens stripped.
    """
    warnings.warn(
        "The function `decode_and_strip_padding` is deprecated and will be removed in a version 0.25.0. If you want "
        "to keep using it, please copy the code into your codebase and use it from there.",
        DeprecationWarning,
    )
    decoded = tokenizer.batch_decode(inputs, skip_special_tokens=False)
    return [d.replace(tokenizer.pad_token, "") for d in decoded]


def generate_model_card(
    base_model: str | None,
    model_name: str,
    hub_model_id: str,
    dataset_name: str | None,
    tags: list[str],
    wandb_url: str | None,
    trainer_name: str,
<<<<<<< HEAD
    trainer_citation: str | None = None,
    paper_title: str | None = None,
    paper_id: str | None = None,
    comet_url: str | None = None,
=======
    trainer_citation: Optional[str] = None,
    template_file: Optional[str] = None,
    paper_title: Optional[str] = None,
    paper_id: Optional[str] = None,
    comet_url: Optional[str] = None,
>>>>>>> 1eff7da9
) -> ModelCard:
    """
    Generate a `ModelCard` from a template.

    Args:
        base_model (`str` or `None`):
            Base model name.
        model_name (`str`):
            Model name.
        hub_model_id (`str`):
            Hub model ID as `username/model_id`.
        dataset_name (`str` or `None`):
            Dataset name.
        tags (`list[str]`):
            Tags.
        wandb_url (`str` or `None`):
            Weights & Biases run URL.
        comet_url (`str` or `None`):
            Comet experiment URL.
        trainer_name (`str`):
            Trainer name.
        trainer_citation (`str` or `None`, defaults to `None`):
            Trainer citation as a BibTeX entry.
        template_file (`str` *optional*):
            Template file name located in the `trl/templates` directory. Defaults to `lm_model_card.md`.
        paper_title (`str` or `None`, defaults to `None`):
            Paper title.
        paper_id (`str` or `None`, defaults to `None`):
            ArXiv paper ID as `YYMM.NNNNN`.

    Returns:
        `ModelCard`:
            A ModelCard object.
    """
    card_data = ModelCardData(
        base_model=base_model,
        datasets=dataset_name,
        library_name="transformers",
        licence="license",
        model_name=model_name,
        tags=["generated_from_trainer", *tags],
    )
    template_file = template_file or "lm_model_card.md"
    card = ModelCard.from_template(
        card_data,
        template_path=str(pkg_resources.files("trl").joinpath(f"templates/{template_file}")),
        base_model=base_model,
        model_name=model_name,
        hub_model_id=hub_model_id,
        dataset_name=dataset_name,
        wandb_url=wandb_url,
        comet_url=comet_url,
        trainer_name=trainer_name,
        trainer_citation=trainer_citation,
        paper_title=paper_title,
        paper_id=paper_id,
        trl_version=version("trl"),
        transformers_version=version("transformers"),
        pytorch_version=version("torch"),
        datasets_version=version("datasets"),
        tokenizers_version=version("tokenizers"),
    )
    return card


def get_comet_experiment_url() -> str | None:
    """
    If Comet integration is enabled, return the URL of the current Comet experiment; otherwise, return `None`.
    """
    if not is_comet_available():
        return None

    if comet_ml.get_running_experiment() is not None:
        return comet_ml.get_running_experiment().url

    return None


def log_table_to_comet_experiment(name: str, table: pd.DataFrame) -> None:
    """
    If Comet integration is enabled logs a table to the Comet experiment if it is currently running.

    Args:
        name (`str`):
            Table name.
        table (`pd.DataFrame`):
            The Pandas DataFrame containing the table to log.
    """
    if not is_comet_available():
        raise ModuleNotFoundError("The comet-ml is not installed. Please install it first: pip install comet-ml")

    experiment = comet_ml.get_running_experiment()
    if experiment is not None:
        experiment.log_table(tabular_data=table, filename=name)


def flush_left(mask: torch.Tensor, *tensors: torch.Tensor) -> torch.Tensor | tuple[torch.Tensor, ...]:
    """
    Shift non-zero elements in the mask and corresponding tensors to the left.

    This function operates on a binary mask and any number of additional tensors with the same dimensions as the mask.
    For each row, non-zero values are shifted to the leftmost positions. Then, columns that contain only zeros across
    all rows are truncated from the mask and tensors. Visually, this operation can be represented as follows:

    ```
    [[0, 0, x, x, x, x],  ->  [[x, x, x, x],
     [0, x, x, x, 0, 0]]       [x, x, x, 0]]
    ```

    Args:
        mask (`torch.Tensor`):
            2D tensor (binary mask) with shape `(N, M)`.
        *tensors (`torch.Tensor`):
            One or more 2D tensors with the same shape as `mask`. These tensors will be processed alongside `mask`,
            with non-zero values shifted and excess zero columns truncated in the same manner.

    Returns:
        `torch.Tensor`:
            Updated binary mask with non-zero values flushed to the left and trailing zero columns removed.
        `*torch.Tensor`
            Updated tensors, processed in the same way as the mask.

    Example:
    ```python
    >>> mask = torch.tensor([[0, 0, 1, 1, 1], [0, 1, 1, 0, 0]])
    >>> tensor = torch.tensor([[9, 9, 2, 3, 4], [9, 5, 6, 9, 9]])
    >>> new_mask, new_tensor = flush_left(mask, tensor)
    >>> print(new_mask)
    tensor([[1, 1, 1],
            [1, 1, 0]])

    >>> print(new_tensor)
    tensor([[2, 3, 4],
            [5, 6, 0]])
    ```
    """
    _, M = mask.shape

    # Create copy of mask and tensors
    mask_copy = mask.clone()
    tensors = [t.clone() for t in tensors]

    # Shift non-zero values to the left
    first_non_zero = mask_copy.argmax(dim=1)
    pos = torch.arange(M, device=mask_copy.device).unsqueeze(0)
    idx_roll = (pos + first_non_zero.unsqueeze(1)) % M
    mask_roll = mask_copy.gather(1, idx_roll)
    rolled_tensors = [t.gather(1, idx_roll) for t in tensors]

    # Truncate trailing columns that are all zeros in mask_roll
    col_sums = mask_roll.sum(dim=0)
    empty_cols = col_sums == 0
    first_empty_col = int(empty_cols.to(torch.int8).argmax()) if empty_cols.any() else M
    flushed_mask = mask_roll[:, :first_empty_col]
    flushed_tensors = [t[:, :first_empty_col] for t in rolled_tensors]

    if not flushed_tensors:
        return flushed_mask
    return flushed_mask, *flushed_tensors


def flush_right(mask: torch.Tensor, *tensors: torch.Tensor) -> torch.Tensor | tuple[torch.Tensor, ...]:
    """
    Shift non-zero elements in the mask and corresponding tensors to the right. See `flush_left` for details.
    """
    _, M = mask.shape

    # Create copy of mask and tensors
    mask_copy = mask.clone()
    tensors = [t.clone() for t in tensors]

    # Shift non-zero values to the right
    flipped_mask = torch.fliplr(mask_copy)
    first_non_zero = flipped_mask.argmax(dim=1)
    pos = torch.arange(M, device=mask_copy.device).unsqueeze(0)
    idx_roll = (pos - first_non_zero.unsqueeze(1)) % M
    mask_roll = mask_copy.gather(1, idx_roll)
    rolled_tensors = [t.gather(1, idx_roll) for t in tensors]

    # Truncate leading columns that are all zeros in mask_roll
    col_sums = mask_roll.sum(dim=0)
    non_empty_cols = col_sums != 0
    first_non_empty_col = int(non_empty_cols.to(torch.int8).argmax()) if non_empty_cols.any() else M
    flushed_mask = mask_roll[:, first_non_empty_col:]
    flushed_tensors = [t[:, first_non_empty_col:] for t in rolled_tensors]

    if not flushed_tensors:
        return flushed_mask
    return flushed_mask, *flushed_tensors


def selective_log_softmax(logits, index) -> torch.Tensor:
    """
    A memory-efficient implementation of the common `log_softmax -> gather` operation.

    This function is equivalent to the following naive implementation:
    ```python
    logps = torch.gather(logits.log_softmax(-1), dim=-1, index=index.unsqueeze(-1)).squeeze(-1)
    ```

    Args:
        logits (`torch.Tensor`):
            Logits tensor of shape `(..., num_classes)`.
        index (`torch.Tensor`):
            Index tensor of shape `(...)`, specifying the positions to gather from the log-softmax output.

    Returns:
        `torch.Tensor`:
            Gathered log probabilities with the same shape as `index`.
    """
    if logits.dtype in [torch.float32, torch.float64]:
        selected_logits = torch.gather(logits, dim=-1, index=index.unsqueeze(-1)).squeeze(-1)
        # loop to reduce peak mem consumption
        logsumexp_values = torch.stack([torch.logsumexp(lg, dim=-1) for lg in logits])
        per_token_logps = selected_logits - logsumexp_values  # log_softmax(x_i) = x_i - logsumexp(x)
    else:
        # logsumexp approach is unstable with bfloat16, fall back to slightly less efficient approach
        per_token_logps = []
        for row_logits, row_labels in zip(logits, index, strict=True):  # loop to reduce peak mem consumption
            row_logps = F.log_softmax(row_logits, dim=-1)
            row_per_token_logps = row_logps.gather(dim=-1, index=row_labels.unsqueeze(-1)).squeeze(-1)
            per_token_logps.append(row_per_token_logps)
        per_token_logps = torch.stack(per_token_logps)
    return per_token_logps


def entropy_from_logits(logits: torch.Tensor, chunk_size: int = 128) -> torch.Tensor:
    """
    Compute the Shannon entropy (in nats) for each row of *logits* in a memory-efficient way.

    Instead of materializing the full softmax for all rows at once, the logits are flattened to shape (N, num_classes),
    where N is the product of all leading dimensions. Computation is then performed in chunks of size `chunk_size`
    along this flattened dimension, reducing peak memory usage. The result is reshaped back to match the input's
    leading dimensions.

    Args:
        logits (`torch.Tensor`):
            Logits tensor of shape `(..., num_classes)`. Entropy is taken along the last axis; all leading dimensions
            are preserved in the output.
        chunk_size (`int`, *optional*, defaults to `128`):
            Number of rows from the flattened logits to process per iteration. Smaller values reduce memory usage at
            the cost of more iterations.

    Returns:
        `torch.Tensor`:
            Entropy values with shape `logits.shape[:-1]`.
    """
    original_shape = logits.shape[:-1]  # all dims except num_classes
    num_classes = logits.shape[-1]

    # Flatten all leading dimensions into one
    flat_logits = logits.reshape(-1, num_classes)

    entropies = []
    for chunk in flat_logits.split(chunk_size, dim=0):
        logps = F.log_softmax(chunk, dim=-1)
        chunk_entropy = -(torch.exp(logps) * logps).sum(-1)
        entropies.append(chunk_entropy)

    entropies = torch.cat(entropies, dim=0)
    return entropies.reshape(original_shape)


def print_prompt_completions_sample(
    prompts: list,
    completions: list,
    rewards: dict[str, list[float]],
    advantages: list[float],
    step: int,
    num_samples: int = None,
) -> None:
    """
    Print out a sample of model completions to the console with multiple reward metrics.

    This function creates a nicely formatted table showing prompt-completion pairs, useful for monitoring model outputs
    during training. It requires the `rich` library to be installed.

    Args:
        prompts (`list`):
            List of prompts. Can be either strings or lists of messages.
        completions (`list`):
            List of completions corresponding to the prompts. Can be either strings or lists of messages.
        rewards (`dict[str, list[float]]`):
            Dictionary where keys are reward names and values are lists of rewards.
        advantages (`list[float]`):
            List of advantages corresponding to the prompts and completions.
        step (`int`):
            Current training step number, used in the output title.
        num_samples (`int`, *optional*):
            Number of random samples to display. If `None` (default), all items will be displayed.

    Example:
    ```python
    >>> from trl.trainer.utils import print_prompt_completions_sample

    >>> prompts = ["The sky is", "The sun is"]
    >>> completions = [" blue.", " in the sky."]
    >>> rewards = {"Correctness": [0.123, 0.456], "Format": [0.789, 0.101]}
    >>> advantages = [0.987, 0.654]
    >>> print_prompt_completions_sample(prompts, completions, rewards, advantages, 42)
    ╭──────────────────────────── Step 42 ─────────────────────────────╮
    │ ┏━━━━━━━━━━━━┳━━━━━━━━━━━━━━┳━━━━━━━━━━━━━┳━━━━━━━━┳━━━━━━━━━━━┓ │
    │ ┃ Prompt     ┃ Completion   ┃ Correctness ┃ Format ┃ Advantage ┃ │
    │ ┡━━━━━━━━━━━━╇━━━━━━━━━━━━━━╇━━━━━━━━━━━━━╇━━━━━━━━╇━━━━━━━━━━━┩ │
    │ │ The sky is │  blue.       │        0.12 │   0.79 │      0.99 │ │
    │ ├────────────┼──────────────┼─────────────┼────────┼───────────┤ │
    │ │ The sun is │  in the sky. │        0.46 │   0.10 │      0.65 │ │
    │ └────────────┴──────────────┴─────────────┴────────┴───────────┘ │
    ╰──────────────────────────────────────────────────────────────────╯
    ```
    """
    if not is_rich_available():
        raise ImportError(
            "The function `print_prompt_completions_sample` requires the `rich` library. Please install it with "
            "`pip install rich`."
        )
    console = Console()
    table = Table(show_header=True, header_style="bold white", expand=True)

    # Add columns
    table.add_column("Prompt", style="bright_yellow")
    table.add_column("Completion", style="bright_green")
    for reward_name in rewards.keys():
        table.add_column(reward_name, style="bold cyan", justify="right")
    table.add_column("Advantage", style="bold magenta", justify="right")

    def format_entry(entry) -> Text:
        t = Text()
        if isinstance(entry, list) and all(isinstance(m, dict) for m in entry):
            for j, msg in enumerate(entry):
                role = msg.get("role", "")
                if "content" in msg:
                    # Chat message
                    t.append(f"{role.upper()}\n", style="bold red")
                    t.append(msg["content"])
                elif "name" in msg and "args" in msg:
                    # Tool call
                    t.append(f"{role.upper()}\n", style="bold red")
                    t.append(f"{msg['name']}({msg['args']})")
                else:
                    # Fallback
                    t.append(str(msg))
                if j < len(entry) - 1:
                    t.append("\n\n")
        else:
            t.append(str(entry))
        return t

    # Some basic input validation
    if num_samples is not None:
        if num_samples >= len(prompts):
            num_samples = None
        elif num_samples <= 0:
            return

    # Subsample data if num_samples is specified
    if num_samples is not None:
        indices = random.sample(range(len(prompts)), num_samples)
        prompts = [prompts[i] for i in indices]
        completions = [completions[i] for i in indices]
        rewards = {key: [val[i] for i in indices] for key, val in rewards.items()}
        advantages = [advantages[i] for i in indices]

    for i in range(len(prompts)):
        reward_values = [f"{rewards[key][i]:.2f}" for key in rewards.keys()]  # 2 decimals
        table.add_row(
            format_entry(prompts[i]),
            format_entry(completions[i]),
            *reward_values,
            f"{advantages[i]:.2f}",
        )
        table.add_section()  # Adds a separator between rows

    panel = Panel(table, expand=False, title=f"Step {step}", border_style="bold white")
    console.print(panel)


class RepeatSampler(Sampler):
    """
    Sampler that repeats the indices of a dataset in a structured manner.

    Args:
        data_source (`Sized`):
            Dataset to sample from.
        mini_repeat_count (`int`):
            Number of times to repeat each index per batch.
        batch_size (`int`, *optional*, defaults to `1`):
            Number of unique indices per batch.
        repeat_count (`int`, *optional*, defaults to `1`):
            Number of times to repeat the full sampling process.
        shuffle (`bool`, *optional*, defaults to `True`):
            Whether to shuffle the dataset.
        seed (`int`, *optional*):
            Random seed for reproducibility (only affects this sampler).

    Example:
    ```python
    >>> sampler = RepeatSampler(["a", "b", "c", "d", "e", "f", "g"], mini_repeat_count=2, batch_size=3, repeat_count=4)
    >>> list(sampler)
    [4, 4, 3, 3, 0, 0,
     4, 4, 3, 3, 0, 0,
     4, 4, 3, 3, 0, 0,
     4, 4, 3, 3, 0, 0,
     1, 1, 2, 2, 6, 6,
     1, 1, 2, 2, 6, 6,
     1, 1, 2, 2, 6, 6,
     1, 1, 2, 2, 6, 6]
    ```

    ```txt
    mini_repeat_count = 3
          -   -   -
         [0,  0,  0,  1,  1,  1,  2,  2,  2,  3,  3,  3,      |
          4,  4,  4,  5,  5,  5,  6,  6,  6,  7,  7,  7,      |
          8,  8,  8,  9,  9,  9, 10, 10, 10, 11, 11, 11,      |
                                                                repeat_count = 2
          0,  0,  0,  1,  1,  1,  2,  2,  2,  3,  3,  3,      |
          4,  4,  4,  5,  5,  5,  6,  6,  6,  7,  7,  7,      |
          8,  8,  8,  9,  9,  9, 10, 10, 10, 11, 11, 11, ...] |
          ---------   ---------   ---------   ---------
           ---------   ---------   ---------   ---------
            ---------   ---------   ---------   ---------
                         batch_size = 12
    ```
    """

    def __init__(
        self,
        data_source: Sized,
        mini_repeat_count: int,
        batch_size: int = 1,
        repeat_count: int = 1,
        shuffle: bool = True,
        seed: int | None = None,
    ):
        self.data_source = data_source
        self.mini_repeat_count = mini_repeat_count
        self.batch_size = batch_size
        self.repeat_count = repeat_count
        self.num_samples = len(data_source)
        self.shuffle = shuffle
        self.seed = seed

        if shuffle:
            self.generator = torch.Generator()  # Create a local random generator
            if seed is not None:
                self.generator.manual_seed(seed)

    def __iter__(self):
        if self.shuffle:
            # E.g., [2, 4, 3, 1, 0, 6, 5] (num_samples = 7)
            indexes = torch.randperm(self.num_samples, generator=self.generator).tolist()
        else:
            indexes = list(range(self.num_samples))

        #    [2, 4, 3, 1, 0, 6, 5]
        # -> [[2, 4, 3], [1, 0, 6], [5]]  (batch_size = 3)
        indexes = [indexes[i : i + self.batch_size] for i in range(0, len(indexes), self.batch_size)]

        #    [[2, 4, 3], [1, 0, 6], [5]]
        # -> [[2, 4, 3], [1, 0, 6]]
        indexes = [chunk for chunk in indexes if len(chunk) == self.batch_size]

        for chunk in indexes:
            for _ in range(self.repeat_count):
                for index in chunk:
                    for _ in range(self.mini_repeat_count):
                        yield index

    def __len__(self) -> int:
        return (self.num_samples // self.batch_size) * self.batch_size * self.mini_repeat_count * self.repeat_count


# torch.nanstd doesn't exist, so we define it here
def nanstd(tensor: torch.Tensor) -> torch.Tensor:
    """
    Compute the standard deviation of a tensor, ignoring NaNs. This function only supports 1D tensors.

    Args:
        tensor (`torch.Tensor`):
            Input tensor of shape `(N,)`.

    Returns:
        `torch.Tensor`:
            Standard deviation of the tensor, ignoring NaNs.
    """
    variance = torch.nanmean((tensor - torch.nanmean(tensor, keepdim=True)) ** 2)  # Compute variance ignoring NaNs
    count = torch.sum(~torch.isnan(tensor))  # Count of non-NaN values
    variance *= count / (count - 1)  # Bessel's correction
    return torch.sqrt(variance)


def split_tensor_dict(
    tensor_dict: dict[str, torch.Tensor | None], num_chunks: int
) -> list[dict[str, torch.Tensor | None]]:
    """
    Splits a dictionary of tensors along the first dimension into `num_chunks` equal parts.

    Example:
    ```python
    >>> x = torch.arange(12).reshape(6, 2)
    >>> y = torch.arange(6).reshape(6, 1)
    >>> tensor_dict = {"x": x, "y": y}
    >>> split_tensor_dict(tensor_dict, 3)
    [
        {"x": tensor([[0, 1], [2, 3]]), "y": tensor([[0], [1]])},
        {"x": tensor([[4, 5], [6, 7]]), "y": tensor([[2], [3]])},
        {"x": tensor([[ 8,  9], [10, 11]]), "y": tensor([[4], [5]])}
    ]
    ```
    """
    first_tensor = next(tensor for tensor in tensor_dict.values() if tensor is not None)
    chunk_size = first_tensor.shape[0] // num_chunks
    chunks = []
    for i in range(num_chunks):
        chunk_dict = {}
        for key, tensor in tensor_dict.items():
            if tensor is not None and (isinstance(tensor, list) or tensor.ndim > 0):
                chunk_dict[key] = tensor[i * chunk_size : (i + 1) * chunk_size]
            elif tensor is not None and tensor.ndim == 0:
                chunk_dict[key] = tensor
            else:
                chunk_dict[key] = None
        chunks.append(chunk_dict)
    return chunks


def shuffle_sequence_dict(seq_dict: dict[str, Sequence | None]) -> dict[str, Sequence | None]:
    """
    Shuffles all sequence-like values in a dictionary along the first dimension in unison.

    Example:
    ```python
    >>> x = torch.arange(6).reshape(3, 2)
    >>> y = ["a", "b", "c"]
    >>> seq_dict = {"x": x, "y": y}
    >>> shuffle_sequence_dict(seq_dict)
    {'x': tensor([[2, 3],
                  [0, 1],
                  [4, 5]]),
     'y': ['b', 'a', 'c']}
    ```
    """
    # Determine batch size from the first non-None sequence
    batch_size = len(next(v for v in seq_dict.values() if v is not None))
    permutation = torch.randperm(batch_size)

    def permute(v: Sequence | None) -> Sequence | None:
        if v is None:
            return None
        if isinstance(v, torch.Tensor) and v.ndim == 0:
            return v
        if isinstance(v, torch.Tensor) and v.ndim >= 1:
            return v[permutation]
        return [v[i] for i in permutation]

    return {key: permute(val) for key, val in seq_dict.items()}


def nanmin(tensor: torch.Tensor) -> torch.Tensor:
    """
    Compute the minimum value of a tensor, ignoring NaNs. This function only supports 1D tensors.

    Args:
        tensor (`torch.Tensor`): Input tensor of shape `(N,)`.

    Returns:
        `torch.Tensor`: Minimum value of the tensor, ignoring NaNs. Returns NaN if all values are NaN.
    """
    if torch.isnan(tensor).all():
        return torch.tensor(float("nan"), dtype=tensor.dtype, device=tensor.device)
    return torch.min(tensor[~torch.isnan(tensor)])


def nanmax(tensor: torch.Tensor) -> torch.Tensor:
    """
    Compute the maximum value of a tensor, ignoring NaNs. This function only supports 1D tensors.

    Args:
        tensor (`torch.Tensor`): Input tensor of shape `(N,)`.

    Returns:
        `torch.Tensor`: Maximum value of the tensor, ignoring NaNs. Returns NaN if all values are NaN.
    """
    if torch.isnan(tensor).all():
        return torch.tensor(float("nan"), dtype=tensor.dtype, device=tensor.device)
    return torch.max(tensor[~torch.isnan(tensor)])


def identity(x):
    """Do we really need docs for this?"""
    return x


def split_pixel_values_by_grid(batch: dict[str, torch.Tensor]) -> dict[str, torch.Tensor | list[torch.Tensor]]:
    """
    Splits `batch["pixel_values"]` into a list of tensors based on the product of each row in `batch["image_grid_thw"]`
    and batch["num_images"] while keeping other entries unchanged.
    """
    if "image_grid_thw" not in batch or "pixel_values" not in batch or "num_images" not in batch:
        return batch

    lengths = batch["image_grid_thw"].prod(-1).tolist()  # [num_images]
    pixel_values = batch["pixel_values"]  # [total, feature_dim]

    if sum(lengths) != pixel_values.size(0):
        raise ValueError(f"Mismatch: sum(lengths) = {sum(lengths)} != pixel_values.size(0) = {pixel_values.size(0)}")

    boundaries = [0, *accumulate(batch["num_images"])]  # [3, 4, 5] -> [0, 3, 7, 12]
    sections = [sum(lengths[boundaries[i] : boundaries[i + 1]]) for i in range(len(batch["num_images"]))]
    split_values = list(torch.split(batch["pixel_values"], sections, dim=0))
    image_grid_thw = list(torch.split(batch["image_grid_thw"], batch["num_images"], dim=0))
    return {**batch, "pixel_values": split_values, "image_grid_thw": image_grid_thw}


def unsplit_pixel_values_by_grid(batch: dict[str, torch.Tensor | list[torch.Tensor]]) -> dict[str, torch.Tensor]:
    """
    Opposite of `split_pixel_values_by_grid`. Merges a list of tensors in `batch["pixel_values"]` back into a single
    tensor along the first dimension.
    """
    pixel_values = batch.get("pixel_values")
    if isinstance(pixel_values, list):
        merged = torch.cat(pixel_values, dim=0)
        batch = {**batch, "pixel_values": merged}

    image_grid_thw = batch.get("image_grid_thw")
    if isinstance(image_grid_thw, list):
        merged = torch.cat(image_grid_thw, dim=0)
        batch = {**batch, "image_grid_thw": merged}

    return batch


def truncate_with_protected_tokens(ids: list[int], target_length: int, protected_tokens: list[int]) -> list[int]:
    """
    Truncate list to target length while preserving protected tokens.

    Args:
        ids (`list[int]`):
            Input sequence of token IDs.
        target_length (`int`):
            Desired length of the output sequence.
        protected_tokens (`list[int]`):
            List of token IDs that should be preserved in the output.

    Returns:
        `list[int]`: Truncated sequence.

    Raises:
        `ValueError`: If `len(protected_tokens ∩ seq) > target_length`.
    """
    protected_set = set(protected_tokens)

    # Count protected tokens
    num_protected = sum(1 for t in ids if t in protected_set)
    if num_protected > target_length:
        raise ValueError(
            f"target_length ({target_length}) is too small for the protected tokens ({num_protected} tokens). "
            f"Please increase target length to at least {num_protected} or disable truncation."
        )
    num_non_protected_needed = target_length - num_protected
    result = []

    # Iterate backward to select all protected tokens and rightmost non-protected tokens
    for t in reversed(ids):
        if t in protected_set:
            result.append(t)
        elif num_non_protected_needed > 0:
            result.append(t)
            num_non_protected_needed -= 1
    # Reverse to restore original order
    return result[::-1]


TListOrMapping = TypeVar("TListOrMapping", list, Mapping)


def remove_none_values(example: TListOrMapping) -> TListOrMapping:
    """
    Recursively removes entries with `None` values from a nested structure (list or dictionary).

    Args:
        example (`list` or `Mapping`):
            Input nested structure (list or dictionary) from which to remove `None`.

    Example:
    ```python
    >>> [
    ...     {
    ...         "a": {"aa": None, "ab": 1},
    ...         "b": "my_string",
    ...     }
    ... ]
    >>> remove_none_values(example)
    [{'a': {'ab': 1}, 'b': 'my_string'}]
    ```
    """
    if isinstance(example, list):
        return [remove_none_values(value) if isinstance(value, (dict, list)) else value for value in example]
    elif isinstance(example, Mapping):
        return {
            key: remove_none_values(value) if isinstance(value, (dict, list)) else value
            for key, value in example.items()
            if value is not None
        }
    else:
        raise TypeError("Input must be a list or a dictionary.")


def create_model_from_path(model_id: str, **kwargs) -> PreTrainedModel:
    """
    Create a model from a given path using the specified initialization arguments.

    Args:
        model_id (`str`):
            Path to the model. Can be either a local directory or a model identifier from the Hugging Face Hub.
        kwargs (`dict`):
            Initialization keyword arguments to pass to the model's `from_pretrained` method. When `'dtype'` is
            specified, it can be either a `torch.dtype` or one of the strings: `'bfloat16'`, `'float16'`, `'float32'`,
            or `'auto'`.

    Returns:
        [`~transformers.PreTrainedModel`]:
            The instantiated model.
    """
    dtype = kwargs.get("dtype")
    if isinstance(dtype, torch.dtype) or dtype == "auto" or dtype is None:
        pass  # dtype is already a torch.dtype or "auto" or None
    elif isinstance(dtype, str) and dtype in ["bfloat16", "float16", "float32"]:
        kwargs["dtype"] = getattr(torch, dtype)
    else:
        raise ValueError(
            "Invalid `dtype` passed to the config. Expected either 'auto' or a string representing "
            f"a valid `torch.dtype` (e.g., 'float32'), but got {dtype}."
        )
    config = AutoConfig.from_pretrained(model_id)
    architecture = getattr(transformers, config.architectures[0])
    model = architecture.from_pretrained(model_id, **kwargs)
    return model<|MERGE_RESOLUTION|>--- conflicted
+++ resolved
@@ -23,11 +23,7 @@
 from dataclasses import dataclass, field
 from importlib.metadata import version
 from itertools import accumulate
-<<<<<<< HEAD
-from typing import Any, Literal
-=======
 from typing import Any, Literal, Optional, TypeVar, Union
->>>>>>> 1eff7da9
 
 import numpy as np
 import pandas as pd
@@ -1296,18 +1292,11 @@
     tags: list[str],
     wandb_url: str | None,
     trainer_name: str,
-<<<<<<< HEAD
-    trainer_citation: str | None = None,
-    paper_title: str | None = None,
-    paper_id: str | None = None,
-    comet_url: str | None = None,
-=======
     trainer_citation: Optional[str] = None,
     template_file: Optional[str] = None,
     paper_title: Optional[str] = None,
     paper_id: Optional[str] = None,
     comet_url: Optional[str] = None,
->>>>>>> 1eff7da9
 ) -> ModelCard:
     """
     Generate a `ModelCard` from a template.
