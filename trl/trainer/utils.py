--- conflicted
+++ resolved
@@ -2014,7 +2014,6 @@
     return model
 
 
-<<<<<<< HEAD
 def hash_module(module: torch.nn.Module) -> str:
     h = zlib.adler32(b"")
     for _, tensor in sorted(module.state_dict().items()):
@@ -2024,7 +2023,6 @@
             tensor = tensor.to(torch.float32)
         h = zlib.adler32(tensor.numpy().tobytes(), h)
     return f"{h:08x}"
-=======
 def get_config_model_id(config: PretrainedConfig) -> str:
     """
     Retrieve the model identifier from a given model configuration.
@@ -2037,5 +2035,4 @@
         `str`:
             The model identifier associated with the model configuration.
     """
-    return getattr(config, "_name_or_path", "")
->>>>>>> cb5fdf9a
+    return getattr(config, "_name_or_path", "")