--- conflicted
+++ resolved
@@ -831,7 +831,6 @@
         table.add_column(column)
     for _, row in df.iterrows():
         table.add_row(*row.astype(str).tolist())
-<<<<<<< HEAD
     console.print(table)
 
 
@@ -1075,7 +1074,4 @@
         output_scores=True,
     )
     logits = torch.stack(output.scores, 1)
-    return torch.cat((queries, output.sequences[:, context_length:]), dim=1), logits
-=======
-    console.print(table)
->>>>>>> 6401d080
+    return torch.cat((queries, output.sequences[:, context_length:]), dim=1), logits