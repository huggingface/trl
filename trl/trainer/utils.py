# Copyright 2025 The HuggingFace Team. All rights reserved.
#
# Licensed under the Apache License, Version 2.0 (the "License");
# you may not use this file except in compliance with the License.
# You may obtain a copy of the License at
#
#     http://www.apache.org/licenses/LICENSE-2.0
#
# Unless required by applicable law or agreed to in writing, software
# distributed under the License is distributed on an "AS IS" BASIS,
# WITHOUT WARRANTIES OR CONDITIONS OF ANY KIND, either express or implied.
# See the License for the specific language governing permissions and
# limitations under the License.

import dataclasses
import importlib.resources as pkg_resources
import json
import random
import warnings
from collections import deque
from dataclasses import dataclass, field
from importlib.metadata import version
from typing import Any, Literal, Optional, Union

import datasets
import numpy as np
import pandas as pd
import torch
import torch.utils.data
from accelerate import Accelerator, PartialState
from accelerate.state import AcceleratorState
from huggingface_hub import ModelCard, ModelCardData
from rich.console import Console
from rich.table import Table
from torch.nn.utils.rnn import pad_sequence
from torch.utils.data import IterableDataset
from transformers import (
    BitsAndBytesConfig,
    DataCollatorForLanguageModeling,
    EvalPrediction,
    GenerationConfig,
    PreTrainedTokenizerBase,
    TrainerState,
    TrainingArguments,
    is_comet_available,
)
from transformers.utils import (
    is_peft_available,
    is_torch_mlu_available,
    is_torch_npu_available,
    is_torch_xpu_available,
)

from ..import_utils import is_vllm_available
from ..trainer.model_config import ModelConfig


if is_comet_available():
    import comet_ml

if is_peft_available():
    from peft import LoraConfig, PeftConfig

if is_vllm_available():
    from vllm import SamplingParams


class DataCollatorForCompletionOnlyLM(DataCollatorForLanguageModeling):
    """
    Data collator used for completion tasks. It ensures that all the tokens of the labels are set to an 'ignore_index'
    when they do not come from the assistant. This ensure that the loss is only
    calculated on the completion made by the assistant.

    Args:
        response_template (`Union[str, list[int]]`): the template form that indicates the start of the response, typically something like
            '### Response:\n'. It can also be passed as tokenized ids, which can be useful when using a tokenizer that encodes the response
            differently if it does not have proper context.
        instruction_template (`Union[str, list[int]]`): the template form that indicates the start of the human instruction, typically something like
            '### Human:\n'. Useful for assistant-style conversation datasets. It can also be passed as tokenized ids.
        mlm (`bool`, *optional*, defaults to `False`): Whether to use masked language modeling in the underlying
            `DataCollatorForLanguageModeling` class. Note that this option currently has no effect but is present
             for flexibility and backwards-compatibility.
        ignore_index (`int`, *optional*, defaults to `-100`):
            The index to use to ignore the initial tokens with
    """

    def __init__(
        self,
        response_template: Union[str, list[int]],
        instruction_template: Optional[Union[str, list[int]]] = None,
        *args,
        mlm: bool = False,
        ignore_index: int = -100,
        padding_free: bool = False,
        **kwargs,
    ):
        super().__init__(*args, mlm=mlm, **kwargs)

        self.instruction_template = instruction_template
        if isinstance(instruction_template, str):
            # The user provides a string, must tokenize
            self.instruction_token_ids = self.tokenizer.encode(self.instruction_template, add_special_tokens=False)
        else:
            # The user already provides the token ids
            self.instruction_token_ids = instruction_template

        self.response_template = response_template
        if isinstance(response_template, str):
            # The user provides a string, must tokenize
            self.response_token_ids = self.tokenizer.encode(self.response_template, add_special_tokens=False)
        else:
            # The user already provides the token ids
            self.response_token_ids = response_template

        if not self.mlm and self.instruction_template and self.tokenizer.pad_token_id == self.tokenizer.eos_token_id:
            warnings.warn(
                "The pad_token_id and eos_token_id values of this tokenizer are identical. "
                "If you are planning for multi-turn training, "
                "it can result in the model continuously generating questions and answers without eos token. "
                "To avoid this, set the pad_token_id to a different value.",
                UserWarning,
            )

        self.ignore_index = ignore_index
        self.padding_free = padding_free

    def torch_call(self, examples: list[Union[list[int], Any, dict[str, Any]]]) -> dict[str, Any]:
        batch = super().torch_call(examples)

        if self.instruction_template is None:
            for i in range(len(examples)):
                response_token_ids_start_idx = None

                for idx in np.where(batch["labels"][i] == self.response_token_ids[0])[0]:
                    # `response_token_ids` is `'### Response:\n'`, here we are just making sure that the token IDs match
                    if (
                        self.response_token_ids
                        == batch["labels"][i][idx : idx + len(self.response_token_ids)].tolist()
                    ):
                        response_token_ids_start_idx = idx

                if response_token_ids_start_idx is None:
                    warnings.warn(
                        f"Could not find response key `{self.response_template}` in the following instance: "
                        f"{self.tokenizer.decode(batch['input_ids'][i])}. This instance will be ignored in loss "
                        "calculation. Note, if this happens often, consider increasing the `max_seq_length`.",
                        UserWarning,
                    )
                    batch["labels"][i, :] = self.ignore_index
                else:
                    response_token_ids_end_idx = response_token_ids_start_idx + len(self.response_token_ids)

                    # Make pytorch loss function ignore all tokens up through the end of the response key
                    batch["labels"][i, :response_token_ids_end_idx] = self.ignore_index

        else:
            for i in range(len(examples)):
                response_token_ids_idxs = []
                human_token_ids_idxs = []

                for assistant_idx in np.where(batch["labels"][i] == self.response_token_ids[0])[0]:
                    # find the indexes of the start of a response.
                    if (
                        self.response_token_ids
                        == batch["labels"][i][assistant_idx : assistant_idx + len(self.response_token_ids)].tolist()
                    ):
                        response_token_ids_idxs.append(assistant_idx + len(self.response_token_ids))

                if len(response_token_ids_idxs) == 0:
                    warnings.warn(
                        f"Could not find response key `{self.response_template}` in the following instance: "
                        f"{self.tokenizer.decode(batch['input_ids'][i])}. This instance will be ignored in loss "
                        "calculation. Note, if this happens often, consider increasing the `max_seq_length`.",
                        UserWarning,
                    )
                    batch["labels"][i, :] = self.ignore_index

                human_token_ids = self.instruction_token_ids
                for human_idx in np.where(batch["labels"][i] == human_token_ids[0])[0]:
                    # find the indexes of the start of a human answer.
                    if human_token_ids == batch["labels"][i][human_idx : human_idx + len(human_token_ids)].tolist():
                        human_token_ids_idxs.append(human_idx)

                if len(human_token_ids_idxs) == 0:
                    warnings.warn(
                        f"Could not find instruction key `{self.instruction_template}` in the following instance: "
                        f"{self.tokenizer.decode(batch['input_ids'][i])}. This instance will be ignored in loss "
                        "calculation. Note, if this happens often, consider increasing the `max_seq_length`.",
                        UserWarning,
                    )
                    batch["labels"][i, :] = self.ignore_index

                if (
                    len(human_token_ids_idxs) > 0
                    and len(response_token_ids_idxs) > 0
                    and human_token_ids_idxs[0] > response_token_ids_idxs[0]
                ):
                    human_token_ids_idxs = [0] + human_token_ids_idxs

                for idx, (start, end) in enumerate(zip(human_token_ids_idxs, response_token_ids_idxs)):
                    # Make pytorch loss function ignore all non response tokens
                    if idx != 0:
                        batch["labels"][i, start:end] = self.ignore_index
                    else:
                        batch["labels"][i, :end] = self.ignore_index

                if len(response_token_ids_idxs) < len(human_token_ids_idxs):
                    batch["labels"][i, human_token_ids_idxs[-1] :] = self.ignore_index

        if self.padding_free:
            # remove padding, `attention_mask` and add `position_ids`
            attn_mask = batch.pop("attention_mask")
            batch["input_ids"] = batch["input_ids"][attn_mask.bool()].unsqueeze(0)
            batch["position_ids"] = attn_mask.cumsum(1)[attn_mask.bool()].unsqueeze(0) - 1
            batch["labels"] = batch["labels"][attn_mask.bool()].unsqueeze(0)
            batch["labels"][batch["position_ids"] == 0] = self.ignore_index

            # Calculate cumulative sequence lengths for queries and keys to prevent graph breaks during further computations.
            flattened_position_ids = batch["position_ids"].flatten()
            indices_q = torch.arange(
                flattened_position_ids.size(0), device=flattened_position_ids.device, dtype=torch.int32
            )
            batch["cu_seq_lens_q"] = torch.cat(
                (
                    indices_q[flattened_position_ids == 0],
                    torch.tensor(
                        flattened_position_ids.size(), device=flattened_position_ids.device, dtype=torch.int32
                    ),
                )
            )
            batch["cu_seq_lens_k"] = batch["cu_seq_lens_q"]

            # Determine maximum sequence lengths to prevent graph breaks during further computations.
            batch["max_length_k"] = flattened_position_ids.max().item() + 1
            batch["max_length_q"] = batch["max_length_k"]

        return batch


@dataclass
class DataCollatorForChatML:
    """
    Data collator for ChatML format datasets.
    """

    tokenizer: PreTrainedTokenizerBase
    ignore_index: int = -100
    max_length: int = None
    prompt_key: str = "prompt"
    messages_key: str = "messages"

    def __post_init__(self):
        if self.tokenizer.pad_token_id is None:
            raise ValueError("The tokenizer does not have a pad token. Please set `pad_token_id` in the tokenizer.")
        if self.max_length is None:
            # set a sensible default
            self.max_length = min(self.tokenizer.model_max_length, 1024)

    def __call__(self, examples: list[dict[str, Any]]) -> dict[str, torch.Tensor]:
        input_ids = []
        attention_mask = []
        prompts_input_ids = []
        prompt_attention_mask = []
        labels = []

        for example in examples:
            formatted_prompt = example.get(self.prompt_key, None)
            if formatted_prompt is None:
                prompt = example[self.messages_key][:-1]
                formatted_prompt = self.tokenizer.apply_chat_template(
                    prompt, tokenize=False, add_generation_prompt=True
                )

            if "input_ids" not in example:
                message = example[self.messages_key]
                formatted_message = self.tokenizer.apply_chat_template(
                    message, tokenize=False, add_generation_prompt=False
                )
                tokenized_message = self.tokenizer(
                    formatted_message,
                    truncation=True,
                    max_length=self.max_length,
                    padding=False,
                    return_tensors=None,
                    add_special_tokens=False,
                )
                input_ids.append(tokenized_message["input_ids"])
                attention_mask.append(tokenized_message["attention_mask"])
            else:
                input_ids.append(example["input_ids"])
                attention_mask.append(example["attention_mask"])

            tokenized_prompt = self.tokenizer(
                formatted_prompt,
                truncation=True,
                max_length=len(input_ids[-1]),
                padding=False,
                return_tensors=None,
                add_special_tokens=False,
            )

            prompts_input_ids.append(tokenized_prompt["input_ids"])
            prompt_attention_mask.append(tokenized_prompt["attention_mask"])

            # Create the labels that will have all but the completion tokens of the example["input_ids"] set to ignore_index
            label = [self.ignore_index] * len(input_ids[-1])
            completion_start_idx = len(tokenized_prompt["input_ids"])
            label[completion_start_idx:] = input_ids[-1][completion_start_idx:]
            labels.append(label)

        # convert to list of tensors and pad
        input_ids = [torch.tensor(ids, dtype=torch.long) for ids in input_ids]
        attention_mask = [torch.tensor(mask, dtype=torch.long) for mask in attention_mask]
        labels = [torch.tensor(label, dtype=torch.long) for label in labels]
        input_ids = pad(input_ids, padding_side="left", padding_value=self.tokenizer.pad_token_id)
        attention_mask = pad(attention_mask, padding_side="left", padding_value=0)
        labels = pad(labels, padding_side="left", padding_value=self.ignore_index)

        prompts_input_ids = [torch.tensor(ids, dtype=torch.long) for ids in prompts_input_ids]
        prompt_attention_mask = [torch.tensor(mask, dtype=torch.long) for mask in prompt_attention_mask]
        prompts_input_ids = pad(prompts_input_ids, padding_side="left", padding_value=self.tokenizer.pad_token_id)
        prompt_attention_mask = pad(prompt_attention_mask, padding_side="left", padding_value=0)

        return {
            "input_ids": input_ids,
            "attention_mask": attention_mask,
            "labels": labels,
            "prompts": prompts_input_ids,
            "prompt_attention_mask": prompt_attention_mask,
        }


@dataclass
class RewardDataCollatorWithPadding:
    r"""
    Reward DataCollator class that pads the inputs to the maximum length of the batch.

    Args:
        tokenizer (`PreTrainedTokenizerBase`):
            The tokenizer used for encoding the data.
        padding (`Union[bool, str, `PaddingStrategy`]`, `optional`, defaults to `True`):
            padding_strategy to pass to the tokenizer.
        pad_to_multiple_of (`int` or `None`, `optional`, defaults to `None`):
            If set will pad the sequence to a multiple of the provided value.
        return_tensors (`str`, `optional`, defaults to `"pt"`):
            The tensor type to use.
    """

    tokenizer: PreTrainedTokenizerBase
    padding: Union[bool, str] = True
    pad_to_multiple_of: Optional[int] = None
    return_tensors: str = "pt"

    def __call__(self, features: list[dict[str, Any]]) -> dict[str, Any]:
        features_chosen = []
        features_rejected = []
        margin = []
        # check if we have a margin. If we do, we need to batch it as well
        has_margin = "margin" in features[0]
        for feature in features:
            # check if the keys are named as expected
            if (
                "input_ids_chosen" not in feature
                or "input_ids_rejected" not in feature
                or "attention_mask_chosen" not in feature
                or "attention_mask_rejected" not in feature
            ):
                raise ValueError(
                    "The features should include `input_ids_chosen`, `attention_mask_chosen`, `input_ids_rejected` and `attention_mask_rejected`"
                )

            features_chosen.append(
                {
                    "input_ids": feature["input_ids_chosen"],
                    "attention_mask": feature["attention_mask_chosen"],
                }
            )
            features_rejected.append(
                {
                    "input_ids": feature["input_ids_rejected"],
                    "attention_mask": feature["attention_mask_rejected"],
                }
            )
            if has_margin:
                margin.append(feature["margin"])
        batch_chosen = self.tokenizer.pad(
            features_chosen,
            padding=self.padding,
            pad_to_multiple_of=self.pad_to_multiple_of,
            return_tensors=self.return_tensors,
        )
        batch_rejected = self.tokenizer.pad(
            features_rejected,
            padding=self.padding,
            pad_to_multiple_of=self.pad_to_multiple_of,
            return_tensors=self.return_tensors,
        )
        batch = {
            "input_ids_chosen": batch_chosen["input_ids"],
            "attention_mask_chosen": batch_chosen["attention_mask"],
            "input_ids_rejected": batch_rejected["input_ids"],
            "attention_mask_rejected": batch_rejected["attention_mask"],
            "return_loss": True,
        }
        if has_margin:
            margin = torch.tensor(margin, dtype=torch.float)
            batch["margin"] = margin
        return batch


def pad(tensors: list[torch.Tensor], padding_value: int = 0, padding_side: str = "right") -> torch.Tensor:
    """
    Pads a list of tensors to the same shape along the first dimension.

    Args:
        tensors (`list[torch.Tensor]`):
            List of input tensors to pad.
        padding_value (`int`):
            Value to use for padding. Default is 0.
        padding_side (`str`):
            Side on which to add padding. Must be 'left' or 'right'. Default is 'right'.

    Returns:
        `torch.Tensor`:
            A single tensor containing the padded tensors.

    Examples:
        >>> import torch
        >>> pad([torch.tensor([1, 2, 3]), torch.tensor([4, 5])])
        tensor([[1, 2, 3],
                [4, 5, 0]])
        >>> pad([torch.tensor([[1, 2], [3, 4]]), torch.tensor([[5, 6]])])
        tensor([[[1, 2],
                [3, 4]],

                [[5, 6],
                [0, 0]]])
    """
    # Determine the maximum shape for each dimension
    output_shape = np.max([t.shape for t in tensors], 0).tolist()

    # Create an output tensor filled with the padding value
    output = torch.full((len(tensors), *output_shape), padding_value, dtype=tensors[0].dtype, device=tensors[0].device)

    for i, t in enumerate(tensors):
        # Determine the slice for the sequence dimension
        if padding_side == "left":
            seq_slice = slice(output_shape[0] - t.shape[0], output_shape[0])
        elif padding_side == "right":
            seq_slice = slice(0, t.shape[0])
        else:
            raise ValueError("padding_side must be 'left' or 'right'")

        slices = (seq_slice,) + tuple(slice(0, s) for s in t.shape[1:])
        output[i][slices] = t

    return output


@dataclass
class DPODataCollatorWithPadding:
    r"""
    DPO DataCollator class that pads the tokenized inputs to the maximum length of the batch.

    Args:
        pad_token_id (`int` defaults to 0):
            The tokenizer's pad_token_id.
        label_pad_token_id (`int`, defaults to -100):
            The label used for masking.
        is_encoder_decoder (`bool` or `None`, `optional`, defaults to `None`):
            Whether you model has an encoder_decoder architecture.
    """

    pad_token_id: int = 0
    label_pad_token_id: int = -100
    is_encoder_decoder: Optional[bool] = False

    def __call__(self, features: list[dict[str, Any]]) -> dict[str, Any]:
        # first, pad everything to the same length
        padded_batch = {}
        for k in features[0].keys():
            if k.endswith(("_input_ids", "_attention_mask", "_labels", "_pixel_values")):
                if self.is_encoder_decoder:
                    to_pad = [torch.LongTensor(ex[k]) for ex in features]

                    if (k.startswith("prompt")) and (k.endswith("input_ids")):
                        if self.pad_token_id is None:
                            raise ValueError(
                                "Padding is enabled, but the tokenizer is not configured with a padding token."
                                " Explicitly set `tokenizer.pad_token` (e.g. `tokenizer.pad_token = tokenizer.eos_token`)"
                                " before calling the trainer."
                            )
                        padding_value = self.pad_token_id
                    elif k.endswith("_attention_mask"):
                        padding_value = 0
                    elif k.startswith(("chosen", "rejected", "completion")) or ("decoder" in k):
                        padding_value = self.label_pad_token_id
                    else:
                        raise ValueError(f"Unexpected key in batch '{k}'")
                    padded_batch[k] = pad_sequence(to_pad, batch_first=True, padding_value=padding_value)
                else:
                    # Set padding value based on the key
                    if k.endswith("_input_ids"):
                        if self.pad_token_id is None:
                            raise ValueError(
                                "Padding is enabled, but the tokenizer is not configured with a padding token."
                                " Explicitly set `tokenizer.pad_token` (e.g. `tokenizer.pad_token = tokenizer.eos_token`)"
                                " before calling the trainer."
                            )
                        padding_value = self.pad_token_id
                    elif k.endswith("_labels"):
                        padding_value = self.label_pad_token_id
                    elif k.endswith("_attention_mask"):
                        padding_value = 0
                    elif k.endswith("_pixel_values"):
                        padding_value = 0  # TODO: check if this is correct
                    else:
                        raise ValueError(f"Unexpected key in batch '{k}'")

                    # Set padding side based on the key
                    if k in ["prompt_input_ids", "prompt_attention_mask"]:
                        padding_side = "left"
                    else:
                        padding_side = "right"

                    # Set the dtype
                    if k.endswith("_pixel_values"):
                        dtype = torch.float32  # will be downcasted if necessary by the Trainer
                    else:
                        dtype = torch.int64

                    # Convert to tensor and pad
                    to_pad = [torch.tensor(ex[k], dtype=dtype) for ex in features]
                    padded_batch[k] = pad(to_pad, padding_value=padding_value, padding_side=padding_side)
            elif k.endswith("_logps"):
                # the cached reference model logprobs
                padded_batch[k] = torch.tensor([ex[k] for ex in features])
            else:
                padded_batch[k] = [ex[k] for ex in features]

        return padded_batch


class ConstantLengthDataset(IterableDataset):
    """
    Iterable dataset that returns constant length chunks of tokens from stream of text files.
    The dataset also formats the text before tokenization with a specific format that is provided
    by the user.

    Args:
        tokenizer (`transformers.PreTrainedTokenizer`):
            The processor used for processing the data.
        dataset (`dataset.Dataset`):
            Dataset with text files.
        dataset_text_field (`str` or `None`, *optional*, defaults to `None`):
            Name of the field in the dataset that contains the text. Only one of `dataset_text_field` and
            `formatting_func` should be provided.
        formatting_func (`Callable`, *optional*):
            Function that formats the text before tokenization. Usually it is recommended to follow a certain
            pattern such as `"### Question: {question} ### Answer: {answer}"`. Only one of `dataset_text_field` and
            `formatting_func` should be provided.
        infinite (`bool`, *optional*, defaults to `False`):
            If True the iterator is reset after dataset reaches end else stops.
        seq_length (`int`, *optional*, defaults to `1024`):
            Length of token sequences to return.
        num_of_sequences (`int`, *optional*, defaults to `1024`):
            Number of token sequences to keep in buffer.
        chars_per_token (`int`, *optional*, defaults to `3.6`):
            Number of characters per token used to estimate number of tokens in text buffer.
        eos_token_id (`int`, *optional*, defaults to `0`):
            Id of the end of sequence token if the passed tokenizer does not have an EOS token.
        shuffle (`bool`, *optional*, defaults to `True`)
            Shuffle the examples before they are returned
        append_concat_token (`bool`, *optional*, defaults to `True`)
            If true, appends `eos_token_id` at the end of each sample being packed.
        add_special_tokens (`bool`, *optional*, defaults to `True`)
            If true, tokenizers adds special tokens to each sample being packed.
    """

    def __init__(
        self,
        tokenizer,
        dataset,
        dataset_text_field=None,
        formatting_func=None,
        infinite=False,
        seq_length=1024,
        num_of_sequences=1024,
        chars_per_token=3.6,
        eos_token_id=0,
        shuffle=True,
        append_concat_token=True,
        add_special_tokens=True,
    ):
        self.tokenizer = tokenizer
        self.concat_token_id = tokenizer.eos_token_id if tokenizer.eos_token_id else eos_token_id
        self.dataset = dataset
        self.seq_length = seq_length
        self.infinite = infinite
        self.current_size = 0
        self.max_buffer_size = seq_length * chars_per_token * num_of_sequences
        self.shuffle = shuffle
        self.append_concat_token = append_concat_token
        self.add_special_tokens = add_special_tokens

        if dataset_text_field is not None and formatting_func is not None:
            warnings.warn(
                "Only one of `dataset_text_field` and `formatting_func` should be provided. "
                "Ignoring `dataset_text_field` and using `formatting_func`.",
                UserWarning,
            )

        if formatting_func is not None:
            self.formatting_func = formatting_func
        elif dataset_text_field is not None:
            self.formatting_func = lambda x: x[dataset_text_field]
        else:  # neither is provided
            raise ValueError("Either `dataset_text_field` or `formatting_func` should be provided.")

        self.pretokenized = False
        column_names = (
            dataset.column_names if isinstance(dataset, (datasets.Dataset, datasets.IterableDataset)) else None
        )
        if column_names is not None and "input_ids" in column_names:
            self.pretokenized = True
            # since the dataset is tokenized, the unit of buffer size should be tokens
            self.max_buffer_size = seq_length * num_of_sequences

    def __len__(self):
        return len(self.dataset)

    def __iter__(self):
        iterator = iter(self.dataset)
        more_examples = True
        while more_examples:
            buffer, buffer_len = [], 0
            while True:
                if buffer_len >= self.max_buffer_size:
                    break
                try:
                    buffer.append(self.formatting_func(next(iterator)))
                    buffer_len += len(buffer[-1])
                except StopIteration:
                    if self.infinite:
                        iterator = iter(self.dataset)
                    else:
                        more_examples = False
                        break
            if self.shuffle:
                random.shuffle(buffer)
            if self.pretokenized:
                tokenized_inputs = buffer
            else:
                tokenized_inputs = self.tokenizer(
                    buffer, add_special_tokens=self.add_special_tokens, truncation=False
                )["input_ids"]
            all_token_ids = []
            for tokenized_input in tokenized_inputs:
                if self.append_concat_token:
                    tokenized_input = tokenized_input + [self.concat_token_id]
                all_token_ids.extend(tokenized_input)
            examples = []
            for i in range(0, len(all_token_ids), self.seq_length):
                input_ids = all_token_ids[i : i + self.seq_length]
                if len(input_ids) == self.seq_length:
                    examples.append(input_ids)
            if self.shuffle:
                # Shuffle again, otherwise split examples occur in consecutive tensors.
                random.shuffle(examples)
            for example in examples:
                self.current_size += 1
                yield {
                    "input_ids": torch.LongTensor(example),
                    "labels": torch.LongTensor(example),
                }


@dataclass
class RunningMoments:
    """
    Calculates the running mean and standard deviation of a data stream. Reference:
    https://github.com/OpenLMLab/MOSS-RLHF/blob/40b91eb2f2b71b16919addede0341d2bef70825d/utils.py#L75
    """

    accelerator: Accelerator
    mean: float = 0
    std: float = 1
    var: float = 1
    count: float = 1e-24

    @torch.no_grad()
    def update(self, xs: torch.Tensor) -> tuple[float, float]:
        """
        Updates running moments from batch's moments computed across ranks
        """
        if self.accelerator.use_distributed:
            xs_mean, xs_var, xs_count = get_global_statistics(self.accelerator, xs)
        else:
            xs_count = xs.numel()
            xs_var, xs_mean = torch.var_mean(xs, unbiased=False)
        xs_mean, xs_var = xs_mean.float(), xs_var.float()

        delta = xs_mean - self.mean
        tot_count = self.count + xs_count

        new_sum = xs_var * xs_count
        # correct old_sum deviation accounting for the new mean
        old_sum = self.var * self.count + delta**2 * self.count * xs_count / tot_count
        tot_sum = old_sum + new_sum

        self.mean += (delta * xs_count / tot_count).item()
        new_var = tot_sum / tot_count
        self.std = (new_var * tot_count / (tot_count - 1)).float().sqrt().item()
        self.var = new_var.item()
        self.count = tot_count

        return xs_mean.item(), (xs_var * xs_count / (xs_count - 1)).float().sqrt().item()

    def save_to_json(self, json_path: str):
        """Save the content of this instance in JSON format inside `json_path`."""
        # save everything except accelerator
        if self.accelerator.is_main_process:
            save_dict = dataclasses.asdict(self, dict_factory=lambda x: {k: v for (k, v) in x if k != "accelerator"})
            json_string = json.dumps(save_dict, indent=2, sort_keys=True) + "\n"
            with open(json_path, "w", encoding="utf-8") as f:
                f.write(json_string)

    @classmethod
    def load_from_json(cls, accelerator: Accelerator, json_path: str):
        """Create an instance from the content of `json_path`."""
        # load everything except accelerator
        with open(json_path, encoding="utf-8") as f:
            text = f.read()
        return cls(accelerator=accelerator, **json.loads(text))


@torch.no_grad()
def get_global_statistics(
    accelerator, xs: torch.Tensor, mask=None, device="cpu"
) -> tuple[torch.Tensor, torch.Tensor, int]:
    """
    Computes element-wise mean and variance of the tensor across processes. Reference:
    https://github.com/OpenLMLab/MOSS-RLHF/blob/40b91eb2f2b71b16919addede0341d2bef70825d/utils.py#L57C1-L73C75
    """
    xs = xs.to(accelerator.device)
    sum_and_count = torch.tensor([xs.sum(), (xs.numel() if mask is None else mask.sum())], device=xs.device)
    sum_and_count = accelerator.reduce(sum_and_count)
    global_sum, count = sum_and_count
    global_mean = global_sum / count

    sum_var = torch.sum(((xs - global_mean) ** 2).mul(1 if mask is None else mask))
    sum_var = accelerator.reduce(sum_var)
    global_var = sum_var / count

    return global_mean.to(device), global_var.to(device), count.item()


def compute_accuracy(eval_pred: EvalPrediction) -> dict[str, float]:
    predictions, labels = eval_pred
    if predictions.ndim == 3:
        # Token classification task. Shapes are (batch_size, seq_len, num_labels) and (batch_size, seq_len)
        # Used to compute the accuracy in the prm_trainer.
        predictions = np.argmax(predictions, axis=2)

        # Flatten the predictions and labels to remove the ignored tokens.
        predictions = np.array(
            [p for prediction, label in zip(predictions, labels) for (p, lbl) in zip(prediction, label) if lbl != -100]
        )
        labels = np.array([lbl for label in labels for lbl in label if lbl != -100])

    else:
        # Here, predictions is rewards_chosen and rewards_rejected. Shapes are (batch_size, 2) and (batch_size,)
        # We want to see how much of the time rewards_chosen > rewards_rejected.
        equal_mask = predictions[:, 0] == predictions[:, 1]
        equal_predictions_count = int(equal_mask.sum())

        if equal_predictions_count > 0:
            warnings.warn(
                f"There are {equal_predictions_count} out of {len(predictions[:, 0])} instances where the predictions "
                "for both options are equal. These instances are ignored in the accuracy computation.",
                UserWarning,
            )

        # Filter out equal predictions
        predictions = predictions[~equal_mask]
        labels = labels[~equal_mask]

        # Use the remaining predictions for accuracy calculation
        predictions = np.argmax(predictions, axis=1)

    accuracy = np.array(predictions == labels, dtype=float).mean().item()
    return {"accuracy": accuracy}


def pad_to_length(tensor: torch.Tensor, length: int, pad_value: Union[int, float], dim: int = -1) -> torch.Tensor:
    if tensor.size(dim) >= length:
        return tensor
    else:
        pad_size = list(tensor.shape)
        pad_size[dim] = length - tensor.size(dim)
        return torch.cat(
            [
                tensor,
                pad_value * torch.ones(*pad_size, dtype=tensor.dtype, device=tensor.device),
            ],
            dim=dim,
        )


def disable_dropout_in_model(model: torch.nn.Module) -> None:
    for module in model.modules():
        if isinstance(module, torch.nn.Dropout):
            module.p = 0


def exact_div(a, b, custom_error_message=""):
    q = a // b
    if a != q * b:
        raise ValueError(f"{custom_error_message}, inexact division: {a} / {b} = {a / b}")
    return q


# copied from https://github.com/kvablack/ddpo-pytorch/blob/main/ddpo_pytorch/stat_tracking.py#L5
class PerPromptStatTracker:
    r"""
    Class for tracking statistics per prompt. Mainly used to calculate advantage for the DPPO algorithm

    Args:
        buffer_size (`int`):
            Size of the buffer to keep for each prompt.
        min_count (`int`):
            Minimum number of samples to keep in the buffer before calculating the mean and std.
    """

    def __init__(self, buffer_size, min_count):
        self.buffer_size = buffer_size
        self.min_count = min_count
        self.stats = {}

    def update(self, prompts, rewards):
        prompts = np.array(prompts)
        rewards = np.array(rewards)
        unique = np.unique(prompts)
        advantages = np.empty_like(rewards)
        for prompt in unique:
            prompt_rewards = rewards[prompts == prompt]
            if prompt not in self.stats:
                self.stats[prompt] = deque(maxlen=self.buffer_size)
            self.stats[prompt].extend(prompt_rewards)

            if len(self.stats[prompt]) < self.min_count:
                mean = np.mean(rewards)
                std = np.std(rewards) + 1e-6
            else:
                mean = np.mean(self.stats[prompt])
                std = np.std(self.stats[prompt]) + 1e-6
            advantages[prompts == prompt] = (prompt_rewards - mean) / std

        return advantages

    def get_stats(self):
        return {k: {"mean": np.mean(v), "std": np.std(v), "count": len(v)} for k, v in self.stats.items()}


def peft_module_casting_to_bf16(model):
    for name, module in model.named_modules():
        if isinstance(module, torch.nn.LayerNorm) or "norm" in name:
            module = module.to(torch.float32)
        elif any(x in name for x in ["lm_head", "embed_tokens", "wte", "wpe"]):
            if hasattr(module, "weight"):
                if module.weight.dtype == torch.float32:
                    module = module.to(torch.bfloat16)


def get_quantization_config(model_args: ModelConfig) -> Optional[BitsAndBytesConfig]:
    if model_args.load_in_4bit:
        quantization_config = BitsAndBytesConfig(
            load_in_4bit=True,
            bnb_4bit_compute_dtype=model_args.torch_dtype,  # For consistency with model weights, we use the same value as `torch_dtype`
            bnb_4bit_quant_type=model_args.bnb_4bit_quant_type,
            bnb_4bit_use_double_quant=model_args.use_bnb_nested_quant,
            bnb_4bit_quant_storage=model_args.torch_dtype,
        )
    elif model_args.load_in_8bit:
        quantization_config = BitsAndBytesConfig(
            load_in_8bit=True,
        )
    else:
        quantization_config = None

    return quantization_config


def get_kbit_device_map() -> Optional[dict[str, int]]:
    if is_torch_xpu_available():
        return {"": f"xpu:{PartialState().local_process_index}"}
    elif torch.cuda.is_available():
        return {"": PartialState().local_process_index}
    else:
        return None


def get_peft_config(model_args: ModelConfig) -> "Optional[PeftConfig]":
    if model_args.use_peft is False:
        return None

    if not is_peft_available():
        raise ValueError(
            "You need to have PEFT library installed in your environment, make sure to install `peft`. "
            "Make sure to run `pip install -U peft`."
        )

    peft_config = LoraConfig(
        task_type=model_args.lora_task_type,
        r=model_args.lora_r,
        target_modules=model_args.lora_target_modules,
        lora_alpha=model_args.lora_alpha,
        lora_dropout=model_args.lora_dropout,
        bias="none",
        use_rslora=model_args.use_rslora,
        modules_to_save=model_args.lora_modules_to_save,
    )

    return peft_config


def get_exp_cap(value, decimal=4):
    """
    Get the exponent cap of a value. This is used to cap the exponent of a value to avoid overflow.
    The formula is : log(value.dtype.max)
    E.g.
      For float32 data type, the maximum exponent value is 88.7228 to 4 decimal points.
    ```

    Args:
        value (`torch.Tensor`):
            The input tensor to obtain the data type
        decimal (`int`):
            The number of decimal points of the output exponent cap.
            eg: direct calling exp(log(torch.float32.max)) will result in inf
            so we cap the exponent to 88.7228 to avoid overflow.
    """
    vdtype_max = torch.zeros([1]).to(value.dtype) + torch.finfo(value.dtype).max
    vdtype_log_max = torch.log(vdtype_max).to(value.device)
    return torch.floor(vdtype_log_max * 10**decimal) / 10**decimal if decimal > 0 else vdtype_log_max


def cap_exp(value, cap=-1):
    # Cap the exponent value below the upper-bound to avoid overflow, before calling torch.exp
    cap = get_exp_cap(value) if cap < 0 else cap
    return torch.exp(torch.clamp(value, max=cap))


def print_rich_table(df: pd.DataFrame) -> Table:
    console = Console()
    table = Table(show_lines=True)
    for column in df.columns:
        table.add_column(column)
    for _, row in df.iterrows():
        table.add_row(*row.astype(str).tolist())
    console.print(table)


SIMPLE_SFT_CHAT_TEMPLATE = "{% for message in messages %}{{' ' + message['content']}}{% endfor %}{{ eos_token }}"
# SIMPLE_SFT_CHAT_TEMPLATE simply ends things with an EOS token, this helps the SFT model learn to end the completions with EOS tokens

SIMPLE_CHAT_TEMPLATE = "{% for message in messages %}{{message['role'].capitalize() + ': ' + message['content'] + '\n\n'}}{% endfor %}{% if add_generation_prompt %}{{ 'Assistant:' }}{% endif %}"


@dataclass
class OnlineTrainerState(TrainerState):
    episode: int = 0


@dataclass
class OnPolicyConfig(TrainingArguments):
    r"""
    Base configuration class for on-policy trainers.

    Using [`~transformers.HfArgumentParser`] we can turn this class into
    [argparse](https://docs.python.org/3/library/argparse#module-argparse) arguments that can be specified on the
    command line.

    Parameters:
        run_name (`str` or `None`, *optional*, defaults to `None`):
            Name of the run.
        dataset_num_proc (`int` or `None`, *optional*, defaults to `None`):
            Number of processes to use for processing the dataset.
        num_mini_batches (`int`, *optional*, defaults to `1`):
            Number of minibatches to split a batch into.
        total_episodes (`int` or `None`, *optional*, defaults to `None`):
            Total number of episodes in the dataset.
        local_rollout_forward_batch_size (`int`, *optional*, defaults to `64`):
            Per rank no grad forward pass in the rollout phase.
        num_sample_generations (`int`, *optional*, defaults to `10`):
            Number of debugging samples generations (i.e., `generate_completions` calls) throughout training.
        response_length (`int`, *optional*, defaults to `53`):
            Length of the response.
        stop_token (`str` or `None`, *optional*, defaults to `None`):
            Specifies the stop token to use for text generation. This parameter is mutually exclusive with
            `stop_token_id`.

            - `None`: No stop token is applied, unless `stop_token_id` is specified.
            - `'eos'`: Uses the tokenizer's `eos_token`.

        stop_token_id (`int` or `None`, *optional*, defaults to `None`):
            Specifies the ID of the stop token to use for text generation. If `None`, no stop token ID is applied,
            unless `stop_token` is specified. This parameter is mutually exclusive with `stop_token`.
        temperature (`float`, *optional*, defaults to `0.7`):
            Sampling temperature.
        missing_eos_penalty (`float` or `None`, *optional*, defaults to `None`):
            Penalty applied to the score when the model fails to generate an EOS token. This is useful to encourage
            to generate completions shorter than the maximum length (`max_new_tokens`). The penalty must be a positive
            value.
        sft_model_path (`str`, *optional*, defaults to `"EleutherAI/pythia-160m"`):
            Path to the SFT model.
        world_size (`int` or `None`, *optional*, defaults to `None`):
            Number of processes (GPUs) to use for the training.
        num_total_batches (`int` or `None`, *optional*, defaults to `None`):
            Number of total batches to train.
        micro_batch_size (`int` or `None`, *optional*, defaults to `None`):
            Micro batch size across devices (HF's `per_device_train_batch_size` * `world_size`).
        local_batch_size (`int` or `None`, *optional*, defaults to `None`):
            Batch size per GPU (HF's `per_device_train_batch_size` * `gradient_accumulation_steps`).
        batch_size (`int` or `None`, *optional*, defaults to `None`):
            Batch size across devices (HF's `per_device_train_batch_size` * `world_size` * `gradient_accumulation_steps`).
        local_mini_batch_size (`int` or `None`, *optional*, defaults to `None`):
            Mini batch size per GPU.
        mini_batch_size (`int` or `None`, *optional*, defaults to `None`):
            Mini batch size across GPUs.
        push_to_hub (`bool`, *optional*, defaults to `False`):
            Whether to push the model to the Hub after training.
    """

    run_name: Optional[str] = field(
        default=None,
        metadata={"help": "Name of the run."},
    )
    dataset_num_proc: Optional[int] = field(
        default=None,
        metadata={"help": "Number of processes to use for processing the dataset."},
    )
    num_mini_batches: int = field(
        default=1,
        metadata={"help": "Number of minibatches to split a batch into."},
    )
    total_episodes: Optional[int] = field(
        default=None,
        metadata={"help": "Total number of episodes in the dataset."},
    )
    local_rollout_forward_batch_size: int = field(
        default=64,
        metadata={"help": "Per rank no grad forward pass in the rollout phase."},
    )
    num_sample_generations: int = field(
        default=10,
        metadata={
            "help": "Number of debugging samples generations (i.e., `generate_completions` calls) throughout training."
        },
    )
    response_length: int = field(
        default=53,
        metadata={"help": "Length of the response."},
    )
    stop_token: Optional[Literal["eos"]] = field(
        default=None,
        metadata={
            "help": "Specifies the stop token to use for text generation. This parameter is mutually exclusive with "
            "`stop_token_id`."
        },
    )
    stop_token_id: Optional[int] = field(
        default=None,
        metadata={
            "help": "Specifies the ID of the stop token to use for text generation. If `None`, no stop token ID is "
            "applied, unless `stop_token` is specified. This parameter is mutually exclusive with `stop_token`."
        },
    )
    temperature: float = field(
        default=0.7,
        metadata={"help": "Sampling temperature."},
    )
    missing_eos_penalty: Optional[float] = field(
        default=None,
        metadata={
            "help": "Penalty applied to the score when the model fails to generate an EOS token. This is useful to "
            "encourage to generate completions shorter than the maximum length (`max_new_tokens`). The penalty must be "
            "a positive value."
        },
    )
    sft_model_path: str = field(
        default="EleutherAI/pythia-160m",
        metadata={"help": "Path to the SFT model."},
    )
    world_size: Optional[int] = field(
        default=None,
        metadata={"help": "Number of processes (GPUs) to use for the training."},
    )
    num_total_batches: Optional[int] = field(
        default=None,
        metadata={"help": "Number of total batches to train."},
    )
    micro_batch_size: Optional[int] = field(
        default=None,
        metadata={"help": "Micro batch size across devices (HF's `per_device_train_batch_size` * `world_size`)."},
    )
    local_batch_size: Optional[int] = field(
        default=None,
        metadata={"help": "Batch size per GPU (HF's `per_device_train_batch_size` * `gradient_accumulation_steps`)."},
    )
    batch_size: Optional[int] = field(
        default=None,
        metadata={
            "help": "Batch size across devices (HF's `per_device_train_batch_size` * `world_size` * "
            "`gradient_accumulation_steps`)."
        },
    )
    local_mini_batch_size: Optional[int] = field(
        default=None,
        metadata={"help": "Mini batch size per GPU."},
    )
    mini_batch_size: Optional[int] = field(
        default=None,
        metadata={"help": "Mini batch size across GPUs."},
    )
    push_to_hub: bool = field(
        default=False,
        metadata={"help": "Whether to push the model to the Hub after training."},
    )


def first_true_indices(bools: torch.Tensor, dtype=torch.long):
    """
    Takes an N-dimensional bool tensor and returns an (N-1)-dimensional tensor of integers giving
    the position of the first True in each "row".

    Returns the length of the rows (bools.size(-1)) if no element is True in a given row.

    Args:
        bools (`torch.Tensor`):
            An N-dimensional boolean tensor.
        dtype (`torch.dtype`, optional):
            The desired data type of the output tensor. Defaults to `torch.long`.

    Returns:
        `torch.Tensor`:
            An (N-1)-dimensional tensor of integers indicating the position of the first True
            in each row. If no True value is found in a row, returns the length of the row.
    """
    row_len = bools.size(-1)
    zero_or_index = row_len * (~bools).type(dtype) + torch.arange(row_len, dtype=dtype, device=bools.device)
    return torch.min(zero_or_index, dim=-1).values


def get_reward(
    model: torch.nn.Module, query_responses: torch.Tensor, pad_token_id: int, context_length: int
) -> tuple[torch.Tensor, torch.Tensor, torch.Tensor]:
    """
    Computes the reward logits and the rewards for a given model and query responses.

    Args:
        model (`torch.nn.Module`):
            The model used to compute the reward logits.
        query_responses (`torch.Tensor`):
            The tensor containing the query responses.
        pad_token_id (`int`):
            The token ID representing the pad token.
        context_length (`int`):
            The length of the context in the query responses.

    Returns:
        tuple:
            - `reward_logits` (`torch.Tensor`):
                The logits for the reward model.
            - `final_rewards` (`torch.Tensor`):
                The final rewards for each query response.
            - `sequence_lengths` (`torch.Tensor`):
                The lengths of the sequences in the query responses.
    """
    attention_mask = query_responses != pad_token_id
    position_ids = attention_mask.cumsum(1) - attention_mask.long()  # exclusive cumsum
    lm_backbone = getattr(model, model.base_model_prefix)
    input_ids = torch.masked_fill(query_responses, ~attention_mask, 0)
    output = lm_backbone(
        input_ids=input_ids,
        attention_mask=attention_mask,
        position_ids=position_ids,
        return_dict=True,
        output_hidden_states=True,
        use_cache=False,  # otherwise mistral-based RM would error out
    )
    reward_logits = model.score(output.hidden_states[-1])
    sequence_lengths = first_true_indices(query_responses[:, context_length:] == pad_token_id) - 1 + context_length
    # https://github.com/huggingface/transformers/blob/dc68a39c8111217683bf49a4912d0c9018bab33d/src/transformers/models/gpt2/modeling_gpt2.py#L1454
    return (
        reward_logits,
        reward_logits[
            torch.arange(reward_logits.size(0), device=reward_logits.device),
            sequence_lengths,
        ].squeeze(-1),
        sequence_lengths,
    )


def forward(
    model: torch.nn.Module,
    query_responses: torch.Tensor,
    pad_token_id: int,
) -> torch.nn.Module:
    """
    Performs a forward pass through the model with the given query responses and pad token ID.

    Args:
        model (`torch.nn.Module`):
            The model to perform the forward pass.
        query_responses (`torch.Tensor`):
            The tensor containing the query responses.
        pad_token_id (`int`):
            The token ID representing the pad token.

    Returns:
        `torch.nn.Module`:
            The output of the model, including hidden states.
    """
    attention_mask = query_responses != pad_token_id
    position_ids = attention_mask.cumsum(1) - attention_mask.long()
    input_ids = torch.masked_fill(query_responses, ~attention_mask, 0)
    return model(
        input_ids=input_ids,
        attention_mask=attention_mask,
        position_ids=position_ids,
        return_dict=True,
        output_hidden_states=True,
    )


def prepare_deepspeed(
    model: torch.nn.Module, per_device_train_batch_size: int, fp16: bool = False, bf16: bool = False
):
    """
    Prepares the model for training with DeepSpeed (both for stage 2 and 3), configuring the appropriate settings based on the model and
    batch size.

    Args:
        model (`torch.nn.Module`):
            The model to be prepared for DeepSpeed training.
        per_device_train_batch_size (`int`):
            The training batch size per device.

    Returns:
        `torch.nn.Module`:
            The model initialized and configured with DeepSpeed for training.
    """
    import deepspeed

    deepspeed_plugin = AcceleratorState().deepspeed_plugin
    config_kwargs = deepspeed_plugin.deepspeed_config
    if config_kwargs["zero_optimization"]["stage"] != 3:
        config_kwargs["train_micro_batch_size_per_gpu"] = per_device_train_batch_size
        config_kwargs = {
            "train_micro_batch_size_per_gpu": config_kwargs["train_micro_batch_size_per_gpu"],
            "prescale_gradients": False,
            "wall_clock_breakdown": False,
        }
        if bf16:
            config_kwargs["bf16"] = {"enabled": True}
        elif fp16:
            config_kwargs["fp16"] = {"enabled": True}
    else:
        if hasattr(model, "config"):
            hidden_size = (
                max(model.config.hidden_sizes)
                if getattr(model.config, "hidden_sizes", None)
                else getattr(model.config, "hidden_size", None)
            )
            if hidden_size is not None and config_kwargs["zero_optimization"]["stage"] == 3:
                # Note that `stage3_prefetch_bucket_size` can produce DeepSpeed messages like: `Invalidate trace cache @ step 0: expected module 1, but got module 0`
                # This is expected and is not an error, see: https://github.com/microsoft/DeepSpeed/discussions/4081
                config_kwargs.update(
                    {
                        "zero_optimization.reduce_bucket_size": hidden_size * hidden_size,
                        "zero_optimization.stage3_param_persistence_threshold": 10 * hidden_size,
                        "zero_optimization.stage3_prefetch_bucket_size": 0,
                    }
                )
    model, *_ = deepspeed.initialize(model=model, config=config_kwargs)
    model.eval()
    return model


def truncate_response(stop_token_id: int, pad_token_id: int, responses: torch.Tensor):
    """
    Truncates the responses at the first occurrence of the stop token, filling the rest with pad tokens.

    Args:
        stop_token_id (`int`):
            The token ID representing the stop token where truncation occurs.
        pad_token_id (`int`):
            The token ID representing the pad token used to fill the truncated responses.
        responses (`torch.Tensor`):
            The tensor containing the responses to be truncated.

    Returns:
        `torch.Tensor`:
            The truncated responses tensor with pad tokens filled after the stop token.
    """
    trunc_idxs = first_true_indices(responses == stop_token_id).unsqueeze(-1)
    new_size = [1] * (len(responses.size()) - 1) + [responses.shape[1]]
    idxs = torch.arange(responses.shape[1], device=responses.device).view(*new_size)
    postprocessed_responses = torch.masked_fill(responses, idxs > trunc_idxs, pad_token_id)
    return postprocessed_responses


def generate(
    lm_backbone: torch.nn.Module, queries: torch.Tensor, pad_token_id: int, generation_config: GenerationConfig
) -> tuple[torch.Tensor, torch.Tensor]:
    """
    Generates sequences from the language model backbone in a way that does not affect padding tokens.

    Args:
        lm_backbone (`torch.nn.Module`):
            The language model backbone used for generation.
        queries (`torch.Tensor`):
            The tensor containing the input queries.
        pad_token_id (`int`):
            The token ID representing the pad token.
        generation_config (`GenerationConfig`):
            The configuration for the generation process.

    Returns:
        tuple:
            - `generated_sequences` (`torch.Tensor`):
                The concatenated tensor of input queries and generated sequences.
            - `logits` (`torch.Tensor`):
                The logits output from the generation process.
    """
    context_length = queries.shape[1]
    attention_mask = queries != pad_token_id
    input_ids = torch.masked_fill(queries, ~attention_mask, 0)
    output = lm_backbone.generate(
        input_ids=input_ids,
        attention_mask=attention_mask,
        # position_ids=attention_mask.cumsum(1) - attention_mask.long(), # not needed: already adjusted in generations
        # https://github.com/huggingface/transformers/blob/ac33aeeeee2a7a89b89c93c2962e6feb90daef0a/src/transformers/models/gpt2/modeling_gpt2.py#L1227-L1250
        generation_config=generation_config,
        return_dict_in_generate=True,
        output_scores=True,
    )
    logits = torch.stack(output.scores, 1)
    return torch.cat((queries, output.sequences[:, context_length:]), dim=1), logits


@torch.no_grad()
def batch_generation(
    model: torch.nn.Module,
    queries: torch.Tensor,
    local_rollout_forward_batch_size: int,
    pad_token_id: int,
    generation_config: GenerationConfig,
):
    query_responses = []
    logitss = []
    batch_size = queries.shape[0]
    for i in range(0, batch_size, local_rollout_forward_batch_size):
        query = queries[i : i + local_rollout_forward_batch_size]
        query_response, logits = generate(
            model,
            query,
            pad_token_id,
            generation_config,
        )
        query_responses.append(query_response)
        logitss.append(logits)

    # padding tensors
    padded_query_responses = pad(query_responses, padding_value=pad_token_id, padding_side="right")
    padded_logitss = pad(logitss, padding_value=0, padding_side="right")

    # reshaping
    padded_query_responses = padded_query_responses.view(-1, padded_query_responses.shape[-1])[:batch_size]
    padded_logitss = padded_logitss.view(-1, *padded_logitss.shape[2:])[:batch_size]

    return padded_query_responses, padded_logitss


def add_bos_token_if_needed(
    bos_token_id: Optional[int],
    prompt_len_input_ids: int,
    prompt_tokens: dict[str, list[int]],
    chosen_prompt_len_input_ids: int,
    chosen_tokens: dict[str, list[int]],
    rejected_prompt_len_input_ids: int,
    rejected_tokens: dict[str, list[int]],
):
    if bos_token_id is not None:
        if prompt_len_input_ids == 0 or bos_token_id != prompt_tokens["prompt_input_ids"][0]:
            prompt_tokens["prompt_input_ids"] = [bos_token_id] + prompt_tokens["prompt_input_ids"]
            prompt_tokens["prompt_attention_mask"] = [1] + prompt_tokens["prompt_attention_mask"]
        if chosen_prompt_len_input_ids == 0 or bos_token_id != chosen_tokens["prompt_input_ids"][0]:
            chosen_tokens["prompt_input_ids"] = [bos_token_id] + chosen_tokens["prompt_input_ids"]
            chosen_tokens["prompt_attention_mask"] = [1] + chosen_tokens["prompt_attention_mask"]
        if rejected_prompt_len_input_ids == 0 or bos_token_id != rejected_tokens["prompt_input_ids"][0]:
            rejected_tokens["prompt_input_ids"] = [bos_token_id] + rejected_tokens["prompt_input_ids"]
            rejected_tokens["prompt_attention_mask"] = [1] + rejected_tokens["prompt_attention_mask"]
    return prompt_tokens, chosen_tokens, rejected_tokens


def add_eos_token_if_needed(
    eos_token_id: int, chosen_tokens: dict[str, list[int]], rejected_tokens: dict[str, list[int]]
):
    if len(chosen_tokens["input_ids"]) == 0 or eos_token_id != chosen_tokens["input_ids"][-1]:
        chosen_tokens["input_ids"].append(eos_token_id)
        chosen_tokens["attention_mask"].append(1)
    if len(rejected_tokens["input_ids"]) == 0 or eos_token_id != rejected_tokens["input_ids"][-1]:
        rejected_tokens["input_ids"].append(eos_token_id)
        rejected_tokens["attention_mask"].append(1)
    return chosen_tokens, rejected_tokens


def truncate_right(
    input_ids: torch.Tensor, stop_token_id: int, pad_token_id: int
) -> tuple[torch.Tensor, torch.Tensor]:
    """
    Truncates the input tensor from the right side after the first occurrence of the stop token.

    Args:
        input_ids (`torch.Tensor`):
            The tensor containing the responses to be truncated
        stop_token_id (`int`):
            The token ID representing the stop token where truncation occurs
        pad_token_id (`int`):
            The token ID representing the pad token used to fill the truncated responses

    Returns:
        tuple:
            - `output_ids` (`torch.Tensor`):
                The truncated responses tensor with pad tokens filled after the stop token
            - `mask` (`torch.Tensor`):
                The mask tensor to indicate the padding tokens
    """
    trunc_idxs = first_true_indices(input_ids == stop_token_id).unsqueeze(-1)
    new_size = [1] * (len(input_ids.size()) - 1) + [input_ids.shape[1]]
    idxs = torch.arange(input_ids.shape[1], device=input_ids.device).view(*new_size)
    output_ids = torch.masked_fill(input_ids, idxs > trunc_idxs, pad_token_id)
    mask = torch.masked_fill(torch.ones_like(input_ids), idxs > trunc_idxs, 0)
    return output_ids, mask


def empty_cache() -> None:
    """Empties the cache of the available torch device.

    This function checks for the availability of different torch devices (XPU, MLU, NPU, CUDA)
    and empties the cache of the first available device it finds.

    If none of the specific devices are available, it defaults to emptying the CUDA cache.
    """
    if is_torch_xpu_available():
        torch.xpu.empty_cache()
    elif is_torch_mlu_available():
        torch.mlu.empty_cache()
    elif is_torch_npu_available():
        torch.npu.empty_cache()
    else:
        torch.cuda.empty_cache()


def decode_and_strip_padding(inputs: torch.Tensor, tokenizer: PreTrainedTokenizerBase) -> list[str]:
    """
    Decodes the input tensor and strips the padding tokens.

    Args:
        inputs (`torch.Tensor`):
            The input tensor to be decoded.
        tokenizer (`transformers.PreTrainedTokenizerBase`):
            The tokenizer used to decode the input tensor.

    Returns:
        `list[str]`:
            The list of decoded strings with padding tokens stripped.
    """
    decoded = tokenizer.batch_decode(inputs, skip_special_tokens=False)
    return [d.replace(tokenizer.pad_token, "") for d in decoded]


def generate_model_card(
    base_model: Optional[str],
    model_name: str,
    hub_model_id: str,
    dataset_name: Optional[str],
    tags: list[str],
    wandb_url: Optional[str],
    trainer_name: str,
    trainer_citation: Optional[str] = None,
    paper_title: Optional[str] = None,
    paper_id: Optional[str] = None,
    comet_url: Optional[str] = None,
) -> ModelCard:
    """
    Generate a `ModelCard` from a template.

    Args:
        base_model (`str` or `None`):
            Base model name.
        model_name (`str`):
            Model name.
        hub_model_id (`str`):
            Hub model ID as `username/model_id`.
        dataset_name (`str` or `None`):
            Dataset name.
        tags (`list[str]`):
            Tags.
        wandb_url (`str` or `None`):
            Weights & Biases run URL.
        comet_url (`str` or `None`):
            Comet experiment URL.
        trainer_name (`str`):
            Trainer name.
        trainer_citation (`str` or `None`, defaults to `None`):
            Trainer citation as a BibTeX entry.
        paper_title (`str` or `None`, defaults to `None`):
            Paper title.
        paper_id (`str` or `None`, defaults to `None`):
            ArXiv paper ID as `YYMM.NNNNN`.

    Returns:
        `ModelCard`:
            A ModelCard object.
    """
    card_data = ModelCardData(
        base_model=base_model,
        datasets=dataset_name,
        library_name="transformers",
        licence="license",
        model_name=model_name,
        tags=["generated_from_trainer", *tags],
    )
    card = ModelCard.from_template(
        card_data,
        template_path=str(pkg_resources.files("trl").joinpath("templates/lm_model_card.md")),
        base_model=base_model,
        model_name=model_name,
        hub_model_id=hub_model_id,
        dataset_name=dataset_name,
        wandb_url=wandb_url,
        comet_url=comet_url,
        trainer_name=trainer_name,
        trainer_citation=trainer_citation,
        paper_title=paper_title,
        paper_id=paper_id,
        trl_version=version("trl"),
        transformers_version=version("transformers"),
        pytorch_version=version("torch"),
        datasets_version=version("datasets"),
        tokenizers_version=version("tokenizers"),
    )
    return card


def get_comet_experiment_url() -> Optional[str]:
    """
    If Comet integration is enabled, return the URL of the current Comet experiment; otherwise, return `None`.
    """
    if not is_comet_available():
        return None

    if comet_ml.get_running_experiment() is not None:
        return comet_ml.get_running_experiment().url

    return None


def log_table_to_comet_experiment(name: str, table: pd.DataFrame) -> None:
    """
    If Comet integration is enabled logs a table to the Comet experiment if it is currently running.

    Args:
        name (`str`):
            Table name.
        table (`pd.DataFrame`):
            The Pandas DataFrame containing the table to log.
    """
    if not is_comet_available():
        raise ModuleNotFoundError("The comet-ml is not installed. Please install it first: pip install comet-ml")

    experiment = comet_ml.get_running_experiment()
    if experiment is not None:
        experiment.log_table(tabular_data=table, filename=name)


def flush_left(mask: torch.Tensor, *tensors: torch.Tensor) -> tuple[torch.Tensor, ...]:
    """
    Shift non-zero elements in the mask and corresponding tensors to the left.

    This function operates on a binary mask and any number of additional tensors with the same dimensions as the mask.
    For each row, non-zero values are shifted to the leftmost positions. Then, columns that contain only zeros across
    all rows are truncated from the mask and tensors. Visually, this operation can be represented as follows:

    ```
    [[0, 0, x, x, x, x],  ->  [[x, x, x, x],
     [0, x, x, x, 0, 0]]       [x, x, x, 0]]
    ```

    Args:

        mask (`torch.Tensor`):
            2D tensor (binary mask) with shape `(N, M)`.
        *tensors (`torch.Tensor`)
            One or more 2D tensors with the same shape as `mask`. These tensors will be processed alongside `mask`,
            with non-zero values shifted and excess zero columns truncated in the same manner.

    Returns:
        `torch.Tensor`:
            Updated binary mask with non-zero values flushed to the left and trailing zero columns removed.
        `*torch.Tensor`
            Updated tensors, processed in the same way as the mask.

    Example:
    ```python
    >>> mask = torch.tensor([[0, 0, 1, 1, 1],
    ...                      [0, 1, 1, 0, 0]])
    >>> tensor = torch.tensor([[9, 9, 2, 3, 4],
    ...                        [9, 5, 6, 9, 9]])
    >>> new_mask, new_tensor = flush_left(mask, tensor)
    >>> print(new_mask)
    tensor([[1, 1, 1],
            [1, 1, 0]])
    >>> print(new_tensor)
    tensor([[2, 3, 4],
            [5, 6, 0]])
    ```
    """
    # Create copy of mask and tensors
    mask = mask.clone()
    tensors = [t.clone() for t in tensors]

    # Shift non-zero values to the left
    for i in range(mask.size(0)):
        first_one_idx = torch.nonzero(mask[i])[0].item()
        mask[i] = torch.roll(mask[i], shifts=-first_one_idx)
        for tensor in tensors:
            tensor[i] = torch.roll(tensor[i], shifts=-first_one_idx)

    # Get the first column idx that is all zeros and remove every column after that
    empty_cols = torch.sum(mask, dim=0) == 0
    first_empty_col = torch.nonzero(empty_cols)[0].item() if empty_cols.any() else mask.size(1)
    mask = mask[:, :first_empty_col]
    for i, tensor in enumerate(tensors):
        tensors[i] = tensor[:, :first_empty_col]

    if not tensors:
        return mask
    else:
        return mask, *tensors

<<<<<<< HEAD
def hf_generation_config_to_vllm_sampling_params(
    generate_config: GenerationConfig,
) -> SamplingParams:
    """
    This method takes a GenerationConfig object, used by HuggingFace transformers to generate text from an LLM,
    and converts it to the closest equivalent SamplingParams object used by vLLM to do text generation. Used for
    vLLM-based generation during logging callbacks.

    Args:
        generate_config (GenerationConfig): HuggingFace GenerationConfig; see https://huggingface.co/docs/transformers/en/main_classes/text_generation#transformers.GenerationConfig
            for full parameter list.

    Returns:
        SamplingParams: vLLM sampling parameters; see https://docs.vllm.ai/en/latest/api/inference_params.html for full parameter list.
    """
    return SamplingParams(
        n=generate_config.num_return_sequences,
        best_of=generate_config.num_return_sequences,
        repetition_penalty=generate_config.repetition_penalty,
        temperature=0. if generate_config.do_sample else generate_config.temperature,
        top_p=generate_config.top_p,
        top_k=generate_config.top_k,
        max_tokens=generate_config.max_new_tokens,
    )
=======

def compute_token_accuracy(logits: torch.Tensor, labels: torch.Tensor, ignore_index: int = -100) -> float:
    """
    Compute the mean token accuracy.
    """
    # Get predictions
    predictions = logits.argmax(dim=-1)

    # Create mask for non-padding tokens (assuming pad_token_id is ignore_index)
    mask = labels != ignore_index

    # Calculate accuracy only on non-padding tokens
    correct_predictions = (predictions == labels) & mask
    total_tokens = mask.sum()
    correct_tokens = correct_predictions.sum()

    # Calculate accuracy
    accuracy = correct_tokens.item() / total_tokens.item() if total_tokens > 0 else 0.0

    return accuracy
>>>>>>> 82d12eb7
<|MERGE_RESOLUTION|>--- conflicted
+++ resolved
@@ -1652,7 +1652,6 @@
     else:
         return mask, *tensors
 
-<<<<<<< HEAD
 def hf_generation_config_to_vllm_sampling_params(
     generate_config: GenerationConfig,
 ) -> SamplingParams:
@@ -1677,7 +1676,7 @@
         top_k=generate_config.top_k,
         max_tokens=generate_config.max_new_tokens,
     )
-=======
+
 
 def compute_token_accuracy(logits: torch.Tensor, labels: torch.Tensor, ignore_index: int = -100) -> float:
     """
@@ -1697,5 +1696,4 @@
     # Calculate accuracy
     accuracy = correct_tokens.item() / total_tokens.item() if total_tokens > 0 else 0.0
 
-    return accuracy
->>>>>>> 82d12eb7
+    return accuracy