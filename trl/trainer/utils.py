--- conflicted
+++ resolved
@@ -1901,7 +1901,6 @@
     return torch.stack(truncated_seq), torch.stack(truncated_mask)
 
 
-<<<<<<< HEAD
 TListOrMapping = TypeVar("TListOrMapping", list, Mapping)
 
 
@@ -1935,7 +1934,8 @@
         }
     else:
         raise TypeError("Input must be a list or a dictionary.")
-=======
+
+
 def create_model_from_path(model_id: str, **kwargs) -> PreTrainedModel:
     """
     Create a model from a given path using the specified initialization arguments.
@@ -1965,5 +1965,4 @@
     config = AutoConfig.from_pretrained(model_id)
     architecture = getattr(transformers, config.architectures[0])
     model = architecture.from_pretrained(model_id, **kwargs)
-    return model
->>>>>>> 27f22ba5
+    return model