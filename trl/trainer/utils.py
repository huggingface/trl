--- conflicted
+++ resolved
@@ -1655,7 +1655,6 @@
         return mask, *tensors
 
 
-<<<<<<< HEAD
 def compute_logps_with_prompt_cache(
     model: torch.nn.Module,
     prompt_inputs: dict,
@@ -1750,7 +1749,7 @@
     # Combine results
     all_completion_token_logps = torch.cat(completion_token_logps, dim=0)  # (B*G, C-1)
     return torch.cat([first_completion_token_logps, all_completion_token_logps], dim=1)  # (B*G, C)
-=======
+
 def selective_log_softmax(logits, index):
     """
     A memory-efficient implementation of the common `log_softmax -> gather` operation.
@@ -1837,5 +1836,4 @@
         table.add_section()  # Adds a separator between rows
 
     panel = Panel(table, expand=False, title=f"Step {step}", border_style="bold white")
-    console.print(panel)
->>>>>>> 019fc6db
+    console.print(panel)