--- conflicted
+++ resolved
@@ -859,7 +859,6 @@
             self.current_step = None
 
 
-<<<<<<< HEAD
 def get_exp_cap(value, decimal=4):
     """
     Get the exponent cap of a value. This is used to cap the exponent of a value to avoid overflow.
@@ -884,7 +883,8 @@
     # Cap the exponent value below the upper-bound to avoid overflow, before calling torch.exp
     cap = get_exp_cap(value) if cap < 0 else cap
     return torch.exp(torch.clamp(value, max=cap))
-=======
+
+
 def print_rich_table(df: pd.DataFrame) -> Table:
     console = Console()
     table = Table(show_lines=True)
@@ -1135,5 +1135,4 @@
         output_scores=True,
     )
     logits = torch.stack(output.scores, 1)
-    return torch.cat((queries, output.sequences[:, context_length:]), dim=1), logits
->>>>>>> 1d84e2b8
+    return torch.cat((queries, output.sequences[:, context_length:]), dim=1), logits