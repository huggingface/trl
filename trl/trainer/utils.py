--- conflicted
+++ resolved
@@ -607,7 +607,13 @@
             module.p = 0
 
 
-<<<<<<< HEAD
+def exact_div(a, b, a_str, b_str, custom_error_message=""):
+    q = a // b
+    if a != q * b:
+        raise ValueError(f"{custom_error_message}, {a_str}={a}, {b_str}={b}, inexact division: {a} / {b} = {a / b}")
+    return q
+
+
 # copied from https://github.com/kvablack/ddpo-pytorch/blob/main/ddpo_pytorch/stat_tracking.py#L5
 class PerPromptStatTracker:
     r"""
@@ -647,11 +653,4 @@
         return advantages
 
     def get_stats(self):
-        return {k: {"mean": np.mean(v), "std": np.std(v), "count": len(v)} for k, v in self.stats.items()}
-=======
-def exact_div(a, b, a_str, b_str, custom_error_message=""):
-    q = a // b
-    if a != q * b:
-        raise ValueError(f"{custom_error_message}, {a_str}={a}, {b_str}={b}, inexact division: {a} / {b} = {a / b}")
-    return q
->>>>>>> 029f961b
+        return {k: {"mean": np.mean(v), "std": np.std(v), "count": len(v)} for k, v in self.stats.items()}