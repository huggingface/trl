--- conflicted
+++ resolved
@@ -92,11 +92,6 @@
 if is_trackio_available():
     import trackio
 
-<<<<<<< HEAD
-=======
-if is_bitsandbytes_available():
-    import bitsandbytes as bnb
->>>>>>> 1dc8bbca
 
 logger = get_logger(__name__)
 
@@ -815,128 +810,11 @@
                 self.vllm_generation.sync_weights()
                 self._last_loaded_step = self.state.global_step
 
-<<<<<<< HEAD
             # Generate using vLLM (note: RLOO doesn't use logprobs from generation, so we ignore them)
             num_generations = self.num_generations if mode == "train" else self.num_generations_eval
             prompt_ids, completion_ids, _, _ = self.vllm_generation.generate(
                 prompts=prompts, num_generations=num_generations
             )
-=======
-            if is_conversational({"prompt": prompts[0]}):
-                prompts = [prepare_multimodal_messages_vllm(prompt) for prompt in prompts]
-
-            # Generate completions using vLLM: gather all prompts and use them in a single call in the main process
-            if self.vllm_mode == "server":
-                all_prompts = gather_object(prompts)
-                num_generations = self.num_generations if mode == "train" else self.num_generations_eval
-
-                if self.accelerator.is_main_process:
-                    # Since 'prompts' contains 'num_generations' duplicates, we first take unique prompts, and generate
-                    # num_generations outputs for each one. This is faster than generating outputs for each duplicate
-                    # prompt individually.
-                    ordered_set_of_prompts = all_prompts[::num_generations]
-
-                    sampling_params = {
-                        "n": num_generations,
-                        "repetition_penalty": self.repetition_penalty,
-                        "temperature": self.temperature,
-                        "top_p": self.top_p,
-                        "top_k": self.top_k,
-                        "min_p": 0.0 if self.min_p is None else self.min_p,
-                        "max_tokens": self.max_completion_length,
-                        "guided_decoding_regex": self.guided_decoding_regex,
-                        "generation_kwargs": self.args.generation_kwargs,
-                    }
-                    with profiling_context(self, "vLLM.generate"):
-                        if is_conversational({"prompt": ordered_set_of_prompts[0]}):
-                            output = self.vllm_client.chat(
-                                messages=ordered_set_of_prompts,
-                                **sampling_params,
-                                chat_template_kwargs=self.chat_template_kwargs,
-                            )
-                        else:
-                            output = self.vllm_client.generate(prompts=ordered_set_of_prompts, **sampling_params)
-                        payload = (output["prompt_ids"], output["completion_ids"], output["logprobs"])
-                else:
-                    payload = None
-
-                # Broadcast the completions from the main process to all processes, ensuring each process receives its corresponding slice.
-                obj_list = [payload]
-                broadcast_object_list(obj_list, from_process=0)
-                all_prompt_ids, all_completion_ids, _ = obj_list[0]
-
-                # At this point, we only get 1 copy of each prompt, so we need to repeat them num_generations times
-                all_prompt_ids = [ids for ids in all_prompt_ids for _ in range(num_generations)]
-
-                process_slice = slice(
-                    self.accelerator.process_index * len(prompts),
-                    (self.accelerator.process_index + 1) * len(prompts),
-                )
-                prompt_ids = all_prompt_ids[process_slice]
-                completion_ids = all_completion_ids[process_slice]
-
-            # Generate completions using colocated vLLM instances: each device holds vLLM copy and work on their own batch of prompts
-            elif self.vllm_mode == "colocate":
-                if self.guided_decoding_regex:
-                    guided_decoding = GuidedDecodingParams(regex=self.guided_decoding_regex)
-                else:
-                    guided_decoding = None
-
-                generation_kwargs = {
-                    "n": 1,  # vLLM on each GPU generates only 1 in colocate mode
-                    "repetition_penalty": self.repetition_penalty,
-                    "temperature": self.temperature,
-                    "top_p": self.top_p,
-                    "top_k": self.top_k,
-                    "min_p": 0.0 if self.min_p is None else self.min_p,
-                    "max_tokens": self.max_completion_length,
-                    "guided_decoding": guided_decoding,
-                }
-                if self.args.generation_kwargs is not None:
-                    generation_kwargs.update(self.args.generation_kwargs)
-                sampling_params = SamplingParams(**generation_kwargs)
-
-                if self.vllm_tensor_parallel_size > 1:
-                    # Gather prompts from all ranks in the TP group and flatten.
-                    # Each rank starts with its own prompts; after gathering, all ranks see the full group set.
-                    orig_size = len(prompts)
-                    gathered_prompts = [None for _ in range(self.vllm_tensor_parallel_size)]
-                    torch.distributed.all_gather_object(gathered_prompts, prompts, group=self.tp_group)
-                    all_prompts = [p for sublist in gathered_prompts for p in sublist]
-                else:
-                    all_prompts = prompts
-
-                if self.args.vllm_enable_sleep_mode:
-                    self.llm.wake_up(tags=["kv_cache"])
-
-                with profiling_context(self, "vLLM.generate"):
-                    if is_conversational({"prompt": prompts[0]}):
-                        all_outputs = self.llm.chat(
-                            all_prompts,
-                            sampling_params=sampling_params,
-                            use_tqdm=False,
-                            chat_template_kwargs=self.chat_template_kwargs,
-                        )
-                    else:
-                        all_outputs = self.llm.generate(all_prompts, sampling_params=sampling_params, use_tqdm=False)
-
-                all_prompt_ids = [output.prompt_token_ids for output in all_outputs]
-                all_completion_ids = [output.token_ids for outputs in all_outputs for output in outputs.outputs]
-
-                if self.vllm_tensor_parallel_size > 1:
-                    # Slice completions for this rank within its TP group.
-                    # Each rank generates all outputs — we keep only our share.
-                    local_rank_in_group = torch.distributed.get_rank(group=self.tp_group)
-                    tp_slice = slice(local_rank_in_group * orig_size, (local_rank_in_group + 1) * orig_size)
-                    prompt_ids = all_prompt_ids[tp_slice]
-                    completion_ids = all_completion_ids[tp_slice]
-                else:
-                    prompt_ids = all_prompt_ids
-                    completion_ids = all_completion_ids
-
-                if self.args.vllm_enable_sleep_mode:
-                    self.llm.sleep(level=2)
->>>>>>> 1dc8bbca
 
         elif self.use_transformers_paged:
             if is_conversational({"prompt": prompts[0]}):
