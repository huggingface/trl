# Copyright 2020-2025 The HuggingFace Team. All rights reserved.
#
# Licensed under the Apache License, Version 2.0 (the "License");
# you may not use this file except in compliance with the License.
# You may obtain a copy of the License at
#
#     http://www.apache.org/licenses/LICENSE-2.0
#
# Unless required by applicable law or agreed to in writing, software
# distributed under the License is distributed on an "AS IS" BASIS,
# WITHOUT WARRANTIES OR CONDITIONS OF ANY KIND, either express or implied.
# See the License for the specific language governing permissions and
# limitations under the License.

import copy
import inspect
import os
import textwrap
import time
from collections import defaultdict, deque
from collections.abc import Callable
from contextlib import nullcontext
from functools import partial
from pathlib import Path
from typing import Any

import datasets
import pandas as pd
import torch
import torch.utils.data
from accelerate.logging import get_logger
from accelerate.utils import broadcast_object_list, gather, gather_object, is_peft_model, set_seed
from datasets import Dataset, IterableDataset
from torch import nn
from torch.distributed.fsdp import FullyShardedDataParallel as FSDP
from torch.utils.data import DataLoader, Sampler
from transformers import (
    AutoModelForSequenceClassification,
    AutoProcessor,
    AutoTokenizer,
    GenerationConfig,
    PreTrainedModel,
    PreTrainedTokenizerBase,
    ProcessorMixin,
    TrainerCallback,
    is_bitsandbytes_available,
    is_trackio_available,
    is_wandb_available,
)
from transformers.trainer_utils import seed_worker
from transformers.utils import is_datasets_available, is_peft_available, is_rich_available

from ..data_utils import (
    apply_chat_template,
    is_conversational,
    prepare_multimodal_messages,
    prepare_multimodal_messages_vllm,
)
from ..extras.profiling import profiling_context, profiling_decorator
from ..extras.vllm_client import VLLMClient
from ..import_utils import is_vllm_available
from ..models import prepare_deepspeed, prepare_fsdp, unwrap_model_for_generation
from ..models.utils import disable_gradient_checkpointing
from .base_trainer import BaseTrainer
from .callbacks import SyncRefModelCallback
from .rloo_config import RLOOConfig
from .utils import (
    RepeatSampler,
    create_model_from_path,
    disable_dropout_in_model,
    ensure_master_addr_port,
    entropy_from_logits,
    get_config_model_id,
    identity,
    nanmax,
    nanmin,
    nanstd,
    pad,
    print_prompt_completions_sample,
    selective_log_softmax,
    shuffle_sequence_dict,
    split_pixel_values_by_grid,
    split_tensor_dict,
    unsplit_pixel_values_by_grid,
)


if is_peft_available():
    from peft import PeftConfig, PeftModel, get_peft_model

if is_vllm_available():
    from vllm import LLM, SamplingParams
    from vllm.sampling_params import StructuredOutputsParams

if is_wandb_available():
    import wandb

if is_trackio_available():
    import trackio

if is_bitsandbytes_available():
    import bitsandbytes as bnb

logger = get_logger(__name__)

# What we call a reward function is a callable that takes a list of prompts and completions and returns a list of
# rewards. When it's a string, it's a model ID, so it's loaded as a pretrained model.
RewardFunc = str | PreTrainedModel | Callable[[list, list], list[float]]


class RLOOTrainer(BaseTrainer):
    """
    Trainer for the Reinforce Leave One Out (RLOO) method. This algorithm was initially proposed in the paper [Back to
    Basics: Revisiting REINFORCE Style Optimization for Learning from Human Feedback in
    LLMs](https://huggingface.co/papers/2402.14740).

    Example:

    ```python
    from trl import RLOOTrainer
    from trl.rewards import accuracy_reward
    from datasets import load_dataset

    dataset = load_dataset("trl-lib/DeepMath-103K", split="train")

    trainer = RLOOTrainer(
        model="Qwen/Qwen2.5-0.5B-Instruct",
        reward_funcs=accuracy_reward,
        train_dataset=dataset,
    )
    trainer.train()
    ```

    Args:
        model (`str | PreTrainedModel`):
            Model to be trained. Can be either:

            - A string, being the *model id* of a pretrained model hosted inside a model repo on huggingface.co, or a
              path to a *directory* containing model weights saved using
              [`~transformers.PreTrainedModel.save_pretrained`], e.g., `'./my_model_directory/'`. The model is loaded
              using `<ModelArchitecture>.from_pretrained` (where `<ModelArchitecture>` is derived from the model
              config) with the keyword arguments in `args.model_init_kwargs`.
            - A [`~transformers.PreTrainedModel`] object. Only causal language models are supported.
        reward_funcs (`RewardFunc | list[RewardFunc]`):
            Reward functions to be used for computing the rewards. To compute the rewards, we call all the reward
            functions with the prompts and completions and sum the rewards. Can be either:

            - A single reward function, such as:
                - A string: The *model ID* of a pretrained model hosted inside a model repo on huggingface.co, or a
                path to a *directory* containing model weights saved using
                [`~transformers.PreTrainedModel.save_pretrained`], e.g., `'./my_model_directory/'`. The model is loaded
                using [`~transformers.AutoModelForSequenceClassification.from_pretrained`] with `num_labels=1` and the
                keyword arguments in `args.model_init_kwargs`.
                - A [`~transformers.PreTrainedModel`] object: Only sequence classification models are supported.
                - A custom reward function: The function is provided with the prompts and the generated completions,
                  plus any additional columns in the dataset. It should return a list of rewards. Custom reward
                  functions can also return `None` when the reward is not applicable to those samples. This is useful
                  for multi-task training where different reward functions apply to different types of samples. When a
                  reward function returns `None` for a sample, that reward function is excluded from the reward
                  calculation for that sample. For more details, see [Using a custom reward
                  function](#using-a-custom-reward-function).

                  The trainer's state is also passed to the reward function. The trainer's state is an instance of
                  [`~transformers.TrainerState`] and can be accessed by accessing the `trainer_state` argument to the
                  reward function's signature.
            - A list of reward functions, where each item can independently be any of the above types. Mixing different
            types within the list (e.g., a string model ID and a custom reward function) is allowed.
        args ([`RLOOConfig`], *optional*):
            Configuration for this trainer. If `None`, a default configuration is used.
        train_dataset ([`~datasets.Dataset`] or [`~datasets.IterableDataset`]):
            Dataset to use for training. It must include a column `"prompt"`. Any additional columns in the dataset is
            ignored. The format of the samples can be either:

            - [Standard](dataset_formats#standard): Each sample contains plain text.
            - [Conversational](dataset_formats#conversational): Each sample contains structured messages (e.g., role
              and content).
        eval_dataset ([`~datasets.Dataset`], [`~datasets.IterableDataset`] or `dict[str, Dataset | IterableDataset]`):
            Dataset to use for evaluation. It must meet the same requirements as `train_dataset`.
        processing_class ([`~transformers.PreTrainedTokenizerBase`], [`~transformers.ProcessorMixin`], *optional*):
            Processing class used to process the data. The padding side must be set to "left". If `None`, the
            processing class is loaded from the model's name with [`~transformers.AutoProcessor.from_pretrained`]. A
            padding token, `tokenizer.pad_token`, must be set. If the processing class has not set a padding token,
            `tokenizer.eos_token` will be used as the default.
        reward_processing_classes ([`~transformers.PreTrainedTokenizerBase`] or `list[PreTrainedTokenizerBase]`, *optional*):
            Processing classes corresponding to the reward functions specified in `reward_funcs`. Can be either:

            - A single processing class: Used when `reward_funcs` contains only one reward function.
            - A list of processing classes: Must match the order and length of the reward functions in `reward_funcs`.
            If set to `None`, or if an element of the list corresponding to a [`~transformers.PreTrainedModel`] is
            `None`, the tokenizer for the model is automatically loaded using
            [`~transformers.AutoTokenizer.from_pretrained`]. For elements in `reward_funcs` that are custom reward
            functions (not [`~transformers.PreTrainedModel`]), the corresponding entries in `reward_processing_classes`
            are ignored.
        callbacks (list of [`~transformers.TrainerCallback`], *optional*):
            List of callbacks to customize the training loop. Will add those to the list of default callbacks detailed
            in [here](https://huggingface.co/docs/transformers/main_classes/callback).

            If you want to remove one of the default callbacks used, use the [`~transformers.Trainer.remove_callback`]
            method.
        optimizers (`tuple[torch.optim.Optimizer | None, torch.optim.lr_scheduler.LambdaLR | None]`, *optional*, defaults to `(None, None)`):
            A tuple containing the optimizer and the scheduler to use. Will default to an instance of `AdamW` on your
            model and a scheduler given by [`~transformers.get_linear_schedule_with_warmup`] controlled by `args`.
        peft_config ([`~peft.PeftConfig`], *optional*):
            PEFT configuration used to wrap the model. If `None`, the model is not wrapped.
    """

    _tag_names = ["trl", "rloo"]
    _name = "RLOO"
    _paper = {
        "title": "Back to Basics: Revisiting REINFORCE-Style Optimization for Learning from Human Feedback in LLMs",
        "id": "2402.14740",
        # docstyle-ignore
        "citation": textwrap.dedent("""\
            @inproceedings{ahmadian2024back,
                title        = {{Back to Basics: Revisiting REINFORCE-Style Optimization for Learning from Human Feedback in LLMs}},
                author       = {Arash Ahmadian and Chris Cremer and Matthias Gall{\'{e}} and Marzieh Fadaee and Julia Kreutzer and Olivier Pietquin and Ahmet {\"{U}}st{\"{u}}n and Sara Hooker},
                year         = 2024,
                booktitle    = {Proceedings of the 62nd Annual Meeting of the Association for Computational Linguistics (Volume 1: Long Papers), {ACL} 2024, Bangkok, Thailand, August 11-16, 2024},
                pages        = {12248--12267},
                publisher    = {Association for Computational Linguistics},
                editor       = {Lun{-}Wei Ku and Andre Martins and Vivek Srikumar},
            }"""),
    }

    def __init__(
        self,
        model: str | PreTrainedModel,
        reward_funcs: RewardFunc | list[RewardFunc],
        args: RLOOConfig | None = None,
        train_dataset: Dataset | IterableDataset | None = None,
        eval_dataset: Dataset | IterableDataset | dict[str, Dataset | IterableDataset] | None = None,
        processing_class: PreTrainedTokenizerBase | ProcessorMixin | None = None,
        reward_processing_classes: PreTrainedTokenizerBase | list[PreTrainedTokenizerBase] | None = None,
        callbacks: list[TrainerCallback] | None = None,
        optimizers: tuple[torch.optim.Optimizer | None, torch.optim.lr_scheduler.LambdaLR | None] = (None, None),
        peft_config: "PeftConfig | None" = None,
    ):
        # Args
        if args is None:
            model_name = model if isinstance(model, str) else get_config_model_id(model.config)
            model_name = model_name.split("/")[-1]
            args = RLOOConfig(f"{model_name}-RLOO")

        # Model
        if isinstance(model, str):
            model_init_kwargs = args.model_init_kwargs or {}
            # Special case for DeepSpeed: requires device_map=None ("auto" fails)
            if args.distributed_state.distributed_type == "DEEPSPEED":
                model_init_kwargs["device_map"] = None
            model = create_model_from_path(model, **model_init_kwargs)
        else:
            if args.model_init_kwargs is not None:
                logger.warning(
                    "You passed `model_init_kwargs` to the `RLOOConfig`, but your model is already instantiated. "
                    "The `model_init_kwargs` will be ignored."
                )

        # Some models (SmolVLM/Idefics3) don't support `logits_to_keep` argument and error out if we pass it
        # Inspect the forward method before we wrap the model with PEFT
        self.model_kwarg_keys = (
            inspect.signature(model.forward).parameters.keys()
            if not hasattr(model, "get_base_model")
            else inspect.signature(model.get_base_model().forward).parameters.keys()
        )

        # Processing class
        if processing_class is None:
            processing_class = AutoProcessor.from_pretrained(
                get_config_model_id(model.config), truncation_side="left", padding_side="left"
            )

        # Handle pad token for processors or tokenizers
        if isinstance(processing_class, ProcessorMixin):
            tokenizer = processing_class.tokenizer
        elif isinstance(processing_class, PreTrainedTokenizerBase):
            tokenizer = processing_class
        else:
            raise TypeError("The `processing_class` must be either a `PreTrainedTokenizerBase` or a `ProcessorMixin`")

        if tokenizer.pad_token is None:
            tokenizer.pad_token = tokenizer.eos_token

        self.pad_token = tokenizer.pad_token
        self.pad_token_id = tokenizer.pad_token_id
        self.eos_token_id = tokenizer.eos_token_id

        if is_peft_available() and isinstance(model, PeftModel) and peft_config is not None:
            # If the model is already a PeftModel, we need to merge and unload it.
            # Further information: https://huggingface.co/docs/trl/dpo_trainer#reference-model-considerations-with-peft
            model = model.merge_and_unload()

        # Create PEFT model
        if peft_config is not None:
            model = get_peft_model(model, peft_config)

        # When using gradient checkpointing with PEFT, we need to enable input gradients. transformers.Trainer normally
        # handles this, but a bug currently prevents it; see https://github.com/huggingface/transformers/issues/42489
        if is_peft_available() and isinstance(model, PeftModel) and args.gradient_checkpointing:
            model.enable_input_require_grads()

        # When using QLoRA, the PEFT adapter weights are converted to bf16 to follow the recommendations from the
        # original paper (see https://huggingface.co/papers/2305.14314, paragraph 3). Normally, this can be done by
        # passing `autocast_adapter_dtype=False` to `get_peft_model`, but this option is not yet supported for
        # quantized models. See: https://github.com/huggingface/peft/issues/2889
        # Non-quantized models do not have the `is_loaded_in_{8,4}bit` attributes, whereas quantized models do
        if getattr(model, "is_loaded_in_4bit", False) or getattr(model, "is_loaded_in_8bit", False):
            for param in model.parameters():
                if param.requires_grad:
                    param.data = param.data.to(torch.bfloat16)

        # Reward functions
        if not isinstance(reward_funcs, list):
            reward_funcs = [reward_funcs]
        self.reward_func_names = []
        for i, reward_func in enumerate(reward_funcs):
            if isinstance(reward_func, str):
                model_init_kwargs = args.model_init_kwargs or {}
                # Special case for DeepSpeed: requires device_map=None ("auto" fails)
                if args.distributed_state.distributed_type == "DEEPSPEED":
                    model_init_kwargs["device_map"] = None
                reward_funcs[i] = AutoModelForSequenceClassification.from_pretrained(
                    reward_func, num_labels=1, **model_init_kwargs
                )
            if isinstance(reward_funcs[i], nn.Module):  # Use Module over PretrainedModel for compat w/ compiled models
                self.reward_func_names.append(get_config_model_id(reward_funcs[i].config).split("/")[-1])
            else:
                self.reward_func_names.append(reward_funcs[i].__name__)
        self.reward_funcs = reward_funcs

        # Reward weights
        if args.reward_weights is not None:
            if len(args.reward_weights) != len(reward_funcs):
                raise ValueError(
                    f"Number of reward weights ({len(args.reward_weights)}) must match number of reward "
                    f"functions ({len(reward_funcs)})"
                )
            self.reward_weights = torch.tensor(args.reward_weights, dtype=torch.float32)
        else:
            self.reward_weights = torch.ones(len(reward_funcs), dtype=torch.float32)

        # Reward processing class
        if reward_processing_classes is None:
            reward_processing_classes = [None] * len(reward_funcs)
        elif not isinstance(reward_processing_classes, list):
            reward_processing_classes = [reward_processing_classes]
        if len(reward_processing_classes) != len(reward_funcs):
            raise ValueError(
                f"The number of reward processing classes ({len(reward_processing_classes)}) must match the number of "
                f"reward functions ({len(reward_funcs)})."
            )

        for i, (reward_processing_class, reward_func) in enumerate(
            zip(reward_processing_classes, reward_funcs, strict=True)
        ):
            if isinstance(reward_func, PreTrainedModel):
                if reward_processing_class is None:
                    reward_processing_class = AutoTokenizer.from_pretrained(get_config_model_id(reward_func.config))
                if reward_processing_class.pad_token_id is None:
                    reward_processing_class.pad_token = reward_processing_class.eos_token
                # The reward model computes the reward for the latest non-padded token in the input sequence.
                # So it's important to set the pad token ID to the padding token ID of the processing class.
                reward_func.config.pad_token_id = reward_processing_class.pad_token_id
                reward_processing_classes[i] = reward_processing_class

        self.reward_processing_classes = reward_processing_classes

        # Training arguments
        self.max_completion_length = args.max_completion_length
        self.num_generations = args.num_generations
        self.num_generations_eval = args.num_generations_eval or self.num_generations
        self.chat_template_kwargs = args.chat_template_kwargs or {}
        self.temperature = args.temperature
        self.top_p = args.top_p
        self.top_k = args.top_k
        self.min_p = args.min_p
        self.repetition_penalty = args.repetition_penalty
        self.use_transformers_paged = args.use_transformers_paged
        self.use_vllm = args.use_vllm
        self.vllm_mode = args.vllm_mode
        self.vllm_gpu_memory_utilization = args.vllm_gpu_memory_utilization  # only applies to colocation mode
        self.vllm_tensor_parallel_size = args.vllm_tensor_parallel_size  # only applies to colocation mode
        self.normalize_advantages = args.normalize_advantages
        self.mask_truncated_completions = args.mask_truncated_completions
        self.reward_clip_range = args.reward_clip_range

        # Datasets
        self.shuffle_dataset = args.shuffle_dataset

        if (
            isinstance(train_dataset, IterableDataset)
            or isinstance(eval_dataset, IterableDataset)
            or (
                isinstance(eval_dataset, dict) and any(isinstance(ds, IterableDataset) for ds in eval_dataset.values())
            )
        ):
            # See https://github.com/huggingface/trl/issues/3213
            raise NotImplementedError(
                "Iterable datasets are not yet supported in RLOOTrainer. Please use a standard dataset instead."
            )

        # Multi-step
        self.num_iterations = args.num_iterations
        self.epsilon_low = args.epsilon
        self.epsilon_high = args.epsilon_high if args.epsilon_high is not None else args.epsilon
        # Tracks the number of iterations (forward + backward passes), including those within a grad accum cycle
        self._step = 0
        # Buffer the batch to reuse generated outputs across multiple updates. For more details, see
        # `_get_train_sampler` and `_prepare_inputs`.
        self._buffered_inputs = None

        # The trainer estimates the number of FLOPs (floating-point operations) using the number of elements in the
        # input tensor associated with the key "input_ids". However, in RLOO, the sampled data does not include the
        # "input_ids" key. Instead, the available keys is "prompt". As a result, the trainer issues the warning:
        # "Could not estimate the number of tokens of the input, floating-point operations will not be computed." To
        # suppress this warning, we set the "estimate_tokens" key in the model's "warnings_issued" dictionary to True.
        # This acts as a flag to indicate that the warning has already been issued.
        model.warnings_issued["estimate_tokens"] = True

        super().__init__(
            model=model,
            args=args,
            data_collator=identity,  # No data collation is needed in RLOO
            train_dataset=train_dataset,
            eval_dataset=eval_dataset,
            processing_class=processing_class,
            callbacks=callbacks,
            optimizers=optimizers,
        )

        # Reference model
        self.beta = args.beta
        if self.beta == 0.0:
            # If beta is 0.0, the reference model is not needed
            self.ref_model = None
        elif is_peft_model(model):
            # If PEFT is used, the reference model is not needed since the adapter can be disabled
            # to revert to the initial model.
            self.ref_model = None
        else:
            # For deepspeed, fsdp or non-distributed models, create a reference model from scratch
            model_init_kwargs = args.model_init_kwargs or {}
            # Special case for DeepSpeed: requires device_map=None ("auto" fails)
            if self.args.distributed_state.distributed_type == "DEEPSPEED":
                model_init_kwargs["device_map"] = None
            self.ref_model = create_model_from_path(get_config_model_id(self.model.config), **model_init_kwargs)

        # Disable dropout in the models
        if args.disable_dropout:
            disable_dropout_in_model(model)
            if self.ref_model is not None:
                disable_dropout_in_model(self.ref_model)

        # Initialize the metrics
        self._metrics = {"train": defaultdict(list), "eval": defaultdict(list)}
        self._total_train_tokens = 0
        self._current_train_step_time = 0.0
        self.log_completions = args.log_completions
        self.log_unique_prompts = args.log_unique_prompts
        self.num_completions_to_print = args.num_completions_to_print
        # Keep logs sized to the generation batch to record only outputs from the latest model update.
        self._logs = {
            "images": deque(maxlen=args.generation_batch_size),
            "prompt": deque(maxlen=args.generation_batch_size),
            "completion": deque(maxlen=args.generation_batch_size),
            "rewards": defaultdict(lambda: deque(maxlen=args.generation_batch_size)),
            "advantages": deque(maxlen=args.generation_batch_size),
        }

        # Ensure each process receives a unique seed to prevent duplicate completions when generating with
        # transformers if num_generations exceeds per_device_train_batch_size. We could skip it if we use vLLM, but
        # it's safer to set it in all cases.
        set_seed(args.seed, device_specific=True)

        if self.use_vllm:
            if not is_vllm_available():
                raise ImportError(
                    "vLLM is not available and `use_vllm` is set to True. Please install vLLM with "
                    "`pip install trl[vllm]` to use it."
                )

            if self.vllm_mode == "server":
                if self.accelerator.is_main_process:
                    if args.vllm_server_base_url is not None:
                        base_url = args.vllm_server_base_url
                    else:
                        base_url = f"http://{args.vllm_server_host}:{args.vllm_server_port}"
                    self.vllm_client = VLLMClient(
                        base_url=base_url, group_port=args.vllm_group_port, connection_timeout=args.vllm_server_timeout
                    )
                    self.vllm_client.init_communicator(device=torch.cuda.current_device())

            elif self.vllm_mode == "colocate":
                # Make sure vllm_tensor_parallel_size group size evenly divides the world size - each group should have
                # the same number of ranks
                if not self.accelerator.num_processes % self.vllm_tensor_parallel_size == 0:
                    raise ValueError(
                        f"vllm_tensor_parallel_size ({self.vllm_tensor_parallel_size}) must divide world size "
                        f"({self.accelerator.num_processes}) evenly."
                    )

                if self.vllm_tensor_parallel_size > 1:
                    # Create subgroups of ranks for TP, each group with `vllm_tensor_parallel_size` ranks.
                    # For example, if world_size=8 and vllm_tensor_parallel_size=2 → groups: [0,1], [2,3], [4,5], [6,7]
                    self.tp_group, _ = torch.distributed.new_subgroups_by_enumeration(
                        [
                            list(range(i * self.vllm_tensor_parallel_size, (i + 1) * self.vllm_tensor_parallel_size))
                            for i in range(self.accelerator.num_processes // self.vllm_tensor_parallel_size)
                        ]
                    )

                # vLLM requires the environment variables to be set for distributed training.
                os.environ["RANK"] = str(self.accelerator.process_index)
                os.environ["LOCAL_RANK"] = str(self.accelerator.local_process_index)
                os.environ["WORLD_SIZE"] = str(self.accelerator.num_processes)
                # Ensure distributed rendezvous variables are set without colliding across concurrent runs
                ensure_master_addr_port()

                vllm_quantization = None
                if is_bitsandbytes_available():
                    for _, module in model.named_modules():
                        if isinstance(module, bnb.nn.Linear4bit):
                            vllm_quantization = "bitsandbytes"
                            break
                        elif isinstance(module, bnb.nn.Linear8bitLt):
                            raise ValueError("vLLM does not support in-flight 8-bit quantization.")
                self.llm = LLM(
                    model=model.name_or_path,
                    tensor_parallel_size=args.vllm_tensor_parallel_size,
                    gpu_memory_utilization=self.vllm_gpu_memory_utilization,
                    max_num_seqs=self.args.per_device_train_batch_size
                    * self.vllm_tensor_parallel_size
                    * self.args.steps_per_generation,
                    max_model_len=self.args.vllm_max_model_length,
                    distributed_executor_backend="external_launcher",
                    # Feed identical seed for tp groups to ensure sampling results are the same across workers
                    seed=self.accelerator.process_index // self.vllm_tensor_parallel_size,
                    # Latest vLLM v1 memory profiler is misled by the high default value (i.e., 32768) - thinking there's not enough memory
                    max_num_batched_tokens=4096,
                    model_impl=self.args.vllm_model_impl,
                    enable_sleep_mode=self.args.vllm_enable_sleep_mode,
                    quantization=vllm_quantization,
                )
                if self.args.vllm_enable_sleep_mode:
                    self.llm.sleep(level=2)
            else:
                raise ValueError(f"vllm_mode must be either 'server' or 'colocate', got '{self.vllm_mode}'.")

            # vLLM specific sampling arguments
            self.structured_outputs_regex = args.vllm_structured_outputs_regex

            self._last_loaded_step = -1  # tag to avoid useless loading during grad accumulation

            # When using vLLM, the main process is responsible for loading the model weights. This can cause process
            # desynchronization and seems to lead to DeepSpeed hanging during initialization. To prevent this, we
            # synchronize all processes after vLLM has been fully initialized.
            self.accelerator.wait_for_everyone()
        else:
            generation_kwargs = {
                "max_new_tokens": self.max_completion_length,
                "do_sample": True,
                "pad_token_id": tokenizer.pad_token_id,
                "bos_token_id": tokenizer.bos_token_id,
                "eos_token_id": tokenizer.eos_token_id,
                "temperature": self.temperature,
                "top_p": self.top_p,
                "top_k": self.top_k,
                "min_p": self.min_p,
                "repetition_penalty": self.repetition_penalty,
                "cache_implementation": args.cache_implementation,
            }
            if args.generation_kwargs is not None:
                generation_kwargs.update(args.generation_kwargs)
            self.generation_config = GenerationConfig(**generation_kwargs)

        # Gradient accumulation requires scaled loss. Normally, loss scaling in the parent class depends on whether the
        # model accepts loss-related kwargs. Since we compute our own loss, this check is irrelevant. We set
        # self.model_accepts_loss_kwargs to False to enable scaling.
        self.model_accepts_loss_kwargs = False

        # Add tags to the model
        self.model.add_model_tags(self._tag_names)

        if self.ref_model is not None:
            if self.is_deepspeed_enabled:
                self.ref_model = prepare_deepspeed(self.ref_model, self.accelerator)
            elif self.is_fsdp_enabled:
                self.ref_model = prepare_fsdp(self.ref_model, self.accelerator)
            else:
                self.ref_model = self.accelerator.prepare_model(self.ref_model, evaluation_mode=True)

        if args.sync_ref_model:
            self.add_callback(SyncRefModelCallback(ref_model=self.ref_model, accelerator=self.accelerator))

        for i, reward_func in enumerate(self.reward_funcs):
            if isinstance(reward_func, PreTrainedModel):
                if self.is_deepspeed_enabled:
                    self.reward_funcs[i] = prepare_deepspeed(reward_func, self.accelerator)
                else:
                    # set device placement to True to make `prepare_model` move `reward_func` to device when using fsdp
                    self.reward_funcs[i] = self.accelerator.prepare_model(
                        reward_func, evaluation_mode=True, device_placement=True
                    )

    def _set_signature_columns_if_needed(self):
        # If `self.args.remove_unused_columns` is True, non-signature columns are removed.
        # By default, this method sets `self._signature_columns` to the model's expected inputs (usually, "input_ids"
        # and "attention_mask"). In RLOOTrainer, we preprocess data, so using the model's signature columns doesn't
        # work. Instead, we set them to the columns expected by the `training_step` method, hence the override.
        if self._signature_columns is None:
            self._signature_columns = ["prompt", "image", "images"]

    # This method overrides `Trainer.get_train_dataloader` to support our custom batching strategy.
    # Instead of returning a standard per-step batch (i.e., `per_device_batch_size), our dataloader loads an
    # *generation* batch (i.e., `per_device_batch_size × steps_per_generation`). This allows us to generate completions
    # once every steps_per_generation step—rather than once per accumulation step—which is significantly more
    # efficient. The only change from the original implementation is multiplying the batch size by
    # `steps_per_generation`. Thus, `_prepare_inputs` is called with this *generation* batch, and it handles the
    # splitting internally.
    # Maintenance note: This method is a copy-paste of the original `Trainer.get_train_dataloader` with only one line
    # modification. As a result, some parts of the method aren't relevant to RLOO, but we keep them to stay one line
    # apart from the super method, ensuring easier maintenance in the future.
    def get_train_dataloader(self):
        if self.train_dataset is None:
            raise ValueError("Trainer: training requires a train_dataset.")

        train_dataset = self.train_dataset
        data_collator = self.data_collator
        if is_datasets_available() and isinstance(train_dataset, datasets.Dataset):
            train_dataset = self._remove_unused_columns(train_dataset, description="training")
        else:
            data_collator = self._get_collator_with_removed_columns(data_collator, description="training")

        dataloader_params = {
            "batch_size": self._train_batch_size * self.args.steps_per_generation,  # < this is the change
            "collate_fn": data_collator,
            "num_workers": self.args.dataloader_num_workers,
            "pin_memory": self.args.dataloader_pin_memory,
            "persistent_workers": self.args.dataloader_persistent_workers,
        }

        if not isinstance(train_dataset, torch.utils.data.IterableDataset):
            dataloader_params["sampler"] = self._get_train_sampler()
            dataloader_params["drop_last"] = self.args.dataloader_drop_last
            dataloader_params["worker_init_fn"] = partial(
                seed_worker, num_workers=self.args.dataloader_num_workers, rank=self.args.process_index
            )

            dataloader_params["prefetch_factor"] = self.args.dataloader_prefetch_factor

        return self.accelerator.prepare(DataLoader(train_dataset, **dataloader_params))

    def _get_train_sampler(self, dataset: Dataset | None = None) -> Sampler:
        # Returns a sampler that
        # 1. ensures each prompt is repeated across multiple processes. This guarantees that identical prompts are
        #    distributed to different GPUs, allowing rewards to be computed and normalized correctly within each prompt
        #    group. Using the same seed across processes ensures consistent prompt assignment, preventing discrepancies
        #    in group formation.
        # 2. repeats the batch multiple times to allow reusing generations across multiple updates. Refer to
        #    _prepare_inputs to see how the generations are stored and reused.

        # In the following figure, the values are the prompt indices. The first row shows the first sampled batch, the
        # second row shows the second sampled batch, and so on.
        #
        #                                      |   GPU 0  |   GPU 1  |
        #
        #                 global_step   step    <-───>  num_generations=2
        #                                       <-───────> per_device_train_batch_size=3
        #  grad_accum    ▲  ▲  0          0     0   0   1   1   2   2   <- Generate for the first `steps_per_generation` (prompts 0 to 11); store the completions; use the first slice to compute the loss
        #     =2         ▼  |  0          1     3   3   4   4   5   5   <- Take the stored generations and use the second slice to compute the loss
        #                   |
        #                   |  1          2     6   6   7   7   8   8   <- Take the stored generations and use the third slice to compute the loss
        #  steps_per_gen=4  ▼  1          3     9   9  10  10  11  11   <- Take the stored generations and use the fourth slice to compute the loss
        #
        #                      2          4    12  12  13  13  14  14   <- Generate for the second `steps_per_generation` (prompts 12 to 23); store the completions; use the first slice to compute the loss
        #                      2          5    15  15  16  16  17  17   <- Take the stored generations and use the second slice to compute the loss
        #                                          ...
        if dataset is None:
            dataset = self.train_dataset
        return RepeatSampler(
            data_source=dataset,
            mini_repeat_count=self.num_generations,
            batch_size=self.args.generation_batch_size // self.num_generations,
            repeat_count=self.num_iterations * self.args.steps_per_generation,
            shuffle=self.shuffle_dataset,
            seed=self.args.seed,
        )

    def _get_eval_sampler(self, eval_dataset) -> Sampler:
        # See _get_train_sampler for an explanation of the sampler.
        return RepeatSampler(
            data_source=eval_dataset,
            mini_repeat_count=self.num_generations_eval,
            seed=self.args.seed,
        )

    @profiling_decorator
    def _get_per_token_logps_and_entropies(
        self,
        model,
        input_ids,
        attention_mask,
        logits_to_keep,
        batch_size=None,
        compute_entropy=False,
        pixel_values=None,
        image_grid_thw=None,
        num_images=None,
        pixel_attention_mask=None,
        image_sizes=None,
        token_type_ids=None,
    ) -> dict[str, torch.Tensor | None]:
        """Compute log-probs and (optionally) entropies for each token."""
        batch_size = batch_size or input_ids.size(0)  # Chunk inputs into smaller batches to reduce memory peak
        all_logps = []
        all_entropies = []
        for start in range(0, input_ids.size(0), batch_size):
            input_ids_batch = input_ids[start : start + batch_size]
            attention_mask_batch = attention_mask[start : start + batch_size]

            # Build model inputs - check if the model supports logits_to_keep (some models and VLMs don't)
            model_inputs = {"input_ids": input_ids_batch, "attention_mask": attention_mask_batch}
            if image_grid_thw is not None and pixel_values is not None:
                rows_per_image = image_grid_thw.prod(dim=-1)
                rows_per_sample = torch.split(rows_per_image, num_images)
                rows_per_sample = torch.stack([s.sum() for s in rows_per_sample])
                cum_rows = torch.cat([torch.tensor([0], device=rows_per_sample.device), rows_per_sample.cumsum(0)])
                row_start, row_end = cum_rows[start].item(), cum_rows[start + batch_size].item()
                model_inputs["pixel_values"] = pixel_values[row_start:row_end]
                cum_imgs = torch.tensor([0] + num_images).cumsum(0)
                img_start, img_end = cum_imgs[start], cum_imgs[start + batch_size]
                model_inputs["image_grid_thw"] = image_grid_thw[img_start:img_end]
            elif pixel_values is not None:
                model_inputs["pixel_values"] = pixel_values[start : start + batch_size]
            if pixel_attention_mask is not None:
                model_inputs["pixel_attention_mask"] = pixel_attention_mask[start : start + batch_size]
            if image_sizes is not None:
                model_inputs["image_sizes"] = image_sizes[start : start + batch_size]
            if token_type_ids is not None:
                model_inputs["token_type_ids"] = token_type_ids[start : start + batch_size]

            # Only add logits_to_keep if the model supports it
            if "logits_to_keep" in self.model_kwarg_keys:
                # We add 1 to `logits_to_keep` because the last logits of the sequence is later excluded
                model_inputs["logits_to_keep"] = logits_to_keep + 1

            model_inputs["use_cache"] = False  # only used in generation; set False to suppress warnings

            logits = model(**model_inputs).logits
            # Exclude the last value: it corresponds to the next token pred
            logits = logits[:, :-1, :]  # (B, L-1, H)
            # Only keep the last logits_to_keep. For model that support logits_to_keep, this is a no-op.
            logits = logits[:, -logits_to_keep:, :]  # (B, logits_to_keep, H)
            # Divide logits by sampling temperature.
            # See https://huggingface.co/blog/the_n_implementation_details_of_rlhf_with_ppo#policy-training-implementation-details
            logits = logits / self.temperature
            completion_ids = input_ids_batch[:, -logits_to_keep:]
            logps = selective_log_softmax(logits, completion_ids)  # compute logprobs
            all_logps.append(logps)

            if compute_entropy:
                with torch.no_grad():
                    entropies = entropy_from_logits(logits)
                all_entropies.append(entropies)

        logps = torch.cat(all_logps, dim=0)
        entropies = torch.cat(all_entropies, dim=0) if compute_entropy else None
        return logps, entropies

    def _fix_param_name_to_vllm(self, name, extra_prefixes: list[str] | None = None):
        extra_prefixes = extra_prefixes or []
        prefixes = ["_checkpoint_wrapped_module."] + extra_prefixes
        for prefix in prefixes:
            name = name.replace(prefix, "")
        return name

    def _sync_fsdp1_params_to_vllm(self, module: nn.Module, prefix: str = "", visited=None):
        """Memory-efficient post-order traversal of FSDP modules to extract full parameters and sync with vLLM."""
        # For FSDP1, we need to recurse into children and also use summon_full_params
        if visited is None:
            visited = set()
        for child_name, child_module in module.named_children():
            child_prefix = f"{prefix}.{child_name}" if prefix else child_name
            self._sync_fsdp1_params_to_vllm(
                child_module, prefix=child_prefix, visited=visited
            )  # recurse into the child

        if isinstance(module, FSDP):
            with FSDP.summon_full_params(module, recurse=False, writeback=False):
                for param_name, param in module.named_parameters():
                    full_name = f"{prefix}.{param_name}" if prefix else param_name
                    full_name = self._fix_param_name_to_vllm(full_name, extra_prefixes=["_fsdp_wrapped_module."])

                    if full_name in visited:
                        continue  # skip FSDP subtrees already traversed
                    visited.add(full_name)

                    if self.vllm_mode == "server" and self.accelerator.is_main_process:
                        self.vllm_client.update_named_param(full_name, param.data)
                    elif self.vllm_mode == "colocate":
                        llm_model = self.llm.llm_engine.model_executor.driver_worker.model_runner.model
                        llm_model.load_weights([(full_name, param.data)])

    def _sync_fsdp2_params_to_vllm(self, module: nn.Module):
        # For FSDP2, module.state_dict() already covers all parameters, so no need for recursion
        for name, param in module.state_dict().items():
            # When using PEFT, we need to recover the original parameter name
            name = name.removeprefix("base_model.model.").replace(".base_layer", "")
            # Skip PEFT layers: they don’t exist in vLLM, and they are merged already.
            if is_peft_model(module) and module.prefix in name:
                continue
            # When module to save, remove its prefix and discard the original module
            if "original_module" in name:
                continue
            name = self._fix_param_name_to_vllm(name, extra_prefixes=["modules_to_save.default."])

            if param.is_cpu:
                param = param.to(torch.device("cuda"))
            param = param.full_tensor()

            if self.vllm_mode == "server" and self.accelerator.is_main_process:
                self.vllm_client.update_named_param(name, param)
            elif self.vllm_mode == "colocate":
                llm_model = self.llm.llm_engine.model_executor.driver_worker.model_runner.model
                llm_model.load_weights([(name, param)])

    @profiling_decorator
    def _move_model_to_vllm(self):
        # For DeepSpeed ZeRO-3 and FSDP, we need to gather all parameters before operations
        deepspeed_plugin = self.accelerator.state.deepspeed_plugin
        zero_stage_3 = deepspeed_plugin is not None and deepspeed_plugin.zero_stage == 3
        if zero_stage_3:
            import deepspeed

            gather_if_zero3 = deepspeed.zero.GatheredParameters
        else:
            gather_if_zero3 = nullcontext

        if is_peft_model(self.model):
            # With PEFT and FSDP/DeepSpeed ZeRO Stage 3, we must gather the full model at once before merging, as
            # merging adapters in a sharded manner is not supported.
            # TODO: does this work with FSDP?
            with gather_if_zero3(list(self.model.parameters())):
                self.model.merge_adapter()

                # Update vLLM weights while parameters are gathered
                if self.is_fsdp_enabled:  # note if using FSDP, gather_if_zero3 is nullcontext
                    # Update vLLM weights while parameters are gathered
                    # For PEFT with FSDP we need to use the memory efficient post-order traversal
                    fsdp_plugin = getattr(self.accelerator.state, "fsdp_plugin", None)
                    fsdp_version = getattr(fsdp_plugin, "fsdp_version", 1) if fsdp_plugin else 1
                    if fsdp_version == 1:
                        self._sync_fsdp1_params_to_vllm(
                            self.model
                        )  # use memory-efficient post-order traversal for FSDP
                    elif fsdp_version == 2:
                        self._sync_fsdp2_params_to_vllm(self.model)
                else:
                    # DeepSpeed ZeRO-3 with PEFT
                    for name, param in self.model.named_parameters():
                        # When using PEFT, we need to recover the original parameter name
                        name = name.removeprefix("base_model.model.").replace(".base_layer", "")
                        # Skip PEFT layers: they don’t exist in vLLM, and they are merged already.
                        if self.model.prefix in name:
                            continue
                        # When module to save, remove its prefix and discard the original module
                        if "original_module" in name:
                            continue
                        name = self._fix_param_name_to_vllm(name, extra_prefixes=["modules_to_save.default."])

                        if self.vllm_mode == "server" and self.accelerator.is_main_process:
                            self.vllm_client.update_named_param(name, param.data)
                        elif self.vllm_mode == "colocate":
                            llm_model = self.llm.llm_engine.model_executor.driver_worker.model_runner.model
                            llm_model.load_weights([(name, param.data)])
                # Unmerge adapters while parameters are still gathered
                self.model.unmerge_adapter()
                # Parameters will automatically be repartitioned when exiting the context
        else:
            # For non-PEFT models, simply gather (if needed) and update each parameter individually.
            if self.is_fsdp_enabled:
                fsdp_plugin = getattr(self.accelerator.state, "fsdp_plugin", None)
                fsdp_version = getattr(fsdp_plugin, "fsdp_version", 1) if fsdp_plugin else 1
                if fsdp_version == 1:
                    self._sync_fsdp1_params_to_vllm(self.model)  # use memory-efficient post-order traversal for FSDP
                elif fsdp_version == 2:
                    self._sync_fsdp2_params_to_vllm(self.model)
            else:
                for name, param in self.model.named_parameters():
                    name = self._fix_param_name_to_vllm(name)
                    with gather_if_zero3([param]):
                        if self.vllm_mode == "server" and self.accelerator.is_main_process:
                            self.vllm_client.update_named_param(name, param.data)
                        elif self.vllm_mode == "colocate":
                            llm_model = self.llm.llm_engine.model_executor.driver_worker.model_runner.model
                            llm_model.load_weights([(name, param.data)])

        # Reset cache on vLLM
        if self.vllm_mode == "server" and self.accelerator.is_main_process:
            self.vllm_client.reset_prefix_cache()
        elif self.vllm_mode == "colocate":
            self.llm.reset_prefix_cache()

    def training_step(self, model, inputs, num_items_in_batch):
        time_before = time.perf_counter()
        output = super().training_step(model, inputs, num_items_in_batch)
        self._step += 1
        time_after = time.perf_counter()
        self._current_train_step_time += time_after - time_before
        if self._step % self.current_gradient_accumulation_steps == 0:
            self._metrics["train"]["step_time"].append(self._current_train_step_time)
            self._current_train_step_time = 0.0
        return output

    @profiling_decorator
    def _prepare_inputs(self, generation_batch: dict[str, torch.Tensor | Any]) -> dict[str, torch.Tensor | Any]:
        # Prepares inputs for model training/evaluation by managing completion generation and batch handling.
        # During training:
        #   - Receives the local generation batch (Per-GPU batch size × steps per generation)
        #     from the modified training dataloader instead of the standard local batch
        #   - Generates completions once for the entire generation batch and splits it into batches of size
        #     `per_device_train_batch_size`
        #   - Buffers these completions and returns the appropriate slice for the current accumulation step
        #   - Optimizes by regenerating completions only periodically (every steps_per_generation * num_iterations)
        # During evaluation:
        #   - The input is treated as a standard local batch (no accumulation, no multiple iterations)
        #   - Completions are generated for each batch without buffering or reuse
        # Returns a single local batch in both cases.

        mode = "train" if self.model.training else "eval"
        if mode == "train":
            generate_every = self.args.steps_per_generation * self.num_iterations
            if self._step % generate_every == 0 or self._buffered_inputs is None:
                # self._buffered_inputs=None can occur when resuming from a checkpoint
                generation_batch = self._generate_and_score_completions(generation_batch)
                generation_batch = split_pixel_values_by_grid(generation_batch)
                generation_batch = shuffle_sequence_dict(generation_batch)
                generation_batches = split_tensor_dict(generation_batch, self.args.steps_per_generation)
                self._buffered_inputs = [unsplit_pixel_values_by_grid(batch) for batch in generation_batches]
            inputs = self._buffered_inputs[self._step % self.args.steps_per_generation]
        else:
            # In evaluation, there is neither batch grouping for generation, nor multiple iterations, hence
            # local generation batch == local eval batch
            inputs = self._generate_and_score_completions(generation_batch)
        return inputs

    @profiling_decorator
    def _calculate_rewards(self, inputs, prompts, completions, completion_ids_list):
        device = self.accelerator.device
        rewards_per_func = torch.zeros(len(prompts), len(self.reward_funcs), device=device)

        # Repeat all input columns (but "prompt", "completion", and "completion_ids") to match the num of generations
        keys = [key for key in inputs[0] if key not in ["prompt", "completion", "completion_ids"]]
        reward_kwargs = {key: [example[key] for example in inputs] for key in keys}

        # This allows for dynamic reward shaping based on training progress.
        reward_kwargs["trainer_state"] = self.state

        for i, (reward_func, reward_processing_class, reward_func_name) in enumerate(
            zip(self.reward_funcs, self.reward_processing_classes, self.reward_func_names, strict=True)
        ):
            with profiling_context(self, reward_func_name):
                if isinstance(reward_func, nn.Module):  # Module (no PretrainedModel) for compat with compiled models
                    if is_conversational(inputs[0]):
                        messages = [{"messages": p + c} for p, c in zip(prompts, completions, strict=True)]
                        texts = [
                            apply_chat_template(x, reward_processing_class, **self.chat_template_kwargs)["text"]
                            for x in messages
                        ]
                    else:
                        texts = [p + c for p, c in zip(prompts, completions, strict=True)]
                    reward_inputs = reward_processing_class(
                        text=texts, return_tensors="pt", padding=True, padding_side="right", add_special_tokens=False
                    )
                    reward_inputs = super()._prepare_inputs(reward_inputs)
                    with torch.inference_mode():
                        rewards_per_func[:, i] = reward_func(**reward_inputs).logits[:, 0]  # Shape (B*G,)
                else:
                    output_reward_func = reward_func(
                        prompts=prompts, completions=completions, completion_ids=completion_ids_list, **reward_kwargs
                    )
                    # Convert None values to NaN
                    output_reward_func = [reward if reward is not None else torch.nan for reward in output_reward_func]

                    rewards_per_func[:, i] = torch.tensor(output_reward_func, dtype=torch.float32, device=device)

        # If all reward functions return None for a given row, issue a detailed warning
        if torch.isnan(rewards_per_func).all(dim=1).any():
            nan_row_idx = torch.isnan(rewards_per_func).all(dim=1).nonzero(as_tuple=True)[0][0]
            row_reward_kwargs = {
                key: value[nan_row_idx] for key, value in reward_kwargs.items() if key != "trainer_state"
            }
            row_reward_kwargs["prompt"] = prompts[nan_row_idx]
            row_reward_kwargs["completion"] = completions[nan_row_idx]
            logger.warning(
                f"All reward functions returned None for the following kwargs:\n{row_reward_kwargs}\n"
                "Please ensure that at least one reward function returns a valid reward."
            )

        # Gather the reward per function: this part is crucial, because the rewards are normalized per group and the
        # completions may be distributed across processes
        rewards_per_func = gather(rewards_per_func)
        return rewards_per_func

    def _generate_single_turn(self, prompts: list):
        device = self.accelerator.device
        mode = "train" if self.model.training else "eval"

        # Generate completions using either vLLM or regular generation
        if self.use_vllm:
            if self.vllm_mode == "colocate" and self.args.vllm_enable_sleep_mode:
                # wake up colocated vLLM instances if needed
                torch.cuda.empty_cache()  # required to avoid OOM in some cases
                self.llm.wake_up(tags=["weights"])
                # Work around for https://github.com/vllm-project/vllm/issues/29341
                self.llm.collective_rpc("reload_weights")

            # First, update the vLLM weights if needed
            if self.state.global_step != self._last_loaded_step:
                self._move_model_to_vllm()
                self._last_loaded_step = self.state.global_step

            if is_conversational({"prompt": prompts[0]}):
                prompts = [prepare_multimodal_messages_vllm(prompt) for prompt in prompts]

            # Generate completions using vLLM: gather all prompts and use them in a single call in the main process
            if self.vllm_mode == "server":
                all_prompts = gather_object(prompts)
                num_generations = self.num_generations if mode == "train" else self.num_generations_eval

                if self.accelerator.is_main_process:
                    # Since 'prompts' contains 'num_generations' duplicates, we first take unique prompts, and generate
                    # num_generations outputs for each one. This is faster than generating outputs for each duplicate
                    # prompt individually.
                    ordered_set_of_prompts = all_prompts[::num_generations]

                    sampling_params = {
                        "n": num_generations,
                        "repetition_penalty": self.repetition_penalty,
                        "temperature": self.temperature,
                        "top_p": self.top_p,
                        "top_k": self.top_k,
                        "min_p": 0.0 if self.min_p is None else self.min_p,
                        "max_tokens": self.max_completion_length,
<<<<<<< HEAD
                        "truncate_prompt_tokens": self.max_prompt_length,
                        "structured_outputs_regex": self.structured_outputs_regex,
=======
                        "guided_decoding_regex": self.guided_decoding_regex,
>>>>>>> 157cd632
                        "generation_kwargs": self.args.generation_kwargs,
                    }
                    with profiling_context(self, "vLLM.generate"):
                        if is_conversational({"prompt": ordered_set_of_prompts[0]}):
                            output = self.vllm_client.chat(
                                messages=ordered_set_of_prompts,
                                **sampling_params,
                                chat_template_kwargs=self.chat_template_kwargs,
                            )
                        else:
                            output = self.vllm_client.generate(prompts=ordered_set_of_prompts, **sampling_params)
                        payload = (output["prompt_ids"], output["completion_ids"], output["logprobs"])
                else:
                    payload = None

                # Broadcast the completions from the main process to all processes, ensuring each process receives its corresponding slice.
                obj_list = [payload]
                broadcast_object_list(obj_list, from_process=0)
                all_prompt_ids, all_completion_ids, _ = obj_list[0]

                # At this point, we only get 1 copy of each prompt, so we need to repeat them num_generations times
                all_prompt_ids = [ids for ids in all_prompt_ids for _ in range(num_generations)]

                process_slice = slice(
                    self.accelerator.process_index * len(prompts),
                    (self.accelerator.process_index + 1) * len(prompts),
                )
                prompt_ids = all_prompt_ids[process_slice]
                completion_ids = all_completion_ids[process_slice]

            # Generate completions using colocated vLLM instances: each device holds vLLM copy and work on their own batch of prompts
            elif self.vllm_mode == "colocate":
                if self.structured_outputs_regex:
                    structured_outputs = StructuredOutputsParams(regex=self.structured_outputs_regex)
                else:
                    structured_outputs = None

                generation_kwargs = {
                    "n": 1,  # vLLM on each GPU generates only 1 in colocate mode
                    "repetition_penalty": self.repetition_penalty,
                    "temperature": self.temperature,
                    "top_p": self.top_p,
                    "top_k": self.top_k,
                    "min_p": 0.0 if self.min_p is None else self.min_p,
                    "max_tokens": self.max_completion_length,
<<<<<<< HEAD
                    "truncate_prompt_tokens": self.max_prompt_length,
                    "structured_outputs": structured_outputs,
=======
                    "guided_decoding": guided_decoding,
>>>>>>> 157cd632
                }
                if self.args.generation_kwargs is not None:
                    generation_kwargs.update(self.args.generation_kwargs)
                sampling_params = SamplingParams(**generation_kwargs)

                if self.vllm_tensor_parallel_size > 1:
                    # Gather prompts from all ranks in the TP group and flatten.
                    # Each rank starts with its own prompts; after gathering, all ranks see the full group set.
                    orig_size = len(prompts)
                    gathered_prompts = [None for _ in range(self.vllm_tensor_parallel_size)]
                    torch.distributed.all_gather_object(gathered_prompts, prompts, group=self.tp_group)
                    all_prompts = [p for sublist in gathered_prompts for p in sublist]
                else:
                    all_prompts = prompts

                if self.args.vllm_enable_sleep_mode:
                    self.llm.wake_up(tags=["kv_cache"])

                with profiling_context(self, "vLLM.generate"):
                    if is_conversational({"prompt": prompts[0]}):
                        all_outputs = self.llm.chat(
                            all_prompts,
                            sampling_params=sampling_params,
                            use_tqdm=False,
                            chat_template_kwargs=self.chat_template_kwargs,
                        )
                    else:
                        all_outputs = self.llm.generate(all_prompts, sampling_params=sampling_params, use_tqdm=False)

                all_prompt_ids = [output.prompt_token_ids for output in all_outputs]
                all_completion_ids = [output.token_ids for outputs in all_outputs for output in outputs.outputs]

                if self.vllm_tensor_parallel_size > 1:
                    # Slice completions for this rank within its TP group.
                    # Each rank generates all outputs — we keep only our share.
                    local_rank_in_group = torch.distributed.get_rank(group=self.tp_group)
                    tp_slice = slice(local_rank_in_group * orig_size, (local_rank_in_group + 1) * orig_size)
                    prompt_ids = all_prompt_ids[tp_slice]
                    completion_ids = all_completion_ids[tp_slice]
                else:
                    prompt_ids = all_prompt_ids
                    completion_ids = all_completion_ids

                if self.args.vllm_enable_sleep_mode:
                    self.llm.sleep(level=2)

        elif self.use_transformers_paged:
            if is_conversational({"prompt": prompts[0]}):
                processor_outputs = self.processing_class.apply_chat_template(
                    conversation=prompts,
                    add_generation_prompt=True,
                    tokenize=True,
                    return_dict=True,
                    **self.chat_template_kwargs,
                )
            else:
                processor_outputs = self.processing_class(text=prompts)

            with (
                profiling_context(self, "transformers.generate_batch"),
                unwrap_model_for_generation(
                    self.model_wrapped, self.accelerator, gather_deepspeed3_params=self.args.ds3_gather_for_generation
                ) as unwrapped_model,
                torch.no_grad(),
                FSDP.summon_full_params(self.model_wrapped, recurse=False) if self.is_fsdp_enabled else nullcontext(),
            ):
                # Cast to the appropriate dtype based on training configuration
                if self.args.bf16:
                    unwrapped_model.to(torch.bfloat16)
                elif self.args.fp16:
                    unwrapped_model.to(torch.float16)
                with torch.inference_mode():
                    # Continuous batching API expects 'inputs' arg only
                    all_outputs = unwrapped_model.generate_batch(
                        processor_outputs["input_ids"], generation_config=self.generation_config, progress_bar=False
                    )
                    unwrapped_model.train()  # restore training mode, as generate_batch forces eval mode
            completion_ids = [output.generated_tokens for output in all_outputs.values()]
            prompt_ids = processor_outputs["input_ids"]

        else:
            # Regular generation path
            if is_conversational({"prompt": prompts[0]}):
                generate_inputs = self.processing_class.apply_chat_template(
                    conversation=prompts,
                    add_generation_prompt=True,
                    tokenize=True,
                    padding=True,
                    padding_side="left",
                    return_tensors="pt",
                    return_dict=True,
                    **self.chat_template_kwargs,
                )
            else:
                generate_inputs = self.processing_class(
                    text=prompts, padding=True, padding_side="left", return_tensors="pt"
                )
            generate_inputs = super()._prepare_inputs(generate_inputs)

            with (
                profiling_context(self, "transformers.generate"),
                unwrap_model_for_generation(
                    self.model_wrapped, self.accelerator, gather_deepspeed3_params=self.args.ds3_gather_for_generation
                ) as unwrapped_model,
                torch.no_grad(),
                FSDP.summon_full_params(self.model_wrapped, recurse=False) if self.is_fsdp_enabled else nullcontext(),
            ):
                prompt_completion_ids = unwrapped_model.generate(
                    **generate_inputs, generation_config=self.generation_config, disable_compile=True
                )
            # Compute prompt length and extract completion ids
            prompt_ids, prompt_mask = generate_inputs["input_ids"], generate_inputs["attention_mask"]
            prompt_length = prompt_ids.size(1)
            completion_ids = prompt_completion_ids[:, prompt_length:]

            # Mask everything after the first EOS token
            is_eos = completion_ids == self.eos_token_id
            eos_idx = torch.full((is_eos.size(0),), is_eos.size(1), dtype=torch.long, device=device)
            eos_idx[is_eos.any(dim=1)] = is_eos.int().argmax(dim=1)[is_eos.any(dim=1)]
            sequence_indices = torch.arange(is_eos.size(1), device=device).expand(is_eos.size(0), -1)
            completion_mask = (sequence_indices <= eos_idx.unsqueeze(1)).int()
            prompt_ids = [p[m].tolist() for p, m in zip(prompt_ids, prompt_mask.bool(), strict=True)]
            completion_ids = [c[m].tolist() for c, m in zip(completion_ids, completion_mask.bool(), strict=True)]

        return prompt_ids, completion_ids

    def _generate(self, prompts: list):
        device = self.accelerator.device
        mode = "train" if self.model.training else "eval"

        # Copy the prompts to avoid modifying the original list
        prompts = copy.deepcopy(prompts)

        prompt_ids, completion_ids = self._generate_single_turn(prompts)

        # Decode completions. It's important to use `parse_response` when possible, because it handles tool calls.
        if is_conversational({"prompt": prompts[0]}):
            contents = self.processing_class.batch_decode(completion_ids, skip_special_tokens=True)
            completions = [[{"role": "assistant", "content": content}] for content in contents]
        else:
            completions = self.processing_class.batch_decode(completion_ids, skip_special_tokens=True)

        # Get completion length per sequence, used for logging
        prompt_lengths = torch.tensor([len(ids) for ids in prompt_ids], device=device)
        completion_lengths = torch.tensor([len(ids) for ids in completion_ids], device=device)
        agg_prompt_lengths = self.accelerator.gather(prompt_lengths)
        agg_completion_lengths = self.accelerator.gather(completion_lengths)
        total_prompt_tokens = agg_prompt_lengths.sum()
        total_completion_tokens = agg_completion_lengths.sum()  # = num_items_in_batch, required for the DAPO loss

        # Log the metrics
        if mode == "train":
            self.state.num_input_tokens_seen += (total_prompt_tokens + total_completion_tokens).item()
        self._metrics[mode]["num_tokens"] = [self.state.num_input_tokens_seen]

        # Log completion lengths, mean, min, max
        self._metrics[mode]["completions/mean_length"].append(agg_completion_lengths.float().mean().item())
        self._metrics[mode]["completions/min_length"].append(agg_completion_lengths.float().min().item())
        self._metrics[mode]["completions/max_length"].append(agg_completion_lengths.float().max().item())

        # Identify sequences that terminated with EOS and log their lengths
        eos_and_pad = [self.eos_token_id, self.pad_token_id]
        is_truncated = torch.tensor([ids[-1] not in eos_and_pad for ids in completion_ids], device=device)
        agg_is_truncated = self.accelerator.gather(is_truncated)
        self._metrics[mode]["completions/clipped_ratio"].append(agg_is_truncated.float().mean().item())
        term_completion_lengths = agg_completion_lengths[~agg_is_truncated]
        if len(term_completion_lengths) == 0:  # edge case where no terminated sequences are found
            term_completion_lengths = torch.zeros(1, device=device)
        self._metrics[mode]["completions/mean_terminated_length"].append(term_completion_lengths.float().mean().item())
        self._metrics[mode]["completions/min_terminated_length"].append(term_completion_lengths.float().min().item())
        self._metrics[mode]["completions/max_terminated_length"].append(term_completion_lengths.float().max().item())

        return prompt_ids, completion_ids, completions

    def _generate_and_score_completions(
        self, inputs: list[dict[str, torch.Tensor | Any]]
    ) -> dict[str, torch.Tensor | Any]:
        device = self.accelerator.device
        mode = "train" if self.model.training else "eval"

        prompts = [x["prompt"] for x in inputs]

        if "images" in inputs[0]:
            images = [example.get("images") for example in inputs]
        elif "image" in inputs[0]:
            images = [[example.get("image")] if example.get("image") is not None else None for example in inputs]
        else:
            images = None
        # Transformers requires at least one image in the batch, otherwise it throws an error
        if images is not None and all(img_list == [] for img_list in images):
            images = None

        # If the prompts are conversational and the inputs contain images, we need to convert the prompts from
        # [{"role": "user", "content": "What color is the sky?"}] to
        # [{"role": "user", "content": [{"type": "image", "image": <Image>}, {"type": "text", "text": "What color is the sky?"}]}]
        if images is not None:
            prompts = [
                prepare_multimodal_messages(prompt, image_list)
                for prompt, image_list in zip(prompts, images, strict=True)
            ]

        prompt_ids_list, completion_ids_list, completions = self._generate(prompts)

        # Convert lists of token IDs to padded tensors
        prompt_ids = [torch.tensor(ids, device=device) for ids in prompt_ids_list]
        prompt_mask = [torch.ones_like(ids, dtype=torch.long) for ids in prompt_ids]
        prompt_ids = pad(prompt_ids, padding_value=self.pad_token_id, padding_side="left")
        prompt_mask = pad(prompt_mask, padding_value=0, padding_side="left")
        completion_ids = [torch.tensor(ids, device=device) for ids in completion_ids_list]
        completion_mask = [torch.ones_like(ids, dtype=torch.long) for ids in completion_ids]
        completion_ids = pad(completion_ids, padding_value=self.pad_token_id, padding_side="right")
        completion_mask = pad(completion_mask, padding_value=0, padding_side="right")

        # If mask_truncated_completions is enabled, zero out truncated completions in completion_mask
        if self.mask_truncated_completions:
            eos_and_pad = [self.eos_token_id, self.pad_token_id]
            is_truncated = torch.tensor([ids[-1] not in eos_and_pad for ids in completion_ids_list], device=device)
            completion_mask = completion_mask * (~is_truncated).unsqueeze(1).int()

        # Concatenate prompt_mask with completion_mask for logit computation
        prompt_completion_ids = torch.cat([prompt_ids, completion_ids], dim=1)  # (B, P+C)
        attention_mask = torch.cat([prompt_mask, completion_mask], dim=1)  # (B, P+C)

        logits_to_keep = completion_ids.size(1)  # we only need to compute the logits for the completion tokens
        batch_size = self.args.per_device_train_batch_size if mode == "train" else self.args.per_device_eval_batch_size

        num_images = [len(img_list) for img_list in images] if images is not None else None

        # Get forward_kwargs for models with multimodal inputs
        if images is not None:
            prompts_text = [
                apply_chat_template({"prompt": prompt}, self.processing_class, **self.chat_template_kwargs)["prompt"]
                for prompt in prompts
            ]
            prompt_inputs = self.processing_class(images=images, text=prompts_text, padding=True, return_tensors="pt")
            prompt_inputs = super()._prepare_inputs(prompt_inputs)
            forward_kwargs = {k: v for k, v in prompt_inputs.items() if k not in ["input_ids", "attention_mask"]}
        else:
            forward_kwargs = {}

        # If token_type_ids are used, extend them with zeros for the completion part
        if "token_type_ids" in forward_kwargs:
            token_type_ids = forward_kwargs["token_type_ids"]
            forward_kwargs["token_type_ids"] = torch.cat(
                [token_type_ids, token_type_ids.new_zeros(completion_ids.shape)], dim=1
            )

        # When gradient checkpointing is enabled with use_reentrant=True (default), calling the model inside a
        # torch.no_grad() block triggers a harmless PyTorch warning ("None of the inputs have requires_grad=True").
        # Temporarily disable checkpointing to avoid this warning during inference.
        with torch.no_grad(), disable_gradient_checkpointing(self.model, self.args.gradient_checkpointing_kwargs):
            # Compute the per-token log probabilities for the current model
            old_per_token_logps, _ = self._get_per_token_logps_and_entropies(
                self.model,
                prompt_completion_ids,
                attention_mask,
                logits_to_keep,
                batch_size,
                num_images=num_images,
                **forward_kwargs,  # may contain pixel_values, image_grid_thw, pixel_attention_mask and image_sizes
            )
            old_logps = (old_per_token_logps * completion_mask).sum(1)  # mask out padding and tokens after EOS

            # Compute the per-token log probabilities for the reference model
            if self.beta != 0.0:
                if self.ref_model is not None:
                    ref_per_token_logps, _ = self._get_per_token_logps_and_entropies(
                        self.ref_model,
                        prompt_completion_ids,
                        attention_mask,
                        logits_to_keep,
                        batch_size=batch_size,
                        num_images=num_images,
                        **forward_kwargs,  # may contain pixel_values, image_grid_thw, pixel_attention_mask and image_sizes
                    )
                else:
                    with self.accelerator.unwrap_model(self.model).disable_adapter():
                        ref_per_token_logps, _ = self._get_per_token_logps_and_entropies(
                            self.model,
                            prompt_completion_ids,
                            attention_mask,
                            logits_to_keep,
                            batch_size=batch_size,
                            num_images=num_images,
                            **forward_kwargs,  # may contain pixel_values, image_grid_thw, pixel_attention_mask and image_sizes
                        )
            else:
                ref_per_token_logps = None

        # Decode
        prompts_text = self.processing_class.batch_decode(prompt_ids, skip_special_tokens=True)
        completions_text = self.processing_class.batch_decode(completion_ids, skip_special_tokens=True)

        # Calculate rewards for each reward function. rewards_per_func aggregates rewards across all processes. This is
        # important because rewards will be normalized per group, and completions are distributed. We will later slice
        # rewards_per_func to extract each process's subset.
        rewards_per_func = self._calculate_rewards(inputs, prompts, completions, completion_ids_list)

        # Apply weights to each reward function's output and sum
        rewards = (rewards_per_func * self.reward_weights.to(device).unsqueeze(0)).nansum(dim=1)

        # Apply reward clipping if specified
        if self.reward_clip_range:
            rewards = rewards.clamp(min=self.reward_clip_range[0], max=self.reward_clip_range[1])

        # Include the KL penalty in the reward
        if self.beta != 0.0:
            per_token_kl = old_per_token_logps - ref_per_token_logps
            # Apply sequence-level KL penalty to rewards (sum KL across tokens first, then apply to each sequence)
            kl = (per_token_kl * completion_mask).sum(-1)
            kl = gather(kl)  # rewards are gathered, so kl must be too
            rewards = rewards - self.beta * kl

        num_generations = self.num_generations if mode == "train" else self.num_generations_eval
        grouped_rewards = rewards.view(-1, num_generations)
        mean_grouped_rewards = grouped_rewards.mean(dim=1)
        if num_generations > 1:
            std_rewards = grouped_rewards.std(dim=1)
        else:  # this case doesn't occur during training, but could in eval when num_generations_eval=1
            std_rewards = torch.zeros_like(mean_grouped_rewards)
        is_std_zero = torch.isclose(std_rewards, torch.zeros_like(std_rewards))

        # RLOO advantages computation
        grouped_sum = grouped_rewards.sum(dim=1, keepdim=True)  # (num_prompts, 1)
        if num_generations > 1:
            baselines = (grouped_sum - grouped_rewards) / (num_generations - 1)  # (num_prompts, num_generations)
            baselines = baselines.view(-1)  # Flatten back to match rewards shape
            advantages = rewards - baselines
        else:  # this case doesn't occur during training, but could in eval when num_generations_eval=1
            advantages = torch.zeros_like(rewards)

        # Normalize advantages
        if self.normalize_advantages:
            advantages = (advantages - advantages.mean()) / (advantages.std() + 1e-4)

        # Slice to keep only the local part of the data
        process_slice = slice(
            self.accelerator.process_index * len(prompts),
            (self.accelerator.process_index + 1) * len(prompts),
        )
        all_process_advantages = advantages.clone()  # keep the aggregated advantages for logging
        advantages = advantages[process_slice]

        # Calculate and log the mean KL divergence between current and reference model
        if self.beta != 0.0:
            mean_kl = (per_token_kl * completion_mask).sum() / completion_mask.sum().clamp(min=1.0)
            self._metrics[mode]["kl"].append(self.accelerator.gather(mean_kl).nanmean().item())

        # Calculate mean reward per function, but only for samples where the function was applied (non-NaN values)
        for i, reward_func_name in enumerate(self.reward_func_names):
            mean_rewards = torch.nanmean(rewards_per_func[:, i]).item()
            self._metrics[mode][f"rewards/{reward_func_name}/mean"].append(mean_rewards)
            std_func_rewards = nanstd(rewards_per_func[:, i]).item()
            self._metrics[mode][f"rewards/{reward_func_name}/std"].append(std_func_rewards)
        self._metrics[mode]["reward"].append(mean_grouped_rewards.mean().item())
        self._metrics[mode]["reward_std"].append(std_rewards.mean().item())
        self._metrics[mode]["frac_reward_zero_std"].append(is_std_zero.float().mean().item())

        # Log prompt and completion texts
        self._logs["prompt"].extend(gather_object(prompts_text))
        self._logs["completion"].extend(gather_object(completions_text))
        for i, name in enumerate(self.reward_func_names):
            self._logs["rewards"][name].extend(rewards_per_func[:, i].tolist())
        self._logs["advantages"].extend(all_process_advantages.tolist())

        if images is not None:
            self._logs["images"].extend(gather_object(images))

        output = {
            "prompt_ids": prompt_ids,
            "prompt_mask": prompt_mask,
            "completion_ids": completion_ids,
            "completion_mask": completion_mask,
            "old_logps": old_logps,
            "advantages": advantages,
        }
        if "pixel_values" in forward_kwargs:
            output["pixel_values"] = forward_kwargs["pixel_values"]
        if "image_grid_thw" in forward_kwargs:
            output["image_grid_thw"] = forward_kwargs["image_grid_thw"]
        if "pixel_attention_mask" in forward_kwargs:
            output["pixel_attention_mask"] = forward_kwargs["pixel_attention_mask"]
        if "image_sizes" in forward_kwargs:
            output["image_sizes"] = forward_kwargs["image_sizes"]
        if "token_type_ids" in forward_kwargs:
            output["token_type_ids"] = forward_kwargs["token_type_ids"]
        if images is not None:
            output["num_images"] = num_images
        return output

    @profiling_decorator
    def compute_loss(self, model, inputs, return_outputs=False, num_items_in_batch=None):
        if return_outputs:
            raise ValueError("The RLOOTrainer does not support returning outputs")
        return self._compute_loss(model, inputs)

    def _compute_loss(self, model, inputs):
        # Compute the per-token log probabilities for the model
        prompt_ids, prompt_mask = inputs["prompt_ids"], inputs["prompt_mask"]
        completion_ids, completion_mask = inputs["completion_ids"], inputs["completion_mask"]
        input_ids = torch.cat([prompt_ids, completion_ids], dim=1)
        attention_mask = torch.cat([prompt_mask, completion_mask], dim=1)
        logits_to_keep = completion_ids.size(1)  # we only need to compute the logits for the completion tokens

        # Compute the per_token_logps and the entropy at each position in the completion
        per_token_logps, entropies = self._get_per_token_logps_and_entropies(
            model,
            input_ids,
            attention_mask,
            logits_to_keep,
            compute_entropy=True,
            pixel_values=inputs.get("pixel_values"),
            image_grid_thw=inputs.get("image_grid_thw"),
            num_images=inputs.get("num_images"),
            pixel_attention_mask=inputs.get("pixel_attention_mask"),
            image_sizes=inputs.get("image_sizes"),
            token_type_ids=inputs.get("token_type_ids"),
        )

        logps = (per_token_logps * completion_mask).sum(1)  # mask out padding and tokens after EOS
        old_logps = inputs["old_logps"]
        log_ratio = logps - old_logps

        # Compute the loss
        advantages = inputs["advantages"]
        coef_1 = torch.exp(log_ratio)
        coef_2 = torch.clamp(coef_1, 1 - self.epsilon_low, 1 + self.epsilon_high)
        per_sequence_loss1 = coef_1 * advantages
        per_sequence_loss2 = coef_2 * advantages
        per_sequence_loss = -torch.min(per_sequence_loss1, per_sequence_loss2)
        loss = per_sequence_loss.mean()

        # Log the metrics
        mode = "train" if self.model.training else "eval"

        # Entropy
        mean_entropy = (entropies * completion_mask).sum() / completion_mask.sum().clamp(min=1.0)
        self._metrics[mode]["entropy"].append(self.accelerator.gather(mean_entropy).nanmean().item())

        # Compute the clipped probability ratios
        is_low_clipped = (coef_1 < 1 - self.epsilon_low) & (advantages < 0)
        is_high_clipped = (coef_1 > 1 + self.epsilon_high) & (advantages > 0)
        is_region_clipped = is_low_clipped | is_high_clipped
        gathered_low_clip = self.accelerator.gather(is_low_clipped.float().mean())
        self._metrics[mode]["clip_ratio/low_mean"].append(gathered_low_clip.nanmean().item())
        self._metrics[mode]["clip_ratio/low_min"].append(nanmin(gathered_low_clip).item())
        gathered_high_clip = self.accelerator.gather(is_high_clipped.float().mean())
        self._metrics[mode]["clip_ratio/high_mean"].append(gathered_high_clip.nanmean().item())
        self._metrics[mode]["clip_ratio/high_max"].append(nanmax(gathered_high_clip).item())
        gathered_clip_ratio = self.accelerator.gather(is_region_clipped.float().mean())
        self._metrics[mode]["clip_ratio/region_mean"].append(gathered_clip_ratio.nanmean().item())
        return loss

    def prediction_step(self, model, inputs, prediction_loss_only, ignore_keys: list[str] | None = None):
        inputs = self._prepare_inputs(inputs)
        with torch.no_grad():
            with self.compute_loss_context_manager():
                loss = self.compute_loss(model, inputs)
            loss = loss.mean().detach()
        return loss, None, None

    def log(self, logs: dict[str, float], start_time: float | None = None) -> None:
        mode = "train" if self.model.training else "eval"
        metrics = {key: sum(val) / len(val) for key, val in self._metrics[mode].items()}  # average the metrics

        # This method can be called both in training and evaluation. When called in evaluation, the keys in `logs`
        # start with "eval_". We need to add the prefix "eval_" to the keys in `metrics` to match the format.
        if mode == "eval":
            metrics = {f"eval_{key}": val for key, val in metrics.items()}

        logs = {**logs, **metrics}
        super().log(logs, start_time)
        self._metrics[mode].clear()

        if self.accelerator.is_main_process and self.log_completions:
            if is_rich_available():
                print_prompt_completions_sample(
                    self._logs["prompt"],
                    self._logs["completion"],
                    self._logs["rewards"],
                    self._logs["advantages"],
                    self.state.global_step,
                    self.num_completions_to_print,
                )

            logging_backends = []
            if self.args.report_to and "wandb" in self.args.report_to and wandb.run is not None:
                logging_backends.append(wandb)
            if self.args.report_to and "trackio" in self.args.report_to:
                logging_backends.append(trackio)

            table = {
                "step": [str(self.state.global_step)] * len(self._logs["prompt"]),
                "prompt": self._logs["prompt"],
                "completion": self._logs["completion"],
                **self._logs["rewards"],
                "advantage": self._logs["advantages"],
            }

            df_base = pd.DataFrame(table)
            images_raw = self._logs["images"] or []

            for logging_backend in logging_backends:
                if images_raw:
                    images = []
                    for image_list in self._logs["images"]:
                        images.append([logging_backend.Image(image) for image in image_list])
                    df = pd.concat(
                        [df_base, pd.Series(images, name="image")],
                        axis=1,
                        copy=False,
                    )
                else:
                    df = df_base

                if self.log_unique_prompts:
                    df = df.drop_duplicates(subset=["prompt"])

                logging_backend.log({"completions": logging_backend.Table(dataframe=df)})

    # Ensure the model card is saved along with the checkpoint
    def _save_checkpoint(self, model, trial):
        if self.args.hub_model_id is None:
            model_name = Path(self.args.output_dir).name
        else:
            model_name = self.args.hub_model_id.split("/")[-1]
        self.create_model_card(model_name=model_name)
        super()._save_checkpoint(model, trial)<|MERGE_RESOLUTION|>--- conflicted
+++ resolved
@@ -1041,12 +1041,8 @@
                         "top_k": self.top_k,
                         "min_p": 0.0 if self.min_p is None else self.min_p,
                         "max_tokens": self.max_completion_length,
-<<<<<<< HEAD
                         "truncate_prompt_tokens": self.max_prompt_length,
                         "structured_outputs_regex": self.structured_outputs_regex,
-=======
-                        "guided_decoding_regex": self.guided_decoding_regex,
->>>>>>> 157cd632
                         "generation_kwargs": self.args.generation_kwargs,
                     }
                     with profiling_context(self, "vLLM.generate"):
@@ -1092,12 +1088,8 @@
                     "top_k": self.top_k,
                     "min_p": 0.0 if self.min_p is None else self.min_p,
                     "max_tokens": self.max_completion_length,
-<<<<<<< HEAD
                     "truncate_prompt_tokens": self.max_prompt_length,
                     "structured_outputs": structured_outputs,
-=======
-                    "guided_decoding": guided_decoding,
->>>>>>> 157cd632
                 }
                 if self.args.generation_kwargs is not None:
                     generation_kwargs.update(self.args.generation_kwargs)
