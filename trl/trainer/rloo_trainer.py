# Copyright 2020-2025 The HuggingFace Team. All rights reserved.
#
# Licensed under the Apache License, Version 2.0 (the "License");
# you may not use this file except in compliance with the License.
# You may obtain a copy of the License at
#
#     http://www.apache.org/licenses/LICENSE-2.0
#
# Unless required by applicable law or agreed to in writing, software
# distributed under the License is distributed on an "AS IS" BASIS,
# WITHOUT WARRANTIES OR CONDITIONS OF ANY KIND, either express or implied.
# See the License for the specific language governing permissions and
# limitations under the License.

import inspect
import textwrap
import time
from collections import defaultdict, deque
from collections.abc import Callable
from contextlib import nullcontext
from functools import partial
from pathlib import Path
from typing import Any

import datasets
import pandas as pd
import torch
import torch.utils.data
<<<<<<< HEAD
import transformers
from accelerate import logging
from accelerate.utils import gather, gather_object, is_peft_model, set_seed
=======
from accelerate.logging import get_logger
from accelerate.utils import broadcast_object_list, gather, gather_object, is_peft_model, set_seed
>>>>>>> ca54e248
from datasets import Dataset, IterableDataset
from torch import nn
from torch.distributed.fsdp import FullyShardedDataParallel as FSDP
from torch.utils.data import DataLoader, Sampler
from transformers import (
    AutoModelForSequenceClassification,
    AutoProcessor,
    AutoTokenizer,
    GenerationConfig,
    PreTrainedModel,
    PreTrainedTokenizerBase,
    ProcessorMixin,
    TrainerCallback,
    is_trackio_available,
    is_wandb_available,
)
from transformers.trainer_utils import seed_worker
from transformers.utils import is_datasets_available, is_peft_available, is_rich_available

from ..data_utils import (
    apply_chat_template,
    is_conversational,
    prepare_multimodal_messages,
)
from ..extras.profiling import profiling_context, profiling_decorator
from ..import_utils import is_vllm_available
from ..models import prepare_deepspeed, prepare_fsdp, unwrap_model_for_generation
from ..models.utils import disable_gradient_checkpointing
from .base_trainer import BaseTrainer
from .callbacks import SyncRefModelCallback
from .rloo_config import RLOOConfig
from .utils import (
    RepeatSampler,
    create_model_from_path,
    disable_dropout_in_model,
    entropy_from_logits,
    get_config_model_id,
    identity,
    nanmax,
    nanmin,
    nanstd,
    pad,
    print_prompt_completions_sample,
    selective_log_softmax,
    shuffle_sequence_dict,
    split_pixel_values_by_grid,
    split_tensor_dict,
    unsplit_pixel_values_by_grid,
)


if is_peft_available():
    from peft import PeftConfig, PeftModel, get_peft_model

if is_vllm_available():
    from ..generation.vllm_generation import VLLMGeneration

if is_wandb_available():
    import wandb

if is_trackio_available():
    import trackio


logger = get_logger(__name__)

# What we call a reward function is a callable that takes a list of prompts and completions and returns a list of
# rewards. When it's a string, it's a model ID, so it's loaded as a pretrained model.
RewardFunc = str | PreTrainedModel | Callable[[list, list], list[float]]


class RLOOTrainer(BaseTrainer):
    """
    Trainer for the Reinforce Leave One Out (RLOO) method. This algorithm was initially proposed in the paper [Back to
    Basics: Revisiting REINFORCE Style Optimization for Learning from Human Feedback in
    LLMs](https://huggingface.co/papers/2402.14740).

    Example:

    ```python
    from trl import RLOOTrainer
    from trl.rewards import accuracy_reward
    from datasets import load_dataset

    dataset = load_dataset("trl-lib/DeepMath-103K", split="train")

    trainer = RLOOTrainer(
        model="Qwen/Qwen2.5-0.5B-Instruct",
        reward_funcs=accuracy_reward,
        train_dataset=dataset,
    )
    trainer.train()
    ```

    Args:
        model (`str | PreTrainedModel`):
            Model to be trained. Can be either:

            - A string, being the *model id* of a pretrained model hosted inside a model repo on huggingface.co, or a
              path to a *directory* containing model weights saved using
              [`~transformers.PreTrainedModel.save_pretrained`], e.g., `'./my_model_directory/'`. The model is loaded
              using `<ModelArchitecture>.from_pretrained` (where `<ModelArchitecture>` is derived from the model
              config) with the keyword arguments in `args.model_init_kwargs`.
            - A [`~transformers.PreTrainedModel`] object. Only causal language models are supported.
        reward_funcs (`RewardFunc | list[RewardFunc]`):
            Reward functions to be used for computing the rewards. To compute the rewards, we call all the reward
            functions with the prompts and completions and sum the rewards. Can be either:

            - A single reward function, such as:
                - A string: The *model ID* of a pretrained model hosted inside a model repo on huggingface.co, or a
                path to a *directory* containing model weights saved using
                [`~transformers.PreTrainedModel.save_pretrained`], e.g., `'./my_model_directory/'`. The model is loaded
                using [`~transformers.AutoModelForSequenceClassification.from_pretrained`] with `num_labels=1` and the
                keyword arguments in `args.model_init_kwargs`.
                - A [`~transformers.PreTrainedModel`] object: Only sequence classification models are supported.
                - A custom reward function: The function is provided with the prompts and the generated completions,
                  plus any additional columns in the dataset. It should return a list of rewards. Custom reward
                  functions can also return `None` when the reward is not applicable to those samples. This is useful
                  for multi-task training where different reward functions apply to different types of samples. When a
                  reward function returns `None` for a sample, that reward function is excluded from the reward
                  calculation for that sample. For more details, see [Using a custom reward
                  function](#using-a-custom-reward-function).

                  The trainer's state is also passed to the reward function. The trainer's state is an instance of
                  [`~transformers.TrainerState`] and can be accessed by accessing the `trainer_state` argument to the
                  reward function's signature.
            - A list of reward functions, where each item can independently be any of the above types. Mixing different
            types within the list (e.g., a string model ID and a custom reward function) is allowed.
        args ([`RLOOConfig`], *optional*):
            Configuration for this trainer. If `None`, a default configuration is used.
        train_dataset ([`~datasets.Dataset`] or [`~datasets.IterableDataset`]):
            Dataset to use for training. It must include a column `"prompt"`. Any additional columns in the dataset is
            ignored. The format of the samples can be either:

            - [Standard](dataset_formats#standard): Each sample contains plain text.
            - [Conversational](dataset_formats#conversational): Each sample contains structured messages (e.g., role
              and content).
        eval_dataset ([`~datasets.Dataset`], [`~datasets.IterableDataset`] or `dict[str, Dataset | IterableDataset]`):
            Dataset to use for evaluation. It must meet the same requirements as `train_dataset`.
        processing_class ([`~transformers.PreTrainedTokenizerBase`], [`~transformers.ProcessorMixin`], *optional*):
            Processing class used to process the data. The padding side must be set to "left". If `None`, the
            processing class is loaded from the model's name with [`~transformers.AutoProcessor.from_pretrained`]. A
            padding token, `tokenizer.pad_token`, must be set. If the processing class has not set a padding token,
            `tokenizer.eos_token` will be used as the default.
        reward_processing_classes ([`~transformers.PreTrainedTokenizerBase`] or `list[PreTrainedTokenizerBase]`, *optional*):
            Processing classes corresponding to the reward functions specified in `reward_funcs`. Can be either:

            - A single processing class: Used when `reward_funcs` contains only one reward function.
            - A list of processing classes: Must match the order and length of the reward functions in `reward_funcs`.
            If set to `None`, or if an element of the list corresponding to a [`~transformers.PreTrainedModel`] is
            `None`, the tokenizer for the model is automatically loaded using
            [`~transformers.AutoTokenizer.from_pretrained`]. For elements in `reward_funcs` that are custom reward
            functions (not [`~transformers.PreTrainedModel`]), the corresponding entries in `reward_processing_classes`
            are ignored.
        callbacks (list of [`~transformers.TrainerCallback`], *optional*):
            List of callbacks to customize the training loop. Will add those to the list of default callbacks detailed
            in [here](https://huggingface.co/docs/transformers/main_classes/callback).

            If you want to remove one of the default callbacks used, use the [`~transformers.Trainer.remove_callback`]
            method.
        optimizers (`tuple[torch.optim.Optimizer | None, torch.optim.lr_scheduler.LambdaLR | None]`, *optional*, defaults to `(None, None)`):
            A tuple containing the optimizer and the scheduler to use. Will default to an instance of `AdamW` on your
            model and a scheduler given by [`~transformers.get_linear_schedule_with_warmup`] controlled by `args`.
        peft_config ([`~peft.PeftConfig`], *optional*):
            PEFT configuration used to wrap the model. If `None`, the model is not wrapped.
    """

    _tag_names = ["trl", "rloo"]
    _name = "RLOO"
    _paper = {
        "title": "Back to Basics: Revisiting REINFORCE-Style Optimization for Learning from Human Feedback in LLMs",
        "id": "2402.14740",
        # docstyle-ignore
        "citation": textwrap.dedent("""\
            @inproceedings{ahmadian2024back,
                title        = {{Back to Basics: Revisiting REINFORCE-Style Optimization for Learning from Human Feedback in LLMs}},
                author       = {Arash Ahmadian and Chris Cremer and Matthias Gall{\'{e}} and Marzieh Fadaee and Julia Kreutzer and Olivier Pietquin and Ahmet {\"{U}}st{\"{u}}n and Sara Hooker},
                year         = 2024,
                booktitle    = {Proceedings of the 62nd Annual Meeting of the Association for Computational Linguistics (Volume 1: Long Papers), {ACL} 2024, Bangkok, Thailand, August 11-16, 2024},
                pages        = {12248--12267},
                publisher    = {Association for Computational Linguistics},
                editor       = {Lun{-}Wei Ku and Andre Martins and Vivek Srikumar},
            }"""),
    }

    def __init__(
        self,
        model: str | PreTrainedModel,
        reward_funcs: RewardFunc | list[RewardFunc],
        args: RLOOConfig | None = None,
        train_dataset: Dataset | IterableDataset | None = None,
        eval_dataset: Dataset | IterableDataset | dict[str, Dataset | IterableDataset] | None = None,
        processing_class: PreTrainedTokenizerBase | ProcessorMixin | None = None,
        reward_processing_classes: PreTrainedTokenizerBase | list[PreTrainedTokenizerBase] | None = None,
        callbacks: list[TrainerCallback] | None = None,
        optimizers: tuple[torch.optim.Optimizer | None, torch.optim.lr_scheduler.LambdaLR | None] = (None, None),
        peft_config: "PeftConfig | None" = None,
    ):
        # Args
        if args is None:
            model_name = model if isinstance(model, str) else get_config_model_id(model.config)
            model_name = model_name.split("/")[-1]
            args = RLOOConfig(f"{model_name}-RLOO")

        # Model
        if isinstance(model, str):
            model_init_kwargs = args.model_init_kwargs or {}
            # Special case for DeepSpeed: requires device_map=None ("auto" fails)
            if args.distributed_state.distributed_type == "DEEPSPEED":
                model_init_kwargs["device_map"] = None
            model = create_model_from_path(model, **model_init_kwargs)
        else:
            if args.model_init_kwargs is not None:
                logger.warning(
                    "You passed `model_init_kwargs` to the `RLOOConfig`, but your model is already instantiated. "
                    "The `model_init_kwargs` will be ignored."
                )

        # Some models (SmolVLM/Idefics3) don't support `logits_to_keep` argument and error out if we pass it
        # Inspect the forward method before we wrap the model with PEFT
        self.model_kwarg_keys = (
            inspect.signature(model.forward).parameters.keys()
            if not hasattr(model, "get_base_model")
            else inspect.signature(model.get_base_model().forward).parameters.keys()
        )

        # Processing class
        if processing_class is None:
            processing_class = AutoProcessor.from_pretrained(
                get_config_model_id(model.config), truncation_side="left", padding_side="left"
            )

        # Handle pad token for processors or tokenizers
        if isinstance(processing_class, ProcessorMixin):
            tokenizer = processing_class.tokenizer
        elif isinstance(processing_class, PreTrainedTokenizerBase):
            tokenizer = processing_class
        else:
            raise TypeError("The `processing_class` must be either a `PreTrainedTokenizerBase` or a `ProcessorMixin`")

        if tokenizer.pad_token is None:
            tokenizer.pad_token = tokenizer.eos_token

        self.pad_token = tokenizer.pad_token
        self.pad_token_id = tokenizer.pad_token_id
        self.eos_token_id = tokenizer.eos_token_id

        if is_peft_available() and isinstance(model, PeftModel) and peft_config is not None:
            # If the model is already a PeftModel, we need to merge and unload it.
            # Further information: https://huggingface.co/docs/trl/dpo_trainer#reference-model-considerations-with-peft
            model = model.merge_and_unload()

        # Create PEFT model
        if peft_config is not None:
            model = get_peft_model(model, peft_config)

        # When using gradient checkpointing with PEFT, we need to enable input gradients. transformers.Trainer normally
        # handles this, but a bug currently prevents it; see https://github.com/huggingface/transformers/issues/42489
        if is_peft_available() and isinstance(model, PeftModel) and args.gradient_checkpointing:
            model.enable_input_require_grads()

        # When using QLoRA, the PEFT adapter weights are converted to bf16 to follow the recommendations from the
        # original paper (see https://huggingface.co/papers/2305.14314, paragraph 3). Normally, this can be done by
        # passing `autocast_adapter_dtype=False` to `get_peft_model`, but this option is not yet supported for
        # quantized models. See: https://github.com/huggingface/peft/issues/2889
        # Non-quantized models do not have the `is_loaded_in_{8,4}bit` attributes, whereas quantized models do
        if getattr(model, "is_loaded_in_4bit", False) or getattr(model, "is_loaded_in_8bit", False):
            for param in model.parameters():
                if param.requires_grad:
                    param.data = param.data.to(torch.bfloat16)

        # Reward functions
        if not isinstance(reward_funcs, list):
            reward_funcs = [reward_funcs]
        self.reward_func_names = []
        for i, reward_func in enumerate(reward_funcs):
            if isinstance(reward_func, str):
                model_init_kwargs = args.model_init_kwargs or {}
                # Special case for DeepSpeed: requires device_map=None ("auto" fails)
                if args.distributed_state.distributed_type == "DEEPSPEED":
                    model_init_kwargs["device_map"] = None
                reward_funcs[i] = AutoModelForSequenceClassification.from_pretrained(
                    reward_func, num_labels=1, **model_init_kwargs
                )
            if isinstance(reward_funcs[i], nn.Module):  # Use Module over PretrainedModel for compat w/ compiled models
                self.reward_func_names.append(get_config_model_id(reward_funcs[i].config).split("/")[-1])
            else:
                self.reward_func_names.append(reward_funcs[i].__name__)
        self.reward_funcs = reward_funcs

        # Reward weights
        if args.reward_weights is not None:
            if len(args.reward_weights) != len(reward_funcs):
                raise ValueError(
                    f"Number of reward weights ({len(args.reward_weights)}) must match number of reward "
                    f"functions ({len(reward_funcs)})"
                )
            self.reward_weights = torch.tensor(args.reward_weights, dtype=torch.float32)
        else:
            self.reward_weights = torch.ones(len(reward_funcs), dtype=torch.float32)

        # Reward processing class
        if reward_processing_classes is None:
            reward_processing_classes = [None] * len(reward_funcs)
        elif not isinstance(reward_processing_classes, list):
            reward_processing_classes = [reward_processing_classes]
        if len(reward_processing_classes) != len(reward_funcs):
            raise ValueError(
                f"The number of reward processing classes ({len(reward_processing_classes)}) must match the number of "
                f"reward functions ({len(reward_funcs)})."
            )

        for i, (reward_processing_class, reward_func) in enumerate(
            zip(reward_processing_classes, reward_funcs, strict=True)
        ):
            if isinstance(reward_func, PreTrainedModel):
                if reward_processing_class is None:
                    reward_processing_class = AutoTokenizer.from_pretrained(get_config_model_id(reward_func.config))
                if reward_processing_class.pad_token_id is None:
                    reward_processing_class.pad_token = reward_processing_class.eos_token
                # The reward model computes the reward for the latest non-padded token in the input sequence.
                # So it's important to set the pad token ID to the padding token ID of the processing class.
                reward_func.config.pad_token_id = reward_processing_class.pad_token_id
                reward_processing_classes[i] = reward_processing_class

        self.reward_processing_classes = reward_processing_classes

        # Training arguments
        self.max_completion_length = args.max_completion_length
        self.num_generations = args.num_generations
        self.num_generations_eval = args.num_generations_eval or self.num_generations
        self.chat_template_kwargs = args.chat_template_kwargs or {}
        self.temperature = args.temperature
        self.top_p = args.top_p
        self.top_k = args.top_k
        self.min_p = args.min_p
        self.repetition_penalty = args.repetition_penalty
        self.use_transformers_paged = args.use_transformers_paged
        self.use_vllm = args.use_vllm
        self.vllm_mode = args.vllm_mode
        self.vllm_gpu_memory_utilization = args.vllm_gpu_memory_utilization  # only applies to colocation mode
        self.vllm_tensor_parallel_size = args.vllm_tensor_parallel_size  # only applies to colocation mode
        self.normalize_advantages = args.normalize_advantages
        self.mask_truncated_completions = args.mask_truncated_completions
        self.reward_clip_range = args.reward_clip_range

        # Datasets
        self.shuffle_dataset = args.shuffle_dataset

        if (
            isinstance(train_dataset, IterableDataset)
            or isinstance(eval_dataset, IterableDataset)
            or (
                isinstance(eval_dataset, dict) and any(isinstance(ds, IterableDataset) for ds in eval_dataset.values())
            )
        ):
            # See https://github.com/huggingface/trl/issues/3213
            raise NotImplementedError(
                "Iterable datasets are not yet supported in RLOOTrainer. Please use a standard dataset instead."
            )

        # Multi-step
        self.num_iterations = args.num_iterations
        self.epsilon_low = args.epsilon
        self.epsilon_high = args.epsilon_high if args.epsilon_high is not None else args.epsilon
        # Tracks the number of iterations (forward + backward passes), including those within a grad accum cycle
        self._step = 0
        # Buffer the batch to reuse generated outputs across multiple updates. For more details, see
        # `_get_train_sampler` and `_prepare_inputs`.
        self._buffered_inputs = None

        # The trainer estimates the number of FLOPs (floating-point operations) using the number of elements in the
        # input tensor associated with the key "input_ids". However, in RLOO, the sampled data does not include the
        # "input_ids" key. Instead, the available keys is "prompt". As a result, the trainer issues the warning:
        # "Could not estimate the number of tokens of the input, floating-point operations will not be computed." To
        # suppress this warning, we set the "estimate_tokens" key in the model's "warnings_issued" dictionary to True.
        # This acts as a flag to indicate that the warning has already been issued.
        model.warnings_issued["estimate_tokens"] = True

        super().__init__(
            model=model,
            args=args,
            data_collator=identity,  # No data collation is needed in RLOO
            train_dataset=train_dataset,
            eval_dataset=eval_dataset,
            processing_class=processing_class,
            callbacks=callbacks,
            optimizers=optimizers,
        )

        # Reference model
        self.beta = args.beta
        if self.beta == 0.0:
            # If beta is 0.0, the reference model is not needed
            self.ref_model = None
        elif is_peft_model(model):
            # If PEFT is used, the reference model is not needed since the adapter can be disabled
            # to revert to the initial model.
            self.ref_model = None
        else:
            # For deepspeed, fsdp or non-distributed models, create a reference model from scratch
            model_init_kwargs = args.model_init_kwargs or {}
            # Special case for DeepSpeed: requires device_map=None ("auto" fails)
            if self.args.distributed_state.distributed_type == "DEEPSPEED":
                model_init_kwargs["device_map"] = None
            self.ref_model = create_model_from_path(get_config_model_id(self.model.config), **model_init_kwargs)

        # Disable dropout in the models
        if args.disable_dropout:
            disable_dropout_in_model(model)
            if self.ref_model is not None:
                disable_dropout_in_model(self.ref_model)

        # Initialize the metrics
        self._metrics = {"train": defaultdict(list), "eval": defaultdict(list)}
        self._total_train_tokens = 0
        self._current_train_step_time = 0.0
        self.log_completions = args.log_completions
        self.log_unique_prompts = args.log_unique_prompts
        self.num_completions_to_print = args.num_completions_to_print
        # Keep logs sized to the generation batch to record only outputs from the latest model update.
        self._logs = {
            "images": deque(maxlen=args.generation_batch_size),
            "prompt": deque(maxlen=args.generation_batch_size),
            "completion": deque(maxlen=args.generation_batch_size),
            "rewards": defaultdict(lambda: deque(maxlen=args.generation_batch_size)),
            "advantages": deque(maxlen=args.generation_batch_size),
        }

        # Ensure each process receives a unique seed to prevent duplicate completions when generating with
        # transformers if num_generations exceeds per_device_train_batch_size. We could skip it if we use vLLM, but
        # it's safer to set it in all cases.
        set_seed(args.seed, device_specific=True)

        if self.use_vllm:
<<<<<<< HEAD
            # Initialize vLLM generation backend
            self.vllm_generation = VLLMGeneration(self)
=======
            if not is_vllm_available():
                raise ImportError(
                    "vLLM is not available and `use_vllm` is set to True. Please install vLLM with "
                    "`pip install trl[vllm]` to use it."
                )

            if self.vllm_mode == "server":
                if self.accelerator.is_main_process:
                    if args.vllm_server_base_url is not None:
                        base_url = args.vllm_server_base_url
                    else:
                        base_url = f"http://{args.vllm_server_host}:{args.vllm_server_port}"
                    self.vllm_client = VLLMClient(
                        base_url=base_url, group_port=args.vllm_group_port, connection_timeout=args.vllm_server_timeout
                    )
                    self.vllm_client.init_communicator(device=torch.cuda.current_device())

            elif self.vllm_mode == "colocate":
                # Make sure vllm_tensor_parallel_size group size evenly divides the world size - each group should have
                # the same number of ranks
                if not self.accelerator.num_processes % self.vllm_tensor_parallel_size == 0:
                    raise ValueError(
                        f"vllm_tensor_parallel_size ({self.vllm_tensor_parallel_size}) must divide world size "
                        f"({self.accelerator.num_processes}) evenly."
                    )

                if self.vllm_tensor_parallel_size > 1:
                    # Create subgroups of ranks for TP, each group with `vllm_tensor_parallel_size` ranks.
                    # For example, if world_size=8 and vllm_tensor_parallel_size=2 → groups: [0,1], [2,3], [4,5], [6,7]
                    self.tp_group, _ = torch.distributed.new_subgroups_by_enumeration(
                        [
                            list(range(i * self.vllm_tensor_parallel_size, (i + 1) * self.vllm_tensor_parallel_size))
                            for i in range(self.accelerator.num_processes // self.vllm_tensor_parallel_size)
                        ]
                    )

                # vLLM requires the environment variables to be set for distributed training.
                os.environ["RANK"] = str(self.accelerator.process_index)
                os.environ["LOCAL_RANK"] = str(self.accelerator.local_process_index)
                os.environ["WORLD_SIZE"] = str(self.accelerator.num_processes)
                # Ensure distributed rendezvous variables are set without colliding across concurrent runs
                ensure_master_addr_port()

                vllm_quantization = None
                if is_bitsandbytes_available():
                    for _, module in model.named_modules():
                        if isinstance(module, bnb.nn.Linear4bit):
                            vllm_quantization = "bitsandbytes"
                            break
                        elif isinstance(module, bnb.nn.Linear8bitLt):
                            raise ValueError("vLLM does not support in-flight 8-bit quantization.")
                self.llm = LLM(
                    model=model.name_or_path,
                    tensor_parallel_size=args.vllm_tensor_parallel_size,
                    gpu_memory_utilization=self.vllm_gpu_memory_utilization,
                    max_num_seqs=self.args.per_device_train_batch_size
                    * self.vllm_tensor_parallel_size
                    * self.args.steps_per_generation,
                    max_model_len=self.args.vllm_max_model_length,
                    distributed_executor_backend="external_launcher",
                    # Feed identical seed for tp groups to ensure sampling results are the same across workers
                    seed=self.accelerator.process_index // self.vllm_tensor_parallel_size,
                    # Latest vLLM v1 memory profiler is misled by the high default value (i.e., 32768) - thinking there's not enough memory
                    max_num_batched_tokens=4096,
                    model_impl=self.args.vllm_model_impl,
                    enable_sleep_mode=self.args.vllm_enable_sleep_mode,
                    quantization=vllm_quantization,
                )
                if self.args.vllm_enable_sleep_mode:
                    self.llm.sleep(level=2)
            else:
                raise ValueError(f"vllm_mode must be either 'server' or 'colocate', got '{self.vllm_mode}'.")

            # vLLM specific sampling arguments
            self.guided_decoding_regex = args.vllm_guided_decoding_regex

>>>>>>> ca54e248
            self._last_loaded_step = -1  # tag to avoid useless loading during grad accumulation
        else:
            generation_kwargs = {
                "max_new_tokens": self.max_completion_length,
                "do_sample": True,
                "pad_token_id": tokenizer.pad_token_id,
                "bos_token_id": tokenizer.bos_token_id,
                "eos_token_id": tokenizer.eos_token_id,
                "temperature": self.temperature,
                "top_p": self.top_p,
                "top_k": self.top_k,
                "min_p": self.min_p,
                "repetition_penalty": self.repetition_penalty,
                "cache_implementation": args.cache_implementation,
            }
            if args.generation_kwargs is not None:
                generation_kwargs.update(args.generation_kwargs)
            self.generation_config = GenerationConfig(**generation_kwargs)

        # Gradient accumulation requires scaled loss. Normally, loss scaling in the parent class depends on whether the
        # model accepts loss-related kwargs. Since we compute our own loss, this check is irrelevant. We set
        # self.model_accepts_loss_kwargs to False to enable scaling.
        self.model_accepts_loss_kwargs = False

        # Add tags to the model
        self.model.add_model_tags(self._tag_names)

        if self.ref_model is not None:
            if self.is_deepspeed_enabled:
                self.ref_model = prepare_deepspeed(self.ref_model, self.accelerator)
            elif self.is_fsdp_enabled:
                self.ref_model = prepare_fsdp(self.ref_model, self.accelerator)
            else:
                self.ref_model = self.accelerator.prepare_model(self.ref_model, evaluation_mode=True)

        if args.sync_ref_model:
            self.add_callback(SyncRefModelCallback(ref_model=self.ref_model, accelerator=self.accelerator))

        for i, reward_func in enumerate(self.reward_funcs):
            if isinstance(reward_func, PreTrainedModel):
                if self.is_deepspeed_enabled:
                    self.reward_funcs[i] = prepare_deepspeed(reward_func, self.accelerator)
                else:
                    # set device placement to True to make `prepare_model` move `reward_func` to device when using fsdp
                    self.reward_funcs[i] = self.accelerator.prepare_model(
                        reward_func, evaluation_mode=True, device_placement=True
                    )

    def _set_signature_columns_if_needed(self):
        # If `self.args.remove_unused_columns` is True, non-signature columns are removed.
        # By default, this method sets `self._signature_columns` to the model's expected inputs (usually, "input_ids"
        # and "attention_mask"). In RLOOTrainer, we preprocess data, so using the model's signature columns doesn't
        # work. Instead, we set them to the columns expected by the `training_step` method, hence the override.
        if self._signature_columns is None:
            self._signature_columns = ["prompt", "image", "images"]

    # This method overrides `Trainer.get_train_dataloader` to support our custom batching strategy.
    # Instead of returning a standard per-step batch (i.e., `per_device_batch_size), our dataloader loads an
    # *generation* batch (i.e., `per_device_batch_size × steps_per_generation`). This allows us to generate completions
    # once every steps_per_generation step—rather than once per accumulation step—which is significantly more
    # efficient. The only change from the original implementation is multiplying the batch size by
    # `steps_per_generation`. Thus, `_prepare_inputs` is called with this *generation* batch, and it handles the
    # splitting internally.
    # Maintenance note: This method is a copy-paste of the original `Trainer.get_train_dataloader` with only one line
    # modification. As a result, some parts of the method aren't relevant to RLOO, but we keep them to stay one line
    # apart from the super method, ensuring easier maintenance in the future.
    def get_train_dataloader(self):
        if self.train_dataset is None:
            raise ValueError("Trainer: training requires a train_dataset.")

        train_dataset = self.train_dataset
        data_collator = self.data_collator
        if is_datasets_available() and isinstance(train_dataset, datasets.Dataset):
            train_dataset = self._remove_unused_columns(train_dataset, description="training")
        else:
            data_collator = self._get_collator_with_removed_columns(data_collator, description="training")

        dataloader_params = {
            "batch_size": self._train_batch_size * self.args.steps_per_generation,  # < this is the change
            "collate_fn": data_collator,
            "num_workers": self.args.dataloader_num_workers,
            "pin_memory": self.args.dataloader_pin_memory,
            "persistent_workers": self.args.dataloader_persistent_workers,
        }

        if not isinstance(train_dataset, torch.utils.data.IterableDataset):
            dataloader_params["sampler"] = self._get_train_sampler()
            dataloader_params["drop_last"] = self.args.dataloader_drop_last
            dataloader_params["worker_init_fn"] = partial(
                seed_worker, num_workers=self.args.dataloader_num_workers, rank=self.args.process_index
            )

            dataloader_params["prefetch_factor"] = self.args.dataloader_prefetch_factor

        return self.accelerator.prepare(DataLoader(train_dataset, **dataloader_params))

    def _get_train_sampler(self, dataset: Dataset | None = None) -> Sampler:
        # Returns a sampler that
        # 1. ensures each prompt is repeated across multiple processes. This guarantees that identical prompts are
        #    distributed to different GPUs, allowing rewards to be computed and normalized correctly within each prompt
        #    group. Using the same seed across processes ensures consistent prompt assignment, preventing discrepancies
        #    in group formation.
        # 2. repeats the batch multiple times to allow reusing generations across multiple updates. Refer to
        #    _prepare_inputs to see how the generations are stored and reused.

        # In the following figure, the values are the prompt indices. The first row shows the first sampled batch, the
        # second row shows the second sampled batch, and so on.
        #
        #                                      |   GPU 0  |   GPU 1  |
        #
        #                 global_step   step    <-───>  num_generations=2
        #                                       <-───────> per_device_train_batch_size=3
        #  grad_accum    ▲  ▲  0          0     0   0   1   1   2   2   <- Generate for the first `steps_per_generation` (prompts 0 to 11); store the completions; use the first slice to compute the loss
        #     =2         ▼  |  0          1     3   3   4   4   5   5   <- Take the stored generations and use the second slice to compute the loss
        #                   |
        #                   |  1          2     6   6   7   7   8   8   <- Take the stored generations and use the third slice to compute the loss
        #  steps_per_gen=4  ▼  1          3     9   9  10  10  11  11   <- Take the stored generations and use the fourth slice to compute the loss
        #
        #                      2          4    12  12  13  13  14  14   <- Generate for the second `steps_per_generation` (prompts 12 to 23); store the completions; use the first slice to compute the loss
        #                      2          5    15  15  16  16  17  17   <- Take the stored generations and use the second slice to compute the loss
        #                                          ...
        if dataset is None:
            dataset = self.train_dataset
        return RepeatSampler(
            data_source=dataset,
            mini_repeat_count=self.num_generations,
            batch_size=self.args.generation_batch_size // self.num_generations,
            repeat_count=self.num_iterations * self.args.steps_per_generation,
            shuffle=self.shuffle_dataset,
            seed=self.args.seed,
        )

    def _get_eval_sampler(self, eval_dataset) -> Sampler:
        # See _get_train_sampler for an explanation of the sampler.
        return RepeatSampler(
            data_source=eval_dataset,
            mini_repeat_count=self.num_generations_eval,
            seed=self.args.seed,
        )

    @profiling_decorator
    def _get_per_token_logps_and_entropies(
        self,
        model,
        input_ids,
        attention_mask,
        logits_to_keep,
        batch_size=None,
        compute_entropy=False,
        pixel_values=None,
        image_grid_thw=None,
        num_images=None,
        pixel_attention_mask=None,
        image_sizes=None,
        token_type_ids=None,
    ) -> dict[str, torch.Tensor | None]:
        """Compute log-probs and (optionally) entropies for each token."""
        batch_size = batch_size or input_ids.size(0)  # Chunk inputs into smaller batches to reduce memory peak
        all_logps = []
        all_entropies = []
        for start in range(0, input_ids.size(0), batch_size):
            input_ids_batch = input_ids[start : start + batch_size]
            attention_mask_batch = attention_mask[start : start + batch_size]

            # Build model inputs - check if the model supports logits_to_keep (some models and VLMs don't)
            model_inputs = {"input_ids": input_ids_batch, "attention_mask": attention_mask_batch}

            if image_grid_thw is not None and pixel_values is not None:
                rows_per_image = image_grid_thw.prod(dim=-1)
                rows_per_sample = torch.split(rows_per_image, num_images)
                rows_per_sample = torch.stack([s.sum() for s in rows_per_sample])
                cum_rows = torch.cat([torch.tensor([0], device=rows_per_sample.device), rows_per_sample.cumsum(0)])
                row_start, row_end = cum_rows[start].item(), cum_rows[start + batch_size].item()
                model_inputs["pixel_values"] = pixel_values[row_start:row_end]
                cum_imgs = torch.tensor([0] + num_images).cumsum(0)
                img_start, img_end = cum_imgs[start], cum_imgs[start + batch_size]
                model_inputs["image_grid_thw"] = image_grid_thw[img_start:img_end]
            elif pixel_values is not None:
                model_inputs["pixel_values"] = pixel_values[start : start + batch_size]
            if pixel_attention_mask is not None:
                model_inputs["pixel_attention_mask"] = pixel_attention_mask[start : start + batch_size]
            if image_sizes is not None:
                model_inputs["image_sizes"] = image_sizes[start : start + batch_size]
            if token_type_ids is not None:
                model_inputs["token_type_ids"] = token_type_ids[start : start + batch_size]

            # Only add logits_to_keep if the model supports it
            if "logits_to_keep" in self.model_kwarg_keys:
                # We add 1 to `logits_to_keep` because the last logits of the sequence is later excluded
                model_inputs["logits_to_keep"] = logits_to_keep + 1

            model_inputs["use_cache"] = False  # only used in generation; set False to suppress warnings

            logits = model(**model_inputs).logits
            # Exclude the last value: it corresponds to the next token pred
            logits = logits[:, :-1, :]  # (B, L-1, H)
            # Only keep the last logits_to_keep. For model that support logits_to_keep, this is a no-op.
            logits = logits[:, -logits_to_keep:, :]  # (B, logits_to_keep, H)
            # Divide logits by sampling temperature.
            # See https://huggingface.co/blog/the_n_implementation_details_of_rlhf_with_ppo#policy-training-implementation-details
            logits = logits / self.temperature

            completion_ids = input_ids_batch[:, -logits_to_keep:]
            logps = selective_log_softmax(logits, completion_ids)  # compute logprobs
            all_logps.append(logps)

            if compute_entropy:
                with torch.no_grad():
                    entropies = entropy_from_logits(logits)
                all_entropies.append(entropies)

        logps = torch.cat(all_logps, dim=0)
        entropies = torch.cat(all_entropies, dim=0) if compute_entropy else None
        return logps, entropies

    def training_step(self, model, inputs, num_items_in_batch):
        time_before = time.perf_counter()
        output = super().training_step(model, inputs, num_items_in_batch)
        self._step += 1
        time_after = time.perf_counter()
        self._current_train_step_time += time_after - time_before
        if self._step % self.current_gradient_accumulation_steps == 0:
            self._metrics["train"]["step_time"].append(self._current_train_step_time)
            self._current_train_step_time = 0.0
        return output

    @profiling_decorator
    def _prepare_inputs(self, generation_batch: dict[str, torch.Tensor | Any]) -> dict[str, torch.Tensor | Any]:
        # Prepares inputs for model training/evaluation by managing completion generation and batch handling.
        # During training:
        #   - Receives the local generation batch (Per-GPU batch size × steps per generation)
        #     from the modified training dataloader instead of the standard local batch
        #   - Generates completions once for the entire generation batch and splits it into batches of size
        #     `per_device_train_batch_size`
        #   - Buffers these completions and returns the appropriate slice for the current accumulation step
        #   - Optimizes by regenerating completions only periodically (every steps_per_generation * num_iterations)
        # During evaluation:
        #   - The input is treated as a standard local batch (no accumulation, no multiple iterations)
        #   - Completions are generated for each batch without buffering or reuse
        # Returns a single local batch in both cases.

        mode = "train" if self.model.training else "eval"
        if mode == "train":
            generate_every = self.args.steps_per_generation * self.num_iterations
            if self._step % generate_every == 0 or self._buffered_inputs is None:
                # self._buffered_inputs=None can occur when resuming from a checkpoint
                generation_batch = self._generate_and_score_completions(generation_batch)
                generation_batch = split_pixel_values_by_grid(generation_batch)
                generation_batch = shuffle_sequence_dict(generation_batch)
                generation_batches = split_tensor_dict(generation_batch, self.args.steps_per_generation)
                self._buffered_inputs = [unsplit_pixel_values_by_grid(batch) for batch in generation_batches]
            inputs = self._buffered_inputs[self._step % self.args.steps_per_generation]
            self._step += 1
        else:
            # In evaluation, there is neither batch grouping for generation, nor multiple iterations, hence
            # local generation batch == local eval batch
            inputs = self._generate_and_score_completions(generation_batch)
        return inputs

    @profiling_decorator
    def _calculate_rewards(self, inputs, prompts, completions, completion_ids_list):
        device = self.accelerator.device
        rewards_per_func = torch.zeros(len(prompts), len(self.reward_funcs), device=device)

        # Repeat all input columns (but "prompt", "completion", and "completion_ids") to match the num of generations
        keys = [key for key in inputs[0] if key not in ["prompt", "completion", "completion_ids"]]
        reward_kwargs = {key: [example[key] for example in inputs] for key in keys}

        # This allows for dynamic reward shaping based on training progress.
        reward_kwargs["trainer_state"] = self.state

        for i, (reward_func, reward_processing_class, reward_func_name) in enumerate(
            zip(self.reward_funcs, self.reward_processing_classes, self.reward_func_names, strict=True)
        ):
            with profiling_context(self, reward_func_name):
                if isinstance(reward_func, nn.Module):  # Module (no PretrainedModel) for compat with compiled models
                    if is_conversational(inputs[0]):
                        messages = [{"messages": p + c} for p, c in zip(prompts, completions, strict=True)]
                        texts = [
                            apply_chat_template(x, reward_processing_class, **self.chat_template_kwargs)["text"]
                            for x in messages
                        ]
                    else:
                        texts = [p + c for p, c in zip(prompts, completions, strict=True)]
                    reward_inputs = reward_processing_class(
                        text=texts, return_tensors="pt", padding=True, padding_side="right", add_special_tokens=False
                    )
                    reward_inputs = super()._prepare_inputs(reward_inputs)
                    with torch.inference_mode():
                        rewards_per_func[:, i] = reward_func(**reward_inputs).logits[:, 0]  # Shape (B*G,)
                else:
                    output_reward_func = reward_func(
                        prompts=prompts, completions=completions, completion_ids=completion_ids_list, **reward_kwargs
                    )
                    # Convert None values to NaN
                    output_reward_func = [reward if reward is not None else torch.nan for reward in output_reward_func]

                    rewards_per_func[:, i] = torch.tensor(output_reward_func, dtype=torch.float32, device=device)

        # If all reward functions return None for a given row, issue a detailed warning
        if torch.isnan(rewards_per_func).all(dim=1).any():
            nan_row_idx = torch.isnan(rewards_per_func).all(dim=1).nonzero(as_tuple=True)[0][0]
            row_reward_kwargs = {
                key: value[nan_row_idx] for key, value in reward_kwargs.items() if key != "trainer_state"
            }
            row_reward_kwargs["prompt"] = prompts[nan_row_idx]
            row_reward_kwargs["completion"] = completions[nan_row_idx]
            logger.warning(
                f"All reward functions returned None for the following kwargs:\n{row_reward_kwargs}\n"
                "Please ensure that at least one reward function returns a valid reward."
            )

        # Gather the reward per function: this part is crucial, because the rewards are normalized per group and the
        # completions may be distributed across processes
        rewards_per_func = gather(rewards_per_func)
        return rewards_per_func

    def _generate_single_turn(self, prompts: list):
        device = self.accelerator.device
        mode = "train" if self.model.training else "eval"

        # Generate completions using either vLLM or regular generation
        if self.use_vllm:
            # Sync weights if training step changed
            if self.state.global_step != self._last_loaded_step:
                self.vllm_generation.sync_weights()
                self._last_loaded_step = self.state.global_step

<<<<<<< HEAD
            # Generate using vLLM (note: RLOO doesn't use logprobs from generation, so we ignore them)
            num_generations = self.num_generations if mode == "train" else self.num_generations_eval
            prompt_ids, completion_ids, _, _ = self.vllm_generation.generate(
                prompts=prompts, num_generations=num_generations, mode=mode
            )
=======
            prompts = [prepare_multimodal_messages_vllm(prompt) for prompt in prompts]

            # Generate completions using vLLM: gather all prompts and use them in a single call in the main process
            if self.vllm_mode == "server":
                all_prompts = gather_object(prompts)
                num_generations = self.num_generations if mode == "train" else self.num_generations_eval

                if self.accelerator.is_main_process:
                    # Since 'prompts' contains 'num_generations' duplicates, we first take unique prompts, and generate
                    # num_generations outputs for each one. This is faster than generating outputs for each duplicate
                    # prompt individually.
                    ordered_set_of_prompts = all_prompts[::num_generations]

                    sampling_params = {
                        "n": num_generations,
                        "repetition_penalty": self.repetition_penalty,
                        "temperature": self.temperature,
                        "top_p": self.top_p,
                        "top_k": self.top_k,
                        "min_p": 0.0 if self.min_p is None else self.min_p,
                        "max_tokens": self.max_completion_length,
                        "guided_decoding_regex": self.guided_decoding_regex,
                        "generation_kwargs": self.args.generation_kwargs,
                    }
                    with profiling_context(self, "vLLM.generate"):
                        if is_conversational({"prompt": ordered_set_of_prompts[0]}):
                            output = self.vllm_client.chat(
                                messages=ordered_set_of_prompts,
                                **sampling_params,
                                chat_template_kwargs=self.chat_template_kwargs,
                            )
                        else:
                            output = self.vllm_client.generate(prompts=ordered_set_of_prompts, **sampling_params)
                        payload = (output["prompt_ids"], output["completion_ids"], output["logprobs"])
                else:
                    payload = None

                # Broadcast the completions from the main process to all processes, ensuring each process receives its corresponding slice.
                obj_list = [payload]
                broadcast_object_list(obj_list, from_process=0)
                all_prompt_ids, all_completion_ids, _ = obj_list[0]

                # At this point, we only get 1 copy of each prompt, so we need to repeat them num_generations times
                all_prompt_ids = [ids for ids in all_prompt_ids for _ in range(num_generations)]

                process_slice = slice(
                    self.accelerator.process_index * len(prompts),
                    (self.accelerator.process_index + 1) * len(prompts),
                )
                prompt_ids = all_prompt_ids[process_slice]
                completion_ids = all_completion_ids[process_slice]

            # Generate completions using colocated vLLM instances: each device holds vLLM copy and work on their own batch of prompts
            elif self.vllm_mode == "colocate":
                if self.guided_decoding_regex:
                    guided_decoding = GuidedDecodingParams(regex=self.guided_decoding_regex)
                else:
                    guided_decoding = None

                generation_kwargs = {
                    "n": 1,  # vLLM on each GPU generates only 1 in colocate mode
                    "repetition_penalty": self.repetition_penalty,
                    "temperature": self.temperature,
                    "top_p": self.top_p,
                    "top_k": self.top_k,
                    "min_p": 0.0 if self.min_p is None else self.min_p,
                    "max_tokens": self.max_completion_length,
                    "guided_decoding": guided_decoding,
                }
                if self.args.generation_kwargs is not None:
                    generation_kwargs.update(self.args.generation_kwargs)
                sampling_params = SamplingParams(**generation_kwargs)

                if self.vllm_tensor_parallel_size > 1:
                    # Gather prompts from all ranks in the TP group and flatten.
                    # Each rank starts with its own prompts; after gathering, all ranks see the full group set.
                    orig_size = len(prompts)
                    gathered_prompts = [None for _ in range(self.vllm_tensor_parallel_size)]
                    torch.distributed.all_gather_object(gathered_prompts, prompts, group=self.tp_group)
                    all_prompts = [p for sublist in gathered_prompts for p in sublist]
                else:
                    all_prompts = prompts

                if self.args.vllm_enable_sleep_mode:
                    self.llm.wake_up(tags=["kv_cache"])

                with profiling_context(self, "vLLM.generate"):
                    if is_conversational({"prompt": prompts[0]}):
                        all_outputs = self.llm.chat(all_prompts, sampling_params=sampling_params, use_tqdm=False)
                    else:
                        all_outputs = self.llm.generate(all_prompts, sampling_params=sampling_params, use_tqdm=False)

                all_prompt_ids = [output.prompt_token_ids for output in all_outputs]
                all_completion_ids = [output.token_ids for outputs in all_outputs for output in outputs.outputs]

                if self.vllm_tensor_parallel_size > 1:
                    # Slice completions for this rank within its TP group.
                    # Each rank generates all outputs — we keep only our share.
                    local_rank_in_group = torch.distributed.get_rank(group=self.tp_group)
                    tp_slice = slice(local_rank_in_group * orig_size, (local_rank_in_group + 1) * orig_size)
                    prompt_ids = all_prompt_ids[tp_slice]
                    completion_ids = all_completion_ids[tp_slice]
                else:
                    prompt_ids = all_prompt_ids
                    completion_ids = all_completion_ids

                if self.args.vllm_enable_sleep_mode:
                    self.llm.sleep(level=2)
>>>>>>> ca54e248

        elif self.use_transformers_paged:
            if is_conversational({"prompt": prompts[0]}):
                processor_outputs = self.processing_class.apply_chat_template(
                    conversation=prompts,
                    add_generation_prompt=True,
                    tokenize=True,
                    return_dict=True,
                    **self.chat_template_kwargs,
                )
            else:
                processor_outputs = self.processing_class(text=prompts)

            with (
                profiling_context(self, "transformers.generate_batch"),
                unwrap_model_for_generation(
                    self.model_wrapped, self.accelerator, gather_deepspeed3_params=self.args.ds3_gather_for_generation
                ) as unwrapped_model,
                torch.no_grad(),
                FSDP.summon_full_params(self.model_wrapped, recurse=False) if self.is_fsdp_enabled else nullcontext(),
            ):
                # Cast to the appropriate dtype based on training configuration
                if self.args.bf16:
                    unwrapped_model.to(torch.bfloat16)
                elif self.args.fp16:
                    unwrapped_model.to(torch.float16)
                with torch.inference_mode():
                    # Continuous batching API expects 'inputs' arg only
                    all_outputs = unwrapped_model.generate_batch(
                        processor_outputs["input_ids"], generation_config=self.generation_config, progress_bar=False
                    )
                    unwrapped_model.train()  # restore training mode, as generate_batch forces eval mode
            completion_ids = [output.generated_tokens for output in all_outputs.values()]
            prompt_ids = processor_outputs["input_ids"]

        else:
            # Regular generation path
            if is_conversational({"prompt": prompts[0]}):
                generate_inputs = self.processing_class.apply_chat_template(
                    conversation=prompts,
                    add_generation_prompt=True,
                    tokenize=True,
                    padding=True,
                    padding_side="left",
                    return_tensors="pt",
                    return_dict=True,
                    **self.chat_template_kwargs,
                )
            else:
                generate_inputs = self.processing_class(
                    text=prompts, padding=True, padding_side="left", return_tensors="pt"
                )
            generate_inputs = super()._prepare_inputs(generate_inputs)

            with (
                profiling_context(self, "transformers.generate"),
                unwrap_model_for_generation(
                    self.model_wrapped, self.accelerator, gather_deepspeed3_params=self.args.ds3_gather_for_generation
                ) as unwrapped_model,
                torch.no_grad(),
                FSDP.summon_full_params(self.model_wrapped, recurse=False) if self.is_fsdp_enabled else nullcontext(),
            ):
                prompt_completion_ids = unwrapped_model.generate(
                    **generate_inputs, generation_config=self.generation_config, disable_compile=True
                )
            # Compute prompt length and extract completion ids
            prompt_ids, prompt_mask = generate_inputs["input_ids"], generate_inputs["attention_mask"]
            prompt_length = prompt_ids.size(1)
            completion_ids = prompt_completion_ids[:, prompt_length:]

            # Mask everything after the first EOS token
            is_eos = completion_ids == self.eos_token_id
            eos_idx = torch.full((is_eos.size(0),), is_eos.size(1), dtype=torch.long, device=device)
            eos_idx[is_eos.any(dim=1)] = is_eos.int().argmax(dim=1)[is_eos.any(dim=1)]
            sequence_indices = torch.arange(is_eos.size(1), device=device).expand(is_eos.size(0), -1)
            completion_mask = (sequence_indices <= eos_idx.unsqueeze(1)).int()
            prompt_ids = [p[m].tolist() for p, m in zip(prompt_ids, prompt_mask.bool(), strict=True)]
            completion_ids = [c[m].tolist() for c, m in zip(completion_ids, completion_mask.bool(), strict=True)]

        return prompt_ids, completion_ids

    def _generate(self, prompts: list):
        device = self.accelerator.device
        mode = "train" if self.model.training else "eval"

        prompt_ids, completion_ids = self._generate_single_turn(prompts)

        # Get completion length per sequence, used for logging
        prompt_lengths = torch.tensor([len(ids) for ids in prompt_ids], device=device)
        completion_lengths = torch.tensor([len(ids) for ids in completion_ids], device=device)
        agg_prompt_lengths = self.accelerator.gather(prompt_lengths)
        agg_completion_lengths = self.accelerator.gather(completion_lengths)
        total_prompt_tokens = agg_prompt_lengths.sum()
        total_completion_tokens = agg_completion_lengths.sum()  # = num_items_in_batch, required for the DAPO loss

        # Log the metrics
        if mode == "train":
            self.state.num_input_tokens_seen += (total_prompt_tokens + total_completion_tokens).item()
        self._metrics[mode]["num_tokens"] = [self.state.num_input_tokens_seen]

        # Log completion lengths, mean, min, max
        agg_completion_lengths = self.accelerator.gather(completion_lengths)
        self._metrics[mode]["completions/mean_length"].append(agg_completion_lengths.float().mean().item())
        self._metrics[mode]["completions/min_length"].append(agg_completion_lengths.float().min().item())
        self._metrics[mode]["completions/max_length"].append(agg_completion_lengths.float().max().item())

        # Identify sequences that terminated with EOS and log their lengths
        eos_and_pad = [self.eos_token_id, self.pad_token_id]
        is_truncated = torch.tensor([ids[-1] not in eos_and_pad for ids in completion_ids], device=device)
        agg_is_truncated = self.accelerator.gather(is_truncated)
        self._metrics[mode]["completions/clipped_ratio"].append(agg_is_truncated.float().mean().item())
        term_completion_lengths = agg_completion_lengths[~agg_is_truncated]
        if len(term_completion_lengths) == 0:  # edge case where no terminated sequences are found
            term_completion_lengths = torch.zeros(1, device=device)
        self._metrics[mode]["completions/mean_terminated_length"].append(term_completion_lengths.float().mean().item())
        self._metrics[mode]["completions/min_terminated_length"].append(term_completion_lengths.float().min().item())
        self._metrics[mode]["completions/max_terminated_length"].append(term_completion_lengths.float().max().item())

        return prompt_ids, completion_ids

    def _generate_and_score_completions(
        self, inputs: list[dict[str, torch.Tensor | Any]]
    ) -> dict[str, torch.Tensor | Any]:
        device = self.accelerator.device
        mode = "train" if self.model.training else "eval"

        prompts = [x["prompt"] for x in inputs]

        if "images" in inputs[0]:
            images = [example.get("images") for example in inputs]
        elif "image" in inputs[0]:
            images = [[example.get("image")] if example.get("image") is not None else None for example in inputs]
        else:
            images = None
        # Transformers requires at least one image in the batch, otherwise it throws an error
        if images is not None and all(img_list == [] for img_list in images):
            images = None

        # If the prompts are conversational and the inputs contain images, we need to convert the prompts from
        # [{"role": "user", "content": "What color is the sky?"}] to
        # [{"role": "user", "content": [{"type": "image", "image": <Image>}, {"type": "text", "text": "What color is the sky?"}]}]
        if images is not None:
            prompts = [
                prepare_multimodal_messages(prompt, image_list)
                for prompt, image_list in zip(prompts, images, strict=True)
            ]

        prompt_ids_list, completion_ids_list = self._generate(prompts)

        # Convert lists of token IDs to padded tensors
        prompt_ids = [torch.tensor(ids, device=device) for ids in prompt_ids_list]
        prompt_mask = [torch.ones_like(ids, dtype=torch.long) for ids in prompt_ids]
        prompt_ids = pad(prompt_ids, padding_value=self.pad_token_id, padding_side="left")
        prompt_mask = pad(prompt_mask, padding_value=0, padding_side="left")
        completion_ids = [torch.tensor(ids, device=device) for ids in completion_ids_list]
        completion_mask = [torch.ones_like(ids, dtype=torch.long) for ids in completion_ids]
        completion_ids = pad(completion_ids, padding_value=self.pad_token_id, padding_side="right")
        completion_mask = pad(completion_mask, padding_value=0, padding_side="right")

        # If mask_truncated_completions is enabled, zero out truncated completions in completion_mask
        if self.mask_truncated_completions:
            eos_and_pad = [self.eos_token_id, self.pad_token_id]
            is_truncated = torch.tensor([ids[-1] not in eos_and_pad for ids in completion_ids_list], device=device)
            completion_mask = completion_mask * (~is_truncated).unsqueeze(1).int()

        # Concatenate prompt_mask with completion_mask for logit computation
        prompt_completion_ids = torch.cat([prompt_ids, completion_ids], dim=1)  # (B, P+C)
        attention_mask = torch.cat([prompt_mask, completion_mask], dim=1)  # (B, P+C)

        logits_to_keep = completion_ids.size(1)  # we only need to compute the logits for the completion tokens
        batch_size = self.args.per_device_train_batch_size if mode == "train" else self.args.per_device_eval_batch_size

        num_images = [len(img_list) for img_list in images] if images is not None else None

        # Get forward_kwargs for models with multimodal inputs
        if images is not None:
            prompts_text = [
                apply_chat_template({"prompt": prompt}, self.processing_class, **self.chat_template_kwargs)["prompt"]
                for prompt in prompts
            ]
            prompt_inputs = self.processing_class(images=images, text=prompts_text, padding=True, return_tensors="pt")
            prompt_inputs = super()._prepare_inputs(prompt_inputs)
            forward_kwargs = {k: v for k, v in prompt_inputs.items() if k not in ["input_ids", "attention_mask"]}
        else:
            forward_kwargs = {}

        # If token_type_ids are used, extend them with zeros for the completion part
        if "token_type_ids" in forward_kwargs:
            token_type_ids = forward_kwargs["token_type_ids"]
            forward_kwargs["token_type_ids"] = torch.cat(
                [token_type_ids, token_type_ids.new_zeros(completion_ids.shape)], dim=1
            )

        # When gradient checkpointing is enabled with use_reentrant=True (default), calling the model inside a
        # torch.no_grad() block triggers a harmless PyTorch warning ("None of the inputs have requires_grad=True").
        # Temporarily disable checkpointing to avoid this warning during inference.
        with torch.no_grad(), disable_gradient_checkpointing(self.model, self.args.gradient_checkpointing_kwargs):
            # Compute the per-token log probabilities for the current model
            old_per_token_logps, _ = self._get_per_token_logps_and_entropies(
                self.model,
                prompt_completion_ids,
                attention_mask,
                logits_to_keep,
                batch_size,
                num_images=num_images,
                **forward_kwargs,  # may contain pixel_values, image_grid_thw, pixel_attention_mask and image_sizes
            )
            old_logps = (old_per_token_logps * completion_mask).sum(1)  # mask out padding and tokens after EOS

            # Compute the per-token log probabilities for the reference model
            if self.beta != 0.0:
                if self.ref_model is not None:
                    ref_per_token_logps, _ = self._get_per_token_logps_and_entropies(
                        self.ref_model,
                        prompt_completion_ids,
                        attention_mask,
                        logits_to_keep,
                        batch_size=batch_size,
                        num_images=num_images,
                        **forward_kwargs,  # may contain pixel_values, image_grid_thw, pixel_attention_mask and image_sizes
                    )
                else:
                    with self.accelerator.unwrap_model(self.model).disable_adapter():
                        ref_per_token_logps, _ = self._get_per_token_logps_and_entropies(
                            self.model,
                            prompt_completion_ids,
                            attention_mask,
                            logits_to_keep,
                            batch_size=batch_size,
                            num_images=num_images,
                            **forward_kwargs,  # may contain pixel_values, image_grid_thw, pixel_attention_mask and image_sizes
                        )
            else:
                ref_per_token_logps = None

        # Decode
        prompts_text = self.processing_class.batch_decode(prompt_ids, skip_special_tokens=True)
        completions_text = self.processing_class.batch_decode(completion_ids, skip_special_tokens=True)
        if is_conversational(inputs[0]):
            completions = []
            for prompt, completion in zip(prompts, completions_text, strict=True):
                bootstrap = prompt.pop()["content"] if prompt[-1]["role"] == "assistant" else ""
                if isinstance(bootstrap, list):  # for VLM, the format might be [{"type": "text", "text": "..."}]
                    assert len(bootstrap) == 1 and bootstrap[0]["type"] == "text"
                    bootstrap = bootstrap[0]["text"]
                completions.append([{"role": "assistant", "content": bootstrap + completion}])
        else:
            completions = completions_text

        # Calculate rewards for each reward function. rewards_per_func aggregates rewards across all processes. This is
        # important because rewards will be normalized per group, and completions are distributed. We will later slice
        # rewards_per_func to extract each process's subset.
        rewards_per_func = self._calculate_rewards(inputs, prompts, completions, completion_ids_list)

        # Apply weights to each reward function's output and sum
        rewards = (rewards_per_func * self.reward_weights.to(device).unsqueeze(0)).nansum(dim=1)

        # Apply reward clipping if specified
        if self.reward_clip_range:
            rewards = rewards.clamp(min=self.reward_clip_range[0], max=self.reward_clip_range[1])

        # Include the KL penalty in the reward
        if self.beta != 0.0:
            per_token_kl = old_per_token_logps - ref_per_token_logps
            # Apply sequence-level KL penalty to rewards (sum KL across tokens first, then apply to each sequence)
            kl = (per_token_kl * completion_mask).sum(-1)
            kl = gather(kl)  # rewards are gathered, so kl must be too
            rewards = rewards - self.beta * kl

        num_generations = self.num_generations if mode == "train" else self.num_generations_eval
        grouped_rewards = rewards.view(-1, num_generations)
        mean_grouped_rewards = grouped_rewards.mean(dim=1)
        if num_generations > 1:
            std_rewards = grouped_rewards.std(dim=1)
        else:  # this case doesn't occur during training, but could in eval when num_generations_eval=1
            std_rewards = torch.zeros_like(mean_grouped_rewards)
        is_std_zero = torch.isclose(std_rewards, torch.zeros_like(std_rewards))

        # RLOO advantages computation
        grouped_sum = grouped_rewards.sum(dim=1, keepdim=True)  # (num_prompts, 1)
        if num_generations > 1:
            baselines = (grouped_sum - grouped_rewards) / (num_generations - 1)  # (num_prompts, num_generations)
            baselines = baselines.view(-1)  # Flatten back to match rewards shape
            advantages = rewards - baselines
        else:  # this case doesn't occur during training, but could in eval when num_generations_eval=1
            advantages = torch.zeros_like(rewards)

        # Normalize advantages
        if self.normalize_advantages:
            advantages = (advantages - advantages.mean()) / (advantages.std() + 1e-4)

        # Slice to keep only the local part of the data
        process_slice = slice(
            self.accelerator.process_index * len(prompts),
            (self.accelerator.process_index + 1) * len(prompts),
        )
        all_process_advantages = advantages.clone()  # keep the aggregated advantages for logging
        advantages = advantages[process_slice]

        # Calculate and log the mean KL divergence between current and reference model
        if self.beta != 0.0:
            mean_kl = (per_token_kl * completion_mask).sum() / completion_mask.sum().clamp(min=1.0)
            self._metrics[mode]["kl"].append(self.accelerator.gather(mean_kl).nanmean().item())

        # Calculate mean reward per function, but only for samples where the function was applied (non-NaN values)
        for i, reward_func_name in enumerate(self.reward_func_names):
            mean_rewards = torch.nanmean(rewards_per_func[:, i]).item()
            self._metrics[mode][f"rewards/{reward_func_name}/mean"].append(mean_rewards)
            std_func_rewards = nanstd(rewards_per_func[:, i]).item()
            self._metrics[mode][f"rewards/{reward_func_name}/std"].append(std_func_rewards)
        self._metrics[mode]["reward"].append(mean_grouped_rewards.mean().item())
        self._metrics[mode]["reward_std"].append(std_rewards.mean().item())
        self._metrics[mode]["frac_reward_zero_std"].append(is_std_zero.float().mean().item())

        # Log prompt and completion texts
        self._logs["prompt"].extend(gather_object(prompts_text))
        self._logs["completion"].extend(gather_object(completions_text))
        for i, name in enumerate(self.reward_func_names):
            self._logs["rewards"][name].extend(rewards_per_func[:, i].tolist())
        self._logs["advantages"].extend(all_process_advantages.tolist())

        if images is not None:
            self._logs["images"].extend(gather_object(images))

        output = {
            "prompt_ids": prompt_ids,
            "prompt_mask": prompt_mask,
            "completion_ids": completion_ids,
            "completion_mask": completion_mask,
            "old_logps": old_logps,
            "advantages": advantages,
        }
        if "pixel_values" in forward_kwargs:
            output["pixel_values"] = forward_kwargs["pixel_values"]
        if "image_grid_thw" in forward_kwargs:
            output["image_grid_thw"] = forward_kwargs["image_grid_thw"]
        if "pixel_attention_mask" in forward_kwargs:
            output["pixel_attention_mask"] = forward_kwargs["pixel_attention_mask"]
        if "image_sizes" in forward_kwargs:
            output["image_sizes"] = forward_kwargs["image_sizes"]
        if "token_type_ids" in forward_kwargs:
            output["token_type_ids"] = forward_kwargs["token_type_ids"]
        if images is not None:
            output["num_images"] = num_images
        return output

    @profiling_decorator
    def compute_loss(self, model, inputs, return_outputs=False, num_items_in_batch=None):
        if return_outputs:
            raise ValueError("The RLOOTrainer does not support returning outputs")
        return self._compute_loss(model, inputs)

    def _compute_loss(self, model, inputs):
        # Compute the per-token log probabilities for the model
        prompt_ids, prompt_mask = inputs["prompt_ids"], inputs["prompt_mask"]
        completion_ids, completion_mask = inputs["completion_ids"], inputs["completion_mask"]
        input_ids = torch.cat([prompt_ids, completion_ids], dim=1)
        attention_mask = torch.cat([prompt_mask, completion_mask], dim=1)
        logits_to_keep = completion_ids.size(1)  # we only need to compute the logits for the completion tokens

        # Compute the per_token_logps and the entropy at each position in the completion
        per_token_logps, entropies = self._get_per_token_logps_and_entropies(
            model,
            input_ids,
            attention_mask,
            logits_to_keep,
            compute_entropy=True,
            pixel_values=inputs.get("pixel_values"),
            image_grid_thw=inputs.get("image_grid_thw"),
            num_images=inputs.get("num_images"),
            pixel_attention_mask=inputs.get("pixel_attention_mask"),
            image_sizes=inputs.get("image_sizes"),
            token_type_ids=inputs.get("token_type_ids"),
        )

        logps = (per_token_logps * completion_mask).sum(1)  # mask out padding and tokens after EOS
        old_logps = inputs["old_logps"]
        log_ratio = logps - old_logps

        # Compute the loss
        advantages = inputs["advantages"]
        coef_1 = torch.exp(log_ratio)
        coef_2 = torch.clamp(coef_1, 1 - self.epsilon_low, 1 + self.epsilon_high)
        per_sequence_loss1 = coef_1 * advantages
        per_sequence_loss2 = coef_2 * advantages
        per_sequence_loss = -torch.min(per_sequence_loss1, per_sequence_loss2)
        loss = per_sequence_loss.mean()

        # Log the metrics
        mode = "train" if self.model.training else "eval"

        # Entropy
        mean_entropy = (entropies * completion_mask).sum() / completion_mask.sum().clamp(min=1.0)
        self._metrics[mode]["entropy"].append(self.accelerator.gather(mean_entropy).nanmean().item())

        # Compute the clipped probability ratios
        is_low_clipped = (coef_1 < 1 - self.epsilon_low) & (advantages < 0)
        is_high_clipped = (coef_1 > 1 + self.epsilon_high) & (advantages > 0)
        is_region_clipped = is_low_clipped | is_high_clipped
        gathered_low_clip = self.accelerator.gather(is_low_clipped.float().mean())
        self._metrics[mode]["clip_ratio/low_mean"].append(gathered_low_clip.nanmean().item())
        self._metrics[mode]["clip_ratio/low_min"].append(nanmin(gathered_low_clip).item())
        gathered_high_clip = self.accelerator.gather(is_high_clipped.float().mean())
        self._metrics[mode]["clip_ratio/high_mean"].append(gathered_high_clip.nanmean().item())
        self._metrics[mode]["clip_ratio/high_max"].append(nanmax(gathered_high_clip).item())
        gathered_clip_ratio = self.accelerator.gather(is_region_clipped.float().mean())
        self._metrics[mode]["clip_ratio/region_mean"].append(gathered_clip_ratio.nanmean().item())
        return loss

    def prediction_step(self, model, inputs, prediction_loss_only, ignore_keys: list[str] | None = None):
        inputs = self._prepare_inputs(inputs)
        with torch.no_grad():
            with self.compute_loss_context_manager():
                loss = self.compute_loss(model, inputs)
            loss = loss.mean().detach()
        return loss, None, None

    def log(self, logs: dict[str, float], start_time: float | None = None) -> None:
        mode = "train" if self.model.training else "eval"
        metrics = {key: sum(val) / len(val) for key, val in self._metrics[mode].items()}  # average the metrics

        # This method can be called both in training and evaluation. When called in evaluation, the keys in `logs`
        # start with "eval_". We need to add the prefix "eval_" to the keys in `metrics` to match the format.
        if mode == "eval":
            metrics = {f"eval_{key}": val for key, val in metrics.items()}

        logs = {**logs, **metrics}
        super().log(logs, start_time)
        self._metrics[mode].clear()

        if self.accelerator.is_main_process and self.log_completions:
            if is_rich_available():
                print_prompt_completions_sample(
                    self._logs["prompt"],
                    self._logs["completion"],
                    self._logs["rewards"],
                    self._logs["advantages"],
                    self.state.global_step,
                    self.num_completions_to_print,
                )

            logging_backends = []
            if self.args.report_to and "wandb" in self.args.report_to and wandb.run is not None:
                logging_backends.append(wandb)
            if self.args.report_to and "trackio" in self.args.report_to:
                logging_backends.append(trackio)

            table = {
                "step": [str(self.state.global_step)] * len(self._logs["prompt"]),
                "prompt": self._logs["prompt"],
                "completion": self._logs["completion"],
                **self._logs["rewards"],
                "advantage": self._logs["advantages"],
            }

            df_base = pd.DataFrame(table)
            images_raw = self._logs["images"] or []

            for logging_backend in logging_backends:
                if images_raw:
                    images = []
                    for image_list in self._logs["images"]:
                        images.append([logging_backend.Image(image) for image in image_list])
                    df = pd.concat(
                        [df_base, pd.Series(images, name="image")],
                        axis=1,
                        copy=False,
                    )
                else:
                    df = df_base

                if self.log_unique_prompts:
                    df = df.drop_duplicates(subset=["prompt"])

                logging_backend.log({"completions": logging_backend.Table(dataframe=df)})

    # Ensure the model card is saved along with the checkpoint
    def _save_checkpoint(self, model, trial):
        if self.args.hub_model_id is None:
            model_name = Path(self.args.output_dir).name
        else:
            model_name = self.args.hub_model_id.split("/")[-1]
        self.create_model_card(model_name=model_name)
        super()._save_checkpoint(model, trial)<|MERGE_RESOLUTION|>--- conflicted
+++ resolved
@@ -26,14 +26,8 @@
 import pandas as pd
 import torch
 import torch.utils.data
-<<<<<<< HEAD
-import transformers
-from accelerate import logging
+from accelerate.logging import get_logger
 from accelerate.utils import gather, gather_object, is_peft_model, set_seed
-=======
-from accelerate.logging import get_logger
-from accelerate.utils import broadcast_object_list, gather, gather_object, is_peft_model, set_seed
->>>>>>> ca54e248
 from datasets import Dataset, IterableDataset
 from torch import nn
 from torch.distributed.fsdp import FullyShardedDataParallel as FSDP
@@ -469,87 +463,8 @@
         set_seed(args.seed, device_specific=True)
 
         if self.use_vllm:
-<<<<<<< HEAD
             # Initialize vLLM generation backend
             self.vllm_generation = VLLMGeneration(self)
-=======
-            if not is_vllm_available():
-                raise ImportError(
-                    "vLLM is not available and `use_vllm` is set to True. Please install vLLM with "
-                    "`pip install trl[vllm]` to use it."
-                )
-
-            if self.vllm_mode == "server":
-                if self.accelerator.is_main_process:
-                    if args.vllm_server_base_url is not None:
-                        base_url = args.vllm_server_base_url
-                    else:
-                        base_url = f"http://{args.vllm_server_host}:{args.vllm_server_port}"
-                    self.vllm_client = VLLMClient(
-                        base_url=base_url, group_port=args.vllm_group_port, connection_timeout=args.vllm_server_timeout
-                    )
-                    self.vllm_client.init_communicator(device=torch.cuda.current_device())
-
-            elif self.vllm_mode == "colocate":
-                # Make sure vllm_tensor_parallel_size group size evenly divides the world size - each group should have
-                # the same number of ranks
-                if not self.accelerator.num_processes % self.vllm_tensor_parallel_size == 0:
-                    raise ValueError(
-                        f"vllm_tensor_parallel_size ({self.vllm_tensor_parallel_size}) must divide world size "
-                        f"({self.accelerator.num_processes}) evenly."
-                    )
-
-                if self.vllm_tensor_parallel_size > 1:
-                    # Create subgroups of ranks for TP, each group with `vllm_tensor_parallel_size` ranks.
-                    # For example, if world_size=8 and vllm_tensor_parallel_size=2 → groups: [0,1], [2,3], [4,5], [6,7]
-                    self.tp_group, _ = torch.distributed.new_subgroups_by_enumeration(
-                        [
-                            list(range(i * self.vllm_tensor_parallel_size, (i + 1) * self.vllm_tensor_parallel_size))
-                            for i in range(self.accelerator.num_processes // self.vllm_tensor_parallel_size)
-                        ]
-                    )
-
-                # vLLM requires the environment variables to be set for distributed training.
-                os.environ["RANK"] = str(self.accelerator.process_index)
-                os.environ["LOCAL_RANK"] = str(self.accelerator.local_process_index)
-                os.environ["WORLD_SIZE"] = str(self.accelerator.num_processes)
-                # Ensure distributed rendezvous variables are set without colliding across concurrent runs
-                ensure_master_addr_port()
-
-                vllm_quantization = None
-                if is_bitsandbytes_available():
-                    for _, module in model.named_modules():
-                        if isinstance(module, bnb.nn.Linear4bit):
-                            vllm_quantization = "bitsandbytes"
-                            break
-                        elif isinstance(module, bnb.nn.Linear8bitLt):
-                            raise ValueError("vLLM does not support in-flight 8-bit quantization.")
-                self.llm = LLM(
-                    model=model.name_or_path,
-                    tensor_parallel_size=args.vllm_tensor_parallel_size,
-                    gpu_memory_utilization=self.vllm_gpu_memory_utilization,
-                    max_num_seqs=self.args.per_device_train_batch_size
-                    * self.vllm_tensor_parallel_size
-                    * self.args.steps_per_generation,
-                    max_model_len=self.args.vllm_max_model_length,
-                    distributed_executor_backend="external_launcher",
-                    # Feed identical seed for tp groups to ensure sampling results are the same across workers
-                    seed=self.accelerator.process_index // self.vllm_tensor_parallel_size,
-                    # Latest vLLM v1 memory profiler is misled by the high default value (i.e., 32768) - thinking there's not enough memory
-                    max_num_batched_tokens=4096,
-                    model_impl=self.args.vllm_model_impl,
-                    enable_sleep_mode=self.args.vllm_enable_sleep_mode,
-                    quantization=vllm_quantization,
-                )
-                if self.args.vllm_enable_sleep_mode:
-                    self.llm.sleep(level=2)
-            else:
-                raise ValueError(f"vllm_mode must be either 'server' or 'colocate', got '{self.vllm_mode}'.")
-
-            # vLLM specific sampling arguments
-            self.guided_decoding_regex = args.vllm_guided_decoding_regex
-
->>>>>>> ca54e248
             self._last_loaded_step = -1  # tag to avoid useless loading during grad accumulation
         else:
             generation_kwargs = {
@@ -878,122 +793,11 @@
                 self.vllm_generation.sync_weights()
                 self._last_loaded_step = self.state.global_step
 
-<<<<<<< HEAD
             # Generate using vLLM (note: RLOO doesn't use logprobs from generation, so we ignore them)
             num_generations = self.num_generations if mode == "train" else self.num_generations_eval
             prompt_ids, completion_ids, _, _ = self.vllm_generation.generate(
                 prompts=prompts, num_generations=num_generations, mode=mode
             )
-=======
-            prompts = [prepare_multimodal_messages_vllm(prompt) for prompt in prompts]
-
-            # Generate completions using vLLM: gather all prompts and use them in a single call in the main process
-            if self.vllm_mode == "server":
-                all_prompts = gather_object(prompts)
-                num_generations = self.num_generations if mode == "train" else self.num_generations_eval
-
-                if self.accelerator.is_main_process:
-                    # Since 'prompts' contains 'num_generations' duplicates, we first take unique prompts, and generate
-                    # num_generations outputs for each one. This is faster than generating outputs for each duplicate
-                    # prompt individually.
-                    ordered_set_of_prompts = all_prompts[::num_generations]
-
-                    sampling_params = {
-                        "n": num_generations,
-                        "repetition_penalty": self.repetition_penalty,
-                        "temperature": self.temperature,
-                        "top_p": self.top_p,
-                        "top_k": self.top_k,
-                        "min_p": 0.0 if self.min_p is None else self.min_p,
-                        "max_tokens": self.max_completion_length,
-                        "guided_decoding_regex": self.guided_decoding_regex,
-                        "generation_kwargs": self.args.generation_kwargs,
-                    }
-                    with profiling_context(self, "vLLM.generate"):
-                        if is_conversational({"prompt": ordered_set_of_prompts[0]}):
-                            output = self.vllm_client.chat(
-                                messages=ordered_set_of_prompts,
-                                **sampling_params,
-                                chat_template_kwargs=self.chat_template_kwargs,
-                            )
-                        else:
-                            output = self.vllm_client.generate(prompts=ordered_set_of_prompts, **sampling_params)
-                        payload = (output["prompt_ids"], output["completion_ids"], output["logprobs"])
-                else:
-                    payload = None
-
-                # Broadcast the completions from the main process to all processes, ensuring each process receives its corresponding slice.
-                obj_list = [payload]
-                broadcast_object_list(obj_list, from_process=0)
-                all_prompt_ids, all_completion_ids, _ = obj_list[0]
-
-                # At this point, we only get 1 copy of each prompt, so we need to repeat them num_generations times
-                all_prompt_ids = [ids for ids in all_prompt_ids for _ in range(num_generations)]
-
-                process_slice = slice(
-                    self.accelerator.process_index * len(prompts),
-                    (self.accelerator.process_index + 1) * len(prompts),
-                )
-                prompt_ids = all_prompt_ids[process_slice]
-                completion_ids = all_completion_ids[process_slice]
-
-            # Generate completions using colocated vLLM instances: each device holds vLLM copy and work on their own batch of prompts
-            elif self.vllm_mode == "colocate":
-                if self.guided_decoding_regex:
-                    guided_decoding = GuidedDecodingParams(regex=self.guided_decoding_regex)
-                else:
-                    guided_decoding = None
-
-                generation_kwargs = {
-                    "n": 1,  # vLLM on each GPU generates only 1 in colocate mode
-                    "repetition_penalty": self.repetition_penalty,
-                    "temperature": self.temperature,
-                    "top_p": self.top_p,
-                    "top_k": self.top_k,
-                    "min_p": 0.0 if self.min_p is None else self.min_p,
-                    "max_tokens": self.max_completion_length,
-                    "guided_decoding": guided_decoding,
-                }
-                if self.args.generation_kwargs is not None:
-                    generation_kwargs.update(self.args.generation_kwargs)
-                sampling_params = SamplingParams(**generation_kwargs)
-
-                if self.vllm_tensor_parallel_size > 1:
-                    # Gather prompts from all ranks in the TP group and flatten.
-                    # Each rank starts with its own prompts; after gathering, all ranks see the full group set.
-                    orig_size = len(prompts)
-                    gathered_prompts = [None for _ in range(self.vllm_tensor_parallel_size)]
-                    torch.distributed.all_gather_object(gathered_prompts, prompts, group=self.tp_group)
-                    all_prompts = [p for sublist in gathered_prompts for p in sublist]
-                else:
-                    all_prompts = prompts
-
-                if self.args.vllm_enable_sleep_mode:
-                    self.llm.wake_up(tags=["kv_cache"])
-
-                with profiling_context(self, "vLLM.generate"):
-                    if is_conversational({"prompt": prompts[0]}):
-                        all_outputs = self.llm.chat(all_prompts, sampling_params=sampling_params, use_tqdm=False)
-                    else:
-                        all_outputs = self.llm.generate(all_prompts, sampling_params=sampling_params, use_tqdm=False)
-
-                all_prompt_ids = [output.prompt_token_ids for output in all_outputs]
-                all_completion_ids = [output.token_ids for outputs in all_outputs for output in outputs.outputs]
-
-                if self.vllm_tensor_parallel_size > 1:
-                    # Slice completions for this rank within its TP group.
-                    # Each rank generates all outputs — we keep only our share.
-                    local_rank_in_group = torch.distributed.get_rank(group=self.tp_group)
-                    tp_slice = slice(local_rank_in_group * orig_size, (local_rank_in_group + 1) * orig_size)
-                    prompt_ids = all_prompt_ids[tp_slice]
-                    completion_ids = all_completion_ids[tp_slice]
-                else:
-                    prompt_ids = all_prompt_ids
-                    completion_ids = all_completion_ids
-
-                if self.args.vllm_enable_sleep_mode:
-                    self.llm.sleep(level=2)
->>>>>>> ca54e248
 
         elif self.use_transformers_paged:
             if is_conversational({"prompt": prompts[0]}):
