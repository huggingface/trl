--- conflicted
+++ resolved
@@ -330,15 +330,8 @@
                 # only query humans on responses that pass that filter
                 contain_stop_token = torch.any(postprocessed_responses == args.stop_token_id, dim=-1)
                 if args.non_eos_penalty:
-<<<<<<< HEAD
-                    scores = torch.where(
-                        contain_stop_token, scores, torch.full_like(scores, args.penalty_reward_value)
-                    )
-                # accelerator.print(f"{scores=}, {(contain_stop_token.sum() / len(contain_stop_token))=}")
-=======
                     scores = torch.where(contain_eos_token, scores, args.penalty_reward_value)
                 # accelerator.print(f"{scores=}, {(contain_eos_token.sum() / len(contain_eos_token))=}")
->>>>>>> 96bb3deb
 
                 # be very careful with `padding_mask_p1`; see https://excalidraw.com/#json=LWnzG4w2k5DjF_EOL_xPt,e2w3a-hFJ_gX5vOfeyXGTw
                 response_idxs = torch.arange(responses.shape[1], device=responses.device).repeat(responses.shape[0], 1)
