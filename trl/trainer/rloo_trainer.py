# Copyright 2020-2025 The HuggingFace Team. All rights reserved.
#
# Licensed under the Apache License, Version 2.0 (the "License");
# you may not use this file except in compliance with the License.
# You may obtain a copy of the License at
#
#     http://www.apache.org/licenses/LICENSE-2.0
#
# Unless required by applicable law or agreed to in writing, software
# distributed under the License is distributed on an "AS IS" BASIS,
# WITHOUT WARRANTIES OR CONDITIONS OF ANY KIND, either express or implied.
# See the License for the specific language governing permissions and
# limitations under the License.

import inspect
import os
import textwrap
import time
from collections import defaultdict, deque
from collections.abc import Callable
from contextlib import nullcontext
from functools import partial
from pathlib import Path
from typing import Any

import datasets
import pandas as pd
import torch
import torch.utils.data
from accelerate.logging import get_logger
from accelerate.utils import broadcast_object_list, gather, gather_object, is_peft_model, set_seed
from datasets import Dataset, IterableDataset
from torch import nn
from torch.distributed.fsdp import FullyShardedDataParallel as FSDP
from torch.utils.data import DataLoader, Sampler
from transformers import (
    AutoModelForSequenceClassification,
    AutoProcessor,
    AutoTokenizer,
    GenerationConfig,
    PreTrainedModel,
    PreTrainedTokenizerBase,
    ProcessorMixin,
    TrainerCallback,
    is_bitsandbytes_available,
    is_trackio_available,
    is_wandb_available,
)
from transformers.trainer_utils import seed_worker
from transformers.utils import is_datasets_available, is_peft_available, is_rich_available

from ..data_utils import (
    apply_chat_template,
    is_conversational,
    prepare_multimodal_messages,
    prepare_multimodal_messages_vllm,
)
from ..extras.profiling import profiling_context, profiling_decorator
from ..extras.vllm_client import VLLMClient
from ..import_utils import is_vllm_available
from ..models import prepare_deepspeed, prepare_fsdp, unwrap_model_for_generation
from ..models.utils import disable_gradient_checkpointing
from .base_trainer import BaseTrainer
from .callbacks import SyncRefModelCallback
from .rloo_config import RLOOConfig
from .utils import (
    RepeatSampler,
    create_model_from_path,
    disable_dropout_in_model,
    ensure_master_addr_port,
    entropy_from_logits,
    get_config_model_id,
    identity,
    nanmax,
    nanmin,
    nanstd,
    pad,
    print_prompt_completions_sample,
    selective_log_softmax,
    shuffle_sequence_dict,
    split_pixel_values_by_grid,
    split_tensor_dict,
    unsplit_pixel_values_by_grid,
)


if is_peft_available():
    from peft import PeftConfig, PeftModel, get_peft_model

if is_vllm_available():
    from vllm import LLM, SamplingParams
    from vllm.sampling_params import GuidedDecodingParams

if is_wandb_available():
    import wandb

if is_trackio_available():
    import trackio

if is_bitsandbytes_available():
    import bitsandbytes as bnb


logger = get_logger(__name__)

# What we call a reward function is a callable that takes a list of prompts and completions and returns a list of
# rewards. When it's a string, it's a model ID, so it's loaded as a pretrained model.
RewardFunc = str | PreTrainedModel | Callable[[list, list], list[float]]


class RLOOTrainer(BaseTrainer):
    """
    Trainer for the Reinforce Leave One Out (RLOO) method. This algorithm was initially proposed in the paper [Back to
    Basics: Revisiting REINFORCE Style Optimization for Learning from Human Feedback in
    LLMs](https://huggingface.co/papers/2402.14740).

    Example:

    ```python
    from trl import RLOOTrainer
    from trl.rewards import accuracy_reward
    from datasets import load_dataset

    dataset = load_dataset("trl-lib/DeepMath-103K", split="train")

    trainer = RLOOTrainer(
        model="Qwen/Qwen2.5-0.5B-Instruct",
        reward_funcs=accuracy_reward,
        train_dataset=dataset,
    )
    trainer.train()
    ```

    Args:
        model (`str | PreTrainedModel`):
            Model to be trained. Can be either:

            - A string, being the *model id* of a pretrained model hosted inside a model repo on huggingface.co, or a
              path to a *directory* containing model weights saved using
              [`~transformers.PreTrainedModel.save_pretrained`], e.g., `'./my_model_directory/'`. The model is loaded
              using `<ModelArchitecture>.from_pretrained` (where `<ModelArchitecture>` is derived from the model
              config) with the keyword arguments in `args.model_init_kwargs`.
            - A [`~transformers.PreTrainedModel`] object. Only causal language models are supported.
        reward_funcs (`RewardFunc | list[RewardFunc]`):
            Reward functions to be used for computing the rewards. To compute the rewards, we call all the reward
            functions with the prompts and completions and sum the rewards. Can be either:

            - A single reward function, such as:
                - A string: The *model ID* of a pretrained model hosted inside a model repo on huggingface.co, or a
                path to a *directory* containing model weights saved using
                [`~transformers.PreTrainedModel.save_pretrained`], e.g., `'./my_model_directory/'`. The model is loaded
                using [`~transformers.AutoModelForSequenceClassification.from_pretrained`] with `num_labels=1` and the
                keyword arguments in `args.model_init_kwargs`.
                - A [`~transformers.PreTrainedModel`] object: Only sequence classification models are supported.
                - A custom reward function: The function is provided with the prompts and the generated completions,
                  plus any additional columns in the dataset. It should return a list of rewards. Custom reward
                  functions can also return `None` when the reward is not applicable to those samples. This is useful
                  for multi-task training where different reward functions apply to different types of samples. When a
                  reward function returns `None` for a sample, that reward function is excluded from the reward
                  calculation for that sample. For more details, see [Using a custom reward
                  function](#using-a-custom-reward-function).

                  The trainer's state is also passed to the reward function. The trainer's state is an instance of
                  [`~transformers.TrainerState`] and can be accessed by accessing the `trainer_state` argument to the
                  reward function's signature.
            - A list of reward functions, where each item can independently be any of the above types. Mixing different
            types within the list (e.g., a string model ID and a custom reward function) is allowed.
        args ([`RLOOConfig`], *optional*):
            Configuration for this trainer. If `None`, a default configuration is used.
        train_dataset ([`~datasets.Dataset`] or [`~datasets.IterableDataset`]):
            Dataset to use for training. It must include a column `"prompt"`. Any additional columns in the dataset is
            ignored. The format of the samples can be either:

            - [Standard](dataset_formats#standard): Each sample contains plain text.
            - [Conversational](dataset_formats#conversational): Each sample contains structured messages (e.g., role
              and content).
        eval_dataset ([`~datasets.Dataset`], [`~datasets.IterableDataset`] or `dict[str, Dataset | IterableDataset]`):
            Dataset to use for evaluation. It must meet the same requirements as `train_dataset`.
        processing_class ([`~transformers.PreTrainedTokenizerBase`], [`~transformers.ProcessorMixin`], *optional*):
            Processing class used to process the data. The padding side must be set to "left". If `None`, the
            processing class is loaded from the model's name with [`~transformers.AutoProcessor.from_pretrained`]. A
            padding token, `tokenizer.pad_token`, must be set. If the processing class has not set a padding token,
            `tokenizer.eos_token` will be used as the default.
        reward_processing_classes ([`~transformers.PreTrainedTokenizerBase`] or `list[PreTrainedTokenizerBase]`, *optional*):
            Processing classes corresponding to the reward functions specified in `reward_funcs`. Can be either:

            - A single processing class: Used when `reward_funcs` contains only one reward function.
            - A list of processing classes: Must match the order and length of the reward functions in `reward_funcs`.
            If set to `None`, or if an element of the list corresponding to a [`~transformers.PreTrainedModel`] is
            `None`, the tokenizer for the model is automatically loaded using
            [`~transformers.AutoTokenizer.from_pretrained`]. For elements in `reward_funcs` that are custom reward
            functions (not [`~transformers.PreTrainedModel`]), the corresponding entries in `reward_processing_classes`
            are ignored.
        callbacks (list of [`~transformers.TrainerCallback`], *optional*):
            List of callbacks to customize the training loop. Will add those to the list of default callbacks detailed
            in [here](https://huggingface.co/docs/transformers/main_classes/callback).

            If you want to remove one of the default callbacks used, use the [`~transformers.Trainer.remove_callback`]
            method.
        optimizers (`tuple[torch.optim.Optimizer | None, torch.optim.lr_scheduler.LambdaLR | None]`, *optional*, defaults to `(None, None)`):
            A tuple containing the optimizer and the scheduler to use. Will default to an instance of `AdamW` on your
            model and a scheduler given by [`~transformers.get_linear_schedule_with_warmup`] controlled by `args`.
        peft_config ([`~peft.PeftConfig`], *optional*):
            PEFT configuration used to wrap the model. If `None`, the model is not wrapped.
    """

    _tag_names = ["trl", "rloo"]
    _name = "RLOO"
    _paper = {
        "title": "Back to Basics: Revisiting REINFORCE-Style Optimization for Learning from Human Feedback in LLMs",
        "id": "2402.14740",
        # docstyle-ignore
        "citation": textwrap.dedent("""\
            @inproceedings{ahmadian2024back,
                title        = {{Back to Basics: Revisiting REINFORCE-Style Optimization for Learning from Human Feedback in LLMs}},
                author       = {Arash Ahmadian and Chris Cremer and Matthias Gall{\'{e}} and Marzieh Fadaee and Julia Kreutzer and Olivier Pietquin and Ahmet {\"{U}}st{\"{u}}n and Sara Hooker},
                year         = 2024,
                booktitle    = {Proceedings of the 62nd Annual Meeting of the Association for Computational Linguistics (Volume 1: Long Papers), {ACL} 2024, Bangkok, Thailand, August 11-16, 2024},
                pages        = {12248--12267},
                publisher    = {Association for Computational Linguistics},
                editor       = {Lun{-}Wei Ku and Andre Martins and Vivek Srikumar},
            }"""),
    }

    def __init__(
        self,
        model: str | PreTrainedModel,
        reward_funcs: RewardFunc | list[RewardFunc],
        args: RLOOConfig | None = None,
        train_dataset: Dataset | IterableDataset | None = None,
        eval_dataset: Dataset | IterableDataset | dict[str, Dataset | IterableDataset] | None = None,
        processing_class: PreTrainedTokenizerBase | ProcessorMixin | None = None,
        reward_processing_classes: PreTrainedTokenizerBase | list[PreTrainedTokenizerBase] | None = None,
        callbacks: list[TrainerCallback] | None = None,
        optimizers: tuple[torch.optim.Optimizer | None, torch.optim.lr_scheduler.LambdaLR | None] = (None, None),
        peft_config: "PeftConfig | None" = None,
    ):
        # Args
        if args is None:
            model_name = model if isinstance(model, str) else get_config_model_id(model.config)
            model_name = model_name.split("/")[-1]
            args = RLOOConfig(f"{model_name}-RLOO")

        # Model
        if isinstance(model, str):
            model_init_kwargs = args.model_init_kwargs or {}
            # Special case for DeepSpeed: requires device_map=None ("auto" fails)
            if args.distributed_state.distributed_type == "DEEPSPEED":
                model_init_kwargs["device_map"] = None
            model = create_model_from_path(model, **model_init_kwargs)
        else:
            if args.model_init_kwargs is not None:
                logger.warning(
                    "You passed `model_init_kwargs` to the `RLOOConfig`, but your model is already instantiated. "
                    "The `model_init_kwargs` will be ignored."
                )

        # Some models (SmolVLM/Idefics3) don't support `logits_to_keep` argument and error out if we pass it
        # Inspect the forward method before we wrap the model with PEFT
        self.model_kwarg_keys = (
            inspect.signature(model.forward).parameters.keys()
            if not hasattr(model, "get_base_model")
            else inspect.signature(model.get_base_model().forward).parameters.keys()
        )

        # Processing class
        if processing_class is None:
            processing_class = AutoProcessor.from_pretrained(
                get_config_model_id(model.config), truncation_side="left", padding_side="left"
            )

        # Handle pad token for processors or tokenizers
        if isinstance(processing_class, ProcessorMixin):
            tokenizer = processing_class.tokenizer
        elif isinstance(processing_class, PreTrainedTokenizerBase):
            tokenizer = processing_class
        else:
            raise TypeError("The `processing_class` must be either a `PreTrainedTokenizerBase` or a `ProcessorMixin`")

        if tokenizer.pad_token is None:
            tokenizer.pad_token = tokenizer.eos_token

        self.pad_token = tokenizer.pad_token
        self.pad_token_id = tokenizer.pad_token_id
        self.eos_token_id = tokenizer.eos_token_id

        if is_peft_available() and isinstance(model, PeftModel) and peft_config is not None:
            # If the model is already a PeftModel, we need to merge and unload it.
            # Further information: https://huggingface.co/docs/trl/dpo_trainer#reference-model-considerations-with-peft
            model = model.merge_and_unload()

        # Create PEFT model
        if peft_config is not None:
            model = get_peft_model(model, peft_config)

        # When using gradient checkpointing with PEFT, we need to enable input gradients. transformers.Trainer normally
        # handles this, but a bug currently prevents it; see https://github.com/huggingface/transformers/issues/42489
        if is_peft_available() and isinstance(model, PeftModel) and args.gradient_checkpointing:
            model.enable_input_require_grads()

        # When using QLoRA, the PEFT adapter weights are converted to bf16 to follow the recommendations from the
        # original paper (see https://huggingface.co/papers/2305.14314, paragraph 3). Normally, this can be done by
        # passing `autocast_adapter_dtype=False` to `get_peft_model`, but this option is not yet supported for
        # quantized models. See: https://github.com/huggingface/peft/issues/2889
        # Non-quantized models do not have the `is_loaded_in_{8,4}bit` attributes, whereas quantized models do
        if getattr(model, "is_loaded_in_4bit", False) or getattr(model, "is_loaded_in_8bit", False):
            for param in model.parameters():
                if param.requires_grad:
                    param.data = param.data.to(torch.bfloat16)

        # Reward functions
        if not isinstance(reward_funcs, list):
            reward_funcs = [reward_funcs]
        self.reward_func_names = []
        for i, reward_func in enumerate(reward_funcs):
            if isinstance(reward_func, str):
                model_init_kwargs = args.model_init_kwargs or {}
                # Special case for DeepSpeed: requires device_map=None ("auto" fails)
                if args.distributed_state.distributed_type == "DEEPSPEED":
                    model_init_kwargs["device_map"] = None
                reward_funcs[i] = AutoModelForSequenceClassification.from_pretrained(
                    reward_func, num_labels=1, **model_init_kwargs
                )
            if isinstance(reward_funcs[i], nn.Module):  # Use Module over PretrainedModel for compat w/ compiled models
                self.reward_func_names.append(get_config_model_id(reward_funcs[i].config).split("/")[-1])
            else:
                self.reward_func_names.append(reward_funcs[i].__name__)
        self.reward_funcs = reward_funcs

        # Reward weights
        if args.reward_weights is not None:
            if len(args.reward_weights) != len(reward_funcs):
                raise ValueError(
                    f"Number of reward weights ({len(args.reward_weights)}) must match number of reward "
                    f"functions ({len(reward_funcs)})"
                )
            self.reward_weights = torch.tensor(args.reward_weights, dtype=torch.float32)
        else:
            self.reward_weights = torch.ones(len(reward_funcs), dtype=torch.float32)

        # Reward processing class
        if reward_processing_classes is None:
            reward_processing_classes = [None] * len(reward_funcs)
        elif not isinstance(reward_processing_classes, list):
            reward_processing_classes = [reward_processing_classes]
        if len(reward_processing_classes) != len(reward_funcs):
            raise ValueError(
                f"The number of reward processing classes ({len(reward_processing_classes)}) must match the number of "
                f"reward functions ({len(reward_funcs)})."
            )

        for i, (reward_processing_class, reward_func) in enumerate(
            zip(reward_processing_classes, reward_funcs, strict=True)
        ):
            if isinstance(reward_func, PreTrainedModel):
                if reward_processing_class is None:
                    reward_processing_class = AutoTokenizer.from_pretrained(get_config_model_id(reward_func.config))
                if reward_processing_class.pad_token_id is None:
                    reward_processing_class.pad_token = reward_processing_class.eos_token
                # The reward model computes the reward for the latest non-padded token in the input sequence.
                # So it's important to set the pad token ID to the padding token ID of the processing class.
                reward_func.config.pad_token_id = reward_processing_class.pad_token_id
                reward_processing_classes[i] = reward_processing_class

        self.reward_processing_classes = reward_processing_classes

        # Training arguments
        self.max_completion_length = args.max_completion_length
        self.num_generations = args.num_generations
        self.num_generations_eval = args.num_generations_eval or self.num_generations
        self.chat_template_kwargs = args.chat_template_kwargs or {}
        self.temperature = args.temperature
        self.top_p = args.top_p
        self.top_k = args.top_k
        self.min_p = args.min_p
        self.repetition_penalty = args.repetition_penalty
        self.use_transformers_paged = args.use_transformers_paged
        self.use_vllm = args.use_vllm
        self.vllm_mode = args.vllm_mode
        self.vllm_gpu_memory_utilization = args.vllm_gpu_memory_utilization  # only applies to colocation mode
        self.vllm_tensor_parallel_size = args.vllm_tensor_parallel_size  # only applies to colocation mode
        self.normalize_advantages = args.normalize_advantages
        self.mask_truncated_completions = args.mask_truncated_completions
        self.reward_clip_range = args.reward_clip_range

        # Datasets
        self.shuffle_dataset = args.shuffle_dataset

        if (
            isinstance(train_dataset, IterableDataset)
            or isinstance(eval_dataset, IterableDataset)
            or (
                isinstance(eval_dataset, dict) and any(isinstance(ds, IterableDataset) for ds in eval_dataset.values())
            )
        ):
            # See https://github.com/huggingface/trl/issues/3213
            raise NotImplementedError(
                "Iterable datasets are not yet supported in RLOOTrainer. Please use a standard dataset instead."
            )

        # Multi-step
        self.num_iterations = args.num_iterations
        self.epsilon_low = args.epsilon
        self.epsilon_high = args.epsilon_high if args.epsilon_high is not None else args.epsilon
        # Tracks the number of iterations (forward + backward passes), including those within a grad accum cycle
        self._step = 0
        # Buffer the batch to reuse generated outputs across multiple updates. For more details, see
        # `_get_train_sampler` and `_prepare_inputs`.
        self._buffered_inputs = None

        # The trainer estimates the number of FLOPs (floating-point operations) using the number of elements in the
        # input tensor associated with the key "input_ids". However, in RLOO, the sampled data does not include the
        # "input_ids" key. Instead, the available keys is "prompt". As a result, the trainer issues the warning:
        # "Could not estimate the number of tokens of the input, floating-point operations will not be computed." To
        # suppress this warning, we set the "estimate_tokens" key in the model's "warnings_issued" dictionary to True.
        # This acts as a flag to indicate that the warning has already been issued.
        model.warnings_issued["estimate_tokens"] = True

        super().__init__(
            model=model,
            args=args,
            data_collator=identity,  # No data collation is needed in RLOO
            train_dataset=train_dataset,
            eval_dataset=eval_dataset,
            processing_class=processing_class,
            callbacks=callbacks,
            optimizers=optimizers,
        )

        # Reference model
        self.beta = args.beta
        if self.beta == 0.0:
            # If beta is 0.0, the reference model is not needed
            self.ref_model = None
        elif is_peft_model(model):
            # If PEFT is used, the reference model is not needed since the adapter can be disabled
            # to revert to the initial model.
            self.ref_model = None
        else:
            # For deepspeed, fsdp or non-distributed models, create a reference model from scratch
            model_init_kwargs = args.model_init_kwargs or {}
            # Special case for DeepSpeed: requires device_map=None ("auto" fails)
            if self.args.distributed_state.distributed_type == "DEEPSPEED":
                model_init_kwargs["device_map"] = None
            self.ref_model = create_model_from_path(get_config_model_id(self.model.config), **model_init_kwargs)

        # Disable dropout in the models
        if args.disable_dropout:
            disable_dropout_in_model(model)
            if self.ref_model is not None:
                disable_dropout_in_model(self.ref_model)

        # Initialize the metrics
        self._metrics = {"train": defaultdict(list), "eval": defaultdict(list)}
        self._total_train_tokens = 0
        self._current_train_step_time = 0.0
        self.log_completions = args.log_completions
        self.log_unique_prompts = args.log_unique_prompts
        self.num_completions_to_print = args.num_completions_to_print
        # Keep logs sized to the generation batch to record only outputs from the latest model update.
        self._logs = {
            "images": deque(maxlen=args.generation_batch_size),
            "prompt": deque(maxlen=args.generation_batch_size),
            "completion": deque(maxlen=args.generation_batch_size),
            "rewards": defaultdict(lambda: deque(maxlen=args.generation_batch_size)),
            "advantages": deque(maxlen=args.generation_batch_size),
        }

        # Ensure each process receives a unique seed to prevent duplicate completions when generating with
        # transformers if num_generations exceeds per_device_train_batch_size. We could skip it if we use vLLM, but
        # it's safer to set it in all cases.
        set_seed(args.seed, device_specific=True)

        if self.use_vllm:
            if not is_vllm_available():
                raise ImportError(
                    "vLLM is not available and `use_vllm` is set to True. Please install vLLM with "
                    "`pip install trl[vllm]` to use it."
                )

            if self.vllm_mode == "server":
                if self.accelerator.is_main_process:
                    if args.vllm_server_base_url is not None:
                        base_url = args.vllm_server_base_url
                    else:
                        base_url = f"http://{args.vllm_server_host}:{args.vllm_server_port}"
                    self.vllm_client = VLLMClient(
                        base_url=base_url, group_port=args.vllm_group_port, connection_timeout=args.vllm_server_timeout
                    )
                    self.vllm_client.init_communicator(device=torch.cuda.current_device())

            elif self.vllm_mode == "colocate":
                # Make sure vllm_tensor_parallel_size group size evenly divides the world size - each group should have
                # the same number of ranks
                if not self.accelerator.num_processes % self.vllm_tensor_parallel_size == 0:
                    raise ValueError(
                        f"vllm_tensor_parallel_size ({self.vllm_tensor_parallel_size}) must divide world size "
                        f"({self.accelerator.num_processes}) evenly."
                    )

                if self.vllm_tensor_parallel_size > 1:
                    # Create subgroups of ranks for TP, each group with `vllm_tensor_parallel_size` ranks.
                    # For example, if world_size=8 and vllm_tensor_parallel_size=2 → groups: [0,1], [2,3], [4,5], [6,7]
                    self.tp_group, _ = torch.distributed.new_subgroups_by_enumeration(
                        [
                            list(range(i * self.vllm_tensor_parallel_size, (i + 1) * self.vllm_tensor_parallel_size))
                            for i in range(self.accelerator.num_processes // self.vllm_tensor_parallel_size)
                        ]
                    )

                # vLLM requires the environment variables to be set for distributed training.
                os.environ["RANK"] = str(self.accelerator.process_index)
                os.environ["LOCAL_RANK"] = str(self.accelerator.local_process_index)
                os.environ["WORLD_SIZE"] = str(self.accelerator.num_processes)
                # Ensure distributed rendezvous variables are set without colliding across concurrent runs
                ensure_master_addr_port()

                vllm_quantization = None
                if is_bitsandbytes_available():
                    for _, module in model.named_modules():
                        if isinstance(module, bnb.nn.Linear4bit):
                            vllm_quantization = "bitsandbytes"
                            break
                        elif isinstance(module, bnb.nn.Linear8bitLt):
                            raise ValueError("vLLM does not support in-flight 8-bit quantization.")
                self.llm = LLM(
                    model=model.name_or_path,
                    tensor_parallel_size=args.vllm_tensor_parallel_size,
                    gpu_memory_utilization=self.vllm_gpu_memory_utilization,
                    max_num_seqs=self.args.per_device_train_batch_size
                    * self.vllm_tensor_parallel_size
                    * self.args.steps_per_generation,
<<<<<<< HEAD
                    # max_model_len=self.args.vllm_max_model_length,  # TODO
=======
                    max_model_len=self.args.vllm_max_model_length,
>>>>>>> 61c99213
                    distributed_executor_backend="external_launcher",
                    # Feed identical seed for tp groups to ensure sampling results are the same across workers
                    seed=self.accelerator.process_index // self.vllm_tensor_parallel_size,
                    # Latest vLLM v1 memory profiler is misled by the high default value (i.e., 32768) - thinking there's not enough memory
                    max_num_batched_tokens=4096,
                    model_impl=self.args.vllm_model_impl,
                    enable_sleep_mode=self.args.vllm_enable_sleep_mode,
                    quantization=vllm_quantization,
                )
                if self.args.vllm_enable_sleep_mode:
                    self.llm.sleep(level=2)
            else:
                raise ValueError(f"vllm_mode must be either 'server' or 'colocate', got '{self.vllm_mode}'.")

            # vLLM specific sampling arguments
            self.guided_decoding_regex = args.vllm_guided_decoding_regex

            self._last_loaded_step = -1  # tag to avoid useless loading during grad accumulation

            # When using vLLM, the main process is responsible for loading the model weights. This can cause process
            # desynchronization and seems to lead to DeepSpeed hanging during initialization. To prevent this, we
            # synchronize all processes after vLLM has been fully initialized.
            self.accelerator.wait_for_everyone()
        else:
            generation_kwargs = {
                "max_new_tokens": self.max_completion_length,
                "do_sample": True,
                "pad_token_id": tokenizer.pad_token_id,
                "bos_token_id": tokenizer.bos_token_id,
                "eos_token_id": tokenizer.eos_token_id,
                "temperature": self.temperature,
                "top_p": self.top_p,
                "top_k": self.top_k,
                "min_p": self.min_p,
                "repetition_penalty": self.repetition_penalty,
                "cache_implementation": args.cache_implementation,
            }
            if args.generation_kwargs is not None:
                generation_kwargs.update(args.generation_kwargs)
            self.generation_config = GenerationConfig(**generation_kwargs)

        # Gradient accumulation requires scaled loss. Normally, loss scaling in the parent class depends on whether the
        # model accepts loss-related kwargs. Since we compute our own loss, this check is irrelevant. We set
        # self.model_accepts_loss_kwargs to False to enable scaling.
        self.model_accepts_loss_kwargs = False

        # Add tags to the model
        self.model.add_model_tags(self._tag_names)

        if self.ref_model is not None:
            if self.is_deepspeed_enabled:
                self.ref_model = prepare_deepspeed(self.ref_model, self.accelerator)
            elif self.is_fsdp_enabled:
                self.ref_model = prepare_fsdp(self.ref_model, self.accelerator)
            else:
                self.ref_model = self.accelerator.prepare_model(self.ref_model, evaluation_mode=True)

        if args.sync_ref_model:
            self.add_callback(SyncRefModelCallback(ref_model=self.ref_model, accelerator=self.accelerator))

        for i, reward_func in enumerate(self.reward_funcs):
            if isinstance(reward_func, PreTrainedModel):
                if self.is_deepspeed_enabled:
                    self.reward_funcs[i] = prepare_deepspeed(reward_func, self.accelerator)
                else:
                    # set device placement to True to make `prepare_model` move `reward_func` to device when using fsdp
                    self.reward_funcs[i] = self.accelerator.prepare_model(
                        reward_func, evaluation_mode=True, device_placement=True
                    )

    def _set_signature_columns_if_needed(self):
        # If `self.args.remove_unused_columns` is True, non-signature columns are removed.
        # By default, this method sets `self._signature_columns` to the model's expected inputs (usually, "input_ids"
        # and "attention_mask"). In RLOOTrainer, we preprocess data, so using the model's signature columns doesn't
        # work. Instead, we set them to the columns expected by the `training_step` method, hence the override.
        if self._signature_columns is None:
            self._signature_columns = ["prompt", "image", "images"]

    # This method overrides `Trainer.get_train_dataloader` to support our custom batching strategy.
    # Instead of returning a standard per-step batch (i.e., `per_device_batch_size), our dataloader loads an
    # *generation* batch (i.e., `per_device_batch_size × steps_per_generation`). This allows us to generate completions
    # once every steps_per_generation step—rather than once per accumulation step—which is significantly more
    # efficient. The only change from the original implementation is multiplying the batch size by
    # `steps_per_generation`. Thus, `_prepare_inputs` is called with this *generation* batch, and it handles the
    # splitting internally.
    # Maintenance note: This method is a copy-paste of the original `Trainer.get_train_dataloader` with only one line
    # modification. As a result, some parts of the method aren't relevant to RLOO, but we keep them to stay one line
    # apart from the super method, ensuring easier maintenance in the future.
    def get_train_dataloader(self):
        if self.train_dataset is None:
            raise ValueError("Trainer: training requires a train_dataset.")

        train_dataset = self.train_dataset
        data_collator = self.data_collator
        if is_datasets_available() and isinstance(train_dataset, datasets.Dataset):
            train_dataset = self._remove_unused_columns(train_dataset, description="training")
        else:
            data_collator = self._get_collator_with_removed_columns(data_collator, description="training")

        dataloader_params = {
            "batch_size": self._train_batch_size * self.args.steps_per_generation,  # < this is the change
            "collate_fn": data_collator,
            "num_workers": self.args.dataloader_num_workers,
            "pin_memory": self.args.dataloader_pin_memory,
            "persistent_workers": self.args.dataloader_persistent_workers,
        }

        if not isinstance(train_dataset, torch.utils.data.IterableDataset):
            dataloader_params["sampler"] = self._get_train_sampler()
            dataloader_params["drop_last"] = self.args.dataloader_drop_last
            dataloader_params["worker_init_fn"] = partial(
                seed_worker, num_workers=self.args.dataloader_num_workers, rank=self.args.process_index
            )

            dataloader_params["prefetch_factor"] = self.args.dataloader_prefetch_factor

        return self.accelerator.prepare(DataLoader(train_dataset, **dataloader_params))

    def _get_train_sampler(self, dataset: Dataset | None = None) -> Sampler:
        # Returns a sampler that
        # 1. ensures each prompt is repeated across multiple processes. This guarantees that identical prompts are
        #    distributed to different GPUs, allowing rewards to be computed and normalized correctly within each prompt
        #    group. Using the same seed across processes ensures consistent prompt assignment, preventing discrepancies
        #    in group formation.
        # 2. repeats the batch multiple times to allow reusing generations across multiple updates. Refer to
        #    _prepare_inputs to see how the generations are stored and reused.

        # In the following figure, the values are the prompt indices. The first row shows the first sampled batch, the
        # second row shows the second sampled batch, and so on.
        #
        #                                      |   GPU 0  |   GPU 1  |
        #
        #                 global_step   step    <-───>  num_generations=2
        #                                       <-───────> per_device_train_batch_size=3
        #  grad_accum    ▲  ▲  0          0     0   0   1   1   2   2   <- Generate for the first `steps_per_generation` (prompts 0 to 11); store the completions; use the first slice to compute the loss
        #     =2         ▼  |  0          1     3   3   4   4   5   5   <- Take the stored generations and use the second slice to compute the loss
        #                   |
        #                   |  1          2     6   6   7   7   8   8   <- Take the stored generations and use the third slice to compute the loss
        #  steps_per_gen=4  ▼  1          3     9   9  10  10  11  11   <- Take the stored generations and use the fourth slice to compute the loss
        #
        #                      2          4    12  12  13  13  14  14   <- Generate for the second `steps_per_generation` (prompts 12 to 23); store the completions; use the first slice to compute the loss
        #                      2          5    15  15  16  16  17  17   <- Take the stored generations and use the second slice to compute the loss
        #                                          ...
        if dataset is None:
            dataset = self.train_dataset
        return RepeatSampler(
            data_source=dataset,
            mini_repeat_count=self.num_generations,
            batch_size=self.args.generation_batch_size // self.num_generations,
            repeat_count=self.num_iterations * self.args.steps_per_generation,
            shuffle=self.shuffle_dataset,
            seed=self.args.seed,
        )

    def _get_eval_sampler(self, eval_dataset) -> Sampler:
        # See _get_train_sampler for an explanation of the sampler.
        return RepeatSampler(
            data_source=eval_dataset,
            mini_repeat_count=self.num_generations_eval,
            seed=self.args.seed,
        )

    @profiling_decorator
    def _get_per_token_logps_and_entropies(
        self,
        model,
        input_ids,
        attention_mask,
        logits_to_keep,
        batch_size=None,
        compute_entropy=False,
        pixel_values=None,
        image_grid_thw=None,
        num_images=None,
        pixel_attention_mask=None,
        image_sizes=None,
        token_type_ids=None,
    ) -> dict[str, torch.Tensor | None]:
        """Compute log-probs and (optionally) entropies for each token."""
        batch_size = batch_size or input_ids.size(0)  # Chunk inputs into smaller batches to reduce memory peak
        all_logps = []
        all_entropies = []
        for start in range(0, input_ids.size(0), batch_size):
            input_ids_batch = input_ids[start : start + batch_size]
            attention_mask_batch = attention_mask[start : start + batch_size]

            # Build model inputs - check if the model supports logits_to_keep (some models and VLMs don't)
            model_inputs = {"input_ids": input_ids_batch, "attention_mask": attention_mask_batch}

            if image_grid_thw is not None and pixel_values is not None:
                rows_per_image = image_grid_thw.prod(dim=-1)
                rows_per_sample = torch.split(rows_per_image, num_images)
                rows_per_sample = torch.stack([s.sum() for s in rows_per_sample])
                cum_rows = torch.cat([torch.tensor([0], device=rows_per_sample.device), rows_per_sample.cumsum(0)])
                row_start, row_end = cum_rows[start].item(), cum_rows[start + batch_size].item()
                model_inputs["pixel_values"] = pixel_values[row_start:row_end]
                cum_imgs = torch.tensor([0] + num_images).cumsum(0)
                img_start, img_end = cum_imgs[start], cum_imgs[start + batch_size]
                model_inputs["image_grid_thw"] = image_grid_thw[img_start:img_end]
            elif pixel_values is not None:
                model_inputs["pixel_values"] = pixel_values[start : start + batch_size]
            if pixel_attention_mask is not None:
                model_inputs["pixel_attention_mask"] = pixel_attention_mask[start : start + batch_size]
            if image_sizes is not None:
                model_inputs["image_sizes"] = image_sizes[start : start + batch_size]
            if token_type_ids is not None:
                model_inputs["token_type_ids"] = token_type_ids[start : start + batch_size]

            # Only add logits_to_keep if the model supports it
            if "logits_to_keep" in self.model_kwarg_keys:
                # We add 1 to `logits_to_keep` because the last logits of the sequence is later excluded
                model_inputs["logits_to_keep"] = logits_to_keep + 1

            model_inputs["use_cache"] = False  # only used in generation; set False to suppress warnings

            logits = model(**model_inputs).logits
            # Exclude the last value: it corresponds to the next token pred
            logits = logits[:, :-1, :]  # (B, L-1, H)
            # Only keep the last logits_to_keep. For model that support logits_to_keep, this is a no-op.
            logits = logits[:, -logits_to_keep:, :]  # (B, logits_to_keep, H)
            # Divide logits by sampling temperature.
            # See https://huggingface.co/blog/the_n_implementation_details_of_rlhf_with_ppo#policy-training-implementation-details
            logits = logits / self.temperature

            completion_ids = input_ids_batch[:, -logits_to_keep:]
            logps = selective_log_softmax(logits, completion_ids)  # compute logprobs
            all_logps.append(logps)

            if compute_entropy:
                with torch.no_grad():
                    entropies = entropy_from_logits(logits)
                all_entropies.append(entropies)

        logps = torch.cat(all_logps, dim=0)
        entropies = torch.cat(all_entropies, dim=0) if compute_entropy else None
        return logps, entropies

    def _fix_param_name_to_vllm(self, name, extra_prefixes: list[str] | None = None):
        extra_prefixes = extra_prefixes or []
        prefixes = ["_checkpoint_wrapped_module."] + extra_prefixes
        for prefix in prefixes:
            name = name.replace(prefix, "")
        return name

    def _sync_fsdp1_params_to_vllm(self, module: nn.Module, prefix: str = "", visited=None):
        """Memory-efficient post-order traversal of FSDP modules to extract full parameters and sync with vLLM."""
        # For FSDP1, we need to recurse into children and also use summon_full_params
        if visited is None:
            visited = set()
        for child_name, child_module in module.named_children():
            child_prefix = f"{prefix}.{child_name}" if prefix else child_name
            self._sync_fsdp1_params_to_vllm(
                child_module, prefix=child_prefix, visited=visited
            )  # recurse into the child

        if isinstance(module, FSDP):
            with FSDP.summon_full_params(module, recurse=False, writeback=False):
                for param_name, param in module.named_parameters():
                    full_name = f"{prefix}.{param_name}" if prefix else param_name
                    full_name = self._fix_param_name_to_vllm(full_name, extra_prefixes=["_fsdp_wrapped_module."])

                    if full_name in visited:
                        continue  # skip FSDP subtrees already traversed
                    visited.add(full_name)

                    if self.vllm_mode == "server" and self.accelerator.is_main_process:
                        self.vllm_client.update_named_param(full_name, param.data)
                    elif self.vllm_mode == "colocate":
                        llm_model = self.llm.llm_engine.model_executor.driver_worker.model_runner.model
                        llm_model.load_weights([(full_name, param.data)])

    def _sync_fsdp2_params_to_vllm(self, module: nn.Module):
        # For FSDP2, module.state_dict() already covers all parameters, so no need for recursion
        for name, param in module.state_dict().items():
            # When using PEFT, we need to recover the original parameter name
            name = name.removeprefix("base_model.model.").replace(".base_layer", "")
            # Skip PEFT layers: they don’t exist in vLLM, and they are merged already.
            if is_peft_model(module) and module.prefix in name:
                continue
            # When module to save, remove its prefix and discard the original module
            if "original_module" in name:
                continue
            name = self._fix_param_name_to_vllm(name, extra_prefixes=["modules_to_save.default."])

            if param.is_cpu:
                param = param.to(torch.device("cuda"))
            param = param.full_tensor()

            if self.vllm_mode == "server" and self.accelerator.is_main_process:
                self.vllm_client.update_named_param(name, param)
            elif self.vllm_mode == "colocate":
                llm_model = self.llm.llm_engine.model_executor.driver_worker.model_runner.model
                llm_model.load_weights([(name, param)])

    @profiling_decorator
    def _move_model_to_vllm(self):
        # For DeepSpeed ZeRO-3 and FSDP, we need to gather all parameters before operations
        deepspeed_plugin = self.accelerator.state.deepspeed_plugin
        zero_stage_3 = deepspeed_plugin is not None and deepspeed_plugin.zero_stage == 3
        if zero_stage_3:
            import deepspeed

            gather_if_zero3 = deepspeed.zero.GatheredParameters
        else:
            gather_if_zero3 = nullcontext

        if is_peft_model(self.model):
            # With PEFT and FSDP/DeepSpeed ZeRO Stage 3, we must gather the full model at once before merging, as
            # merging adapters in a sharded manner is not supported.
            # TODO: does this work with FSDP?
            with gather_if_zero3(list(self.model.parameters())):
                self.model.merge_adapter()

                # Update vLLM weights while parameters are gathered
                if self.is_fsdp_enabled:  # note if using FSDP, gather_if_zero3 is nullcontext
                    # Update vLLM weights while parameters are gathered
                    # For PEFT with FSDP we need to use the memory efficient post-order traversal
                    fsdp_plugin = getattr(self.accelerator.state, "fsdp_plugin", None)
                    fsdp_version = getattr(fsdp_plugin, "fsdp_version", 1) if fsdp_plugin else 1
                    if fsdp_version == 1:
                        self._sync_fsdp1_params_to_vllm(
                            self.model
                        )  # use memory-efficient post-order traversal for FSDP
                    elif fsdp_version == 2:
                        self._sync_fsdp2_params_to_vllm(self.model)
                else:
                    # DeepSpeed ZeRO-3 with PEFT
                    for name, param in self.model.named_parameters():
                        # When using PEFT, we need to recover the original parameter name
                        name = name.removeprefix("base_model.model.").replace(".base_layer", "")
                        # Skip PEFT layers: they don’t exist in vLLM, and they are merged already.
                        if self.model.prefix in name:
                            continue
                        # When module to save, remove its prefix and discard the original module
                        if "original_module" in name:
                            continue
                        name = self._fix_param_name_to_vllm(name, extra_prefixes=["modules_to_save.default."])

                        if self.vllm_mode == "server" and self.accelerator.is_main_process:
                            self.vllm_client.update_named_param(name, param.data)
                        elif self.vllm_mode == "colocate":
                            llm_model = self.llm.llm_engine.model_executor.driver_worker.model_runner.model
                            llm_model.load_weights([(name, param.data)])
                # Unmerge adapters while parameters are still gathered
                self.model.unmerge_adapter()
                # Parameters will automatically be repartitioned when exiting the context
        else:
            # For non-PEFT models, simply gather (if needed) and update each parameter individually.
            if self.is_fsdp_enabled:
                fsdp_plugin = getattr(self.accelerator.state, "fsdp_plugin", None)
                fsdp_version = getattr(fsdp_plugin, "fsdp_version", 1) if fsdp_plugin else 1
                if fsdp_version == 1:
                    self._sync_fsdp1_params_to_vllm(self.model)  # use memory-efficient post-order traversal for FSDP
                elif fsdp_version == 2:
                    self._sync_fsdp2_params_to_vllm(self.model)
            else:
                for name, param in self.model.named_parameters():
                    name = self._fix_param_name_to_vllm(name)
                    with gather_if_zero3([param]):
                        if self.vllm_mode == "server" and self.accelerator.is_main_process:
                            self.vllm_client.update_named_param(name, param.data)
                        elif self.vllm_mode == "colocate":
                            llm_model = self.llm.llm_engine.model_executor.driver_worker.model_runner.model
                            llm_model.load_weights([(name, param.data)])

        # Reset cache on vLLM
        if self.vllm_mode == "server" and self.accelerator.is_main_process:
            self.vllm_client.reset_prefix_cache()
        elif self.vllm_mode == "colocate":
            self.llm.reset_prefix_cache()

    def training_step(self, model, inputs, num_items_in_batch):
        time_before = time.perf_counter()
        output = super().training_step(model, inputs, num_items_in_batch)
        self._step += 1
        time_after = time.perf_counter()
        self._current_train_step_time += time_after - time_before
        if self._step % self.current_gradient_accumulation_steps == 0:
            self._metrics["train"]["step_time"].append(self._current_train_step_time)
            self._current_train_step_time = 0.0
        return output

    @profiling_decorator
    def _prepare_inputs(self, generation_batch: dict[str, torch.Tensor | Any]) -> dict[str, torch.Tensor | Any]:
        # Prepares inputs for model training/evaluation by managing completion generation and batch handling.
        # During training:
        #   - Receives the local generation batch (Per-GPU batch size × steps per generation)
        #     from the modified training dataloader instead of the standard local batch
        #   - Generates completions once for the entire generation batch and splits it into batches of size
        #     `per_device_train_batch_size`
        #   - Buffers these completions and returns the appropriate slice for the current accumulation step
        #   - Optimizes by regenerating completions only periodically (every steps_per_generation * num_iterations)
        # During evaluation:
        #   - The input is treated as a standard local batch (no accumulation, no multiple iterations)
        #   - Completions are generated for each batch without buffering or reuse
        # Returns a single local batch in both cases.

        mode = "train" if self.model.training else "eval"
        if mode == "train":
            generate_every = self.args.steps_per_generation * self.num_iterations
            if self._step % generate_every == 0 or self._buffered_inputs is None:
                # self._buffered_inputs=None can occur when resuming from a checkpoint
                generation_batch = self._generate_and_score_completions(generation_batch)
                generation_batch = split_pixel_values_by_grid(generation_batch)
                generation_batch = shuffle_sequence_dict(generation_batch)
                generation_batches = split_tensor_dict(generation_batch, self.args.steps_per_generation)
                self._buffered_inputs = [unsplit_pixel_values_by_grid(batch) for batch in generation_batches]
            inputs = self._buffered_inputs[self._step % self.args.steps_per_generation]
            self._step += 1
        else:
            # In evaluation, there is neither batch grouping for generation, nor multiple iterations, hence
            # local generation batch == local eval batch
            inputs = self._generate_and_score_completions(generation_batch)
        return inputs

    @profiling_decorator
    def _calculate_rewards(self, inputs, prompts, completions, completion_ids_list):
        device = self.accelerator.device
        rewards_per_func = torch.zeros(len(prompts), len(self.reward_funcs), device=device)

        # Repeat all input columns (but "prompt", "completion", and "completion_ids") to match the num of generations
        keys = [key for key in inputs[0] if key not in ["prompt", "completion", "completion_ids"]]
        reward_kwargs = {key: [example[key] for example in inputs] for key in keys}

        # This allows for dynamic reward shaping based on training progress.
        reward_kwargs["trainer_state"] = self.state

        for i, (reward_func, reward_processing_class, reward_func_name) in enumerate(
            zip(self.reward_funcs, self.reward_processing_classes, self.reward_func_names, strict=True)
        ):
            with profiling_context(self, reward_func_name):
                if isinstance(reward_func, nn.Module):  # Module (no PretrainedModel) for compat with compiled models
                    if is_conversational(inputs[0]):
                        messages = [{"messages": p + c} for p, c in zip(prompts, completions, strict=True)]
                        texts = [
                            apply_chat_template(x, reward_processing_class, **self.chat_template_kwargs)["text"]
                            for x in messages
                        ]
                    else:
                        texts = [p + c for p, c in zip(prompts, completions, strict=True)]
                    reward_inputs = reward_processing_class(
                        text=texts, return_tensors="pt", padding=True, padding_side="right", add_special_tokens=False
                    )
                    reward_inputs = super()._prepare_inputs(reward_inputs)
                    with torch.inference_mode():
                        rewards_per_func[:, i] = reward_func(**reward_inputs).logits[:, 0]  # Shape (B*G,)
                else:
                    output_reward_func = reward_func(
                        prompts=prompts, completions=completions, completion_ids=completion_ids_list, **reward_kwargs
                    )
                    # Convert None values to NaN
                    output_reward_func = [reward if reward is not None else torch.nan for reward in output_reward_func]

                    rewards_per_func[:, i] = torch.tensor(output_reward_func, dtype=torch.float32, device=device)

        # If all reward functions return None for a given row, issue a detailed warning
        if torch.isnan(rewards_per_func).all(dim=1).any():
            nan_row_idx = torch.isnan(rewards_per_func).all(dim=1).nonzero(as_tuple=True)[0][0]
            row_reward_kwargs = {
                key: value[nan_row_idx] for key, value in reward_kwargs.items() if key != "trainer_state"
            }
            row_reward_kwargs["prompt"] = prompts[nan_row_idx]
            row_reward_kwargs["completion"] = completions[nan_row_idx]
            logger.warning(
                f"All reward functions returned None for the following kwargs:\n{row_reward_kwargs}\n"
                "Please ensure that at least one reward function returns a valid reward."
            )

        # Gather the reward per function: this part is crucial, because the rewards are normalized per group and the
        # completions may be distributed across processes
        rewards_per_func = gather(rewards_per_func)
        return rewards_per_func

    def _generate_single_turn(self, prompts: list):
        device = self.accelerator.device
        mode = "train" if self.model.training else "eval"

        # Generate completions using either vLLM or regular generation
        if self.use_vllm:
            if self.vllm_mode == "colocate" and self.args.vllm_enable_sleep_mode:
                # wake up colocated vLLM instances if needed
                torch.cuda.empty_cache()  # required to avoid OOM in some cases
                self.llm.wake_up(tags=["weights"])
                # Work around for https://github.com/vllm-project/vllm/issues/29341
                self.llm.collective_rpc("reload_weights")

            # First, update the vLLM weights if needed
            if self.state.global_step != self._last_loaded_step:
                self._move_model_to_vllm()
                self._last_loaded_step = self.state.global_step

            prompts = [prepare_multimodal_messages_vllm(prompt) for prompt in prompts]

            # Generate completions using vLLM: gather all prompts and use them in a single call in the main process
            if self.vllm_mode == "server":
                all_prompts = gather_object(prompts)
                num_generations = self.num_generations if mode == "train" else self.num_generations_eval

                if self.accelerator.is_main_process:
                    # Since 'prompts' contains 'num_generations' duplicates, we first take unique prompts, and generate
                    # num_generations outputs for each one. This is faster than generating outputs for each duplicate
                    # prompt individually.
                    ordered_set_of_prompts = all_prompts[::num_generations]

                    sampling_params = {
                        "n": num_generations,
                        "repetition_penalty": self.repetition_penalty,
                        "temperature": self.temperature,
                        "top_p": self.top_p,
                        "top_k": self.top_k,
                        "min_p": 0.0 if self.min_p is None else self.min_p,
                        "max_tokens": self.max_completion_length,
                        "guided_decoding_regex": self.guided_decoding_regex,
                        "generation_kwargs": self.args.generation_kwargs,
                    }
                    with profiling_context(self, "vLLM.generate"):
                        if is_conversational({"prompt": ordered_set_of_prompts[0]}):
                            output = self.vllm_client.chat(
                                messages=ordered_set_of_prompts,
                                **sampling_params,
                                chat_template_kwargs=self.chat_template_kwargs,
                            )
                        else:
                            output = self.vllm_client.generate(prompts=ordered_set_of_prompts, **sampling_params)
                        payload = (output["prompt_ids"], output["completion_ids"], output["logprobs"])
                else:
                    payload = None

                # Broadcast the completions from the main process to all processes, ensuring each process receives its corresponding slice.
                obj_list = [payload]
                broadcast_object_list(obj_list, from_process=0)
                all_prompt_ids, all_completion_ids, _ = obj_list[0]

                # At this point, we only get 1 copy of each prompt, so we need to repeat them num_generations times
                all_prompt_ids = [ids for ids in all_prompt_ids for _ in range(num_generations)]

                process_slice = slice(
                    self.accelerator.process_index * len(prompts),
                    (self.accelerator.process_index + 1) * len(prompts),
                )
                prompt_ids = all_prompt_ids[process_slice]
                completion_ids = all_completion_ids[process_slice]

            # Generate completions using colocated vLLM instances: each device holds vLLM copy and work on their own batch of prompts
            elif self.vllm_mode == "colocate":
                if self.guided_decoding_regex:
                    guided_decoding = GuidedDecodingParams(regex=self.guided_decoding_regex)
                else:
                    guided_decoding = None

                generation_kwargs = {
                    "n": 1,  # vLLM on each GPU generates only 1 in colocate mode
                    "repetition_penalty": self.repetition_penalty,
                    "temperature": self.temperature,
                    "top_p": self.top_p,
                    "top_k": self.top_k,
                    "min_p": 0.0 if self.min_p is None else self.min_p,
                    "max_tokens": self.max_completion_length,
                    "guided_decoding": guided_decoding,
                }
                if self.args.generation_kwargs is not None:
                    generation_kwargs.update(self.args.generation_kwargs)
                sampling_params = SamplingParams(**generation_kwargs)

                if self.vllm_tensor_parallel_size > 1:
                    # Gather prompts from all ranks in the TP group and flatten.
                    # Each rank starts with its own prompts; after gathering, all ranks see the full group set.
                    orig_size = len(prompts)
                    gathered_prompts = [None for _ in range(self.vllm_tensor_parallel_size)]
                    torch.distributed.all_gather_object(gathered_prompts, prompts, group=self.tp_group)
                    all_prompts = [p for sublist in gathered_prompts for p in sublist]
                else:
                    all_prompts = prompts

                if self.args.vllm_enable_sleep_mode:
                    self.llm.wake_up(tags=["kv_cache"])

                with profiling_context(self, "vLLM.generate"):
                    if is_conversational({"prompt": prompts[0]}):
                        all_outputs = self.llm.chat(all_prompts, sampling_params=sampling_params, use_tqdm=False)
                    else:
                        all_outputs = self.llm.generate(all_prompts, sampling_params=sampling_params, use_tqdm=False)

                all_prompt_ids = [output.prompt_token_ids for output in all_outputs]
                all_completion_ids = [output.token_ids for outputs in all_outputs for output in outputs.outputs]

                if self.vllm_tensor_parallel_size > 1:
                    # Slice completions for this rank within its TP group.
                    # Each rank generates all outputs — we keep only our share.
                    local_rank_in_group = torch.distributed.get_rank(group=self.tp_group)
                    tp_slice = slice(local_rank_in_group * orig_size, (local_rank_in_group + 1) * orig_size)
                    prompt_ids = all_prompt_ids[tp_slice]
                    completion_ids = all_completion_ids[tp_slice]
                else:
                    prompt_ids = all_prompt_ids
                    completion_ids = all_completion_ids

                if self.args.vllm_enable_sleep_mode:
                    self.llm.sleep(level=2)

        elif self.use_transformers_paged:
            if is_conversational({"prompt": prompts[0]}):
                processor_outputs = self.processing_class.apply_chat_template(
                    conversation=prompts,
                    add_generation_prompt=True,
                    tokenize=True,
                    return_dict=True,
                    **self.chat_template_kwargs,
                )
            else:
                processor_outputs = self.processing_class(text=prompts)

            with (
                profiling_context(self, "transformers.generate_batch"),
                unwrap_model_for_generation(
                    self.model_wrapped, self.accelerator, gather_deepspeed3_params=self.args.ds3_gather_for_generation
                ) as unwrapped_model,
                torch.no_grad(),
                FSDP.summon_full_params(self.model_wrapped, recurse=False) if self.is_fsdp_enabled else nullcontext(),
            ):
                # Cast to the appropriate dtype based on training configuration
                if self.args.bf16:
                    unwrapped_model.to(torch.bfloat16)
                elif self.args.fp16:
                    unwrapped_model.to(torch.float16)
                with torch.inference_mode():
                    # Continuous batching API expects 'inputs' arg only
                    all_outputs = unwrapped_model.generate_batch(
                        processor_outputs["input_ids"], generation_config=self.generation_config, progress_bar=False
                    )
                    unwrapped_model.train()  # restore training mode, as generate_batch forces eval mode
            completion_ids = [output.generated_tokens for output in all_outputs.values()]
            prompt_ids = processor_outputs["input_ids"]

        else:
            # Regular generation path
            if is_conversational({"prompt": prompts[0]}):
                generate_inputs = self.processing_class.apply_chat_template(
                    conversation=prompts,
                    add_generation_prompt=True,
                    tokenize=True,
                    padding=True,
                    padding_side="left",
                    return_tensors="pt",
                    return_dict=True,
                    **self.chat_template_kwargs,
                )
            else:
                generate_inputs = self.processing_class(
                    text=prompts, padding=True, padding_side="left", return_tensors="pt"
                )
            generate_inputs = super()._prepare_inputs(generate_inputs)

            with (
                profiling_context(self, "transformers.generate"),
                unwrap_model_for_generation(
                    self.model_wrapped, self.accelerator, gather_deepspeed3_params=self.args.ds3_gather_for_generation
                ) as unwrapped_model,
                torch.no_grad(),
                FSDP.summon_full_params(self.model_wrapped, recurse=False) if self.is_fsdp_enabled else nullcontext(),
            ):
                prompt_completion_ids = unwrapped_model.generate(
                    **generate_inputs, generation_config=self.generation_config, disable_compile=True
                )
            # Compute prompt length and extract completion ids
            prompt_ids, prompt_mask = generate_inputs["input_ids"], generate_inputs["attention_mask"]
            prompt_length = prompt_ids.size(1)
            completion_ids = prompt_completion_ids[:, prompt_length:]

            # Mask everything after the first EOS token
            is_eos = completion_ids == self.eos_token_id
            eos_idx = torch.full((is_eos.size(0),), is_eos.size(1), dtype=torch.long, device=device)
            eos_idx[is_eos.any(dim=1)] = is_eos.int().argmax(dim=1)[is_eos.any(dim=1)]
            sequence_indices = torch.arange(is_eos.size(1), device=device).expand(is_eos.size(0), -1)
            completion_mask = (sequence_indices <= eos_idx.unsqueeze(1)).int()
            prompt_ids = [p[m].tolist() for p, m in zip(prompt_ids, prompt_mask.bool(), strict=True)]
            completion_ids = [c[m].tolist() for c, m in zip(completion_ids, completion_mask.bool(), strict=True)]

        return prompt_ids, completion_ids

    def _generate(self, prompts: list):
        device = self.accelerator.device
        mode = "train" if self.model.training else "eval"

        prompt_ids, completion_ids = self._generate_single_turn(prompts)

        # Get completion length per sequence, used for logging
        prompt_lengths = torch.tensor([len(ids) for ids in prompt_ids], device=device)
        completion_lengths = torch.tensor([len(ids) for ids in completion_ids], device=device)
        agg_prompt_lengths = self.accelerator.gather(prompt_lengths)
        agg_completion_lengths = self.accelerator.gather(completion_lengths)
        total_prompt_tokens = agg_prompt_lengths.sum()
        total_completion_tokens = agg_completion_lengths.sum()  # = num_items_in_batch, required for the DAPO loss

        # Log the metrics
        if mode == "train":
            self.state.num_input_tokens_seen += (total_prompt_tokens + total_completion_tokens).item()
        self._metrics[mode]["num_tokens"] = [self.state.num_input_tokens_seen]

        # Log completion lengths, mean, min, max
        agg_completion_lengths = self.accelerator.gather(completion_lengths)
        self._metrics[mode]["completions/mean_length"].append(agg_completion_lengths.float().mean().item())
        self._metrics[mode]["completions/min_length"].append(agg_completion_lengths.float().min().item())
        self._metrics[mode]["completions/max_length"].append(agg_completion_lengths.float().max().item())

        # Identify sequences that terminated with EOS and log their lengths
        eos_and_pad = [self.eos_token_id, self.pad_token_id]
        is_truncated = torch.tensor([ids[-1] not in eos_and_pad for ids in completion_ids], device=device)
        agg_is_truncated = self.accelerator.gather(is_truncated)
        self._metrics[mode]["completions/clipped_ratio"].append(agg_is_truncated.float().mean().item())
        term_completion_lengths = agg_completion_lengths[~agg_is_truncated]
        if len(term_completion_lengths) == 0:  # edge case where no terminated sequences are found
            term_completion_lengths = torch.zeros(1, device=device)
        self._metrics[mode]["completions/mean_terminated_length"].append(term_completion_lengths.float().mean().item())
        self._metrics[mode]["completions/min_terminated_length"].append(term_completion_lengths.float().min().item())
        self._metrics[mode]["completions/max_terminated_length"].append(term_completion_lengths.float().max().item())

        return prompt_ids, completion_ids

    def _generate_and_score_completions(
        self, inputs: list[dict[str, torch.Tensor | Any]]
    ) -> dict[str, torch.Tensor | Any]:
        device = self.accelerator.device
        mode = "train" if self.model.training else "eval"

        prompts = [x["prompt"] for x in inputs]

        if "images" in inputs[0]:
            images = [example.get("images") for example in inputs]
        elif "image" in inputs[0]:
            images = [[example.get("image")] if example.get("image") is not None else None for example in inputs]
        else:
            images = None
        # Transformers requires at least one image in the batch, otherwise it throws an error
        if images is not None and all(img_list == [] for img_list in images):
            images = None

        # If the prompts are conversational and the inputs contain images, we need to convert the prompts from
        # [{"role": "user", "content": "What color is the sky?"}] to
        # [{"role": "user", "content": [{"type": "image", "image": <Image>}, {"type": "text", "text": "What color is the sky?"}]}]
        if images is not None:
            prompts = [
                prepare_multimodal_messages(prompt, image_list)
                for prompt, image_list in zip(prompts, images, strict=True)
            ]

        prompt_ids_list, completion_ids_list = self._generate(prompts)

        # Convert lists of token IDs to padded tensors
        prompt_ids = [torch.tensor(ids, device=device) for ids in prompt_ids_list]
        prompt_mask = [torch.ones_like(ids, dtype=torch.long) for ids in prompt_ids]
        prompt_ids = pad(prompt_ids, padding_value=self.pad_token_id, padding_side="left")
        prompt_mask = pad(prompt_mask, padding_value=0, padding_side="left")
        completion_ids = [torch.tensor(ids, device=device) for ids in completion_ids_list]
        completion_mask = [torch.ones_like(ids, dtype=torch.long) for ids in completion_ids]
        completion_ids = pad(completion_ids, padding_value=self.pad_token_id, padding_side="right")
        completion_mask = pad(completion_mask, padding_value=0, padding_side="right")

        # If mask_truncated_completions is enabled, zero out truncated completions in completion_mask
        if self.mask_truncated_completions:
            eos_and_pad = [self.eos_token_id, self.pad_token_id]
            is_truncated = torch.tensor([ids[-1] not in eos_and_pad for ids in completion_ids_list], device=device)
            completion_mask = completion_mask * (~is_truncated).unsqueeze(1).int()

        # Concatenate prompt_mask with completion_mask for logit computation
        prompt_completion_ids = torch.cat([prompt_ids, completion_ids], dim=1)  # (B, P+C)
        attention_mask = torch.cat([prompt_mask, completion_mask], dim=1)  # (B, P+C)

        logits_to_keep = completion_ids.size(1)  # we only need to compute the logits for the completion tokens
        batch_size = self.args.per_device_train_batch_size if mode == "train" else self.args.per_device_eval_batch_size

        num_images = [len(img_list) for img_list in images] if images is not None else None

        # Get forward_kwargs for models with multimodal inputs
        if images is not None:
            prompts_text = [
                apply_chat_template({"prompt": prompt}, self.processing_class, **self.chat_template_kwargs)["prompt"]
                for prompt in prompts
            ]
            prompt_inputs = self.processing_class(images=images, text=prompts_text, padding=True, return_tensors="pt")
            prompt_inputs = super()._prepare_inputs(prompt_inputs)
            forward_kwargs = {k: v for k, v in prompt_inputs.items() if k not in ["input_ids", "attention_mask"]}
        else:
            forward_kwargs = {}

        # If token_type_ids are used, extend them with zeros for the completion part
        if "token_type_ids" in forward_kwargs:
            token_type_ids = forward_kwargs["token_type_ids"]
            forward_kwargs["token_type_ids"] = torch.cat(
                [token_type_ids, token_type_ids.new_zeros(completion_ids.shape)], dim=1
            )

        # When gradient checkpointing is enabled with use_reentrant=True (default), calling the model inside a
        # torch.no_grad() block triggers a harmless PyTorch warning ("None of the inputs have requires_grad=True").
        # Temporarily disable checkpointing to avoid this warning during inference.
        with torch.no_grad(), disable_gradient_checkpointing(self.model, self.args.gradient_checkpointing_kwargs):
            # Compute the per-token log probabilities for the current model
            old_per_token_logps, _ = self._get_per_token_logps_and_entropies(
                self.model,
                prompt_completion_ids,
                attention_mask,
                logits_to_keep,
                batch_size,
                num_images=num_images,
                **forward_kwargs,  # may contain pixel_values, image_grid_thw, pixel_attention_mask and image_sizes
            )
            old_logps = (old_per_token_logps * completion_mask).sum(1)  # mask out padding and tokens after EOS

            # Compute the per-token log probabilities for the reference model
            if self.beta != 0.0:
                if self.ref_model is not None:
                    ref_per_token_logps, _ = self._get_per_token_logps_and_entropies(
                        self.ref_model,
                        prompt_completion_ids,
                        attention_mask,
                        logits_to_keep,
                        batch_size=batch_size,
                        num_images=num_images,
                        **forward_kwargs,  # may contain pixel_values, image_grid_thw, pixel_attention_mask and image_sizes
                    )
                else:
                    with self.accelerator.unwrap_model(self.model).disable_adapter():
                        ref_per_token_logps, _ = self._get_per_token_logps_and_entropies(
                            self.model,
                            prompt_completion_ids,
                            attention_mask,
                            logits_to_keep,
                            batch_size=batch_size,
                            num_images=num_images,
                            **forward_kwargs,  # may contain pixel_values, image_grid_thw, pixel_attention_mask and image_sizes
                        )
            else:
                ref_per_token_logps = None

        # Decode
        prompts_text = self.processing_class.batch_decode(prompt_ids, skip_special_tokens=True)
        completions_text = self.processing_class.batch_decode(completion_ids, skip_special_tokens=True)
        if is_conversational(inputs[0]):
            completions = []
            for prompt, completion in zip(prompts, completions_text, strict=True):
                bootstrap = prompt.pop()["content"] if prompt[-1]["role"] == "assistant" else ""
                if isinstance(bootstrap, list):  # for VLM, the format might be [{"type": "text", "text": "..."}]
                    assert len(bootstrap) == 1 and bootstrap[0]["type"] == "text"
                    bootstrap = bootstrap[0]["text"]
                completions.append([{"role": "assistant", "content": bootstrap + completion}])
        else:
            completions = completions_text

        # Calculate rewards for each reward function. rewards_per_func aggregates rewards across all processes. This is
        # important because rewards will be normalized per group, and completions are distributed. We will later slice
        # rewards_per_func to extract each process's subset.
        rewards_per_func = self._calculate_rewards(inputs, prompts, completions, completion_ids_list)

        # Apply weights to each reward function's output and sum
        rewards = (rewards_per_func * self.reward_weights.to(device).unsqueeze(0)).nansum(dim=1)

        # Apply reward clipping if specified
        if self.reward_clip_range:
            rewards = rewards.clamp(min=self.reward_clip_range[0], max=self.reward_clip_range[1])

        # Include the KL penalty in the reward
        if self.beta != 0.0:
            per_token_kl = old_per_token_logps - ref_per_token_logps
            # Apply sequence-level KL penalty to rewards (sum KL across tokens first, then apply to each sequence)
            kl = (per_token_kl * completion_mask).sum(-1)
            kl = gather(kl)  # rewards are gathered, so kl must be too
            rewards = rewards - self.beta * kl

        num_generations = self.num_generations if mode == "train" else self.num_generations_eval
        grouped_rewards = rewards.view(-1, num_generations)
        mean_grouped_rewards = grouped_rewards.mean(dim=1)
        if num_generations > 1:
            std_rewards = grouped_rewards.std(dim=1)
        else:  # this case doesn't occur during training, but could in eval when num_generations_eval=1
            std_rewards = torch.zeros_like(mean_grouped_rewards)
        is_std_zero = torch.isclose(std_rewards, torch.zeros_like(std_rewards))

        # RLOO advantages computation
        grouped_sum = grouped_rewards.sum(dim=1, keepdim=True)  # (num_prompts, 1)
        if num_generations > 1:
            baselines = (grouped_sum - grouped_rewards) / (num_generations - 1)  # (num_prompts, num_generations)
            baselines = baselines.view(-1)  # Flatten back to match rewards shape
            advantages = rewards - baselines
        else:  # this case doesn't occur during training, but could in eval when num_generations_eval=1
            advantages = torch.zeros_like(rewards)

        # Normalize advantages
        if self.normalize_advantages:
            advantages = (advantages - advantages.mean()) / (advantages.std() + 1e-4)

        # Slice to keep only the local part of the data
        process_slice = slice(
            self.accelerator.process_index * len(prompts),
            (self.accelerator.process_index + 1) * len(prompts),
        )
        all_process_advantages = advantages.clone()  # keep the aggregated advantages for logging
        advantages = advantages[process_slice]

        # Calculate and log the mean KL divergence between current and reference model
        if self.beta != 0.0:
            mean_kl = (per_token_kl * completion_mask).sum() / completion_mask.sum().clamp(min=1.0)
            self._metrics[mode]["kl"].append(self.accelerator.gather(mean_kl).nanmean().item())

        # Calculate mean reward per function, but only for samples where the function was applied (non-NaN values)
        for i, reward_func_name in enumerate(self.reward_func_names):
            mean_rewards = torch.nanmean(rewards_per_func[:, i]).item()
            self._metrics[mode][f"rewards/{reward_func_name}/mean"].append(mean_rewards)
            std_func_rewards = nanstd(rewards_per_func[:, i]).item()
            self._metrics[mode][f"rewards/{reward_func_name}/std"].append(std_func_rewards)
        self._metrics[mode]["reward"].append(mean_grouped_rewards.mean().item())
        self._metrics[mode]["reward_std"].append(std_rewards.mean().item())
        self._metrics[mode]["frac_reward_zero_std"].append(is_std_zero.float().mean().item())

        # Log prompt and completion texts
        self._logs["prompt"].extend(gather_object(prompts_text))
        self._logs["completion"].extend(gather_object(completions_text))
        for i, name in enumerate(self.reward_func_names):
            self._logs["rewards"][name].extend(rewards_per_func[:, i].tolist())
        self._logs["advantages"].extend(all_process_advantages.tolist())

        if images is not None:
            self._logs["images"].extend(gather_object(images))

        output = {
            "prompt_ids": prompt_ids,
            "prompt_mask": prompt_mask,
            "completion_ids": completion_ids,
            "completion_mask": completion_mask,
            "old_logps": old_logps,
            "advantages": advantages,
        }
        if "pixel_values" in forward_kwargs:
            output["pixel_values"] = forward_kwargs["pixel_values"]
        if "image_grid_thw" in forward_kwargs:
            output["image_grid_thw"] = forward_kwargs["image_grid_thw"]
        if "pixel_attention_mask" in forward_kwargs:
            output["pixel_attention_mask"] = forward_kwargs["pixel_attention_mask"]
        if "image_sizes" in forward_kwargs:
            output["image_sizes"] = forward_kwargs["image_sizes"]
        if "token_type_ids" in forward_kwargs:
            output["token_type_ids"] = forward_kwargs["token_type_ids"]
        if images is not None:
            output["num_images"] = num_images
        return output

    @profiling_decorator
    def compute_loss(self, model, inputs, return_outputs=False, num_items_in_batch=None):
        if return_outputs:
            raise ValueError("The RLOOTrainer does not support returning outputs")
        return self._compute_loss(model, inputs)

    def _compute_loss(self, model, inputs):
        # Compute the per-token log probabilities for the model
        prompt_ids, prompt_mask = inputs["prompt_ids"], inputs["prompt_mask"]
        completion_ids, completion_mask = inputs["completion_ids"], inputs["completion_mask"]
        input_ids = torch.cat([prompt_ids, completion_ids], dim=1)
        attention_mask = torch.cat([prompt_mask, completion_mask], dim=1)
        logits_to_keep = completion_ids.size(1)  # we only need to compute the logits for the completion tokens

        # Compute the per_token_logps and the entropy at each position in the completion
        per_token_logps, entropies = self._get_per_token_logps_and_entropies(
            model,
            input_ids,
            attention_mask,
            logits_to_keep,
            compute_entropy=True,
            pixel_values=inputs.get("pixel_values"),
            image_grid_thw=inputs.get("image_grid_thw"),
            num_images=inputs.get("num_images"),
            pixel_attention_mask=inputs.get("pixel_attention_mask"),
            image_sizes=inputs.get("image_sizes"),
            token_type_ids=inputs.get("token_type_ids"),
        )

        logps = (per_token_logps * completion_mask).sum(1)  # mask out padding and tokens after EOS
        old_logps = inputs["old_logps"]
        log_ratio = logps - old_logps

        # Compute the loss
        advantages = inputs["advantages"]
        coef_1 = torch.exp(log_ratio)
        coef_2 = torch.clamp(coef_1, 1 - self.epsilon_low, 1 + self.epsilon_high)
        per_sequence_loss1 = coef_1 * advantages
        per_sequence_loss2 = coef_2 * advantages
        per_sequence_loss = -torch.min(per_sequence_loss1, per_sequence_loss2)
        loss = per_sequence_loss.mean()

        # Log the metrics
        mode = "train" if self.model.training else "eval"

        # Entropy
        mean_entropy = (entropies * completion_mask).sum() / completion_mask.sum().clamp(min=1.0)
        self._metrics[mode]["entropy"].append(self.accelerator.gather(mean_entropy).nanmean().item())

        # Compute the clipped probability ratios
        is_low_clipped = (coef_1 < 1 - self.epsilon_low) & (advantages < 0)
        is_high_clipped = (coef_1 > 1 + self.epsilon_high) & (advantages > 0)
        is_region_clipped = is_low_clipped | is_high_clipped
        gathered_low_clip = self.accelerator.gather(is_low_clipped.float().mean())
        self._metrics[mode]["clip_ratio/low_mean"].append(gathered_low_clip.nanmean().item())
        self._metrics[mode]["clip_ratio/low_min"].append(nanmin(gathered_low_clip).item())
        gathered_high_clip = self.accelerator.gather(is_high_clipped.float().mean())
        self._metrics[mode]["clip_ratio/high_mean"].append(gathered_high_clip.nanmean().item())
        self._metrics[mode]["clip_ratio/high_max"].append(nanmax(gathered_high_clip).item())
        gathered_clip_ratio = self.accelerator.gather(is_region_clipped.float().mean())
        self._metrics[mode]["clip_ratio/region_mean"].append(gathered_clip_ratio.nanmean().item())
        return loss

    def prediction_step(self, model, inputs, prediction_loss_only, ignore_keys: list[str] | None = None):
        inputs = self._prepare_inputs(inputs)
        with torch.no_grad():
            with self.compute_loss_context_manager():
                loss = self.compute_loss(model, inputs)
            loss = loss.mean().detach()
        return loss, None, None

    def log(self, logs: dict[str, float], start_time: float | None = None) -> None:
        mode = "train" if self.model.training else "eval"
        metrics = {key: sum(val) / len(val) for key, val in self._metrics[mode].items()}  # average the metrics

        # This method can be called both in training and evaluation. When called in evaluation, the keys in `logs`
        # start with "eval_". We need to add the prefix "eval_" to the keys in `metrics` to match the format.
        if mode == "eval":
            metrics = {f"eval_{key}": val for key, val in metrics.items()}

        logs = {**logs, **metrics}
        super().log(logs, start_time)
        self._metrics[mode].clear()

        if self.accelerator.is_main_process and self.log_completions:
            if is_rich_available():
                print_prompt_completions_sample(
                    self._logs["prompt"],
                    self._logs["completion"],
                    self._logs["rewards"],
                    self._logs["advantages"],
                    self.state.global_step,
                    self.num_completions_to_print,
                )

            logging_backends = []
            if self.args.report_to and "wandb" in self.args.report_to and wandb.run is not None:
                logging_backends.append(wandb)
            if self.args.report_to and "trackio" in self.args.report_to:
                logging_backends.append(trackio)

            table = {
                "step": [str(self.state.global_step)] * len(self._logs["prompt"]),
                "prompt": self._logs["prompt"],
                "completion": self._logs["completion"],
                **self._logs["rewards"],
                "advantage": self._logs["advantages"],
            }

            df_base = pd.DataFrame(table)
            images_raw = self._logs["images"] or []

            for logging_backend in logging_backends:
                if images_raw:
                    images = []
                    for image_list in self._logs["images"]:
                        images.append([logging_backend.Image(image) for image in image_list])
                    df = pd.concat(
                        [df_base, pd.Series(images, name="image")],
                        axis=1,
                        copy=False,
                    )
                else:
                    df = df_base

                if self.log_unique_prompts:
                    df = df.drop_duplicates(subset=["prompt"])

                logging_backend.log({"completions": logging_backend.Table(dataframe=df)})

    # Ensure the model card is saved along with the checkpoint
    def _save_checkpoint(self, model, trial):
        if self.args.hub_model_id is None:
            model_name = Path(self.args.output_dir).name
        else:
            model_name = self.args.hub_model_id.split("/")[-1]
        self.create_model_card(model_name=model_name)
        super()._save_checkpoint(model, trial)<|MERGE_RESOLUTION|>--- conflicted
+++ resolved
@@ -530,11 +530,7 @@
                     max_num_seqs=self.args.per_device_train_batch_size
                     * self.vllm_tensor_parallel_size
                     * self.args.steps_per_generation,
-<<<<<<< HEAD
-                    # max_model_len=self.args.vllm_max_model_length,  # TODO
-=======
                     max_model_len=self.args.vllm_max_model_length,
->>>>>>> 61c99213
                     distributed_executor_backend="external_launcher",
                     # Feed identical seed for tp groups to ensure sampling results are the same across workers
                     seed=self.accelerator.process_index // self.vllm_tensor_parallel_size,
