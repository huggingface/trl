--- conflicted
+++ resolved
@@ -1052,12 +1052,9 @@
                     all_prompts = [p for sublist in gathered_prompts for p in sublist]
                 else:
                     all_prompts = prompts
-<<<<<<< HEAD
-=======
 
                 if self.args.vllm_enable_sleep_mode:
                     self.llm.wake_up(tags=["kv_cache"])
->>>>>>> 712f6a9c
 
                 with profiling_context(self, "vLLM.generate"):
                     if is_conversational({"prompt": prompts[0]}):
@@ -1161,11 +1158,7 @@
 
         return prompt_ids, completion_ids
 
-<<<<<<< HEAD
-    def _generate(self, prompts: list[str]):
-=======
     def _generate(self, prompts: list):
->>>>>>> 712f6a9c
         device = self.accelerator.device
         mode = "train" if self.model.training else "eval"
 
