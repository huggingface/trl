--- conflicted
+++ resolved
@@ -97,13 +97,9 @@
         args.local_mini_batch_size = exact_div(
             args.local_batch_size, args.num_mini_batches, "`local_batch_size` must be a multiple of `num_mini_batches`"
         )
-<<<<<<< HEAD
-        args.num_updates = args.total_episodes // args.batch_size
-=======
         args.num_total_batches = math.ceil(
             args.total_episodes / args.batch_size
         )  # we may train for more than `total_episodes`
->>>>>>> ddf4c8dc
         time_tensor = torch.tensor(int(time.time()), device=accelerator.device)
         time_int = broadcast(time_tensor, 0).item()  # avoid different timestamps across processes
         args.run_name = f"{args.exp_name}__{args.seed}__{time_int}"
@@ -235,11 +231,7 @@
         # trainer state initialization
         self.state.global_step = 0
         self.state.episode = 0
-<<<<<<< HEAD
-        self.state.max_steps = args.num_updates * args.num_mini_batches
-=======
         self.state.max_steps = args.num_total_batches * args.num_mini_batches
->>>>>>> ddf4c8dc
         self.state.num_train_epochs = args.total_episodes / self.train_dataset_len
         # Compute absolute values for logging, eval, and save if given as ratio
         if args.logging_steps is not None:
@@ -259,11 +251,7 @@
                 self.state.save_steps = args.save_steps
         self.control = self.callback_handler.on_train_begin(args, self.state, self.control)
 
-<<<<<<< HEAD
-        for update in range(1, args.num_updates + 1):
-=======
         for update in range(1, args.num_total_batches + 1):
->>>>>>> ddf4c8dc
             self.state.episode += 1 * args.batch_size
             self.lr_scheduler.step()
             data = next(iter_dataloader)
@@ -286,7 +274,6 @@
                         tokenizer.pad_token_id,
                         generation_config,
                     )
-<<<<<<< HEAD
 
                 for i in range(0, queries.shape[0], args.local_rollout_forward_batch_size):
                     query = queries[i : i + args.local_rollout_forward_batch_size]
@@ -306,27 +293,6 @@
                     del ref_output, ref_logits, ref_all_logprob
                     torch.cuda.empty_cache()
 
-=======
-
-                for i in range(0, queries.shape[0], args.local_rollout_forward_batch_size):
-                    query = queries[i : i + args.local_rollout_forward_batch_size]
-                    query_response = query_responses[i : i + args.local_rollout_forward_batch_size]
-                    response = query_response[:, context_length:]
-                    logits = logitss[i : i + args.local_rollout_forward_batch_size]
-                    all_logprob = F.log_softmax(logits, dim=-1)
-                    logprob = torch.gather(all_logprob, 2, response.unsqueeze(-1)).squeeze(-1)
-                    del logits, all_logprob
-                    torch.cuda.empty_cache()
-
-                    ref_output = forward(ref_policy, query_response, tokenizer.pad_token_id)
-                    ref_logits = ref_output.logits[:, context_length - 1 : -1]
-                    ref_logits /= args.temperature + 1e-7
-                    ref_all_logprob = F.log_softmax(ref_logits, dim=-1)
-                    ref_logprob = torch.gather(ref_all_logprob, 2, response.unsqueeze(-1)).squeeze(-1)
-                    del ref_output, ref_logits, ref_all_logprob
-                    torch.cuda.empty_cache()
-
->>>>>>> ddf4c8dc
                     # Response Processing 1. truncate response after the first occurrence of `stop_token_id`
                     postprocessed_response = response
                     if args.stop_token_id is not None:  # handle the edge case when stop_token_id exists but is 0
@@ -470,10 +436,6 @@
                 metrics["lr"] = self.lr_scheduler.get_last_lr()[0]
                 metrics["episode"] = self.state.episode
                 self.state.epoch = self.state.episode / self.train_dataset_len  # used by self.log
-<<<<<<< HEAD
-=======
-                self.state.global_step += 1
->>>>>>> ddf4c8dc
                 self.log(metrics)
             del kl, mean_kl, mean_entropy, scores
 
