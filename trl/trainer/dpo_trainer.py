# DPO Authors: Rafael Rafailov, Archit Sharma, Eric Mitchell, Stefano Ermon, Christopher D. Manning, and Chelsea Finn 2023
# Copyright 2023 The HuggingFace Team. All rights reserved.
#
# Licensed under the Apache License, Version 2.0 (the "License");
# you may not use this file except in compliance with the License.
# You may obtain a copy of the License at
#
#     http://www.apache.org/licenses/LICENSE-2.0
#
# Unless required by applicable law or agreed to in writing, software
# distributed under the License is distributed on an "AS IS" BASIS,
# WITHOUT WARRANTIES OR CONDITIONS OF ANY KIND, either express or implied.
# See the License for the specific language governing permissions and
# limitations under the License.
import inspect
import os
import random
import textwrap
import warnings
from collections import defaultdict
from contextlib import contextmanager, nullcontext
from copy import deepcopy
from dataclasses import dataclass
from typing import Any, Callable, Dict, List, Literal, Optional, Tuple, Union

import torch
import torch.amp as amp
import torch.nn as nn
import torch.nn.functional as F
from accelerate import PartialState
from accelerate.utils import is_deepspeed_available, tqdm
from datasets import Dataset
from huggingface_hub.utils._deprecation import _deprecate_arguments
from torch.utils.data import DataLoader
from transformers import (
    AutoModelForCausalLM,
    BaseImageProcessor,
    DataCollator,
    FeatureExtractionMixin,
    PreTrainedModel,
    PreTrainedTokenizerBase,
    ProcessorMixin,
    Trainer,
    is_wandb_available,
)
from transformers.data.data_collator import DataCollatorMixin
from transformers.models.auto.modeling_auto import MODEL_FOR_VISION_2_SEQ_MAPPING_NAMES
from transformers.trainer_callback import TrainerCallback
from transformers.trainer_utils import EvalLoopOutput
from transformers.utils import is_peft_available
from transformers.utils.deprecation import deprecate_kwarg

from ..data_utils import maybe_apply_chat_template, maybe_extract_prompt
from ..models import PreTrainedModelWrapper, create_reference_model
from .callbacks import SyncRefModelCallback
from .dpo_config import DPOConfig, FDivergenceConstants, FDivergenceType
from .utils import (
    RunningMoments,
    add_bos_token_if_needed,
    add_eos_token_if_needed,
    cap_exp,
    disable_dropout_in_model,
    generate_model_card,
    pad,
    pad_to_length,
    peft_module_casting_to_bf16,
)


if is_peft_available():
    from peft import PeftModel, get_peft_model, prepare_model_for_kbit_training


if is_wandb_available():
    import wandb

if is_deepspeed_available():
    import deepspeed


@dataclass
class DPOCollator(DataCollatorMixin):
    """
    Data collator used for language modeling. Inputs are dynamically padded to the maximum length of a batch if they
    are not all of the same length.

    Args:
        tokenizer ([`PreTrainedTokenizer`] or [`PreTrainedTokenizerFast`]):
            The tokenizer used for encoding the data.
    """

    tokenizer: PreTrainedTokenizerBase
    return_tensors: str = "pt"

    def torch_call(self, examples: List[Union[List[int], Any, Dict[str, Any]]]) -> Dict[str, Any]:
        # Convert to tensor
        prompt_input_ids = [torch.tensor(example["prompt_input_ids"]) for example in examples]
        prompt_attention_mask = [torch.ones_like(input_ids) for input_ids in prompt_input_ids]
        chosen_input_ids = [torch.tensor(example["chosen_input_ids"]) for example in examples]
        chosen_attention_mask = [torch.ones_like(input_ids) for input_ids in chosen_input_ids]
        rejected_input_ids = [torch.tensor(example["rejected_input_ids"]) for example in examples]
        rejected_attention_mask = [torch.ones_like(input_ids) for input_ids in rejected_input_ids]

        # Pad
        prompt_input_ids = pad(prompt_input_ids, padding_value=self.tokenizer.pad_token_id, padding_side="left")
        prompt_attention_mask = pad(prompt_attention_mask, padding_value=0, padding_side="left")
        chosen_input_ids = pad(chosen_input_ids, padding_value=self.tokenizer.pad_token_id)
        chosen_attention_mask = pad(chosen_attention_mask, padding_value=0)
        rejected_input_ids = pad(rejected_input_ids, padding_value=self.tokenizer.pad_token_id)
        rejected_attention_mask = pad(rejected_attention_mask, padding_value=0)

        return {
            "prompt_input_ids": prompt_input_ids,
            "prompt_attention_mask": prompt_attention_mask,
            "chosen_input_ids": chosen_input_ids,
            "chosen_attention_mask": chosen_attention_mask,
            "rejected_input_ids": rejected_input_ids,
            "rejected_attention_mask": rejected_attention_mask,
        }


def _tokenize(
    features: Dict[str, List],
    tokenizer: PreTrainedTokenizerBase,
    args: DPOConfig,
    processor: Optional[Callable] = None,
    model: Optional[PreTrainedModel] = None,
) -> Dict[str, List]:
    """
    Tokenizes and processes a batch of input features using the provided tokenizer and processor.
    """
    batch = defaultdict(list)

    if model is None:
        prompt = features["prompt"]
        images = features.get("images", [None] * len(features["prompt"]))

        prompt_tokens = _process_prompt(prompt, processor, tokenizer, images)
        chosen_tokens = _process_answer(prompt, features["chosen"], processor, tokenizer, images)
        rejected_tokens = _process_answer(prompt, features["rejected"], processor, tokenizer, images)

        prompt_len_input_ids = _adjust_prompt_length(prompt_tokens, chosen_tokens, rejected_tokens)

        prompt_tokens, chosen_tokens, rejected_tokens = _add_special_tokens(
            tokenizer, prompt_len_input_ids, prompt_tokens, chosen_tokens, rejected_tokens
        )

        _truncate_tokens(chosen_tokens, rejected_tokens, prompt_tokens, args)

        _build_sequence_tokens(batch, chosen_tokens, args, "chosen")
        _build_sequence_tokens(batch, rejected_tokens, args, "rejected")

        _append_prompt_tokens_to_batch(batch, prompt_tokens)

    else:
        _tokenize_encoder_decoder(batch, tokenizer, features["prompt"], features["chosen"], features["rejected"], args)

    return dict(batch)


def _process_prompt(
    prompts: List[str], processor: Optional[Callable], tokenizer: PreTrainedTokenizerBase, images: List[Optional[Any]]
) -> List[Dict[str, List[int]]]:
    """
    Processes a list of prompts by tokenizing them, optionally using a processor for additional processing.
    """
    if processor:
        processor_kwargs = (
            {"add_special_tokens": False} if "add_special_tokens" in inspect.signature(processor).parameters else {}
        )
        prompt_tokens = []
        for prompt, image in zip(prompts, images):
            tokens = processor(images=image, text=prompt, **processor_kwargs)
            tokens = {k: v[0] for k, v in tokens.items()}
            if not isinstance(tokens["input_ids"], list):
                tokens["input_ids"] = tokens["input_ids"].tolist()
                tokens["attention_mask"] = tokens["attention_mask"].tolist()
            prompt_tokens.append(tokens)
    else:
        prompt_tokens = [tokenizer(prompt, add_special_tokens=False) for prompt in prompts]
    return [{f"prompt_{k}": v for k, v in tokens.items()} for tokens in prompt_tokens]


def _process_answer(
    prompts: List[str],
    answers: List[str],
    processor: Optional[Callable],
    tokenizer: PreTrainedTokenizerBase,
    images: List[Optional[Any]],
) -> List[Dict[str, Any]]:
    return [
        _build_tokenized_answer(prompt, answer, image, processor=processor, tokenizer=tokenizer)
        for prompt, answer, image in zip(prompts, answers, images)
    ]


def _adjust_prompt_length(
    prompt_tokens: List[Dict[str, List[int]]],
    chosen_tokens: List[Dict[str, List[int]]],
    rejected_tokens: List[Dict[str, List[int]]],
) -> List[int]:
    prompt_len_input_ids = []
    for p_tokens, c_tokens, r_tokens in zip(prompt_tokens, chosen_tokens, rejected_tokens):
        c_len = len(c_tokens["prompt_input_ids"])
        r_len = len(r_tokens["prompt_input_ids"])
        min_len = min(c_len, r_len)

        for k, v in p_tokens.items():
            p_tokens[k] = v[:min_len]

        num_diff_tokens = sum([a != b for a, b in zip(c_tokens["prompt_input_ids"], r_tokens["prompt_input_ids"])])
        num_diff_len = abs(c_len - r_len)
        if num_diff_tokens > 1 or num_diff_len > 1:
            raise ValueError(
                "Chosen and rejected prompt_input_ids might only differ on the last token due to tokenizer merge ops."
            )
        prompt_len_input_ids.append(min_len)
    return prompt_len_input_ids


def _add_special_tokens(
    tokenizer: PreTrainedTokenizerBase,
    prompt_len_input_ids: List[int],
    prompt_tokens: List[Dict[str, List[int]]],
    chosen_tokens: List[Dict[str, List[int]]],
    rejected_tokens: List[Dict[str, List[int]]],
) -> Tuple[List[Dict[str, List[int]]], List[Dict[str, List[int]]], List[Dict[str, List[int]]]]:
    for i in range(len(prompt_tokens)):
        prompt_tokens[i], chosen_tokens[i], rejected_tokens[i] = add_bos_token_if_needed(
            tokenizer.bos_token_id,
            prompt_len_input_ids[i],
            prompt_tokens[i],
            len(chosen_tokens[i]["prompt_input_ids"]),
            chosen_tokens[i],
            len(rejected_tokens[i]["prompt_input_ids"]),
            rejected_tokens[i],
        )

        chosen_tokens[i], rejected_tokens[i] = add_eos_token_if_needed(
            tokenizer.eos_token_id, chosen_tokens[i], rejected_tokens[i]
        )
    return prompt_tokens, chosen_tokens, rejected_tokens


def _truncate_tokens(
    chosen_tokens: List[Dict[str, List[int]]],
    rejected_tokens: List[Dict[str, List[int]]],
    prompt_tokens: List[Dict[str, List[int]]],
    args: DPOConfig,
) -> None:
    """
    Truncates the tokens in chosen, rejected, and prompt sequences to ensure they fit within the maximum length constraints.
    """
    if args.truncation_mode not in ["keep_start", "keep_end"]:
        raise ValueError(f"Invalid truncation mode: {args.truncation_mode}")

    for c_tokens, r_tokens, p_tokens in zip(chosen_tokens, rejected_tokens, prompt_tokens):
        longer_response_length = max(len(c_tokens["input_ids"]), len(r_tokens["input_ids"]))

        # if combined sequence is too long, truncate the prompt
        for answer_tokens in [c_tokens, r_tokens, p_tokens]:
            if len(answer_tokens["prompt_input_ids"]) + longer_response_length > args.max_length:
                if args.truncation_mode == "keep_start":
                    for k in ["prompt_input_ids", "prompt_attention_mask"]:
                        answer_tokens[k] = answer_tokens[k][: args.max_prompt_length]
                elif args.truncation_mode == "keep_end":
                    for k in ["prompt_input_ids", "prompt_attention_mask"]:
                        answer_tokens[k] = answer_tokens[k][-args.max_prompt_length :]

        # if that's still too long, truncate the response from the end
        for answer_tokens in [c_tokens, r_tokens]:
            if len(answer_tokens["prompt_input_ids"]) + longer_response_length > args.max_length:
                for k in ["input_ids", "attention_mask"]:
                    answer_tokens[k] = answer_tokens[k][: args.max_length - args.max_prompt_length]


def _build_sequence_tokens(
    batch: Dict[str, List[int]], tokens: List[Dict[str, List[int]]], args: DPOConfig, prefix: str
) -> None:
    for token in tokens:
        sequence_tokens = {f"{prefix}_{k}": token[f"prompt_{k}"] + token[k] for k in ["input_ids", "attention_mask"]}
        sequence_tokens[f"{prefix}_labels"] = sequence_tokens[f"{prefix}_input_ids"][:]
        sequence_tokens[f"{prefix}_labels"][: len(token["prompt_input_ids"])] = [args.label_pad_token_id] * len(
            token["prompt_input_ids"]
        )
        for k, v in sequence_tokens.items():
            batch[k].append(v)


def _append_prompt_tokens_to_batch(batch: Dict[str, List[int]], prompt_tokens: List[Dict[str, List[int]]]) -> None:
    for p_tokens in prompt_tokens:
        for k, v in p_tokens.items():
            batch[k].append(v)


def _tokenize_encoder_decoder(
    batch: Dict[str, List[int]],
    tokenizer: PreTrainedTokenizerBase,
    prompt: List[str],
    chosen: List[str],
    rejected: List[str],
    args: DPOConfig,
) -> None:
    chosen_tokens = tokenizer(chosen, truncation=True, max_length=args.max_completion_length, add_special_tokens=True)
    rejected_tokens = tokenizer(
        rejected, truncation=True, max_length=args.max_completion_length, add_special_tokens=True
    )
    prompt_tokens = tokenizer(prompt, truncation=True, max_length=args.max_prompt_length, add_special_tokens=True)

    batch["chosen_labels"] = chosen_tokens["input_ids"]
    batch["rejected_labels"] = rejected_tokens["input_ids"]
    batch["prompt_input_ids"] = prompt_tokens["input_ids"]
    batch["prompt_attention_mask"] = prompt_tokens["attention_mask"]


def _build_tokenized_answer(
    prompt: str,
    answer: str,
    images: Optional[List[Any]] = None,
    processor: Optional[Callable] = None,
    tokenizer: Optional[PreTrainedTokenizerBase] = None,
) -> Dict[str, Any]:
    """
    Build tokenized response, handling vision models and different tokenizers.
    """

    def tokenize(text, images=None):
        if processor:
            processor_kwargs = (
                {"add_special_tokens": False}
                if "add_special_tokens" in inspect.signature(processor).parameters
                else {}
            )
            tokenized = processor(images=images, text=text, **processor_kwargs)
            tokenized = {k: v[0] for k, v in tokenized.items()}
            if not isinstance(tokenized["input_ids"], list):
                tokenized["input_ids"] = tokenized["input_ids"].tolist()
                tokenized["attention_mask"] = tokenized["attention_mask"].tolist()
        else:
            tokenized = tokenizer(text, add_special_tokens=False)
        return tokenized

    full_tokenized = tokenize(prompt + answer, images)
    prompt_tokenized = tokenize(prompt, images)

    prompt_input_ids = prompt_tokenized["input_ids"]
    answer_input_ids = full_tokenized["input_ids"][len(prompt_input_ids) :]
    answer_attention_mask = full_tokenized["attention_mask"][len(prompt_input_ids) :]

    if len(full_tokenized["input_ids"]) != len(prompt_input_ids + answer_input_ids):
        raise ValueError("Prompt input ids and answer input ids should have the same length.")

    # On some tokenizers, like Llama-2 tokenizer, there are occasions where tokens
    # can be merged together when tokenizing prompt+answer. This could result
    # on the last token from the prompt being different when tokenized on its own
    # vs when done as prompt+answer.
    response_token_ids_start_idx = len(prompt_input_ids)

    # If tokenized prompt is different than both prompt+answer, then it means the
    # last token has changed due to merging.
    if prompt_input_ids != full_tokenized["input_ids"][:response_token_ids_start_idx]:
        response_token_ids_start_idx -= 1

    prompt_input_ids = full_tokenized["input_ids"][:response_token_ids_start_idx]
    prompt_attention_mask = full_tokenized["attention_mask"][:response_token_ids_start_idx]

    if len(prompt_input_ids) != len(prompt_attention_mask):
        raise ValueError("Prompt input ids and attention mask should have the same length.")

    return_dict = {
        "prompt_input_ids": prompt_input_ids,
        "prompt_attention_mask": prompt_attention_mask,
        "input_ids": answer_input_ids,
        "attention_mask": answer_attention_mask,
    }
    if "pixel_values" in full_tokenized:
        return_dict["prompt_pixel_values"] = full_tokenized["pixel_values"]
    if "pixel_attention_mask" in full_tokenized:
        return_dict["prompt_pixel_attention_mask"] = full_tokenized["pixel_attention_mask"]

    return return_dict


class DPOTrainer(Trainer):
    r"""
    Initialize DPOTrainer.

    Args:
        model (`transformers.PreTrainedModel`):
            The model to train, preferably an `AutoModelForSequenceClassification`.
        ref_model (`PreTrainedModelWrapper`):
            Hugging Face transformer model with a casual language modelling head. Used for implicit reward computation and loss. If no
            reference model is provided, the trainer will create a reference model with the same architecture as the model to be optimized.
        args (`DPOConfig`):
            The DPO config arguments to use for training.
        data_collator (`transformers.DataCollator`):
            The data collator to use for training. If None is specified, the default data collator (`DPODataCollatorWithPadding`) will be used
            which will pad the sequences to the maximum length of the sequences in the batch, given a dataset of paired sequences.
        train_dataset (`datasets.Dataset`):
            The dataset to use for training.
        eval_dataset (`datasets.Dataset`):
            The dataset to use for evaluation.
        processing_class (`PreTrainedTokenizerBase` or `BaseImageProcessor` or `FeatureExtractionMixin` or `ProcessorMixin`, *optional*):
            Processing class used to process the data. If provided, will be used to automatically process the inputs
            for the model, and it will be saved along the model to make it easier to rerun an interrupted training or
            reuse the fine-tuned model.
            This supercedes the `tokenizer` argument, which is now deprecated.
        model_init (`Callable[[], transformers.PreTrainedModel]`):
            The model initializer to use for training. If None is specified, the default model initializer will be used.
        callbacks (`List[transformers.TrainerCallback]`):
            The callbacks to use for training.
        optimizers (`Tuple[torch.optim.Optimizer, torch.optim.lr_scheduler.LambdaLR]`):
            The optimizer and scheduler to use for training.
        preprocess_logits_for_metrics (`Callable[[torch.Tensor, torch.Tensor], torch.Tensor]`):
            The function to use to preprocess the logits before computing the metrics.
        peft_config (`Dict`, defaults to `None`):
            The PEFT configuration to use for training. If you pass a PEFT configuration, the model will be wrapped in a PEFT model.
        compute_metrics (`Callable[[EvalPrediction], Dict]`, *optional*):
            The function to use to compute the metrics. Must take a `EvalPrediction` and return
            a dictionary string to metric values.
    """

    _tag_names = ["trl", "dpo"]

    @_deprecate_arguments(
        version="0.13.0",
        deprecated_args=[
            "beta",
            "label_smoothing",
            "loss_type",
            "label_pad_token_id",
            "padding_value",
            "truncation_mode",
            "max_length",
            "max_prompt_length",
            "max_target_length",
            "is_encoder_decoder",
            "disable_dropout",
            "generate_during_eval",
            "precompute_ref_log_probs",
            "dataset_num_proc",
            "model_init_kwargs",
            "ref_model_init_kwargs",
            "model_adapter_name",
            "ref_adapter_name",
            "reference_free",
            "force_use_ref_model",
        ],
        custom_message="Deprecated positional argument(s) used in DPOTrainer, please use the DPOConfig to set these arguments instead.",
    )
    @deprecate_kwarg("tokenizer", new_name="processing_class", version="0.14.0", raise_if_both_names=True)
    def __init__(
        self,
        model: Optional[Union[PreTrainedModel, nn.Module, str]] = None,
        ref_model: Optional[Union[PreTrainedModel, nn.Module, str]] = None,
        beta: float = 0.1,
        label_smoothing: float = 0,
        loss_type: Optional[str] = None,
        args: Optional[DPOConfig] = None,
        data_collator: Optional[DataCollator] = None,
        label_pad_token_id: int = -100,
        padding_value: Optional[int] = None,
        truncation_mode: str = "keep_end",
        train_dataset: Optional[Dataset] = None,
        eval_dataset: Optional[Union[Dataset, Dict[str, Dataset]]] = None,
        processing_class: Optional[
            Union[PreTrainedTokenizerBase, BaseImageProcessor, FeatureExtractionMixin, ProcessorMixin]
        ] = None,
        model_init: Optional[Callable[[], PreTrainedModel]] = None,
        callbacks: Optional[List[TrainerCallback]] = None,
        optimizers: Tuple[torch.optim.Optimizer, torch.optim.lr_scheduler.LambdaLR] = (None, None),
        preprocess_logits_for_metrics: Optional[Callable[[torch.Tensor, torch.Tensor], torch.Tensor]] = None,
        max_length: Optional[int] = None,
        max_prompt_length: Optional[int] = None,
        max_target_length: Optional[int] = None,
        peft_config: Optional[Dict] = None,
        is_encoder_decoder: Optional[bool] = None,
        disable_dropout: bool = True,
        generate_during_eval: bool = False,
        compute_metrics: Optional[Callable[[EvalLoopOutput], Dict]] = None,
        precompute_ref_log_probs: bool = False,
        dataset_num_proc: Optional[int] = None,
        model_init_kwargs: Optional[Dict] = None,
        ref_model_init_kwargs: Optional[Dict] = None,
        model_adapter_name: Optional[str] = None,
        ref_adapter_name: Optional[str] = None,
        reference_free: bool = False,
        force_use_ref_model: bool = False,
    ):
        if not isinstance(model, str) and ref_model is model:
            raise ValueError(
                "`model` and `ref_model` cannot be the same object. If you want `ref_model` to be the "
                "same as `model`, you must mass a copy of it, or `None` if you use peft."
            )

        if model_init_kwargs is not None:
            warnings.warn(
                "You passed `model_init_kwargs` to the DPOTrainer, the value you passed will override the one in the `DPOConfig`."
            )
            args.model_init_kwargs = model_init_kwargs

        if args.model_init_kwargs is None:
            model_init_kwargs = {}
        elif not isinstance(model, str):
            raise ValueError(
                "You passed model_init_kwargs to the DPOTrainer/DPOConfig, but your model is already instantiated."
            )
        else:
            model_init_kwargs = args.model_init_kwargs
            torch_dtype = model_init_kwargs.get("torch_dtype")
            if torch_dtype is not None:
                # Convert to `torch.dtype` if an str is passed
                if isinstance(torch_dtype, str) and torch_dtype != "auto":
                    torch_dtype = getattr(torch, torch_dtype)
                if torch_dtype != "auto" and not isinstance(torch_dtype, torch.dtype):
                    raise ValueError(
                        f"Invalid `torch_dtype` passed to the DPOConfig. Expected a string with either `torch.dtype` or 'auto', but got {torch_dtype}."
                    )
                model_init_kwargs["torch_dtype"] = torch_dtype

        if ref_model_init_kwargs is not None:
            warnings.warn(
                "You passed `ref_model_init_kwargs` to the DPOTrainer, the value you passed will override the one in the `DPOConfig`."
            )
            args.ref_model_init_kwargs = ref_model_init_kwargs

        if args.ref_model_init_kwargs is None:
            ref_model_init_kwargs = {}
        elif not isinstance(ref_model, str):
            raise ValueError(
                "You passed ref_model_init_kwargs to the DPOTrainer/DPOConfig, but your ref_model is already instantiated."
            )
        else:
            ref_model_init_kwargs = args.ref_model_init_kwargs
            torch_dtype = ref_model_init_kwargs.get("torch_dtype")
            if torch_dtype is not None:
                # Convert to `torch.dtype` if an str is passed
                if isinstance(torch_dtype, str) and torch_dtype != "auto":
                    torch_dtype = getattr(torch, torch_dtype)
                if torch_dtype != "auto" and not isinstance(torch_dtype, torch.dtype):
                    raise ValueError(
                        f"Invalid `torch_dtype` passed to the DPOConfig. Expected a string with either `torch.dtype` or 'auto', but got {torch_dtype}."
                    )
                ref_model_init_kwargs["torch_dtype"] = torch_dtype

        if isinstance(model, str):
            warnings.warn(
                "You passed a model_id to the DPOTrainer. This will automatically create an "
                "`AutoModelForCausalLM` or a `PeftModel` (if you passed a `peft_config`) for you."
            )
            model = AutoModelForCausalLM.from_pretrained(model, **model_init_kwargs)

        if isinstance(ref_model, str):
            warnings.warn(
                "You passed a ref model_id to the DPOTrainer. This will automatically create an "
                "`AutoModelForCausalLM`"
            )
            ref_model = AutoModelForCausalLM.from_pretrained(ref_model, **ref_model_init_kwargs)

        # Initialize this variable to False. This helps tracking the case when `peft_module_casting_to_bf16`
        # has been called in order to properly call autocast if needed.
        self._peft_has_been_casted_to_bf16 = False

        if force_use_ref_model:
            warnings.warn(
                "You passed `force_use_ref_model` to the DPOTrainer, the value you passed will override the one in the `DPOConfig`."
            )
            args.force_use_ref_model = force_use_ref_model

        if not is_peft_available() and peft_config is not None:
            raise ValueError(
                "PEFT is not installed and you passed a `peft_config` in the trainer's kwargs, please install it to use the PEFT models"
            )
        elif is_peft_available() and peft_config is not None:
            # if model is a peft model and we have a peft_config, we merge and unload it first
            if isinstance(model, PeftModel):
                model = model.merge_and_unload()

            if ref_model is not None and not args.force_use_ref_model:
                raise ValueError(
                    "You passed both a ref_model and a peft_config. For training PEFT adapters with DPO there is no need to pass a reference"
                    " model. Please pass `ref_model=None` in case you want to train PEFT adapters, or pass a ref_model with `force_use_ref_model=True` in DPOTrainer's init."
                    " if you want to use a different ref_model."
                )

            if getattr(model, "is_loaded_in_8bit", False) or getattr(model, "is_loaded_in_4bit", False):
                _support_gc_kwargs = hasattr(
                    args, "gradient_checkpointing_kwargs"
                ) and "gradient_checkpointing_kwargs" in list(
                    inspect.signature(prepare_model_for_kbit_training).parameters
                )

                prepare_model_kwargs = {"use_gradient_checkpointing": args.gradient_checkpointing}

                if _support_gc_kwargs:
                    prepare_model_kwargs["gradient_checkpointing_kwargs"] = args.gradient_checkpointing_kwargs

                model = prepare_model_for_kbit_training(model, **prepare_model_kwargs)
            elif getattr(args, "gradient_checkpointing", False):
                # For backward compatibility with older versions of transformers
                if hasattr(model, "enable_input_require_grads"):
                    model.enable_input_require_grads()
                else:

                    def make_inputs_require_grad(module, input, output):
                        output.requires_grad_(True)

                    model.get_input_embeddings().register_forward_hook(make_inputs_require_grad)

            # get peft model with the given config
            model = get_peft_model(model, peft_config)
            if args.bf16 and getattr(model, "is_loaded_in_4bit", False):
                peft_module_casting_to_bf16(model)
                # If args.bf16 we need to explicitly call `generate` with torch amp autocast context manager
                self._peft_has_been_casted_to_bf16 = True

        # For models that use gradient_checkpointing, we need to attach a hook that enables input
        # to explicitly have `requires_grad=True`, otherwise training will either silently
        # fail or completely fail.
        elif getattr(args, "gradient_checkpointing", False):
            # For backward compatibility with older versions of transformers
            if hasattr(model, "enable_input_require_grads"):
                model.enable_input_require_grads()
            else:

                def make_inputs_require_grad(module, input, output):
                    output.requires_grad_(True)

                model.get_input_embeddings().register_forward_hook(make_inputs_require_grad)

        if generate_during_eval:
            warnings.warn(
                "You passed `generate_during_eval` to the DPOTrainer, the value you passed will override the one in the `DPOConfig`."
            )
            args.generate_during_eval = generate_during_eval
        if args.generate_during_eval and not is_wandb_available():
            raise ValueError(
                "`generate_during_eval=True` requires Weights and Biases to be installed."
                " Please install `wandb` to resolve."
            )

        if is_encoder_decoder is not None:
            warnings.warn(
                "You passed `is_encoder_decoder` to the DPOTrainer, the value you passed will override the one in the `DPOConfig`."
            )
            args.is_encoder_decoder = is_encoder_decoder
        if model is not None:
            self.is_encoder_decoder = model.config.is_encoder_decoder
        elif args.is_encoder_decoder is None:
            raise ValueError(
                "When no model is provided, you need to pass the parameter is_encoder_decoder to the DPOTrainer/DPOConfig."
            )
        else:
            self.is_encoder_decoder = args.is_encoder_decoder

        if model is not None:
            self.is_vision_model = model.config.model_type in MODEL_FOR_VISION_2_SEQ_MAPPING_NAMES.keys()
        else:
            warnings.warn(
                "No model provided, cannot determine if it is a vision model. Setting is_vision_model to False."
            )
            self.is_vision_model = False

        if self.is_vision_model:
            self.processor = processing_class
            self.processing_class = self.processor.tokenizer  # tokenizer is actually a processor at this point
        else:
            self.processing_class = processing_class

        self.is_peft_model = is_peft_available() and isinstance(model, PeftModel)
        if model_adapter_name is not None:
            warnings.warn(
                "You passed `model_adapter_name` to the DPOTrainer, the value you passed will override the one in the `DPOConfig`."
            )
            args.model_adapter_name = model_adapter_name
        self.model_adapter_name = args.model_adapter_name

        if ref_adapter_name is not None:
            warnings.warn(
                "You passed `ref_adapter_name` to the DPOTrainer, the value you passed will override the one in the `DPOConfig`."
            )
            args.ref_adapter_name = ref_adapter_name
        self.ref_adapter_name = args.ref_adapter_name

        if reference_free:
            warnings.warn(
                "You passed `reference_free` to the DPOTrainer, the value you passed will override the one in the `DPOConfig`."
            )
            args.reference_free = reference_free
        self.reference_free = args.reference_free

        if precompute_ref_log_probs:
            warnings.warn(
                "You passed `precompute_ref_log_probs` to the DPOTrainer, the value you passed will override the one in the `DPOConfig`."
            )
            args.precompute_ref_log_probs = precompute_ref_log_probs

        if ref_model:
            self.ref_model = ref_model
        elif self.is_peft_model or args.precompute_ref_log_probs:
            # The `model` with adapters turned off will be used as the reference model
            self.ref_model = None
        else:
            self.ref_model = create_reference_model(model)

        if processing_class is None:
            raise ValueError("processing_class must be specified to tokenize a DPO dataset.")

        if max_length is not None:
            warnings.warn(
                "You passed `max_length` to the DPOTrainer, the value you passed will override the one in the `DPOConfig`."
            )
            args.max_length = max_length
        if args.max_length is None:
            warnings.warn(
                "`max_length` is not set in the DPOConfig's init"
                " it will default to `512` by default, but you should do it yourself in the future.",
                UserWarning,
            )
            args.max_length = 512

        if max_prompt_length is not None:
            warnings.warn(
                "You passed `max_prompt_length` to the DPOTrainer, the value you passed will override the one in the `DPOConfig`."
            )
            args.max_prompt_length = max_prompt_length
        if args.max_prompt_length is None:
            warnings.warn(
                "`max_prompt_length` is not set in the DPOConfig's init"
                " it will default to `128` by default, but you should do it yourself in the future.",
                UserWarning,
            )
            args.max_prompt_length = 128

        if max_target_length is not None:
            warnings.warn(
                "You passed `max_target_length` to the DPOTrainer, the value you passed will override the one in the `DPOConfig`."
            )
            args.max_completion_length = max_target_length
        if args.max_completion_length is None and self.is_encoder_decoder:
            warnings.warn(
                "When using an encoder decoder architecture, you should set `max_completion_length` in the DPOConfig's init"
                " it will default to `128` by default, but you should do it yourself in the future.",
                UserWarning,
            )
            args.max_completion_length = 128

        if label_pad_token_id != -100:
            warnings.warn(
                "You passed `label_pad_token_id` to the DPOTrainer, the value you passed will override the one in the `DPOConfig`."
            )
            args.label_pad_token_id = label_pad_token_id
        if data_collator is None:
            # data_collator = DPODataCollatorWithPadding(
            #     pad_token_id=self.processing_class.pad_token_id,
            #     label_pad_token_id=args.label_pad_token_id,
            #     is_encoder_decoder=self.is_encoder_decoder,
            # )
            data_collator = DPOCollator(processing_class)

            if args.remove_unused_columns:
                args.remove_unused_columns = False
                # warn users
                warnings.warn(
                    "When using DPODataCollatorWithPadding, you should set `remove_unused_columns=False` in your TrainingArguments"
                    " we have set it for you, but you should do it yourself in the future.",
                    UserWarning,
                )

            self.use_dpo_data_collator = True
        else:
            self.use_dpo_data_collator = False

        if not disable_dropout:
            warnings.warn(
                "You passed `disable_dropout` to the DPOTrainer, the value you passed will override the one in the `DPOConfig`."
            )
            args.disable_dropout = disable_dropout
        if args.disable_dropout:
            disable_dropout_in_model(model)
            if self.ref_model is not None:
                disable_dropout_in_model(self.ref_model)

        self.max_length = args.max_length
        self.generate_during_eval = args.generate_during_eval
        self.label_pad_token_id = args.label_pad_token_id
        if padding_value is not None:
            warnings.warn(
                "You passed `padding_value` to the DPOTrainer, the value you passed will override the one in the `DPOConfig`."
            )
            args.padding_value = padding_value
        self.padding_value = args.padding_value if padding_value is not None else self.processing_class.pad_token_id
        self.max_prompt_length = args.max_prompt_length
        if truncation_mode != "keep_end":
            warnings.warn(
                "You passed `truncation_mode` to the DPOTrainer, the value you passed will override the one in the `DPOConfig`."
            )
            args.truncation_mode = truncation_mode
        self.truncation_mode = args.truncation_mode
        self.max_completion_length = args.max_completion_length
        self.precompute_ref_log_probs = args.precompute_ref_log_probs

        # Since ref_logs are precomputed on the first call to get_train/eval_dataloader
        # keep track of first called to avoid computation of future calls
        self._precomputed_train_ref_log_probs = False
        self._precomputed_eval_ref_log_probs = False

        if loss_type is not None:
            warnings.warn(
                "You passed `loss_type` to the DPOTrainer, the value you passed will override the one in the `DPOConfig`."
            )
            args.loss_type = loss_type
        if label_smoothing != 0:
            warnings.warn(
                "You passed `label_smoothing` to the DPOTrainer, the value you passed will override the one in the `DPOConfig`."
            )
            args.label_smoothing = label_smoothing
        if (
            args.loss_type in ["hinge", "ipo", "bco_pair", "sppo_hard", "nca_pair", "apo_zero", "apo_down"]
            and args.label_smoothing > 0
        ):
            warnings.warn(
                "You are using a loss type that does not support label smoothing. Ignoring label_smoothing parameter."
            )
        if args.loss_type == "kto_pair":
            raise ValueError("Support for kto_pair has been removed in DPOTrainer. Please use KTOTrainer.")

        if beta != 0.1:
            warnings.warn(
                "You passed `beta` to the DPOTrainer, the value you passed will override the one in the `DPOConfig`."
            )
            args.beta = beta
        self.beta = args.beta
        self.label_smoothing = args.label_smoothing
        self.loss_type = args.loss_type
        self.aux_loss_enabled = getattr(model.config, "output_router_logits", False)
        self.use_weighting = args.use_weighting
        self.aux_loss_coef = getattr(model.config, "router_aux_loss_coef", 0.0)
        if self.aux_loss_enabled and self.aux_loss_coef == 0.0:
            warnings.warn(
                "You set `output_router_logits` to True in the model config, but `router_aux_loss_coef` is set to 0.0,"
                " meaning the auxiliary loss will not be used."
            )

        self._stored_metrics = defaultdict(lambda: defaultdict(list))

        self.f_divergence_type = args.f_divergence_type
        self.f_divergence_params = {FDivergenceConstants.ALPHA_DIVERGENCE_COEF_KEY: args.f_alpha_divergence_coef}

        if dataset_num_proc is not None:
            warnings.warn(
                "You passed `dataset_num_proc` to the DPOTrainer, the value you passed will override the one in the `DPOConfig`."
            )
            args.dataset_num_proc = dataset_num_proc
        self.dataset_num_proc = args.dataset_num_proc

        # Compute that only on the main process for faster data processing.
        # see: https://github.com/huggingface/trl/pull/1255
        with PartialState().local_main_process_first():
            # Extract the prompt if needed, and apply the chat template if needed
            train_dataset = train_dataset.map(maybe_extract_prompt, num_proc=args.dataset_num_proc)
            train_dataset = train_dataset.map(
                maybe_apply_chat_template, fn_kwargs={"tokenizer": processing_class}, num_proc=args.dataset_num_proc
            )
            if eval_dataset is not None:
                eval_dataset = eval_dataset.map(maybe_extract_prompt, num_proc=args.dataset_num_proc)
                eval_dataset = eval_dataset.map(
                    maybe_apply_chat_template,
                    fn_kwargs={"tokenizer": processing_class},
                    num_proc=args.dataset_num_proc,
                )

            # tokenize the dataset, lower writer batch size to avoid OOM (frequent in vision models)
            fn_kwargs = {
                "tokenizer": self.processing_class,
                "max_prompt_length": args.max_prompt_length,
                "max_completion_length": args.max_completion_length,
                "max_length": args.max_length,
                "truncation_mode": args.truncation_mode,
            }
            train_dataset = train_dataset.map(
                self.tokenize_row,
                fn_kwargs=fn_kwargs,
                num_proc=self.dataset_num_proc,
                writer_batch_size=10,
                load_from_cache_file=False,
                desc="Tokenizing train dataset",
            )
            if eval_dataset is not None:
                eval_dataset = eval_dataset.map(
                    self.tokenize_row,
                    fn_kwargs=fn_kwargs,
                    num_proc=self.dataset_num_proc,
                    writer_batch_size=10,
                    load_from_cache_file=False,
                    desc="Tokenizing eval dataset",
                )

        super().__init__(
            model=model,
            args=args,
            data_collator=data_collator,
            train_dataset=train_dataset,
            eval_dataset=eval_dataset,
            processing_class=processing_class,
            model_init=model_init,
            compute_metrics=compute_metrics,
            callbacks=callbacks,
            optimizers=optimizers,
            preprocess_logits_for_metrics=preprocess_logits_for_metrics,
        )

        # Add tags for models that have been loaded with the correct transformers version
        if hasattr(self.model, "add_model_tags"):
            self.model.add_model_tags(self._tag_names)

        if not hasattr(self, "accelerator"):
            raise AttributeError(
                "Your `Trainer` does not have an `accelerator` object. Consider upgrading `transformers`."
            )

        # Deepspeed Zero-3 does not support precompute_ref_log_probs
        if self.is_deepspeed_enabled:
            if self.accelerator.state.deepspeed_plugin.zero_stage == 3 and self.precompute_ref_log_probs:
                raise ValueError(
                    "You cannot use `precompute_ref_log_probs=True` with Deepspeed ZeRO-3. Please set `precompute_ref_log_probs=False`."
                )

        if self.ref_model is None:
            if not (self.is_peft_model or self.precompute_ref_log_probs):
                raise ValueError(
                    "No reference model and model is not a Peft model. Try setting `precompute_ref_log_probs=True`"
                )
            if args.sync_ref_model:
                raise ValueError(
                    "You currently cannot use `ref_model=None` with TR-DPO method. Please provide `ref_model`."
                )
        else:
            if self.is_deepspeed_enabled:
                self.ref_model = self._prepare_deepspeed(self.ref_model)
            else:
                self.ref_model = self.accelerator.prepare_model(self.ref_model, evaluation_mode=True)

        if args.sync_ref_model:
            if precompute_ref_log_probs:
                raise ValueError(
                    "You cannot use `precompute_ref_log_probs=True` with TR-DPO method. Please set `precompute_ref_log_probs=False`."
                )

            self.add_callback(SyncRefModelCallback(ref_model=self.ref_model, accelerator=self.accelerator))
        if self.loss_type == "bco_pair":
            self.running = RunningMoments(self.accelerator)

    @staticmethod
    def tokenize_row(features, tokenizer, max_prompt_length, max_completion_length, max_length, truncation_mode):
        prompt_input_ids = tokenizer(features["prompt"], add_special_tokens=False)["input_ids"]
        chosen_input_ids = tokenizer(features["chosen"], add_special_tokens=False)["input_ids"]
        rejected_input_ids = tokenizer(features["rejected"], add_special_tokens=False)["input_ids"]

        # Add special tokens
        if tokenizer.bos_token is not None:
            prompt_input_ids = [tokenizer.bos_token_id] + prompt_input_ids
        if tokenizer.eos_token is not None:
            chosen_input_ids = chosen_input_ids + [tokenizer.eos_token_id]
            rejected_input_ids = rejected_input_ids + [tokenizer.eos_token_id]

        # Truncate prompt and completion sequences
        if max_prompt_length is not None:
            prompt_input_ids = prompt_input_ids[-max_prompt_length:]
        if max_completion_length is not None:
            chosen_input_ids = chosen_input_ids[:max_completion_length]
            rejected_input_ids = rejected_input_ids[:max_completion_length]

        # Create labels and combine prompt and completion sequences
        # chosen_labels = [-100] * len(prompt_input_ids) + chosen_input_ids
        # rejected_labels = [-100] * len(prompt_input_ids) + rejected_input_ids
        # chosen_input_ids = prompt_input_ids + chosen_input_ids
        # rejected_input_ids = prompt_input_ids + rejected_input_ids

        # Truncate combined prompt and completion sequences
        # if max_length is not None:
        #     if truncation_mode == "keep_end":
        #         chosen_input_ids = chosen_input_ids[-max_length:]
        #         chosen_labels = chosen_labels[-max_length:]
        #         rejected_input_ids = rejected_input_ids[-max_length:]
        #         rejected_labels = rejected_labels[-max_length:]
        #     elif truncation_mode == "keep_start":
        #         chosen_input_ids = chosen_input_ids[:max_length]
        #         chosen_labels = chosen_labels[:max_length]
        #         rejected_input_ids = rejected_input_ids[:max_length]
        #         rejected_labels = rejected_labels[:max_length]
        #     else:
        #         raise ValueError("Invalid truncation_mode")

        return {
            "prompt_input_ids": prompt_input_ids,
            "chosen_input_ids": chosen_input_ids,
            # "chosen_labels": chosen_labels,
            "rejected_input_ids": rejected_input_ids,
            # "rejected_labels": rejected_labels,
        }

    def _prepare_deepspeed(self, model: PreTrainedModelWrapper):
        # Adapted from accelerate: https://github.com/huggingface/accelerate/blob/739b135f8367becb67ffaada12fe76e3aa60fefd/src/accelerate/accelerator.py#L1473
        deepspeed_plugin = self.accelerator.state.deepspeed_plugin
        config_kwargs = deepcopy(deepspeed_plugin.deepspeed_config)

        if model is not None:
            if hasattr(model, "config"):
                hidden_size = (
                    max(model.config.hidden_sizes)
                    if getattr(model.config, "hidden_sizes", None)
                    else getattr(model.config, "hidden_size", None)
                )
                if hidden_size is not None and config_kwargs["zero_optimization"]["stage"] == 3:
                    # Note that `stage3_prefetch_bucket_size` can produce DeepSpeed messages like: `Invalidate trace cache @ step 0: expected module 1, but got module 0`
                    # This is expected and is not an error, see: https://github.com/microsoft/DeepSpeed/discussions/4081
                    config_kwargs.update(
                        {
                            "zero_optimization.reduce_bucket_size": hidden_size * hidden_size,
                            "zero_optimization.stage3_param_persistence_threshold": 10 * hidden_size,
                            "zero_optimization.stage3_prefetch_bucket_size": 0.9 * hidden_size * hidden_size,
                        }
                    )

        # If ZeRO-3 is used, we shard both the active and reference model.
        # Otherwise, we assume the reference model fits in memory and is initialized on each device with ZeRO disabled (stage 0)
        if config_kwargs["zero_optimization"]["stage"] != 3:
            config_kwargs["zero_optimization"]["stage"] = 0
        model, *_ = deepspeed.initialize(model=model, config=config_kwargs)
        model.eval()
        return model

    def get_train_dataloader(self) -> DataLoader:
        """
        Returns the training [`~torch.utils.data.DataLoader`].

        Subclass of transformers.src.transformers.trainer.get_train_dataloader to precompute `ref_log_probs`.
        """

        if self.precompute_ref_log_probs and not self._precomputed_train_ref_log_probs:
            dataloader_params = {
                "batch_size": self.args.per_device_train_batch_size,
                "collate_fn": self.data_collator,
                "num_workers": self.args.dataloader_num_workers,
                "pin_memory": self.args.dataloader_pin_memory,
                "shuffle": False,
            }

            # prepare dataloader
            data_loader = self.accelerator.prepare(DataLoader(self.train_dataset, **dataloader_params))

            reference_chosen_logps = []
            reference_rejected_logps = []
            for padded_batch in tqdm(iterable=data_loader, desc="Train dataset reference log probs"):
                reference_chosen_logp, reference_rejected_logp = self.compute_reference_log_probs(padded_batch)
                reference_chosen_logp, reference_rejected_logp = self.accelerator.gather_for_metrics(
                    (reference_chosen_logp, reference_rejected_logp)
                )
                reference_chosen_logps.append(reference_chosen_logp.cpu())
                reference_rejected_logps.append(reference_rejected_logp.cpu())

                # Unnecessary cache clearing to avoid OOM
                torch.cuda.empty_cache()
                self.accelerator.free_memory()

            all_reference_chosen_logps = torch.cat(reference_chosen_logps).float().numpy()
            all_reference_rejected_logps = torch.cat(reference_rejected_logps).float().numpy()

            self.train_dataset = self.train_dataset.add_column(
                name="reference_chosen_logps", column=all_reference_chosen_logps
            )
            self.train_dataset = self.train_dataset.add_column(
                name="reference_rejected_logps", column=all_reference_rejected_logps
            )

            self._precomputed_train_ref_log_probs = True

        return super().get_train_dataloader()

    def get_eval_dataloader(self, eval_dataset: Optional[Dataset] = None) -> DataLoader:
        """
        Returns the evaluation [`~torch.utils.data.DataLoader`].

        Subclass of transformers.src.transformers.trainer.get_eval_dataloader to precompute `ref_log_probs`.

        Args:
            eval_dataset (`torch.utils.data.Dataset`, *optional*):
                If provided, will override `self.eval_dataset`. If it is a [`~datasets.Dataset`], columns not accepted
                by the `model.forward()` method are automatically removed. It must implement `__len__`.
        """
        if eval_dataset is None and self.eval_dataset is None:
            raise ValueError("Trainer: evaluation requires an eval_dataset.")
        eval_dataset = eval_dataset if eval_dataset is not None else self.eval_dataset

        if self.precompute_ref_log_probs and not self._precomputed_eval_ref_log_probs:
            dataloader_params = {
                "batch_size": self.args.per_device_eval_batch_size,
                "collate_fn": self.data_collator,
                "num_workers": self.args.dataloader_num_workers,
                "pin_memory": self.args.dataloader_pin_memory,
                "shuffle": False,
            }

            # prepare dataloader
            data_loader = self.accelerator.prepare(DataLoader(eval_dataset, **dataloader_params))

            reference_chosen_logps = []
            reference_rejected_logps = []
            for padded_batch in tqdm(iterable=data_loader, desc="Eval dataset reference log probs"):
                reference_chosen_logp, reference_rejected_logp = self.compute_reference_log_probs(padded_batch)
                reference_chosen_logp, reference_rejected_logp = self.accelerator.gather_for_metrics(
                    (reference_chosen_logp, reference_rejected_logp)
                )
                reference_chosen_logps.append(reference_chosen_logp.cpu())
                reference_rejected_logps.append(reference_rejected_logp.cpu())

            all_reference_chosen_logps = torch.cat(reference_chosen_logps).float().numpy()
            all_reference_rejected_logps = torch.cat(reference_rejected_logps).float().numpy()

            eval_dataset = eval_dataset.add_column(name="reference_chosen_logps", column=all_reference_chosen_logps)
            eval_dataset = eval_dataset.add_column(
                name="reference_rejected_logps", column=all_reference_rejected_logps
            )

            # Save calculated reference_chosen_logps and reference_rejected_logps to the eval_dataset for subsequent runs
            if self.eval_dataset is not None:
                self.eval_dataset = eval_dataset
            self._precomputed_eval_ref_log_probs = True

        return super().get_eval_dataloader(eval_dataset=eval_dataset)

    @contextmanager
    def null_ref_context(self):
        """Context manager for handling null reference model (that is, peft adapter manipulation)."""
        with self.accelerator.unwrap_model(
            self.model
        ).disable_adapter() if self.is_peft_model and not self.ref_adapter_name else nullcontext():
            if self.ref_adapter_name:
                self.model.set_adapter(self.ref_adapter_name)
            yield
            if self.ref_adapter_name:
                self.model.set_adapter(self.model_adapter_name or "default")

    def compute_reference_log_probs(self, padded_batch: Dict) -> Dict:
        """Computes log probabilities of the reference model for a single padded batch of a DPO specific dataset."""
        compte_ref_context_manager = amp.autocast("cuda") if self._peft_has_been_casted_to_bf16 else nullcontext()

        # compute reference logps
        with torch.no_grad(), compte_ref_context_manager:
            if self.ref_model is None:
                with self.null_ref_context():
                    reference_chosen_logps, reference_rejected_logps = self.concatenated_forward(
                        self.model, padded_batch
                    )[:2]
            else:
                reference_chosen_logps, reference_rejected_logps = self.concatenated_forward(
                    self.ref_model, padded_batch
                )[:2]

        return reference_chosen_logps, reference_rejected_logps

    @staticmethod
    def concatenated_inputs(
        batch: Dict[str, Union[List, torch.LongTensor]],
        is_vision_model: bool = False,
        label_pad_token_id: int = -100,
        padding_value: int = 0,
    ) -> Dict[str, torch.LongTensor]:
        """Concatenate the chosen and rejected inputs into a single tensor.

        Args:
            batch: A batch of data. Must contain the keys 'chosen_input_ids' and 'rejected_input_ids', which are tensors of shape (batch_size, sequence_length).
            is_encoder_decoder: Whether the model is an encoder-decoder model.
            label_pad_token_id: The label pad token id.
            padding_value: The padding value to use for the concatenated inputs_ids.

        Returns:
            A dictionary containing the concatenated inputs under the key 'concatenated_input_ids'.
        """
        concatenated_batch = {}

<<<<<<< HEAD
        concatenated_batch["prompt_input_ids"] = batch["prompt_input_ids"].repeat(2, 1)
        concatenated_batch["prompt_attention_mask"] = batch["prompt_attention_mask"].repeat(2, 1)

        max_completion_length = max(batch["chosen_input_ids"].shape[1], batch["rejected_input_ids"].shape[1])

        concatenated_batch["completion_input_ids"] = torch.cat(
            (
                pad_to_length(batch["chosen_input_ids"], max_completion_length, pad_value=padding_value),
                pad_to_length(batch["rejected_input_ids"], max_completion_length, pad_value=padding_value),
            ),
        )
        concatenated_batch["completion_attention_mask"] = torch.cat(
            (
                pad_to_length(batch["chosen_attention_mask"], max_completion_length, pad_value=0),
                pad_to_length(batch["rejected_attention_mask"], max_completion_length, pad_value=0),
            ),
        )
=======
        if is_encoder_decoder:
            max_length = max(batch["chosen_labels"].shape[1], batch["rejected_labels"].shape[1])
        else:
            max_length = max(batch["chosen_input_ids"].shape[1], batch["rejected_input_ids"].shape[1])

        for k in batch:
            if k.startswith("chosen") and isinstance(batch[k], torch.Tensor):
                if "labels" in k or is_encoder_decoder:
                    pad_value = label_pad_token_id
                elif k.endswith("_input_ids"):
                    pad_value = padding_value
                elif k.endswith("_attention_mask"):
                    pad_value = 0
                concatenated_key = k.replace("chosen", "concatenated")
                concatenated_batch[concatenated_key] = pad_to_length(batch[k], max_length, pad_value=pad_value)
        for k in batch:
            if k.startswith("rejected") and isinstance(batch[k], torch.Tensor):
                if "labels" in k or is_encoder_decoder:
                    pad_value = label_pad_token_id
                elif k.endswith("_input_ids"):
                    pad_value = padding_value
                elif k.endswith("_attention_mask"):
                    pad_value = 0
                concatenated_key = k.replace("rejected", "concatenated")
                concatenated_batch[concatenated_key] = torch.cat(
                    (
                        concatenated_batch[concatenated_key],
                        pad_to_length(batch[k], max_length, pad_value=pad_value),
                    ),
                    dim=0,
                ).to(device=device)

        if is_encoder_decoder:
            concatenated_batch["concatenated_input_ids"] = batch["prompt_input_ids"].repeat(2, 1).to(device=device)
            concatenated_batch["concatenated_attention_mask"] = (
                batch["prompt_attention_mask"].repeat(2, 1).to(device=device)
            )
>>>>>>> 41979169

        if is_vision_model:
            concatenated_batch["pixel_values"] = torch.cat(
                [batch["prompt_pixel_values"], batch["prompt_pixel_values"]], dim=0
            )
            if "prompt_pixel_attention_mask" in batch:
                concatenated_batch["pixel_attention_mask"] = torch.cat(
                    [batch["prompt_pixel_attention_mask"], batch["prompt_pixel_attention_mask"]], dim=0
                )
        return concatenated_batch

    def dpo_loss(
        self,
        policy_chosen_logps: torch.FloatTensor,
        policy_rejected_logps: torch.FloatTensor,
        reference_chosen_logps: torch.FloatTensor,
        reference_rejected_logps: torch.FloatTensor,
    ) -> Tuple[torch.FloatTensor, torch.FloatTensor, torch.FloatTensor]:
        """Compute the DPO loss for a batch of policy and reference model log probabilities.

        Args:
            policy_chosen_logps: Log probabilities of the policy model for the chosen responses. Shape: (batch_size,)
            policy_rejected_logps: Log probabilities of the policy model for the rejected responses. Shape: (batch_size,)
            reference_chosen_logps: Log probabilities of the reference model for the chosen responses. Shape: (batch_size,)
            reference_rejected_logps: Log probabilities of the reference model for the rejected responses. Shape: (batch_size,)

        Returns:
            A tuple of three tensors: (losses, chosen_rewards, rejected_rewards).
            The losses tensor contains the DPO loss for each example in the batch.
            The chosen_rewards and rejected_rewards tensors contain the rewards for the chosen and rejected responses, respectively.
        """
        chosen_logratios = policy_chosen_logps.to(self.accelerator.device) - (
            not self.reference_free
        ) * reference_chosen_logps.to(self.accelerator.device)
        rejected_logratios = policy_rejected_logps.to(self.accelerator.device) - (
            not self.reference_free
        ) * reference_rejected_logps.to(self.accelerator.device)

        if self.f_divergence_type == FDivergenceType.ALPHA_DIVERGENCE.value:
            # The alpha-divergence formula: (1 - u^-alpha) / alpha
            # The divergence difference between the chosen and rejected sample is:
            #     (1 - u[w]^-alpha) / alpha - (1 - u[l]^-alpha) / alpha
            #        = (u[l]^-alpha - u[w]^-alpha) / alpha
            # where u[w] and u[l] are the policy/reference probability ratios
            # for the chosen and rejected samples, respectively.
            alpha_coef = FDivergenceConstants.ALPHA_DIVERGENCE_COEF_DEFAULT
            if self.f_divergence_params and FDivergenceConstants.ALPHA_DIVERGENCE_COEF_KEY in self.f_divergence_params:
                alpha_coef = float(self.f_divergence_params[FDivergenceConstants.ALPHA_DIVERGENCE_COEF_KEY])
            logits = (cap_exp(rejected_logratios * -alpha_coef) - cap_exp(chosen_logratios * -alpha_coef)) / alpha_coef
        else:
            pi_logratios = policy_chosen_logps - policy_rejected_logps
            if self.reference_free:
                ref_logratios = torch.tensor([0], dtype=pi_logratios.dtype, device=pi_logratios.device)
            else:
                ref_logratios = reference_chosen_logps - reference_rejected_logps

            pi_logratios = pi_logratios.to(self.accelerator.device)
            ref_logratios = ref_logratios.to(self.accelerator.device)
            logits = pi_logratios - ref_logratios

            if self.f_divergence_type == FDivergenceType.JS_DIVERGENCE.value:
                # The js-divergence formula: log(2 * u / (1 + u))
                # The divergence difference between the chosen and rejected sample is:
                #     log(2 * u[w] / (1 + u[w])) - log(2 * u[l] / (1 + u[l]))
                #       = log(u[w]) - log(u[l]) - (log(1 + u[w]) - log(1 + u[l]))
                # where u[w] and u[l] are the policy/reference probability ratios
                # for the chosen and rejected samples, respectively.
                logits -= F.softplus(chosen_logratios) - F.softplus(rejected_logratios)

        # The beta is a temperature parameter for the DPO loss, typically something in the range of 0.1 to 0.5.
        # We ignore the reference model as beta -> 0. The label_smoothing parameter encodes our uncertainty about the labels and
        # calculates a conservative DPO loss.
        if self.loss_type == "sigmoid":
            losses = (
                -F.logsigmoid(self.beta * logits) * (1 - self.label_smoothing)
                - F.logsigmoid(-self.beta * logits) * self.label_smoothing
            )
        elif self.loss_type == "robust":
            losses = (
                -F.logsigmoid(self.beta * logits) * (1 - self.label_smoothing)
                + F.logsigmoid(-self.beta * logits) * self.label_smoothing
            ) / (1 - 2 * self.label_smoothing)
        elif self.loss_type == "exo_pair":
            # eqn (16) of the EXO paper: https://huggingface.co/papers/2402.00856
            import math

            if self.label_smoothing == 0:
                self.label_smoothing = 1e-3
            losses = (self.beta * logits).sigmoid() * (
                F.logsigmoid(self.beta * logits) - math.log(1 - self.label_smoothing)
            ) + (-self.beta * logits).sigmoid() * (F.logsigmoid(-self.beta * logits) - math.log(self.label_smoothing))
        elif self.loss_type == "hinge":
            losses = torch.relu(1 - self.beta * logits)
        elif self.loss_type == "ipo":
            # eqn (17) of the paper where beta is the regularization parameter for the IPO loss, denoted by tau in the paper.
            losses = (logits - 1 / (2 * self.beta)) ** 2
        elif self.loss_type == "bco_pair":
            chosen_logratios = policy_chosen_logps - reference_chosen_logps
            rejected_logratios = policy_rejected_logps - reference_rejected_logps

            chosen_rewards = self.beta * chosen_logratios
            rejected_rewards = self.beta * rejected_logratios
            rewards = torch.cat((chosen_rewards, rejected_rewards), 0).mean().detach()
            self.running.update(rewards)
            delta = self.running.mean

            losses = -F.logsigmoid((self.beta * chosen_logratios) - delta) - F.logsigmoid(
                -(self.beta * rejected_logratios - delta)
            )
        elif self.loss_type == "sppo_hard":
            # In the paper (https://huggingface.co/papers/2405.00675), SPPO employs a soft probability approach, estimated using the PairRM score. The probability calculation is conducted outside of the trainer class. The version described here is the hard probability version, where P in Equation (4.7) of Algorithm 1 is set to 1 for the winner and 0 for the loser.
            a = policy_chosen_logps - reference_chosen_logps
            b = policy_rejected_logps - reference_rejected_logps

            losses = (a - 0.5 / self.beta) ** 2 + (b + 0.5 / self.beta) ** 2
        elif self.loss_type == "nca_pair":
            chosen_rewards = (policy_chosen_logps - reference_chosen_logps) * self.beta
            rejected_rewards = (policy_rejected_logps - reference_rejected_logps) * self.beta
            losses = (
                -F.logsigmoid(chosen_rewards)
                - 0.5 * F.logsigmoid(-chosen_rewards)
                - 0.5 * F.logsigmoid(-rejected_rewards)
            )
        elif self.loss_type == "aot_pair":
            chosen_logratios = policy_chosen_logps - reference_chosen_logps
            rejected_logratios = policy_rejected_logps - reference_rejected_logps

            chosen_logratios_sorted, _ = torch.sort(chosen_logratios, dim=0)
            rejected_logratios_sorted, _ = torch.sort(rejected_logratios, dim=0)

            delta = chosen_logratios_sorted - rejected_logratios_sorted

            losses = (
                -F.logsigmoid(self.beta * delta) * (1 - self.label_smoothing)
                - F.logsigmoid(-self.beta * delta) * self.label_smoothing
            )

        elif self.loss_type == "aot":
            pi_logratios = policy_chosen_logps - policy_rejected_logps
            ref_logratios = reference_chosen_logps - reference_rejected_logps

            pi_logratios_sorted, _ = torch.sort(pi_logratios, dim=0)
            ref_logratios_sorted, _ = torch.sort(ref_logratios, dim=0)

            delta = pi_logratios_sorted - ref_logratios_sorted

            losses = (
                -F.logsigmoid(self.beta * delta) * (1 - self.label_smoothing)
                - F.logsigmoid(-self.beta * delta) * self.label_smoothing
            )

        elif self.loss_type == "apo_zero":
            # Eqn (7) of the APO paper (https://huggingface.co/papers/2408.06266)
            # Use this loss when you believe the chosen outputs are better than your model's default output

            losses_chosen = 1 - F.sigmoid(self.beta * chosen_logratios)  # Increase chosen likelihood
            losses_rejected = F.sigmoid(self.beta * rejected_logratios)  # Decrease rejected likelihood

            losses = losses_chosen + losses_rejected

        elif self.loss_type == "apo_down":
            # Eqn (8) of the APO paper (https://huggingface.co/papers/2408.06266)
            # Use this loss when you believe the chosen outputs are worse than your model's default output

            losses_chosen = F.sigmoid(self.beta * chosen_logratios)  # Decrease chosen likelihood
            losses_rejected = 1 - F.sigmoid(
                self.beta * (chosen_logratios - rejected_logratios)
            )  # Decrease rejected likelihood more

            losses = losses_chosen + losses_rejected

        else:
            raise ValueError(
                f"Unknown loss type: {self.loss_type}. Should be one of ['sigmoid', 'hinge', 'ipo', 'exo_pair', 'nca_pair', 'robust', 'bco_pair', 'sppo_hard', 'aot', 'aot_pair', 'apo_zero', 'apo_down']"
            )

        chosen_rewards = (
            self.beta
            * (
                policy_chosen_logps.to(self.accelerator.device) - reference_chosen_logps.to(self.accelerator.device)
            ).detach()
        )
        rejected_rewards = (
            self.beta
            * (
                policy_rejected_logps.to(self.accelerator.device)
                - reference_rejected_logps.to(self.accelerator.device)
            ).detach()
        )

        return losses, chosen_rewards, rejected_rewards

    @staticmethod
    def get_batch_logps(
        logits: torch.FloatTensor,
        labels: torch.LongTensor,
        label_pad_token_id: int = -100,
        is_encoder_decoder: bool = False,
        use_weighting: bool = False,
    ) -> Tuple[torch.FloatTensor, torch.LongTensor, Optional[torch.FloatTensor]]:
        """Compute the log probabilities of the given labels under the given logits.

        Args:
            logits: Logits of the model (unnormalized). Shape: (batch_size, sequence_length, vocab_size)
            labels: Labels for which to compute the log probabilities. Label tokens with a value of label_pad_token_id are ignored. Shape: (batch_size, sequence_length)
            label_pad_token_id: The label pad token id.
            is_encoder_decoder: Whether the model is an encoder-decoder model.
            use_weighting: Whether to apply weighting as done in the [WPO](https://huggingface.co/papers/2406.11827) paper.

        Returns
            A Tuple of three tensors of shape ((batch_size,), (batch_size,), Optional[(batch_size,)]) containing:
            - The sum of log probabilities of the given labels under the given logits.
            - The number of non-masked tokens.
            - The wpo weighting (if use_weighting is True, otherwise None).
        """
        if logits.shape[:-1] != labels.shape:
            raise ValueError(
                f"Logits (batch and sequence length dim) {logits.shape[:-1]} and labels must have the same shape {labels.shape}."
            )

        if not is_encoder_decoder:
            labels = labels[:, 1:].clone()
            logits = logits[:, :-1, :]
        loss_mask = labels != label_pad_token_id

        # dummy token; we'll ignore the losses on these tokens later
        labels[labels == label_pad_token_id] = 0

        per_token_logps = torch.gather(logits.log_softmax(-1), dim=2, index=labels.unsqueeze(2)).squeeze(2)

        all_logps = (per_token_logps * loss_mask).sum(-1)

        all_weights = None
        if use_weighting:
            # eqn (2) of the WPO paper: https://huggingface.co/papers/2406.11827
            probs = F.softmax(logits, dim=-1)
            weights_adjustment_factor = torch.log((probs**2).sum(-1))
            per_token_logps_adjusted = per_token_logps - weights_adjustment_factor
            all_weights = ((per_token_logps_adjusted * loss_mask).sum(-1) / loss_mask.sum(-1)).detach()

        return all_logps, loss_mask.sum(-1), all_weights

    def concatenated_forward(
        self, model: nn.Module, batch: Dict[str, Union[List, torch.LongTensor]]
    ) -> Tuple[torch.FloatTensor, torch.FloatTensor, torch.FloatTensor, torch.FloatTensor, torch.FloatTensor]:
        """Run the given model on the given batch of inputs, concatenating the chosen and rejected inputs together.

        We do this to avoid doing two forward passes, because it's faster for FSDP.
        """
        concatenated_batch = self.concatenated_inputs(
            batch,
            is_vision_model=self.is_vision_model,
            label_pad_token_id=self.label_pad_token_id,
            padding_value=self.padding_value,
        )

        model_kwargs = {}
        if self.aux_loss_enabled:
            model_kwargs["output_router_logits"] = True

        if self.is_encoder_decoder:
            labels = concatenated_batch["completion_input_ids"]
            labels[concatenated_batch["completion_attention_mask"] == 0] = self.label_pad_token_id
            outputs = model(
                input_ids=concatenated_batch["prompt_input_ids"],
                attention_mask=concatenated_batch["prompt_attention_mask"],
                labels=labels,
                use_cache=False,
                **model_kwargs,
            )
        else:
            input_ids = torch.cat(
                (concatenated_batch["prompt_input_ids"], concatenated_batch["completion_input_ids"]), dim=1
            )
            attention_mask = torch.cat(
                (concatenated_batch["prompt_attention_mask"], concatenated_batch["completion_attention_mask"]), dim=1
            )
            outputs = model(
                concatenated_batch["concatenated_input_ids"],
                attention_mask=concatenated_batch["concatenated_attention_mask"],
                use_cache=False,
                **model_kwargs,
            )
            # Caution here, we have the prompt in the logits, but we don't want the loss to be computed on it
        len_chosen = batch["chosen_labels"].shape[0]

        model_kwargs = {}

        if self.is_encoder_decoder:
            model_kwargs["labels"] = concatenated_batch["concatenated_labels"]

        if self.is_vision_model:
            model_kwargs["pixel_values"] = concatenated_batch["pixel_values"]
            if "pixel_attention_mask" in concatenated_batch:
                model_kwargs["pixel_attention_mask"] = concatenated_batch["pixel_attention_mask"]

        outputs = model(
            concatenated_batch["concatenated_input_ids"],
            attention_mask=concatenated_batch["concatenated_attention_mask"],
            use_cache=False,
            **model_kwargs,
        )
        all_logits = outputs.logits

        if all_logits.shape[:2] != concatenated_batch["concatenated_labels"].shape[:2]:
            # for llava, the model returns logits for the entire sequence, including the image tokens (placed before the text tokens)
            seq_len = concatenated_batch["concatenated_labels"].shape[1]
            all_logits = all_logits[:, -seq_len:]

        all_logps, size_completion, all_weights = self.get_batch_logps(
            all_logits,
            concatenated_batch["concatenated_labels"],
            # average_log_prob=self.loss_type == "ipo",
            is_encoder_decoder=self.is_encoder_decoder,
            label_pad_token_id=self.label_pad_token_id,
            use_weighting=self.use_weighting,
        )

        def cross_entropy_loss(logits, labels):
            if not self.is_encoder_decoder:
                # Shift so that tokens < n predict n
                logits = logits[..., :-1, :].contiguous()
                labels = labels[..., 1:].contiguous()
            # Flatten the tokens
            loss_fct = nn.CrossEntropyLoss(ignore_index=self.label_pad_token_id)
            logits = logits.view(-1, logits.shape[-1])
            labels = labels.view(-1)
            # Enable model parallelism
            labels = labels.to(logits.device)
            loss = loss_fct(logits, labels)
            return loss

        labels = concatenated_batch["concatenated_labels"].clone()
        nll_loss = cross_entropy_loss(all_logits[:len_chosen], labels[:len_chosen])

        if self.loss_type == "ipo":
            all_logps = all_logps / size_completion

        policy_weights = None
        if self.use_weighting:
            chosen_weights = all_weights[:len_chosen]
            rejected_weights = all_weights[len_chosen:]
            policy_weights = torch.clamp(torch.exp(chosen_weights + rejected_weights), max=1)

        chosen_logps = all_logps[:len_chosen]
        rejected_logps = all_logps[len_chosen:]

        chosen_logits = all_logits[:len_chosen]
        rejected_logits = all_logits[len_chosen:]

        if self.aux_loss_enabled:
            return (
                chosen_logps,
                rejected_logps,
                chosen_logits,
                rejected_logits,
                nll_loss,
                policy_weights,
                outputs.aux_loss,
            )

        return (chosen_logps, rejected_logps, chosen_logits, rejected_logits, nll_loss, policy_weights)

    def get_batch_loss_metrics(
        self,
        model,
        batch: Dict[str, Union[List, torch.LongTensor]],
        train_eval: Literal["train", "eval"] = "train",
    ):
        """Compute the DPO loss and other metrics for the given batch of inputs for train or test."""
        metrics = {}

        forward_output = self.concatenated_forward(model, batch)
        (
            policy_chosen_logps,
            policy_rejected_logps,
            policy_chosen_logits,
            policy_rejected_logits,
            policy_nll_loss,
            policy_weights,
        ) = forward_output[:6]
        if self.aux_loss_enabled:
            aux_loss = forward_output[6]

        # if reference_chosen_logps and reference_rejected_logps in batch use them, otherwise use the reference model
        if (
            "reference_chosen_logps" in batch
            and "reference_rejected_logps" in batch
            and (self.precompute_ref_log_probs or self.args.rpo_alpha is not None)
        ):
            reference_chosen_logps = batch["reference_chosen_logps"]
            reference_rejected_logps = batch["reference_rejected_logps"]
        else:
            with torch.no_grad():
                if self.ref_model is None:
                    with self.null_ref_context():
                        reference_chosen_logps, reference_rejected_logps = self.concatenated_forward(
                            self.model, batch
                        )[:2]
                else:
                    reference_chosen_logps, reference_rejected_logps = self.concatenated_forward(
                        self.ref_model, batch
                    )[:2]

        losses, chosen_rewards, rejected_rewards = self.dpo_loss(
            policy_chosen_logps,
            policy_rejected_logps,
            reference_chosen_logps,
            reference_rejected_logps,
        )
        reward_accuracies = (chosen_rewards > rejected_rewards).float()

        if self.args.rpo_alpha is not None:
            # RPO loss from V3 of the paper:
            losses = losses + policy_nll_loss * self.args.rpo_alpha

        if self.use_weighting:
            losses = losses * policy_weights

        prefix = "eval_" if train_eval == "eval" else ""
        metrics[f"{prefix}rewards/chosen"] = chosen_rewards.mean().cpu()
        metrics[f"{prefix}rewards/rejected"] = rejected_rewards.mean().cpu()
        metrics[f"{prefix}rewards/accuracies"] = reward_accuracies.mean().cpu()
        metrics[f"{prefix}rewards/margins"] = (chosen_rewards - rejected_rewards).mean().cpu()
        metrics[f"{prefix}logps/rejected"] = policy_rejected_logps.detach().mean().cpu()
        metrics[f"{prefix}logps/chosen"] = policy_chosen_logps.detach().mean().cpu()
        metrics[f"{prefix}logits/rejected"] = policy_rejected_logits.detach().mean().cpu()
        metrics[f"{prefix}logits/chosen"] = policy_chosen_logits.detach().mean().cpu()
        if self.args.rpo_alpha is not None:
            metrics[f"{prefix}nll_loss"] = policy_nll_loss.detach().mean().cpu()

        if self.aux_loss_enabled:
            return losses.mean() + self.aux_loss_coef * aux_loss, metrics

        return losses.mean(), metrics

    def compute_loss(
        self,
        model: Union[PreTrainedModel, nn.Module],
        inputs: Dict[str, Union[torch.Tensor, Any]],
        return_outputs=False,
    ) -> Union[torch.Tensor, Tuple[torch.Tensor, Dict[str, torch.Tensor]]]:
        if not self.use_dpo_data_collator:
            warnings.warn(
                "compute_loss is only implemented for DPODataCollatorWithPadding, and you passed a datacollator that is different than "
                "DPODataCollatorWithPadding - you might see unexpected behavior. Alternatively, you can implement your own prediction_step method if you are using a custom data collator"
            )

        compute_loss_context_manager = amp.autocast("cuda") if self._peft_has_been_casted_to_bf16 else nullcontext()
        with compute_loss_context_manager:
            loss, metrics = self.get_batch_loss_metrics(model, inputs, train_eval="train")

        # Make sure to move the loss to the device the original accumulating loss is at back in the `Trainer` class:
        loss = loss.to(self.args.device)
        # force log the metrics
        self.store_metrics(metrics, train_eval="train")

        if return_outputs:
            return (loss, metrics)
        return loss

    def get_batch_samples(self, model, batch: Dict[str, torch.LongTensor]) -> Tuple[str, str]:
        """Generate samples from the model and reference model for the given batch of inputs."""

        # If one uses `generate_during_eval` with peft + bf16, we need to explicitly call generate with
        # the torch cuda amp context manager as some hidden states are silently casted to full precision.
        generate_context_manager = amp.autocast("cuda") if self._peft_has_been_casted_to_bf16 else nullcontext()

        with generate_context_manager:
            policy_output = model.generate(
                input_ids=batch["prompt_input_ids"],
                attention_mask=batch["prompt_attention_mask"],
                max_length=self.max_length,
                do_sample=True,
                pad_token_id=self.processing_class.pad_token_id,
            )

            # if reference_output in batch use that otherwise use the reference model
            if "reference_output" in batch:
                reference_output = batch["reference_output"]
            else:
                if self.ref_model is None:
                    with self.null_ref_context():
                        reference_output = self.model.generate(
                            input_ids=batch["prompt_input_ids"],
                            attention_mask=batch["prompt_attention_mask"],
                            max_length=self.max_length,
                            do_sample=True,
                            pad_token_id=self.processing_class.pad_token_id,
                        )
                else:
                    reference_output = self.ref_model.generate(
                        input_ids=batch["prompt_input_ids"],
                        attention_mask=batch["prompt_attention_mask"],
                        max_length=self.max_length,
                        do_sample=True,
                        pad_token_id=self.processing_class.pad_token_id,
                    )

        policy_output = pad_to_length(policy_output, self.max_length, self.processing_class.pad_token_id)
        policy_output_decoded = self.processing_class.batch_decode(policy_output, skip_special_tokens=True)

        reference_output = pad_to_length(reference_output, self.max_length, self.processing_class.pad_token_id)
        reference_output_decoded = self.processing_class.batch_decode(reference_output, skip_special_tokens=True)

        return policy_output_decoded, reference_output_decoded

    def prediction_step(
        self,
        model: Union[PreTrainedModel, nn.Module],
        inputs: Dict[str, Union[torch.Tensor, Any]],
        prediction_loss_only: bool,
        ignore_keys: Optional[List[str]] = None,
    ):
        if not self.use_dpo_data_collator:
            warnings.warn(
                "prediction_step is only implemented for DPODataCollatorWithPadding, and you passed a datacollator that is different than "
                "DPODataCollatorWithPadding - you might see unexpected behavior. Alternatively, you can implement your own prediction_step method if you are using a custom data collator"
            )
        if ignore_keys is None:
            if hasattr(model, "config"):
                ignore_keys = getattr(model.config, "keys_to_ignore_at_inference", [])
            else:
                ignore_keys = []

        prediction_context_manager = amp.autocast("cuda") if self._peft_has_been_casted_to_bf16 else nullcontext()

        with torch.no_grad(), prediction_context_manager:
            loss, metrics = self.get_batch_loss_metrics(model, inputs, train_eval="eval")

        # force log the metrics
        self.store_metrics(metrics, train_eval="eval")

        if prediction_loss_only:
            return (loss.detach(), None, None)

        # logits for the chosen and rejected samples from model
        logits_dict = {
            "eval_logits/chosen": metrics["eval_logits/chosen"],
            "eval_logits/rejected": metrics["eval_logits/rejected"],
        }
        logits = tuple(v.unsqueeze(dim=0) for k, v in logits_dict.items() if k not in ignore_keys)
        logits = torch.stack(logits).mean(axis=1).to(self.accelerator.device)
        labels = torch.zeros(logits.shape[0], device=self.accelerator.device)

        return (loss.detach(), logits, labels)

    def store_metrics(self, metrics: Dict[str, float], train_eval: Literal["train", "eval"] = "train") -> None:
        for key, value in metrics.items():
            self._stored_metrics[train_eval][key].append(value)

    def evaluation_loop(
        self,
        dataloader: DataLoader,
        description: str,
        prediction_loss_only: Optional[bool] = None,
        ignore_keys: Optional[List[str]] = None,
        metric_key_prefix: str = "eval",
    ) -> EvalLoopOutput:
        """
        Overriding built-in evaluation loop to store metrics for each batch.
        Prediction/evaluation loop, shared by `Trainer.evaluate()` and `Trainer.predict()`.

        Works both with or without labels.
        """

        # Sample and save to game log if requested (for one batch to save time)
        if self.generate_during_eval:
            # Generate random indices within the range of the total number of samples
            num_samples = len(dataloader.dataset)
            random_indices = random.sample(range(num_samples), k=self.args.eval_batch_size)

            # Use dataloader.dataset.select to get the random batch without iterating over the DataLoader
            random_batch_dataset = dataloader.dataset.select(random_indices)
            random_batch = self.data_collator(random_batch_dataset)
            random_batch = self._prepare_inputs(random_batch)

            policy_output_decoded, ref_output_decoded = self.get_batch_samples(self.model, random_batch)

            self.log(
                {
                    "game_log": wandb.Table(
                        columns=["Prompt", "Policy", "Ref Model"],
                        rows=[
                            [prompt, pol[len(prompt) :], ref[len(prompt) :]]
                            for prompt, pol, ref in zip(
                                random_batch["prompt"], policy_output_decoded, ref_output_decoded
                            )
                        ],
                    )
                }
            )
            self.state.log_history.pop()

        # Base evaluation
        initial_output = super().evaluation_loop(
            dataloader, description, prediction_loss_only, ignore_keys, metric_key_prefix
        )

        return initial_output

    def log(self, logs: Dict[str, float]) -> None:
        """
        Log `logs` on the various objects watching training, including stored metrics.

        Args:
            logs (`Dict[str, float]`):
                The values to log.
        """
        # logs either has 'loss' or 'eval_loss'
        train_eval = "train" if "loss" in logs else "eval"
        # Add averaged stored metrics to logs
        for key, metrics in self._stored_metrics[train_eval].items():
            logs[key] = torch.tensor(metrics).mean().item()
        del self._stored_metrics[train_eval]
        return super().log(logs)

    def create_model_card(
        self,
        model_name: Optional[str] = None,
        dataset_name: Optional[str] = None,
        tags: Union[str, List[str], None] = None,
    ):
        """
        Creates a draft of a model card using the information available to the `Trainer`.

        Args:
            model_name (`str`, *optional*, defaults to `None`):
                The name of the model.
            dataset_name (`str`, *optional*, defaults to `None`):
                The name of the dataset used for training.
            tags (`str`, `List[str]` or `None`, *optional*, defaults to `None`):
                Tags to be associated with the model card.
        """
        if not self.is_world_process_zero():
            return

        if hasattr(self.model.config, "_name_or_path") and not os.path.isdir(self.model.config._name_or_path):
            base_model = self.model.config._name_or_path
        else:
            base_model = None

        tags = tags or []
        if isinstance(tags, str):
            tags = [tags]

        if hasattr(self.model.config, "unsloth_version"):
            tags.append("unsloth")

        citation = textwrap.dedent(
            """\
            @inproceedings{rafailov2023direct,
                title        = {{Direct Preference Optimization: Your Language Model is Secretly a Reward Model}},
                author       = {Rafael Rafailov and Archit Sharma and Eric Mitchell and Christopher D. Manning and Stefano Ermon and Chelsea Finn},
                year         = 2023,
                booktitle    = {Advances in Neural Information Processing Systems 36: Annual Conference on Neural Information Processing Systems 2023, NeurIPS 2023, New Orleans, LA, USA, December 10 - 16, 2023},
                url          = {http://papers.nips.cc/paper_files/paper/2023/hash/a85b405ed65c6477a4fe8302b5e06ce7-Abstract-Conference.html},
                editor       = {Alice Oh and Tristan Naumann and Amir Globerson and Kate Saenko and Moritz Hardt and Sergey Levine},
            }"""
        )

        model_card = generate_model_card(
            base_model=base_model,
            model_name=model_name,
            hub_model_id=self.hub_model_id,
            dataset_name=dataset_name,
            tags=tags,
            wandb_url=wandb.run.get_url() if is_wandb_available() and wandb.run is not None else None,
            trainer_name="DPO",
            trainer_citation=citation,
            paper_title="Direct Preference Optimization: Your Language Model is Secretly a Reward Model",
            paper_id="2305.18290",
        )

        model_card.save(os.path.join(self.args.output_dir, "README.md"))<|MERGE_RESOLUTION|>--- conflicted
+++ resolved
@@ -1180,7 +1180,6 @@
         """
         concatenated_batch = {}
 
-<<<<<<< HEAD
         concatenated_batch["prompt_input_ids"] = batch["prompt_input_ids"].repeat(2, 1)
         concatenated_batch["prompt_attention_mask"] = batch["prompt_attention_mask"].repeat(2, 1)
 
@@ -1198,45 +1197,6 @@
                 pad_to_length(batch["rejected_attention_mask"], max_completion_length, pad_value=0),
             ),
         )
-=======
-        if is_encoder_decoder:
-            max_length = max(batch["chosen_labels"].shape[1], batch["rejected_labels"].shape[1])
-        else:
-            max_length = max(batch["chosen_input_ids"].shape[1], batch["rejected_input_ids"].shape[1])
-
-        for k in batch:
-            if k.startswith("chosen") and isinstance(batch[k], torch.Tensor):
-                if "labels" in k or is_encoder_decoder:
-                    pad_value = label_pad_token_id
-                elif k.endswith("_input_ids"):
-                    pad_value = padding_value
-                elif k.endswith("_attention_mask"):
-                    pad_value = 0
-                concatenated_key = k.replace("chosen", "concatenated")
-                concatenated_batch[concatenated_key] = pad_to_length(batch[k], max_length, pad_value=pad_value)
-        for k in batch:
-            if k.startswith("rejected") and isinstance(batch[k], torch.Tensor):
-                if "labels" in k or is_encoder_decoder:
-                    pad_value = label_pad_token_id
-                elif k.endswith("_input_ids"):
-                    pad_value = padding_value
-                elif k.endswith("_attention_mask"):
-                    pad_value = 0
-                concatenated_key = k.replace("rejected", "concatenated")
-                concatenated_batch[concatenated_key] = torch.cat(
-                    (
-                        concatenated_batch[concatenated_key],
-                        pad_to_length(batch[k], max_length, pad_value=pad_value),
-                    ),
-                    dim=0,
-                ).to(device=device)
-
-        if is_encoder_decoder:
-            concatenated_batch["concatenated_input_ids"] = batch["prompt_input_ids"].repeat(2, 1).to(device=device)
-            concatenated_batch["concatenated_attention_mask"] = (
-                batch["prompt_attention_mask"].repeat(2, 1).to(device=device)
-            )
->>>>>>> 41979169
 
         if is_vision_model:
             concatenated_batch["pixel_values"] = torch.cat(
