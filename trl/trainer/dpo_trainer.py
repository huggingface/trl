--- conflicted
+++ resolved
@@ -43,20 +43,12 @@
 
 from ..import_utils import is_peft_available, is_wandb_available
 from ..models import PreTrainedModelWrapper, create_reference_model
-<<<<<<< HEAD
 from .callbacks import SyncRefModelCallback
-from .dpo_config import DPOConfig
-from .utils import (
-    DPODataCollatorWithPadding,
-    RunningMoments,
-=======
 from .dpo_config import DPOConfig, FDivergenceConstants, FDivergenceType
 from .utils import (
     DPODataCollatorWithPadding,
     RunningMoments,
-    SyncRefModelCallback,
     cap_exp,
->>>>>>> b68ff96f
     disable_dropout_in_model,
     pad_to_length,
     peft_module_casting_to_bf16,
