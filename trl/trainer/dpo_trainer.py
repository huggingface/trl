--- conflicted
+++ resolved
@@ -42,11 +42,7 @@
 
 from ..import_utils import is_peft_available, is_wandb_available
 from ..models import PreTrainedModelWrapper, create_reference_model
-<<<<<<< HEAD
 from .dpo_config import DPOConfig, FDivergenceConstants, FDivergenceType
-=======
-from .dpo_config import DPOConfig
->>>>>>> 5400f635
 from .utils import (
     DPODataCollatorWithPadding,
     RunningMoments,
@@ -79,19 +75,8 @@
         ref_model (`PreTrainedModelWrapper`):
             Hugging Face transformer model with a casual language modelling head. Used for implicit reward computation and loss. If no
             reference model is provided, the trainer will create a reference model with the same architecture as the model to be optimized.
-<<<<<<< HEAD
-        beta (`float`, defaults to 0.1):
-            The beta factor in DPO loss. Higher beta means less divergence from the initial policy. For the IPO loss, beta is the regularization parameter denoted by tau in the paper.
-        label_smoothing (`float`, defaults to 0):
-            The robust DPO label smoothing parameter from the [cDPO](https://ericmitchell.ai/cdpo.pdf) report that should be between 0 and 0.5.
-        loss_type (`str`, defaults to `"sigmoid"`):
-            The type of DPO loss to use. Either `"sigmoid"` the default DPO loss,`"hinge"` loss from [SLiC](https://arxiv.org/abs/2305.10425) paper, `"ipo"` from [IPO](https://arxiv.org/abs/2310.12036) paper, or `"kto"` from the HALOs [report](https://github.com/ContextualAI/HALOs/blob/main/assets/report.pdf).
-        args (`DPOConfig`):
-            The arguments to use for training.
-=======
         args (`DPOConfig`):
             The DPO config arguments to use for training.
->>>>>>> 5400f635
         data_collator (`transformers.DataCollator`):
             The data collator to use for training. If None is specified, the default data collator (`DPODataCollatorWithPadding`) will be used
             which will pad the sequences to the maximum length of the sequences in the batch, given a dataset of paired sequences.
@@ -150,11 +135,7 @@
         ref_model: Optional[Union[PreTrainedModel, nn.Module, str]] = None,
         beta: float = 0.1,
         label_smoothing: float = 0,
-<<<<<<< HEAD
-        loss_type: Literal["sigmoid", "hinge", "ipo", "kto_pair"] = "sigmoid",
-=======
         loss_type: Literal["sigmoid", "hinge", "ipo", "kto_pair", "bco_pair"] = "sigmoid",
->>>>>>> 5400f635
         args: Optional[DPOConfig] = None,
         data_collator: Optional[DataCollator] = None,
         label_pad_token_id: int = -100,
@@ -184,11 +165,6 @@
         reference_free: bool = False,
         force_use_ref_model: bool = False,
     ):
-<<<<<<< HEAD
-        if type(args) == TrainingArguments:
-            raise ValueError("Please use `DPOConfig` instead of TrainingArguments.")
-        if model_init_kwargs is None:
-=======
         if model_init_kwargs is not None:
             warnings.warn(
                 "You passed `model_init_kwargs` to the SFTTrainer, the value you passed will override the one in the `SFTConfig`."
@@ -196,7 +172,6 @@
             args.model_init_kwargs = model_init_kwargs
 
         if args.model_init_kwargs is None:
->>>>>>> 5400f635
             model_init_kwargs = {}
         elif not isinstance(model, str):
             raise ValueError(
@@ -504,22 +479,17 @@
 
         self._stored_metrics = defaultdict(lambda: defaultdict(list))
 
-<<<<<<< HEAD
-        # DPO-specific parameters
         self.f_divergence_type = args.f_divergence_type
         self.f_divergence_params = {
             FDivergenceConstants.ALPHA_DIVERGENCE_COEF_KEY: args.f_alpha_divergence_coef
         }
 
-        self.dataset_num_proc = dataset_num_proc
-=======
         if dataset_num_proc is not None:
             warnings.warn(
                 "You passed `dataset_num_proc` to the DPOTrainer, the value you passed will override the one in the `DPOConfig`."
             )
             args.dataset_num_proc = dataset_num_proc
         self.dataset_num_proc = args.dataset_num_proc
->>>>>>> 5400f635
 
         # Compute that only on the main process for faster data processing.
         # see: https://github.com/huggingface/trl/pull/1255
