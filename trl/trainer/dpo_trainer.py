--- conflicted
+++ resolved
@@ -406,21 +406,6 @@
         self._precomputed_train_ref_log_probs = False
         self._precomputed_eval_ref_log_probs = False
 
-<<<<<<< HEAD
-        if (
-            args.loss_type in ["hinge", "ipo", "bco_pair", "sppo_hard", "nca_pair", "apo_zero", "apo_down"]
-            and args.label_smoothing > 0
-        ):
-            warn0(
-                f"You are using the {args.loss_type} loss type that does not support label smoothing. The "
-                "`label_smoothing` parameter will be ignored. Set `label_smoothing` to `0.0` to remove this warning.",
-                UserWarning,
-            )
-        if args.loss_type == "kto_pair":
-            raise ValueError("Support for kto_pair has been removed in DPOTrainer. Please use KTOTrainer.")
-
-=======
->>>>>>> d8702302
         self.beta = args.beta
         self.label_smoothing = args.label_smoothing
         self.loss_type = args.loss_type if isinstance(args.loss_type, list) else [args.loss_type]
