# DPO Authors: Rafael Rafailov, Archit Sharma, Eric Mitchell, Stefano Ermon, Christopher D. Manning, and Chelsea Finn 2023
# Copyright 2023 The HuggingFace Team. All rights reserved.
#
# Licensed under the Apache License, Version 2.0 (the "License");
# you may not use this file except in compliance with the License.
# You may obtain a copy of the License at
#
#     http://www.apache.org/licenses/LICENSE-2.0
#
# Unless required by applicable law or agreed to in writing, software
# distributed under the License is distributed on an "AS IS" BASIS,
# WITHOUT WARRANTIES OR CONDITIONS OF ANY KIND, either express or implied.
# See the License for the specific language governing permissions and
# limitations under the License.
import inspect
import random
import warnings
from collections import defaultdict
<<<<<<< HEAD
from contextlib import nullcontext
=======
from copy import deepcopy
>>>>>>> 8e9cae80
from typing import Any, Callable, Dict, List, Literal, Optional, Tuple, Union

import torch
import torch.nn as nn
import torch.nn.functional as F
from accelerate.utils import is_deepspeed_available
from datasets import Dataset
from torch.nn.utils.rnn import pad_sequence
from torch.utils.data import DataLoader
from transformers import (
    AutoModelForCausalLM,
    DataCollator,
    PreTrainedModel,
    PreTrainedTokenizerBase,
    Trainer,
    TrainingArguments,
)
from transformers.trainer_callback import TrainerCallback
from transformers.trainer_utils import EvalLoopOutput

from ..import_utils import is_peft_available, is_wandb_available
from ..models import PreTrainedModelWrapper, create_reference_model
from .utils import DPODataCollatorWithPadding, disable_dropout_in_model, pad_to_length


if is_peft_available():
    from peft import PeftModel, get_peft_model, prepare_model_for_kbit_training


if is_wandb_available():
    import wandb

if is_deepspeed_available():
    import deepspeed


class DPOTrainer(Trainer):
    r"""
    Initialize DPOTrainer.

    Args:
        model (`transformers.PreTrainedModel`):
            The model to train, preferably an `AutoModelForSequenceClassification`.
        ref_model (`PreTrainedModelWrapper`):
            Hugging Face transformer model with a casual language modelling head. Used for implicit reward computation and loss. If no
            reference model is provided, the trainer will create a reference model with the same architecture as the model to be optimized.
        beta (`float`, defaults to 0.1):
            The beta factor in DPO loss. Higher beta means less divergence from the initial policy.
        loss_type (`str`, defaults to `"sigmoid"`):
            The type of DPO loss to use. Either `"sigmoid"` the default DPO loss or `"hinge"` loss from SLiC paper.
        args (`transformers.TrainingArguments`):
            The arguments to use for training.
        data_collator (`transformers.DataCollator`):
            The data collator to use for training. If None is specified, the default data collator (`DPODataCollatorWithPadding`) will be used
            which will pad the sequences to the maximum length of the sequences in the batch, given a dataset of paired sequences.
        label_pad_token_id (`int`, defaults to `-100`):
            The label pad token id. This argument is required if you want to use the default data collator.
        truncation_mode (`str`, defaults to `keep_end`):
            The truncation mode to use, either `keep_end` or `keep_start`. This argument is required if you want to use the default data collator.
        train_dataset (`datasets.Dataset`):
            The dataset to use for training.
        eval_dataset (`datasets.Dataset`):
            The dataset to use for evaluation.
        tokenizer (`transformers.PreTrainedTokenizerBase`):
            The tokenizer to use for training. This argument is required if you want to use the default data collator.
        model_init (`Callable[[], transformers.PreTrainedModel]`):
            The model initializer to use for training. If None is specified, the default model initializer will be used.
        callbacks (`List[transformers.TrainerCallback]`):
            The callbacks to use for training.
        optimizers (`Tuple[torch.optim.Optimizer, torch.optim.lr_scheduler.LambdaLR]`):
            The optimizer and scheduler to use for training.
        preprocess_logits_for_metrics (`Callable[[torch.Tensor, torch.Tensor], torch.Tensor]`):
            The function to use to preprocess the logits before computing the metrics.
        max_length (`int`, defaults to `None`):
            The maximum length of the sequences in the batch. This argument is required if you want to use the default data collator.
        max_prompt_length (`int`, defaults to `None`):
            The maximum length of the prompt. This argument is required if you want to use the default data collator.
        max_target_length (`int`, defaults to `None`):
            The maximum length of the target. This argument is required if you want to use the default data collator and your model is an encoder-decoder.
        peft_config (`Dict`, defaults to `None`):
            The PEFT configuration to use for training. If you pass a PEFT configuration, the model will be wrapped in a PEFT model.
        is_encoder_decoder (`Optional[bool]`, `optional`, defaults to `None`):
            If no model is provided, we need to know if the model_init returns an encoder-decoder.
        disable_dropout (`bool`, defaults to `True`):
            Whether or not to disable dropouts in `model` and `ref_model`.
        generate_during_eval (`bool`, defaults to `False`):
            Whether to sample and log generations during evaluation step.
        compute_metrics (`Callable[[EvalPrediction], Dict]`, *optional*):
            The function to use to compute the metrics. Must take a `EvalPrediction` and return
            a dictionary string to metric values.
        precompute_ref_log_probs (`bool`, defaults to `False`):
            Flag to precompute reference model log probabilities and evaluation datasets. This is useful if you want to train
            without the reference model and reduce the total GPU memory needed.
        model_init_kwargs: (`Optional[Dict]`, *optional*):
            Dict of Optional kwargs to pass when instantiating the model from a string
        ref_model_init_kwargs: (`Optional[Dict]`, *optional*):
            Dict of Optional kwargs to pass when instantiating the ref model from a string
    """

    def __init__(
        self,
        model: Union[PreTrainedModel, nn.Module, str] = None,
        ref_model: Optional[Union[PreTrainedModel, nn.Module, str]] = None,
        beta: float = 0.1,
        loss_type: Literal["sigmoid", "hinge"] = "sigmoid",
        args: TrainingArguments = None,
        data_collator: Optional[DataCollator] = None,
        label_pad_token_id: int = -100,
        truncation_mode: str = "keep_end",
        train_dataset: Optional[Dataset] = None,
        eval_dataset: Optional[Union[Dataset, Dict[str, Dataset]]] = None,
        tokenizer: Optional[PreTrainedTokenizerBase] = None,
        model_init: Optional[Callable[[], PreTrainedModel]] = None,
        callbacks: Optional[List[TrainerCallback]] = None,
        optimizers: Tuple[torch.optim.Optimizer, torch.optim.lr_scheduler.LambdaLR] = (None, None),
        preprocess_logits_for_metrics: Optional[Callable[[torch.Tensor, torch.Tensor], torch.Tensor]] = None,
        max_length: Optional[int] = None,
        max_prompt_length: Optional[int] = None,
        max_target_length: Optional[int] = None,
        peft_config: Optional[Dict] = None,
        is_encoder_decoder: Optional[bool] = None,
        disable_dropout: bool = True,
        generate_during_eval: bool = False,
        compute_metrics: Optional[Callable[[EvalLoopOutput], Dict]] = None,
        precompute_ref_log_probs: bool = False,
        model_init_kwargs: Optional[Dict] = None,
        ref_model_init_kwargs: Optional[Dict] = None,
    ):
        if model_init_kwargs is None:
            model_init_kwargs = {}
        elif not isinstance(model, str):
            raise ValueError("You passed model_kwargs to the DPOTrainer. But your model is already instantiated.")

        if ref_model_init_kwargs is None:
            ref_model_init_kwargs = {}
        elif not isinstance(ref_model, str):
            raise ValueError(
                "You passed ref_model_kwargs to the DPOTrainer. But your ref_model is already instantiated."
            )

        if isinstance(model, str):
            warnings.warn(
                "You passed a model_id to the DPOTrainer. This will automatically create an "
                "`AutoModelForCausalLM` or a `PeftModel` (if you passed a `peft_config`) for you."
            )
            model = AutoModelForCausalLM.from_pretrained(model, **model_init_kwargs)

        if isinstance(ref_model, str):
            warnings.warn(
                "You passed a ref model_id to the DPOTrainer. This will automatically create an "
                "`AutoModelForCausalLM`"
            )
            ref_model = AutoModelForCausalLM.from_pretrained(ref_model, **ref_model_init_kwargs)

        if not is_peft_available() and peft_config is not None:
            raise ValueError(
                "PEFT is not installed and you passed a `peft_config` in the trainer's kwargs, please install it to use the PEFT models"
            )
        elif is_peft_available() and peft_config is not None:
            # if model is a peft model and we have a peft_config, we merge and unload it first
            if isinstance(model, PeftModel):
                model = model.merge_and_unload()

            if getattr(model, "is_loaded_in_8bit", False) or getattr(model, "is_loaded_in_4bit", False):
                _support_gc_kwargs = hasattr(
                    args, "gradient_checkpointing_kwargs"
                ) and "gradient_checkpointing_kwargs" in list(
                    inspect.signature(prepare_model_for_kbit_training).parameters
                )

                preprare_model_kwargs = {"use_gradient_checkpointing": args.gradient_checkpointing}

                if _support_gc_kwargs:
                    preprare_model_kwargs["gradient_checkpointing_kwargs"] = args.gradient_checkpointing_kwargs

                model = prepare_model_for_kbit_training(model, **preprare_model_kwargs)
            elif getattr(args, "gradient_checkpointing", False):
                # For backward compatibility with older versions of transformers
                if hasattr(model, "enable_input_require_grads"):
                    model.enable_input_require_grads()
                else:

                    def make_inputs_require_grad(module, input, output):
                        output.requires_grad_(True)

                    model.get_input_embeddings().register_forward_hook(make_inputs_require_grad)

            # get peft model with the given config
            model = get_peft_model(model, peft_config)

        # For models that use gradient_checkpoiting, we need to attach a hook that enables input
        # to explicitly have `requires_grad=True`, otherwise training will either silently
        # fail or completely fail.
        elif getattr(args, "gradient_checkpointing", False):
            # For backward compatibility with older versions of transformers
            if hasattr(model, "enable_input_require_grads"):
                model.enable_input_require_grads()
            else:

                def make_inputs_require_grad(module, input, output):
                    output.requires_grad_(True)

                model.get_input_embeddings().register_forward_hook(make_inputs_require_grad)

        if generate_during_eval and not is_wandb_available():
            raise ValueError(
                "`generate_during_eval=True` requires Weights and Biases to be installed."
                " Please install `wandb` to resolve."
            )

        if model is not None:
            self.is_encoder_decoder = model.config.is_encoder_decoder
        elif is_encoder_decoder is None:
            raise ValueError("When no model is provided, you need to pass the parameter is_encoder_decoder.")
        else:
            self.is_encoder_decoder = is_encoder_decoder

        self.is_peft_model = is_peft_available() and isinstance(model, PeftModel)

        if ref_model:
            self.ref_model = ref_model
        elif self.is_peft_model or precompute_ref_log_probs:
            # The `model` with adapters turned off will be used as the reference model
            self.ref_model = None
        else:
            self.ref_model = create_reference_model(model)

        if data_collator is None:
            if tokenizer is None:
                raise ValueError(
                    "max_length or a tokenizer must be specified when using the default DPODataCollatorWithPadding"
                )
            if max_length is None:
                warnings.warn(
                    "When using DPODataCollatorWithPadding, you should set `max_length` in the DPOTrainer's init"
                    " it will be set to `512` by default, but you should do it yourself in the future.",
                    UserWarning,
                )
                max_length = 512
            if max_prompt_length is None:
                warnings.warn(
                    "When using DPODataCollatorWithPadding, you should set `max_prompt_length` in the DPOTrainer's init"
                    " it will be set to `128` by default, but you should do it yourself in the future.",
                    UserWarning,
                )
                max_prompt_length = 128

            if max_target_length is None and self.is_encoder_decoder:
                warnings.warn(
                    "When using DPODataCollatorWithPadding with an encoder decoder architecture, you should set `max_target_length` in the DPOTrainer's init"
                    " it will be set to `128` by default, but you should do it yourself in the future.",
                    UserWarning,
                )
                max_target_length = 128

            data_collator = DPODataCollatorWithPadding(
                pad_token_id=tokenizer.pad_token_id,
                label_pad_token_id=label_pad_token_id,
                is_encoder_decoder=self.is_encoder_decoder,
            )

            if args.remove_unused_columns:
                args.remove_unused_columns = False
                # warn users
                warnings.warn(
                    "When using DPODataCollatorWithPadding, you should set `remove_unused_columns=False` in your TrainingArguments"
                    " we have set it for you, but you should do it yourself in the future.",
                    UserWarning,
                )

            self.use_dpo_data_collator = True
        else:
            self.use_dpo_data_collator = False

        if disable_dropout:
            disable_dropout_in_model(model)
            if self.ref_model is not None:
                disable_dropout_in_model(self.ref_model)

        self.max_length = max_length
        self.generate_during_eval = generate_during_eval
        self.label_pad_token_id = label_pad_token_id
        self.padding_value = tokenizer.pad_token_id
        self.max_prompt_length = max_prompt_length
        self.truncation_mode = truncation_mode
        self.max_target_length = max_target_length
        self.tokenizer = tokenizer
        self.precompute_ref_log_probs = precompute_ref_log_probs

        self.beta = beta
        self.loss_type = loss_type

        self._stored_metrics = defaultdict(lambda: defaultdict(list))

        super().__init__(
            model=model,
            args=args,
            data_collator=data_collator,
            train_dataset=train_dataset,
            eval_dataset=eval_dataset,
            tokenizer=tokenizer,
            model_init=model_init,
            compute_metrics=compute_metrics,
            callbacks=callbacks,
            optimizers=optimizers,
            preprocess_logits_for_metrics=preprocess_logits_for_metrics,
        )

        if not hasattr(self, "accelerator"):
            raise AttributeError(
                "Your `Trainer` does not have an `accelerator` object. Consider upgrading `transformers`."
            )

        if self.ref_model is None and not self.precompute_ref_log_probs:
            if not hasattr(self.accelerator.unwrap_model(self.model), "disable_adapter"):
                raise ValueError(
                    "You are using a `peft` version that does not support `disable_adapter`. Please update your `peft` version to the latest version."
                )
        elif not self.precompute_ref_log_probs:
            if self.is_deepspeed_enabled:
                self.ref_model = self._prepare_deepspeed(self.ref_model)
            else:
                self.ref_model = self.accelerator.prepare_model(self.ref_model, evaluation_mode=True)

    def _prepare_deepspeed(self, model: PreTrainedModelWrapper):
        # Adapted from accelerate: https://github.com/huggingface/accelerate/blob/739b135f8367becb67ffaada12fe76e3aa60fefd/src/accelerate/accelerator.py#L1473
        deepspeed_plugin = self.accelerator.state.deepspeed_plugin
        config_kwargs = deepcopy(deepspeed_plugin.deepspeed_config)

        if model is not None:
            if hasattr(model, "config"):
                hidden_size = (
                    max(model.config.hidden_sizes)
                    if getattr(model.config, "hidden_sizes", None)
                    else getattr(model.config, "hidden_size", None)
                )
                if hidden_size is not None and config_kwargs["zero_optimization"]["stage"] == 3:
                    # Note that `stage3_prefetch_bucket_size` can produce DeepSpeed messages like: `Invalidate trace cache @ step 0: expected module 1, but got module 0`
                    # This is expected and is not an error, see: https://github.com/microsoft/DeepSpeed/discussions/4081
                    config_kwargs.update(
                        {
                            "zero_optimization.reduce_bucket_size": hidden_size * hidden_size,
                            "zero_optimization.stage3_param_persistence_threshold": 10 * hidden_size,
                            "zero_optimization.stage3_prefetch_bucket_size": 0.9 * hidden_size * hidden_size,
                        }
                    )

        # If ZeRO-3 is used, we shard both the active and reference model.
        # Otherwise, we assume the reference model fits in memory and is initialized on each device with ZeRO disabled (stage 0)
        if config_kwargs["zero_optimization"]["stage"] != 3:
            config_kwargs["zero_optimization"]["stage"] = 0
        model, *_ = deepspeed.initialize(model=model, config=config_kwargs)
        model.eval()
        return model

    def get_train_dataloader(self) -> DataLoader:
        # tokenize the dataset and compute reference logps for training datasets
        self.train_dataset = self.train_dataset.map(self.tokenize_batch_element)
        if self.precompute_ref_log_probs:
            self.train_dataset = self.train_dataset.map(
                self.compute_reference_log_probs, batch_size=self.args.per_device_train_batch_size, batched=True
            )

        return super().get_train_dataloader()

    def get_eval_dataloader(self, eval_dataset: Optional[Dataset] = None) -> DataLoader:
        if eval_dataset is None and self.eval_dataset is None:
            raise ValueError("Trainer: evaluation requires an eval_dataset.")
        eval_dataset = eval_dataset if eval_dataset is not None else self.eval_dataset

        # tokenize the dataset and compute reference logps for evaluation datasets
        eval_dataset = eval_dataset.map(self.tokenize_batch_element)
        if self.precompute_ref_log_probs:
            eval_dataset = eval_dataset.map(
                self.compute_reference_log_probs, batch_size=self.args.per_device_eval_batch_size, batched=True
            )
        return super().get_eval_dataloader(eval_dataset=eval_dataset)

    def tokenize_batch_element(self, feature, model: Union[PreTrainedModel, nn.Module] = None) -> Dict:
        """Tokenize a single batch element from a DPO specific dataset.

        At this stage, we don't convert to PyTorch tensors yet; we just handle the truncation
        in case the prompt + chosen or prompt + rejected responses is/are too long. First
            we truncate the prompt; if we're still too long, we truncate the chosen/rejected.

        We also create the labels for the chosen/rejected responses, which are of length equal to
            the sum of the length of the prompt and the chosen/rejected response, with
            label_pad_token_id  for the prompt tokens.
        """
        batch = {}
        prompt = feature["prompt"]
        chosen = feature["chosen"]
        rejected = feature["rejected"]

        if not self.is_encoder_decoder:
            # Check issues below for more details
            #  1. https://github.com/huggingface/trl/issues/907
            #  2. https://github.com/EleutherAI/lm-evaluation-harness/pull/531#issuecomment-1595586257
            #  3. https://github.com/LianjiaTech/BELLE/issues/337

            if not isinstance(prompt, str):
                raise ValueError(f"prompt should be an str but got {type(prompt)}")
            prompt_tokens = self.tokenizer(prompt, add_special_tokens=False)
            prompt_input_ids = prompt_tokens["input_ids"]
            prompt_attention_mask = prompt_tokens["attention_mask"]
            if len(prompt_input_ids) != len(prompt_attention_mask):
                raise ValueError("Prompt input ids and attention mask should have the same length.")

            if not isinstance(chosen, str):
                raise ValueError(f"chosen should be an str but got {type(chosen)}")

            chosen_tokens = self.tokenizer(prompt + chosen, add_special_tokens=False)
            if prompt_input_ids != chosen_tokens["input_ids"][: len(prompt_input_ids)]:
                raise ValueError("Prompt input ids and chosen input ids should be the same up to the prompt.")
            chosen_tokens["input_ids"] = chosen_tokens["input_ids"][len(prompt_input_ids) :]
            chosen_tokens["attention_mask"] = chosen_tokens["attention_mask"][len(prompt_input_ids) :]

            if not isinstance(rejected, str):
                raise ValueError(f"rejected should be an str but got {type(rejected)}")
            rejected_tokens = self.tokenizer(prompt + rejected, add_special_tokens=False)
            if prompt_input_ids != rejected_tokens["input_ids"][: len(prompt_input_ids)]:
                raise ValueError("Prompt input ids and rejected input ids should be the same up to the prompt.")

            rejected_tokens["input_ids"] = rejected_tokens["input_ids"][len(prompt_input_ids) :]
            rejected_tokens["attention_mask"] = rejected_tokens["attention_mask"][len(prompt_input_ids) :]

            # add BOS token to head of prompt
            prompt_tokens["input_ids"] = [self.tokenizer.bos_token_id] + prompt_tokens["input_ids"]
            prompt_tokens["attention_mask"] = [1] + prompt_tokens["attention_mask"]

            # add EOS token to end of prompt
            chosen_tokens["input_ids"].append(self.tokenizer.eos_token_id)
            chosen_tokens["attention_mask"].append(1)

            rejected_tokens["input_ids"].append(self.tokenizer.eos_token_id)
            rejected_tokens["attention_mask"].append(1)

            longer_response_length = max(len(chosen_tokens["input_ids"]), len(rejected_tokens["input_ids"]))

            # if combined sequence is too long, truncate the prompt
            if len(prompt_tokens["input_ids"]) + longer_response_length > self.max_length:
                if self.truncation_mode == "keep_start":
                    prompt_tokens = {k: v[: self.max_prompt_length] for k, v in prompt_tokens.items()}
                elif self.truncation_mode == "keep_end":
                    prompt_tokens = {k: v[-self.max_prompt_length :] for k, v in prompt_tokens.items()}
                else:
                    raise ValueError(f"Unknown truncation mode: {self.truncation_mode}")

            # if that's still too long, truncate the response
            if len(prompt_tokens["input_ids"]) + longer_response_length > self.max_length:
                chosen_tokens = {k: v[: self.max_length - self.max_prompt_length] for k, v in chosen_tokens.items()}
                rejected_tokens = {
                    k: v[: self.max_length - self.max_prompt_length] for k, v in rejected_tokens.items()
                }

            # Create labels
            chosen_sequence_tokens = {k: prompt_tokens[k] + chosen_tokens[k] for k in chosen_tokens}
            rejected_sequence_tokens = {k: prompt_tokens[k] + rejected_tokens[k] for k in rejected_tokens}
            chosen_sequence_tokens["labels"] = chosen_sequence_tokens["input_ids"][:]
            chosen_sequence_tokens["labels"][: len(prompt_tokens["input_ids"])] = [self.label_pad_token_id] * len(
                prompt_tokens["input_ids"]
            )
            rejected_sequence_tokens["labels"] = rejected_sequence_tokens["input_ids"][:]
            rejected_sequence_tokens["labels"][: len(prompt_tokens["input_ids"])] = [self.label_pad_token_id] * len(
                prompt_tokens["input_ids"]
            )

            for k, toks in {
                "chosen": chosen_sequence_tokens,
                "rejected": rejected_sequence_tokens,
                "prompt": prompt_tokens,
            }.items():
                for type_key, tokens in toks.items():
                    if type_key == "token_type_ids":
                        continue
                    batch[f"{k}_{type_key}"] = tokens

        else:
            chosen_tokens = self.tokenizer(
                chosen, truncation=True, max_length=self.max_target_length, add_special_tokens=True
            )
            rejected_tokens = self.tokenizer(
                rejected, truncation=True, max_length=self.max_target_length, add_special_tokens=True
            )
            prompt_tokens = self.tokenizer(
                prompt, truncation=True, max_length=self.max_prompt_length, add_special_tokens=True
            )

            batch["chosen_labels"] = chosen_tokens["input_ids"]
            batch["rejected_labels"] = rejected_tokens["input_ids"]
            batch["prompt_input_ids"] = prompt_tokens["input_ids"]
            batch["prompt_attention_mask"] = prompt_tokens["attention_mask"]

            if model is not None and hasattr(model, "prepare_decoder_input_ids_from_labels"):
                batch["rejected_decoder_input_ids"] = model.prepare_decoder_input_ids_from_labels(
                    labels=batch["rejected_labels"]
                )
                batch["chosen_decoder_input_ids"] = model.prepare_decoder_input_ids_from_labels(
                    labels=batch["chosen_labels"]
                )

        return batch

    def compute_reference_log_probs(self, batch: Dict) -> Dict:
        """Computes log probabilities of the reference model for a single batch of a DPO specific dataset."""

        # pad the batch
        padded_batch = {}
        for k in batch:
            if k.endswith("_input_ids") or k.endswith("_attention_mask") or k.endswith("_labels"):
                if self.is_encoder_decoder:
                    to_pad = [torch.LongTensor(ex) for ex in batch[k]]

                    if (k.startswith("prompt")) and (k.endswith("input_ids")):
                        padding_value = self.padding_value
                    elif k.endswith("_attention_mask"):
                        padding_value = 0
                    elif (k.startswith("chosen")) or (k.startswith("rejected")) or ("decoder" in k):
                        padding_value = self.label_pad_token_id
                    else:
                        raise ValueError(f"Unexpected key in batch '{k}'")
                    padded_batch[k] = pad_sequence(to_pad, batch_first=True, padding_value=padding_value)
                else:
                    # adapted from https://stackoverflow.com/questions/73256206
                    if "prompt" in k:
                        to_pad = [torch.LongTensor(ex[::-1]) for ex in batch[k]]
                    else:
                        to_pad = [torch.LongTensor(ex) for ex in batch[k]]
                    if k.endswith("_input_ids"):
                        padding_value = self.padding_value
                    elif k.endswith("_labels"):
                        padding_value = self.label_pad_token_id
                    elif k.endswith("_attention_mask"):
                        padding_value = 0
                    else:
                        raise ValueError(f"Unexpected key in batch '{k}'")

                    padded_batch[k] = pad_sequence(to_pad, batch_first=True, padding_value=padding_value)
                    # for the prompt, flip back so padding is on left side
                    if "prompt" in k:
                        padded_batch[k] = padded_batch[k].flip(dims=[1])
            else:
                padded_batch[k] = [ex for ex in batch[k]]

        # compute reference logps
        with torch.no_grad():
            if self.ref_model is None:
                with self.accelerator.unwrap_model(
                    self.model
                ).disable_adapter() if self.is_peft_model else nullcontext():
                    (
                        reference_chosen_logps,
                        reference_rejected_logps,
                        _,
                        _,
                    ) = self.concatenated_forward(self.model, padded_batch)
            else:
                (
                    reference_chosen_logps,
                    reference_rejected_logps,
                    _,
                    _,
                ) = self.concatenated_forward(self.ref_model.to(self.accelerator.device), padded_batch)

            padded_batch["reference_chosen_logps"] = reference_chosen_logps.cpu()
            padded_batch["reference_rejected_logps"] = reference_rejected_logps.cpu()

        return padded_batch

    @staticmethod
    def concatenated_inputs(
        batch: Dict[str, Union[List, torch.LongTensor]],
        is_encoder_decoder: bool = False,
        label_pad_token_id: int = -100,
        padding_value: int = 0,
        device: Optional[torch.device] = None,
    ) -> Dict[str, torch.LongTensor]:
        """Concatenate the chosen and rejected inputs into a single tensor.

        Args:
            batch: A batch of data. Must contain the keys 'chosen_input_ids' and 'rejected_input_ids', which are tensors of shape (batch_size, sequence_length).
            is_encoder_decoder: Whether the model is an encoder-decoder model.
            label_pad_token_id: The label pad token id.
            padding_value: The padding value to use for the concatenated inputs_ids.
            device: The device for the concatenated inputs.

        Returns:
            A dictionary containing the concatenated inputs under the key 'concatenated_input_ids'.
        """
        concatenated_batch = {}

        if is_encoder_decoder:
            max_length = max(batch["chosen_labels"].shape[1], batch["rejected_labels"].shape[1])
        else:
            max_length = max(batch["chosen_input_ids"].shape[1], batch["rejected_input_ids"].shape[1])

        for k in batch:
            if k.startswith("chosen") and isinstance(batch[k], torch.Tensor):
                if "labels" in k or is_encoder_decoder:
                    pad_value = label_pad_token_id
                elif k.endswith("_input_ids"):
                    pad_value = padding_value
                elif k.endswith("_attention_mask"):
                    pad_value = 0
                concatenated_key = k.replace("chosen", "concatenated")
                concatenated_batch[concatenated_key] = pad_to_length(batch[k], max_length, pad_value=pad_value)
        for k in batch:
            if k.startswith("rejected") and isinstance(batch[k], torch.Tensor):
                if "labels" in k or is_encoder_decoder:
                    pad_value = label_pad_token_id
                elif k.endswith("_input_ids"):
                    pad_value = padding_value
                elif k.endswith("_attention_mask"):
                    pad_value = 0
                concatenated_key = k.replace("rejected", "concatenated")
                concatenated_batch[concatenated_key] = torch.cat(
                    (
                        concatenated_batch[concatenated_key],
                        pad_to_length(batch[k], max_length, pad_value=pad_value),
                    ),
                    dim=0,
                ).to(device=device)

        if is_encoder_decoder:
            concatenated_batch["concatenated_input_ids"] = batch["prompt_input_ids"].repeat(2, 1).to(device=device)
            concatenated_batch["concatenated_attention_mask"] = (
                batch["prompt_attention_mask"].repeat(2, 1).to(device=device)
            )

        return concatenated_batch

    def dpo_loss(
        self,
        policy_chosen_logps: torch.FloatTensor,
        policy_rejected_logps: torch.FloatTensor,
        reference_chosen_logps: torch.FloatTensor,
        reference_rejected_logps: torch.FloatTensor,
        reference_free: bool = False,
    ) -> Tuple[torch.FloatTensor, torch.FloatTensor, torch.FloatTensor]:
        """Compute the DPO loss for a batch of policy and reference model log probabilities.

        Args:
            policy_chosen_logps: Log probabilities of the policy model for the chosen responses. Shape: (batch_size,)
            policy_rejected_logps: Log probabilities of the policy model for the rejected responses. Shape: (batch_size,)
            reference_chosen_logps: Log probabilities of the reference model for the chosen responses. Shape: (batch_size,)
            reference_rejected_logps: Log probabilities of the reference model for the rejected responses. Shape: (batch_size,)
            beta: Temperature parameter for the DPO loss, typically something in the range of 0.1 to 0.5. We ignore the reference model as beta -> 0.
            reference_free: If True, we ignore the _provided_ reference model and implicitly use a reference model that assigns equal probability to all responses.

        Returns:
            A tuple of three tensors: (losses, chosen_rewards, rejected_rewards).
            The losses tensor contains the DPO loss for each example in the batch.
            The chosen_rewards and rejected_rewards tensors contain the rewards for the chosen and rejected responses, respectively.
        """
        pi_logratios = policy_chosen_logps - policy_rejected_logps
        ref_logratios = reference_chosen_logps - reference_rejected_logps

        if reference_free:
            ref_logratios = 0

        logits = pi_logratios - ref_logratios

        if self.loss_type == "sigmoid":
            losses = -F.logsigmoid(self.beta * logits)
        elif self.loss_type == "hinge":
            losses = torch.relu(1 - self.beta * logits)
        else:
            raise ValueError(f"Unknown loss type: {self.loss_type}. Should be one of ['sigmoid', 'hinge']")

        chosen_rewards = self.beta * (policy_chosen_logps - reference_chosen_logps).detach()
        rejected_rewards = self.beta * (policy_rejected_logps - reference_rejected_logps).detach()

        return losses, chosen_rewards, rejected_rewards

    @staticmethod
    def get_batch_logps(
        logits: torch.FloatTensor,
        labels: torch.LongTensor,
        average_log_prob: bool = False,
        label_pad_token_id: int = -100,
        is_encoder_decoder: bool = False,
    ) -> torch.FloatTensor:
        """Compute the log probabilities of the given labels under the given logits.

        Args:
            logits: Logits of the model (unnormalized). Shape: (batch_size, sequence_length, vocab_size)
            labels: Labels for which to compute the log probabilities. Label tokens with a value of label_pad_token_id are ignored. Shape: (batch_size, sequence_length)
            average_log_prob: If True, return the average log probability per (non-masked) token. Otherwise, return the sum of the log probabilities of the (non-masked) tokens.

        Returns:
            A tensor of shape (batch_size,) containing the average/sum log probabilities of the given labels under the given logits.
        """
        if logits.shape[:-1] != labels.shape:
            raise ValueError("Logits (batch and sequence length dim) and labels must have the same shape.")

        if not is_encoder_decoder:
            labels = labels[:, 1:].clone()
            logits = logits[:, :-1, :]
        loss_mask = labels != label_pad_token_id

        # dummy token; we'll ignore the losses on these tokens later
        labels[labels == label_pad_token_id] = 0

        per_token_logps = torch.gather(logits.log_softmax(-1), dim=2, index=labels.unsqueeze(2)).squeeze(2)

        if average_log_prob:
            return (per_token_logps * loss_mask).sum(-1) / loss_mask.sum(-1)
        else:
            return (per_token_logps * loss_mask).sum(-1)

    def concatenated_forward(
        self, model: nn.Module, batch: Dict[str, Union[List, torch.LongTensor]]
    ) -> Tuple[torch.FloatTensor, torch.FloatTensor, torch.FloatTensor, torch.FloatTensor]:
        """Run the given model on the given batch of inputs, concatenating the chosen and rejected inputs together.

        We do this to avoid doing two forward passes, because it's faster for FSDP.
        """
        concatenated_batch = self.concatenated_inputs(
            batch,
            is_encoder_decoder=self.is_encoder_decoder,
            label_pad_token_id=self.label_pad_token_id,
            padding_value=self.padding_value,
            device=self.accelerator.device,
        )
        len_chosen = batch["chosen_labels"].shape[0]

        model_kwargs = (
            {
                "labels": concatenated_batch["concatenated_labels"],
                "decoder_input_ids": concatenated_batch.pop("concatenated_decoder_input_ids", None),
            }
            if self.is_encoder_decoder
            else {}
        )
        all_logits = model(
            concatenated_batch["concatenated_input_ids"],
            attention_mask=concatenated_batch["concatenated_attention_mask"],
            **model_kwargs,
        ).logits.to(torch.float32)

        all_logps = self.get_batch_logps(
            all_logits,
            concatenated_batch["concatenated_labels"],
            average_log_prob=False,
            is_encoder_decoder=self.is_encoder_decoder,
            label_pad_token_id=self.label_pad_token_id,
        )

        chosen_logps = all_logps[:len_chosen]
        rejected_logps = all_logps[len_chosen:]

        chosen_logits = all_logits[:len_chosen]
        rejected_logits = all_logits[len_chosen:]

        return (chosen_logps, rejected_logps, chosen_logits, rejected_logits)

    def get_batch_loss_metrics(
        self,
        model,
        batch: Dict[str, Union[List, torch.LongTensor]],
        train_eval: Literal["train", "eval"] = "train",
    ):
        """Compute the DPO loss and other metrics for the given batch of inputs for train or test."""
        metrics = {}

        (
            policy_chosen_logps,
            policy_rejected_logps,
            policy_chosen_logits,
            policy_rejected_logits,
        ) = self.concatenated_forward(model, batch)

        # if reference_chosen_logps and reference_rejected_logps in batch use them, otherwise use the reference model
        if "reference_chosen_logps" in batch and "reference_rejected_logps" in batch:
            reference_chosen_logps = batch["reference_chosen_logps"]
            reference_rejected_logps = batch["reference_rejected_logps"]
        else:
            with torch.no_grad():
                if self.ref_model is None:
                    with self.accelerator.unwrap_model(self.model).disable_adapter():
                        (
                            reference_chosen_logps,
                            reference_rejected_logps,
                            _,
                            _,
                        ) = self.concatenated_forward(self.model, batch)
                else:
                    (
                        reference_chosen_logps,
                        reference_rejected_logps,
                        _,
                        _,
                    ) = self.concatenated_forward(self.ref_model, batch)

        losses, chosen_rewards, rejected_rewards = self.dpo_loss(
            policy_chosen_logps,
            policy_rejected_logps,
            reference_chosen_logps,
            reference_rejected_logps,
        )
        reward_accuracies = (chosen_rewards > rejected_rewards).float()

        prefix = "eval_" if train_eval == "eval" else ""
        metrics[f"{prefix}rewards/chosen"] = chosen_rewards.cpu().mean()
        metrics[f"{prefix}rewards/rejected"] = rejected_rewards.cpu().mean()
        metrics[f"{prefix}rewards/accuracies"] = reward_accuracies.cpu().mean()
        metrics[f"{prefix}rewards/margins"] = (chosen_rewards - rejected_rewards).cpu().mean()
        metrics[f"{prefix}logps/rejected"] = policy_rejected_logps.detach().cpu().mean()
        metrics[f"{prefix}logps/chosen"] = policy_chosen_logps.detach().cpu().mean()
        metrics[f"{prefix}logits/rejected"] = policy_rejected_logits.detach().cpu().mean()
        metrics[f"{prefix}logits/chosen"] = policy_chosen_logits.detach().cpu().mean()

        return losses.mean(), metrics

    def compute_loss(
        self,
        model: Union[PreTrainedModel, nn.Module],
        inputs: Dict[str, Union[torch.Tensor, Any]],
        return_outputs=False,
    ) -> Union[torch.Tensor, Tuple[torch.Tensor, Dict[str, torch.Tensor]]]:
        if not self.use_dpo_data_collator:
            warnings.warn(
                "compute_loss is only implemented for DPODataCollatorWithPadding, and you passed a datacollator that is different than "
                "DPODataCollatorWithPadding - you might see unexpected behavior. Alternatively, you can implement your own prediction_step method if you are using a custom data collator"
            )
        loss, metrics = self.get_batch_loss_metrics(model, inputs, train_eval="train")

        # force log the metrics
        if self.accelerator.is_main_process:
            self.store_metrics(metrics, train_eval="train")

        if return_outputs:
            return (loss, metrics)
        return loss

    def get_batch_samples(self, model, batch: Dict[str, torch.LongTensor]) -> Tuple[str, str]:
        """Generate samples from the model and reference model for the given batch of inputs."""

        policy_output = model.generate(
            input_ids=batch["prompt_input_ids"],
            attention_mask=batch["prompt_attention_mask"],
            max_length=self.max_length,
            do_sample=True,
            pad_token_id=self.tokenizer.pad_token_id,
        )

        # if reference_output in batch use that otherwise use the reference model
        if "reference_output" in batch:
            reference_output = batch["reference_output"]
        else:
            if self.ref_model is None:
                with self.accelerator.unwrap_model(self.model).disable_adapter():
                    reference_output = self.model.generate(
                        batch["prompt_input_ids"],
                        attention_mask=batch["prompt_attention_mask"],
                        max_length=self.max_length,
                        do_sample=True,
                        pad_token_id=self.tokenizer.pad_token_id,
                    )
            else:
                reference_output = self.ref_model.generate(
                    batch["prompt_input_ids"],
                    attention_mask=batch["prompt_attention_mask"],
                    max_length=self.max_length,
                    do_sample=True,
                    pad_token_id=self.tokenizer.pad_token_id,
                )

        policy_output = pad_to_length(policy_output, self.max_length, self.tokenizer.pad_token_id)
        policy_output_decoded = self.tokenizer.batch_decode(policy_output, skip_special_tokens=True)

        reference_output = pad_to_length(reference_output, self.max_length, self.tokenizer.pad_token_id)
        reference_output_decoded = self.tokenizer.batch_decode(reference_output, skip_special_tokens=True)

        return policy_output_decoded, reference_output_decoded

    def prediction_step(
        self,
        model: Union[PreTrainedModel, nn.Module],
        inputs: Dict[str, Union[torch.Tensor, Any]],
        prediction_loss_only: bool,
        ignore_keys: Optional[List[str]] = None,
    ):
        if not self.use_dpo_data_collator:
            warnings.warn(
                "prediction_step is only implemented for DPODataCollatorWithPadding, and you passed a datacollator that is different than "
                "DPODataCollatorWithPadding - you might see unexpected behavior. Alternatively, you can implement your own prediction_step method if you are using a custom data collator"
            )
        if ignore_keys is None:
            if hasattr(model, "config"):
                ignore_keys = getattr(model.config, "keys_to_ignore_at_inference", [])
            else:
                ignore_keys = []

        with torch.no_grad():
            loss, metrics = self.get_batch_loss_metrics(model, inputs, train_eval="eval")

        # force log the metrics
        if self.accelerator.is_main_process:
            self.store_metrics(metrics, train_eval="eval")

        if prediction_loss_only:
            return (loss.detach(), None, None)

        # logits for the chosen and rejected samples from model
        logits_dict = {
            "eval_logits/chosen": metrics["eval_logits/chosen"],
            "eval_logits/rejected": metrics["eval_logits/rejected"],
        }
        logits = tuple(v.unsqueeze(dim=0) for k, v in logits_dict.items() if k not in ignore_keys)
        logits = torch.stack(logits).mean(axis=1).to(self.accelerator.device)
        labels = torch.zeros(logits.shape[0], device=self.accelerator.device)

        return (loss.detach(), logits, labels)

    def store_metrics(self, metrics: Dict[str, float], train_eval: Literal["train", "eval"] = "train") -> None:
        for key, value in metrics.items():
            self._stored_metrics[train_eval][key].append(value)

    def evaluation_loop(
        self,
        dataloader: DataLoader,
        description: str,
        prediction_loss_only: Optional[bool] = None,
        ignore_keys: Optional[List[str]] = None,
        metric_key_prefix: str = "eval",
    ) -> EvalLoopOutput:
        """
        Overriding built-in evaluation loop to store metrics for each batch.
        Prediction/evaluation loop, shared by `Trainer.evaluate()` and `Trainer.predict()`.

        Works both with or without labels.
        """

        # Sample and save to game log if requested (for one batch to save time)
        if self.generate_during_eval:
            # Generate random indices within the range of the total number of samples
            num_samples = len(dataloader.dataset)
            random_indices = random.sample(range(num_samples), k=self.args.eval_batch_size)

            # Use dataloader.dataset.select to get the random batch without iterating over the DataLoader
            random_batch_dataset = dataloader.dataset.select(random_indices)
            random_batch = self.data_collator(random_batch_dataset)
            random_batch = self._prepare_inputs(random_batch)

            policy_output_decoded, ref_output_decoded = self.get_batch_samples(self.model, random_batch)

            self.log(
                {
                    "game_log": wandb.Table(
                        columns=["Prompt", "Policy", "Ref Model"],
                        rows=[
                            [prompt, pol[len(prompt) :], ref[len(prompt) :]]
                            for prompt, pol, ref in zip(
                                random_batch["prompt"], policy_output_decoded, ref_output_decoded
                            )
                        ],
                    )
                }
            )
            self.state.log_history.pop()

        # Base evaluation
        initial_output = super().evaluation_loop(
            dataloader, description, prediction_loss_only, ignore_keys, metric_key_prefix
        )

        return initial_output

    def log(self, logs: Dict[str, float]) -> None:
        """
        Log `logs` on the various objects watching training, including stored metrics.

        Args:
            logs (`Dict[str, float]`):
                The values to log.
        """
        # logs either has 'loss' or 'eval_loss'
        train_eval = "train" if "loss" in logs else "eval"
        # Add averaged stored metrics to logs
        for key, metrics in self._stored_metrics[train_eval].items():
            logs[key] = torch.tensor(metrics).mean().item()
        del self._stored_metrics[train_eval]
        return super().log(logs)<|MERGE_RESOLUTION|>--- conflicted
+++ resolved
@@ -16,11 +16,8 @@
 import random
 import warnings
 from collections import defaultdict
-<<<<<<< HEAD
 from contextlib import nullcontext
-=======
 from copy import deepcopy
->>>>>>> 8e9cae80
 from typing import Any, Callable, Dict, List, Literal, Optional, Tuple, Union
 
 import torch
