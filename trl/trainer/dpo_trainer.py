--- conflicted
+++ resolved
@@ -107,17 +107,13 @@
         compute_metrics (`Callable[[EvalPrediction], Dict]`, *optional*):
             The function to use to compute the metrics. Must take a `EvalPrediction` and return
             a dictionary string to metric values.
-<<<<<<< HEAD
         precompute_ref_log_probs (`bool`, defaults to `False`):
             Flag to precompute reference model log probabilities and evaluation datasets. This is useful if you want to train
             without the reference model and reduce the total GPU memory needed.
-=======
         model_init_kwargs: (`Optional[Dict]`, *optional*):
             Dict of Optional kwargs to pass when instantiating the model from a string
         ref_model_init_kwargs: (`Optional[Dict]`, *optional*):
             Dict of Optional kwargs to pass when instantiating the ref model from a string
-
->>>>>>> 654543a8
     """
 
     def __init__(
@@ -145,12 +141,9 @@
         disable_dropout: bool = True,
         generate_during_eval: bool = False,
         compute_metrics: Optional[Callable[[EvalLoopOutput], Dict]] = None,
-<<<<<<< HEAD
         precompute_ref_log_probs: bool = False,
-=======
         model_init_kwargs: Optional[Dict] = None,
         ref_model_init_kwargs: Optional[Dict] = None,
->>>>>>> 654543a8
     ):
         if model_init_kwargs is None:
             model_init_kwargs = {}
