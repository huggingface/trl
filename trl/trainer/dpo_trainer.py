--- conflicted
+++ resolved
@@ -148,11 +148,7 @@
         beta: float = 0.1,
         label_smoothing: float = 0,
         loss_type: Literal["sigmoid", "hinge", "ipo", "kto_pair"] = "sigmoid",
-<<<<<<< HEAD
-        args: DPOConfig = None,
-=======
-        args: Optional[TrainingArguments] = None,
->>>>>>> 2a2676e7
+        args: Optional[DPOConfig] = None,
         data_collator: Optional[DataCollator] = None,
         label_pad_token_id: int = -100,
         padding_value: Optional[int] = None,
@@ -374,18 +370,12 @@
 
         self._stored_metrics = defaultdict(lambda: defaultdict(list))
 
-<<<<<<< HEAD
         # DPO-specific parameters
         self.f_divergence_type = args.f_divergence_type
         self.f_divergence_params = {
             FDivergenceConstants.ALPHA_DIVERGENCE_COEF_KEY: args.f_alpha_divergence_coef
         }
 
-        # tokenize the dataset
-        train_dataset = train_dataset.map(self.tokenize_row)
-        if eval_dataset is not None:
-            eval_dataset = eval_dataset.map(self.tokenize_row)
-=======
         self.dataset_num_proc = dataset_num_proc
 
         # Compute that only on the main process for faster data processing.
@@ -395,7 +385,6 @@
             train_dataset = train_dataset.map(self.tokenize_row, num_proc=self.dataset_num_proc)
             if eval_dataset is not None:
                 eval_dataset = eval_dataset.map(self.tokenize_row, num_proc=self.dataset_num_proc)
->>>>>>> 2a2676e7
 
         super().__init__(
             model=model,
@@ -878,11 +867,10 @@
             The losses tensor contains the DPO loss for each example in the batch.
             The chosen_rewards and rejected_rewards tensors contain the rewards for the chosen and rejected responses, respectively.
         """
-<<<<<<< HEAD
         chosen_logratios = policy_chosen_logps.to(self.accelerator.device) - (
-            not reference_free) * reference_chosen_logps.to(self.accelerator.device)
+            not self.reference_free) * reference_chosen_logps.to(self.accelerator.device)
         rejected_logratios = policy_rejected_logps.to(self.accelerator.device) - (
-            not reference_free) * reference_rejected_logps.to(self.accelerator.device)
+            not self.reference_free) * reference_rejected_logps.to(self.accelerator.device)
 
         if self.f_divergence_type == FDivergenceType.ALPHA_DIVERGENCE.value:
             # The alpha-divergence formula: (1 - u^-alpha) / alpha
@@ -895,15 +883,10 @@
             if self.f_divergence_params and FDivergenceConstants.ALPHA_DIVERGENCE_COEF_KEY in self.f_divergence_params:
                 alpha_coef = float(self.f_divergence_params[FDivergenceConstants.ALPHA_DIVERGENCE_COEF_KEY])
             logits = (cap_exp(rejected_logratios * -alpha_coef) - cap_exp(chosen_logratios * -alpha_coef)) / alpha_coef
-=======
-        pi_logratios = policy_chosen_logps - policy_rejected_logps
-        if self.reference_free:
-            ref_logratios = torch.tensor([0], dtype=pi_logratios.dtype, device=pi_logratios.device)
->>>>>>> 2a2676e7
         else:
             pi_logratios = policy_chosen_logps - policy_rejected_logps
-            if reference_free:
-                ref_logratios = 0
+            if self.reference_free:
+                ref_logratios = torch.tensor([0], dtype=pi_logratios.dtype, device=pi_logratios.device)
             else:
                 ref_logratios = reference_chosen_logps - reference_rejected_logps
 
