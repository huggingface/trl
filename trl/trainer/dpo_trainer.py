# DPO Authors: Rafael Rafailov, Archit Sharma, Eric Mitchell, Stefano Ermon, Christopher D. Manning, and Chelsea Finn 2023
# Copyright 2023 The HuggingFace Team. All rights reserved.
#
# Licensed under the Apache License, Version 2.0 (the "License");
# you may not use this file except in compliance with the License.
# You may obtain a copy of the License at
#
#     http://www.apache.org/licenses/LICENSE-2.0
#
# Unless required by applicable law or agreed to in writing, software
# distributed under the License is distributed on an "AS IS" BASIS,
# WITHOUT WARRANTIES OR CONDITIONS OF ANY KIND, either express or implied.
# See the License for the specific language governing permissions and
# limitations under the License.
import inspect
import random
import warnings
from collections import defaultdict
from contextlib import nullcontext
from copy import deepcopy
from typing import Any, Callable, Dict, List, Literal, Optional, Tuple, Union

import numpy as np
import torch
import torch.nn as nn
import torch.nn.functional as F
from accelerate.utils import is_deepspeed_available
from datasets import Dataset
from torch.utils.data import DataLoader
from transformers import (
    AutoModelForCausalLM,
    DataCollator,
    PreTrainedModel,
    PreTrainedTokenizerBase,
    Trainer,
    TrainingArguments,
)
from transformers.trainer_callback import TrainerCallback
from transformers.trainer_utils import EvalLoopOutput

from ..import_utils import is_peft_available, is_wandb_available
from ..models import PreTrainedModelWrapper, create_reference_model
from .utils import DPODataCollatorWithPadding, disable_dropout_in_model, pad_to_length


if is_peft_available():
    from peft import PeftModel, get_peft_model, prepare_model_for_kbit_training


if is_wandb_available():
    import wandb

if is_deepspeed_available():
    import deepspeed


class DPOTrainer(Trainer):
    r"""
    Initialize DPOTrainer.

    Args:
        model (`transformers.PreTrainedModel`):
            The model to train, preferably an `AutoModelForSequenceClassification`.
        ref_model (`PreTrainedModelWrapper`):
            Hugging Face transformer model with a casual language modelling head. Used for implicit reward computation and loss. If no
            reference model is provided, the trainer will create a reference model with the same architecture as the model to be optimized.
        beta (`float`, defaults to 0.1):
            The beta factor in DPO loss. Higher beta means less divergence from the initial policy. For the IPO loss, beta is the regularization parameter denoted by tau in the paper.
        loss_type (`str`, defaults to `"sigmoid"`):
            The type of DPO loss to use. Either `"sigmoid"` the default DPO loss,`"hinge"` loss from SLiC paper or `"ipo"` from IPO paper.
        args (`transformers.TrainingArguments`):
            The arguments to use for training.
        data_collator (`transformers.DataCollator`):
            The data collator to use for training. If None is specified, the default data collator (`DPODataCollatorWithPadding`) will be used
            which will pad the sequences to the maximum length of the sequences in the batch, given a dataset of paired sequences.
        label_pad_token_id (`int`, defaults to `-100`):
            The label pad token id. This argument is required if you want to use the default data collator.
        padding_value (`int`, defaults to `0`):
            The padding value if it is different to the tokenizer's pad_token_id.
        truncation_mode (`str`, defaults to `keep_end`):
            The truncation mode to use, either `keep_end` or `keep_start`. This argument is required if you want to use the default data collator.
        train_dataset (`datasets.Dataset`):
            The dataset to use for training.
        eval_dataset (`datasets.Dataset`):
            The dataset to use for evaluation.
        tokenizer (`transformers.PreTrainedTokenizerBase`):
            The tokenizer to use for training. This argument is required if you want to use the default data collator.
        model_init (`Callable[[], transformers.PreTrainedModel]`):
            The model initializer to use for training. If None is specified, the default model initializer will be used.
        callbacks (`List[transformers.TrainerCallback]`):
            The callbacks to use for training.
        optimizers (`Tuple[torch.optim.Optimizer, torch.optim.lr_scheduler.LambdaLR]`):
            The optimizer and scheduler to use for training.
        preprocess_logits_for_metrics (`Callable[[torch.Tensor, torch.Tensor], torch.Tensor]`):
            The function to use to preprocess the logits before computing the metrics.
        max_length (`int`, defaults to `None`):
            The maximum length of the sequences in the batch. This argument is required if you want to use the default data collator.
        max_prompt_length (`int`, defaults to `None`):
            The maximum length of the prompt. This argument is required if you want to use the default data collator.
        max_target_length (`int`, defaults to `None`):
            The maximum length of the target. This argument is required if you want to use the default data collator and your model is an encoder-decoder.
        peft_config (`Dict`, defaults to `None`):
            The PEFT configuration to use for training. If you pass a PEFT configuration, the model will be wrapped in a PEFT model.
        is_encoder_decoder (`Optional[bool]`, `optional`, defaults to `None`):
            If no model is provided, we need to know if the model_init returns an encoder-decoder.
        disable_dropout (`bool`, defaults to `True`):
            Whether or not to disable dropouts in `model` and `ref_model`.
        generate_during_eval (`bool`, defaults to `False`):
            Whether to sample and log generations during evaluation step.
        compute_metrics (`Callable[[EvalPrediction], Dict]`, *optional*):
            The function to use to compute the metrics. Must take a `EvalPrediction` and return
            a dictionary string to metric values.
        precompute_ref_log_probs (`bool`, defaults to `False`):
            Flag to precompute reference model log probabilities and evaluation datasets. This is useful if you want to train
            without the reference model and reduce the total GPU memory needed.
        model_init_kwargs: (`Optional[Dict]`, *optional*):
            Dict of Optional kwargs to pass when instantiating the model from a string
        ref_model_init_kwargs: (`Optional[Dict]`, *optional*):
            Dict of Optional kwargs to pass when instantiating the ref model from a string
    """

    def __init__(
        self,
        model: Union[PreTrainedModel, nn.Module, str] = None,
        ref_model: Optional[Union[PreTrainedModel, nn.Module, str]] = None,
        beta: float = 0.1,
        loss_type: Literal["sigmoid", "hinge", "ipo"] = "sigmoid",
        args: TrainingArguments = None,
        data_collator: Optional[DataCollator] = None,
        label_pad_token_id: int = -100,
        padding_value: int = None,
        truncation_mode: str = "keep_end",
        train_dataset: Optional[Dataset] = None,
        eval_dataset: Optional[Union[Dataset, Dict[str, Dataset]]] = None,
        tokenizer: Optional[PreTrainedTokenizerBase] = None,
        model_init: Optional[Callable[[], PreTrainedModel]] = None,
        callbacks: Optional[List[TrainerCallback]] = None,
        optimizers: Tuple[torch.optim.Optimizer, torch.optim.lr_scheduler.LambdaLR] = (None, None),
        preprocess_logits_for_metrics: Optional[Callable[[torch.Tensor, torch.Tensor], torch.Tensor]] = None,
        max_length: Optional[int] = None,
        max_prompt_length: Optional[int] = None,
        max_target_length: Optional[int] = None,
        peft_config: Optional[Dict] = None,
        is_encoder_decoder: Optional[bool] = None,
        disable_dropout: bool = True,
        generate_during_eval: bool = False,
        compute_metrics: Optional[Callable[[EvalLoopOutput], Dict]] = None,
        precompute_ref_log_probs: bool = False,
        model_init_kwargs: Optional[Dict] = None,
        ref_model_init_kwargs: Optional[Dict] = None,
    ):
        if model_init_kwargs is None:
            model_init_kwargs = {}
        elif not isinstance(model, str):
            raise ValueError("You passed model_kwargs to the DPOTrainer. But your model is already instantiated.")

        if ref_model_init_kwargs is None:
            ref_model_init_kwargs = {}
        elif not isinstance(ref_model, str):
            raise ValueError(
                "You passed ref_model_kwargs to the DPOTrainer. But your ref_model is already instantiated."
            )

        if isinstance(model, str):
            warnings.warn(
                "You passed a model_id to the DPOTrainer. This will automatically create an "
                "`AutoModelForCausalLM` or a `PeftModel` (if you passed a `peft_config`) for you."
            )
            model = AutoModelForCausalLM.from_pretrained(model, **model_init_kwargs)

        if isinstance(ref_model, str):
            warnings.warn(
                "You passed a ref model_id to the DPOTrainer. This will automatically create an "
                "`AutoModelForCausalLM`"
            )
            ref_model = AutoModelForCausalLM.from_pretrained(ref_model, **ref_model_init_kwargs)

        if not is_peft_available() and peft_config is not None:
            raise ValueError(
                "PEFT is not installed and you passed a `peft_config` in the trainer's kwargs, please install it to use the PEFT models"
            )
        elif is_peft_available() and peft_config is not None:
            # if model is a peft model and we have a peft_config, we merge and unload it first
            if isinstance(model, PeftModel):
                model = model.merge_and_unload()

            if getattr(model, "is_loaded_in_8bit", False) or getattr(model, "is_loaded_in_4bit", False):
                _support_gc_kwargs = hasattr(
                    args, "gradient_checkpointing_kwargs"
                ) and "gradient_checkpointing_kwargs" in list(
                    inspect.signature(prepare_model_for_kbit_training).parameters
                )

                preprare_model_kwargs = {"use_gradient_checkpointing": args.gradient_checkpointing}

                if _support_gc_kwargs:
                    preprare_model_kwargs["gradient_checkpointing_kwargs"] = args.gradient_checkpointing_kwargs

                model = prepare_model_for_kbit_training(model, **preprare_model_kwargs)
            elif getattr(args, "gradient_checkpointing", False):
                # For backward compatibility with older versions of transformers
                if hasattr(model, "enable_input_require_grads"):
                    model.enable_input_require_grads()
                else:

                    def make_inputs_require_grad(module, input, output):
                        output.requires_grad_(True)

                    model.get_input_embeddings().register_forward_hook(make_inputs_require_grad)

            # get peft model with the given config
            model = get_peft_model(model, peft_config)

        # For models that use gradient_checkpoiting, we need to attach a hook that enables input
        # to explicitly have `requires_grad=True`, otherwise training will either silently
        # fail or completely fail.
        elif getattr(args, "gradient_checkpointing", False):
            # For backward compatibility with older versions of transformers
            if hasattr(model, "enable_input_require_grads"):
                model.enable_input_require_grads()
            else:

                def make_inputs_require_grad(module, input, output):
                    output.requires_grad_(True)

                model.get_input_embeddings().register_forward_hook(make_inputs_require_grad)

        if generate_during_eval and not is_wandb_available():
            raise ValueError(
                "`generate_during_eval=True` requires Weights and Biases to be installed."
                " Please install `wandb` to resolve."
            )

        if model is not None:
            self.is_encoder_decoder = model.config.is_encoder_decoder
        elif is_encoder_decoder is None:
            raise ValueError("When no model is provided, you need to pass the parameter is_encoder_decoder.")
        else:
            self.is_encoder_decoder = is_encoder_decoder

        self.is_peft_model = is_peft_available() and isinstance(model, PeftModel)

        if ref_model:
            self.ref_model = ref_model
        elif self.is_peft_model or precompute_ref_log_probs:
            # The `model` with adapters turned off will be used as the reference model
            self.ref_model = None
        else:
            self.ref_model = create_reference_model(model)

        if data_collator is None:
            if tokenizer is None:
                raise ValueError(
                    "max_length or a tokenizer must be specified when using the default DPODataCollatorWithPadding"
                )
            if max_length is None:
                warnings.warn(
                    "When using DPODataCollatorWithPadding, you should set `max_length` in the DPOTrainer's init"
                    " it will be set to `512` by default, but you should do it yourself in the future.",
                    UserWarning,
                )
                max_length = 512
            if max_prompt_length is None:
                warnings.warn(
                    "When using DPODataCollatorWithPadding, you should set `max_prompt_length` in the DPOTrainer's init"
                    " it will be set to `128` by default, but you should do it yourself in the future.",
                    UserWarning,
                )
                max_prompt_length = 128

            if max_target_length is None and self.is_encoder_decoder:
                warnings.warn(
                    "When using DPODataCollatorWithPadding with an encoder decoder architecture, you should set `max_target_length` in the DPOTrainer's init"
                    " it will be set to `128` by default, but you should do it yourself in the future.",
                    UserWarning,
                )
                max_target_length = 128

            data_collator = DPODataCollatorWithPadding(
                pad_token_id=tokenizer.pad_token_id,
                label_pad_token_id=label_pad_token_id,
                is_encoder_decoder=self.is_encoder_decoder,
            )

            if args.remove_unused_columns:
                args.remove_unused_columns = False
                # warn users
                warnings.warn(
                    "When using DPODataCollatorWithPadding, you should set `remove_unused_columns=False` in your TrainingArguments"
                    " we have set it for you, but you should do it yourself in the future.",
                    UserWarning,
                )

            self.use_dpo_data_collator = True
        else:
            self.use_dpo_data_collator = False

        if disable_dropout:
            disable_dropout_in_model(model)
            if self.ref_model is not None:
                disable_dropout_in_model(self.ref_model)

        self.max_length = max_length
        self.generate_during_eval = generate_during_eval
        self.label_pad_token_id = label_pad_token_id
        self.padding_value = padding_value if padding_value is not None else tokenizer.pad_token_id
        self.max_prompt_length = max_prompt_length
        self.truncation_mode = truncation_mode
        self.max_target_length = max_target_length
        self.tokenizer = tokenizer
        self.precompute_ref_log_probs = precompute_ref_log_probs

        # Since ref_logs are precomputed on the first call to get_train/eval_dataloader
        # keep track of first called to avoid computation of future calls
        self._precomputed_train_ref_log_probs = False
        self._precomputed_eval_ref_log_probs = False

        self.beta = beta
        self.loss_type = loss_type

        self._stored_metrics = defaultdict(lambda: defaultdict(list))

        # tokenize the dataset
        train_dataset = train_dataset.map(self.tokenize_row)
        if eval_dataset is not None:
            eval_dataset = eval_dataset.map(self.tokenize_row)

        super().__init__(
            model=model,
            args=args,
            data_collator=data_collator,
            train_dataset=train_dataset,
            eval_dataset=eval_dataset,
            tokenizer=tokenizer,
            model_init=model_init,
            compute_metrics=compute_metrics,
            callbacks=callbacks,
            optimizers=optimizers,
            preprocess_logits_for_metrics=preprocess_logits_for_metrics,
        )

        if not hasattr(self, "accelerator"):
            raise AttributeError(
                "Your `Trainer` does not have an `accelerator` object. Consider upgrading `transformers`."
            )

        if self.ref_model is None:
            if not (self.is_peft_model or self.precompute_ref_log_probs):
                raise ValueError(
                    "No reference model and model is not a Peft model. Try setting `precompute_ref_log_probs=True`"
                )
        else:
            if self.is_deepspeed_enabled:
                self.ref_model = self._prepare_deepspeed(self.ref_model)
            else:
                self.ref_model = self.accelerator.prepare_model(self.ref_model, evaluation_mode=True)

    def _prepare_deepspeed(self, model: PreTrainedModelWrapper):
        # Adapted from accelerate: https://github.com/huggingface/accelerate/blob/739b135f8367becb67ffaada12fe76e3aa60fefd/src/accelerate/accelerator.py#L1473
        deepspeed_plugin = self.accelerator.state.deepspeed_plugin
        config_kwargs = deepcopy(deepspeed_plugin.deepspeed_config)

        if model is not None:
            if hasattr(model, "config"):
                hidden_size = (
                    max(model.config.hidden_sizes)
                    if getattr(model.config, "hidden_sizes", None)
                    else getattr(model.config, "hidden_size", None)
                )
                if hidden_size is not None and config_kwargs["zero_optimization"]["stage"] == 3:
                    # Note that `stage3_prefetch_bucket_size` can produce DeepSpeed messages like: `Invalidate trace cache @ step 0: expected module 1, but got module 0`
                    # This is expected and is not an error, see: https://github.com/microsoft/DeepSpeed/discussions/4081
                    config_kwargs.update(
                        {
                            "zero_optimization.reduce_bucket_size": hidden_size * hidden_size,
                            "zero_optimization.stage3_param_persistence_threshold": 10 * hidden_size,
                            "zero_optimization.stage3_prefetch_bucket_size": 0.9 * hidden_size * hidden_size,
                        }
                    )

        # If ZeRO-3 is used, we shard both the active and reference model.
        # Otherwise, we assume the reference model fits in memory and is initialized on each device with ZeRO disabled (stage 0)
        if config_kwargs["zero_optimization"]["stage"] != 3:
            config_kwargs["zero_optimization"]["stage"] = 0
        model, *_ = deepspeed.initialize(model=model, config=config_kwargs)
        model.eval()
        return model

    def get_train_dataloader(self) -> DataLoader:
        """
        Returns the training [`~torch.utils.data.DataLoader`].

        Subclass of transformers.src.transformers.trainer.get_train_dataloader to precompute `ref_log_probs`.
        """

        if self.precompute_ref_log_probs and not self._precomputed_train_ref_log_probs:
            dataloader_params = {
                "batch_size": self.args.per_device_train_batch_size,
                "collate_fn": self.data_collator,
                "num_workers": self.args.dataloader_num_workers,
                "pin_memory": self.args.dataloader_pin_memory,
                "shuffle": False,
            }

            # prepare dataloader
            data_loader = self.accelerator.prepare(DataLoader(self.train_dataset, **dataloader_params))

            reference_chosen_logps = []
            reference_rejected_logps = []
            for padded_batch in data_loader:
                reference_chosen_logp, reference_rejected_logp = self.compute_reference_log_probs(padded_batch)
                reference_chosen_logp, reference_rejected_logp = self.accelerator.gather_for_metrics(
                    (reference_chosen_logp, reference_rejected_logp)
                )
                reference_chosen_logps.append(reference_chosen_logp.cpu())
                reference_rejected_logps.append(reference_rejected_logp.cpu())

            all_reference_chosen_logps = torch.cat(reference_chosen_logps).float().numpy()
            all_reference_rejected_logps = torch.cat(reference_rejected_logps).float().numpy()

            self.train_dataset = self.train_dataset.add_column(
                name="reference_chosen_logps", column=all_reference_chosen_logps
            )
            self.train_dataset = self.train_dataset.add_column(
                name="reference_rejected_logps", column=all_reference_rejected_logps
            )

            self._precomputed_train_ref_log_probs = True

        return super().get_train_dataloader()

    def get_eval_dataloader(self, eval_dataset: Optional[Dataset] = None) -> DataLoader:
        """
        Returns the evaluation [`~torch.utils.data.DataLoader`].

        Subclass of transformers.src.transformers.trainer.get_eval_dataloader to precompute `ref_log_probs`.

        Args:
            eval_dataset (`torch.utils.data.Dataset`, *optional*):
                If provided, will override `self.eval_dataset`. If it is a [`~datasets.Dataset`], columns not accepted
                by the `model.forward()` method are automatically removed. It must implement `__len__`.
        """
        if eval_dataset is None and self.eval_dataset is None:
            raise ValueError("Trainer: evaluation requires an eval_dataset.")
        eval_dataset = eval_dataset if eval_dataset is not None else self.eval_dataset

        if self.precompute_ref_log_probs and not self._precomputed_eval_ref_log_probs:

            dataloader_params = {
                "batch_size": self.args.per_device_eval_batch_size,
                "collate_fn": self.data_collator,
                "num_workers": self.args.dataloader_num_workers,
                "pin_memory": self.args.dataloader_pin_memory,
                "shuffle": False,
            }

            # prepare dataloader
            data_loader = self.accelerator.prepare(DataLoader(eval_dataset, **dataloader_params))

            reference_chosen_logps = []
            reference_rejected_logps = []
            for padded_batch in data_loader:
                reference_chosen_logp, reference_rejected_logp = self.compute_reference_log_probs(padded_batch)
                reference_chosen_logp, reference_rejected_logp = self.accelerator.gather_for_metrics(
                    (reference_chosen_logp, reference_rejected_logp)
                )
                reference_chosen_logps.append(reference_chosen_logp.cpu())
                reference_rejected_logps.append(reference_rejected_logp.cpu())

            all_reference_chosen_logps = torch.cat(reference_chosen_logps).float().numpy()
            all_reference_rejected_logps = torch.cat(reference_rejected_logps).float().numpy()

            eval_dataset = eval_dataset.add_column(name="reference_chosen_logps", column=all_reference_chosen_logps)
            eval_dataset = eval_dataset.add_column(
                name="reference_rejected_logps", column=all_reference_rejected_logps
            )

            self._precomputed_eval_ref_log_probs = True

        return super().get_eval_dataloader(eval_dataset=eval_dataset)

    def build_tokenized_answer(self, prompt, answer):
        """
        Llama tokenizer does satisfy `enc(a + b) = enc(a) + enc(b)`.
        It does ensure `enc(a + b) = enc(a) + enc(a + b)[len(enc(a)):]`.
        Reference:
            https://github.com/EleutherAI/lm-evaluation-harness/pull/531#issuecomment-1595586257
        """

        full_tokenized = self.tokenizer(prompt + answer, add_special_tokens=False)
        prompt_input_ids = self.tokenizer(prompt, add_special_tokens=False)["input_ids"]

        answer_input_ids = full_tokenized["input_ids"][len(prompt_input_ids) :]
        answer_attention_mask = full_tokenized["attention_mask"][len(prompt_input_ids) :]

        # Concat tokens to form `enc(a) + enc(a + b)[len(enc(a)):]`
        full_concat_input_ids = np.concatenate([prompt_input_ids, answer_input_ids])

        # Prepare input tokens for token by token comparison
        full_input_ids = np.array(full_tokenized["input_ids"])

        if len(full_input_ids) != len(full_concat_input_ids):
            raise ValueError("Prompt input ids and answer input ids should have the same length.")

        # On some tokenizers, like Llama-2 tokenizer, there are occasions where tokens
        # can be merged together when tokenizing prompt+answer. This could result
        # on the last token from the prompt being different when tokenized on its own
        # vs when done as prompt+answer.
        response_token_ids_start_idx = len(prompt_input_ids)

        # If tokenized prompt is different than both prompt+answer, then it means the
        # last token has changed due to merging.
        if prompt_input_ids != full_tokenized["input_ids"][:response_token_ids_start_idx]:
            response_token_ids_start_idx -= 1

        prompt_input_ids = full_tokenized["input_ids"][:response_token_ids_start_idx]
        prompt_attention_mask = full_tokenized["attention_mask"][:response_token_ids_start_idx]

        if len(prompt_input_ids) != len(prompt_attention_mask):
            raise ValueError("Prompt input ids and attention mask should have the same length.")

        answer_input_ids = full_tokenized["input_ids"][response_token_ids_start_idx:]
        answer_attention_mask = full_tokenized["attention_mask"][response_token_ids_start_idx:]

        return dict(
            prompt_input_ids=prompt_input_ids,
            prompt_attention_mask=prompt_attention_mask,
            input_ids=answer_input_ids,
            attention_mask=answer_attention_mask,
        )

    def tokenize_row(self, feature, model: Union[PreTrainedModel, nn.Module] = None) -> Dict:
        """Tokenize a single row from a DPO specific dataset.

        At this stage, we don't convert to PyTorch tensors yet; we just handle the truncation
        in case the prompt + chosen or prompt + rejected responses is/are too long. First
            we truncate the prompt; if we're still too long, we truncate the chosen/rejected.

        We also create the labels for the chosen/rejected responses, which are of length equal to
            the sum of the length of the prompt and the chosen/rejected response, with
            label_pad_token_id  for the prompt tokens.
        """
        batch = {}
        prompt = feature["prompt"]
        chosen = feature["chosen"]
        rejected = feature["rejected"]

        if not self.is_encoder_decoder:
            # Check issues below for more details
            #  1. https://github.com/huggingface/trl/issues/907
            #  2. https://github.com/EleutherAI/lm-evaluation-harness/pull/531#issuecomment-1595586257
            #  3. https://github.com/LianjiaTech/BELLE/issues/337

            if not isinstance(prompt, str):
                raise ValueError(f"prompt should be an str but got {type(prompt)}")

            if not isinstance(chosen, str):
                raise ValueError(f"chosen should be an str but got {type(chosen)}")
            chosen_tokens = self.build_tokenized_answer(prompt, chosen)

            if not isinstance(rejected, str):
                raise ValueError(f"rejected should be an str but got {type(rejected)}")
            rejected_tokens = self.build_tokenized_answer(prompt, rejected)

            # add BOS token to head of prompt
            chosen_tokens["prompt_input_ids"] = [self.tokenizer.bos_token_id] + chosen_tokens["prompt_input_ids"]
            rejected_tokens["prompt_input_ids"] = [self.tokenizer.bos_token_id] + rejected_tokens["prompt_input_ids"]
            chosen_tokens["prompt_attention_mask"] = [1] + chosen_tokens["prompt_attention_mask"]
            rejected_tokens["prompt_attention_mask"] = [1] + rejected_tokens["prompt_attention_mask"]

            # add EOS token to end of prompt
            chosen_tokens["input_ids"].append(self.tokenizer.eos_token_id)
            chosen_tokens["attention_mask"].append(1)

            rejected_tokens["input_ids"].append(self.tokenizer.eos_token_id)
            rejected_tokens["attention_mask"].append(1)

            longer_response_length = max(len(chosen_tokens["input_ids"]), len(rejected_tokens["input_ids"]))

            # if combined sequence is too long, truncate the prompt
            for answer_tokens in [chosen_tokens, rejected_tokens]:
                if len(answer_tokens["prompt_input_ids"]) + longer_response_length > self.max_length:
                    if self.truncation_mode == "keep_start":
                        # prompt_tokens = {k: v[: self.max_prompt_length] for k, v in prompt_tokens.items()}
                        for k in ["prompt_input_ids", "prompt_attention_mask"]:
                            answer_tokens[k] = answer_tokens[k][: self.max_prompt_length]
                    elif self.truncation_mode == "keep_end":
                        # prompt_tokens = {k: v[-self.max_prompt_length :] for k, v in prompt_tokens.items()}
                        for k in ["prompt_input_ids", "prompt_attention_mask"]:
                            answer_tokens[k] = answer_tokens[k][-self.max_prompt_length :]
                    else:
                        raise ValueError(f"Unknown truncation mode: {self.truncation_mode}")

            # if that's still too long, truncate the response
            for answer_tokens in [chosen_tokens, rejected_tokens]:
                if len(answer_tokens["prompt_input_ids"]) + longer_response_length > self.max_length:
                    for k in ["prompt_input_ids", "prompt_attention_mask"]:
                        answer_tokens[k] = answer_tokens[k][: self.max_length - self.max_prompt_length]

            # Create labels
            chosen_sequence_tokens = {
                k: chosen_tokens[f"prompt_{k}"] + chosen_tokens[k] for k in ["input_ids", "attention_mask"]
            }
            rejected_sequence_tokens = {
                k: rejected_tokens[f"prompt_{k}"] + rejected_tokens[k] for k in ["input_ids", "attention_mask"]
            }
            chosen_sequence_tokens["labels"] = chosen_sequence_tokens["input_ids"][:]
            chosen_sequence_tokens["labels"][: len(chosen_tokens["prompt_input_ids"])] = [
                self.label_pad_token_id
            ] * len(chosen_tokens["prompt_input_ids"])
            rejected_sequence_tokens["labels"] = rejected_sequence_tokens["input_ids"][:]
            rejected_sequence_tokens["labels"][: len(rejected_tokens["prompt_input_ids"])] = [
                self.label_pad_token_id
            ] * len(rejected_tokens["prompt_input_ids"])

            for k, toks in {
                "chosen": chosen_sequence_tokens,
                "rejected": rejected_sequence_tokens,
            }.items():
                for type_key, tokens in toks.items():
                    if type_key == "token_type_ids":
                        continue
                    batch[f"{k}_{type_key}"] = tokens

        else:
            chosen_tokens = self.tokenizer(
                chosen, truncation=True, max_length=self.max_target_length, add_special_tokens=True
            )
            rejected_tokens = self.tokenizer(
                rejected, truncation=True, max_length=self.max_target_length, add_special_tokens=True
            )
            prompt_tokens = self.tokenizer(
                prompt, truncation=True, max_length=self.max_prompt_length, add_special_tokens=True
            )

            batch["chosen_labels"] = chosen_tokens["input_ids"]
            batch["rejected_labels"] = rejected_tokens["input_ids"]
            batch["prompt_input_ids"] = prompt_tokens["input_ids"]
            batch["prompt_attention_mask"] = prompt_tokens["attention_mask"]

            if model is not None and hasattr(model, "prepare_decoder_input_ids_from_labels"):
                batch["rejected_decoder_input_ids"] = model.prepare_decoder_input_ids_from_labels(
                    labels=batch["rejected_labels"]
                )
                batch["chosen_decoder_input_ids"] = model.prepare_decoder_input_ids_from_labels(
                    labels=batch["chosen_labels"]
                )

        return batch

    def compute_reference_log_probs(self, padded_batch: Dict) -> Dict:
        """Computes log probabilities of the reference model for a single padded batch of a DPO specific dataset."""
        # compute reference logps
        with torch.no_grad():
            if self.ref_model is None:
                with self.accelerator.unwrap_model(
                    self.model
                ).disable_adapter() if self.is_peft_model else nullcontext():
                    (
                        reference_chosen_logps,
                        reference_rejected_logps,
                        _,
                        _,
                    ) = self.concatenated_forward(self.model, padded_batch)
            else:
                (
                    reference_chosen_logps,
                    reference_rejected_logps,
                    _,
                    _,
                ) = self.concatenated_forward(self.ref_model, padded_batch)

        return reference_chosen_logps, reference_rejected_logps

    @staticmethod
    def concatenated_inputs(
        batch: Dict[str, Union[List, torch.LongTensor]],
        is_encoder_decoder: bool = False,
        label_pad_token_id: int = -100,
        padding_value: int = 0,
        device: Optional[torch.device] = None,
    ) -> Dict[str, torch.LongTensor]:
        """Concatenate the chosen and rejected inputs into a single tensor.

        Args:
            batch: A batch of data. Must contain the keys 'chosen_input_ids' and 'rejected_input_ids', which are tensors of shape (batch_size, sequence_length).
            is_encoder_decoder: Whether the model is an encoder-decoder model.
            label_pad_token_id: The label pad token id.
            padding_value: The padding value to use for the concatenated inputs_ids.
            device: The device for the concatenated inputs.

        Returns:
            A dictionary containing the concatenated inputs under the key 'concatenated_input_ids'.
        """
        concatenated_batch = {}

        if is_encoder_decoder:
            max_length = max(batch["chosen_labels"].shape[1], batch["rejected_labels"].shape[1])
        else:
            max_length = max(batch["chosen_input_ids"].shape[1], batch["rejected_input_ids"].shape[1])

        for k in batch:
            if k.startswith("chosen") and isinstance(batch[k], torch.Tensor):
                if "labels" in k or is_encoder_decoder:
                    pad_value = label_pad_token_id
                elif k.endswith("_input_ids"):
                    pad_value = padding_value
                elif k.endswith("_attention_mask"):
                    pad_value = 0
                concatenated_key = k.replace("chosen", "concatenated")
                concatenated_batch[concatenated_key] = pad_to_length(batch[k], max_length, pad_value=pad_value)
        for k in batch:
            if k.startswith("rejected") and isinstance(batch[k], torch.Tensor):
                if "labels" in k or is_encoder_decoder:
                    pad_value = label_pad_token_id
                elif k.endswith("_input_ids"):
                    pad_value = padding_value
                elif k.endswith("_attention_mask"):
                    pad_value = 0
                concatenated_key = k.replace("rejected", "concatenated")
                concatenated_batch[concatenated_key] = torch.cat(
                    (
                        concatenated_batch[concatenated_key],
                        pad_to_length(batch[k], max_length, pad_value=pad_value),
                    ),
                    dim=0,
                ).to(device=device)

        if is_encoder_decoder:
            concatenated_batch["concatenated_input_ids"] = batch["prompt_input_ids"].repeat(2, 1).to(device=device)
            concatenated_batch["concatenated_attention_mask"] = (
                batch["prompt_attention_mask"].repeat(2, 1).to(device=device)
            )

        return concatenated_batch

    def dpo_loss(
        self,
        policy_chosen_logps: torch.FloatTensor,
        policy_rejected_logps: torch.FloatTensor,
        reference_chosen_logps: torch.FloatTensor,
        reference_rejected_logps: torch.FloatTensor,
        reference_free: bool = False,
    ) -> Tuple[torch.FloatTensor, torch.FloatTensor, torch.FloatTensor]:
        """Compute the DPO loss for a batch of policy and reference model log probabilities.

        Args:
            policy_chosen_logps: Log probabilities of the policy model for the chosen responses. Shape: (batch_size,)
            policy_rejected_logps: Log probabilities of the policy model for the rejected responses. Shape: (batch_size,)
            reference_chosen_logps: Log probabilities of the reference model for the chosen responses. Shape: (batch_size,)
            reference_rejected_logps: Log probabilities of the reference model for the rejected responses. Shape: (batch_size,)
            reference_free: If True, we ignore the _provided_ reference model and implicitly use a reference model that assigns equal probability to all responses.

        Returns:
            A tuple of three tensors: (losses, chosen_rewards, rejected_rewards).
            The losses tensor contains the DPO loss for each example in the batch.
            The chosen_rewards and rejected_rewards tensors contain the rewards for the chosen and rejected responses, respectively.
        """
        pi_logratios = policy_chosen_logps - policy_rejected_logps
        if reference_free:
            ref_logratios = 0
        else:
            ref_logratios = reference_chosen_logps - reference_rejected_logps

        logits = pi_logratios - ref_logratios

        # The beta is a temperature parameter for the DPO loss, typically something in the range of 0.1 to 0.5.
        # We ignore the reference model as beta -> 0.
        if self.loss_type == "sigmoid":
            losses = -F.logsigmoid(self.beta * logits)
        elif self.loss_type == "hinge":
            losses = torch.relu(1 - self.beta * logits)
        else:
            raise ValueError(f"Unknown loss type: {self.loss_type}. Should be one of ['sigmoid', 'hinge']")

        chosen_rewards = self.beta * (policy_chosen_logps - reference_chosen_logps).detach()
        rejected_rewards = self.beta * (policy_rejected_logps - reference_rejected_logps).detach()

        return losses, chosen_rewards, rejected_rewards

<<<<<<< HEAD
    @staticmethod
    def get_batch_logps(
=======
    def ipo_loss(
        self,
        policy_chosen_logps: torch.FloatTensor,
        policy_rejected_logps: torch.FloatTensor,
        reference_chosen_logps: torch.FloatTensor,
        reference_rejected_logps: torch.FloatTensor,
    ) -> Tuple[torch.FloatTensor, torch.FloatTensor, torch.FloatTensor]:
        """Compute the IPO loss for a batch of policy and reference model log probabilities.

        Args:
            policy_chosen_logps: Log probabilities of the policy model for the chosen responses. Shape: (batch_size,)
            policy_rejected_logps: Log probabilities of the policy model for the rejected responses. Shape: (batch_size,)
            reference_chosen_logps: Log probabilities of the reference model for the chosen responses. Shape: (batch_size,)
            reference_rejected_logps: Log probabilities of the reference model for the rejected responses. Shape: (batch_size,)

        Returns:
            A tuple of three tensors: (losses, chosen_rewards, rejected_rewards).
            The losses tensor contains the IPO loss for each example in the batch.
            The chosen_rewards and rejected_rewards tensors contain the rewards for the chosen and rejected responses, respectively.
        """
        pi_logratios = policy_chosen_logps + reference_rejected_logps
        ref_logratios = policy_rejected_logps + reference_chosen_logps

        logits = pi_logratios - ref_logratios
        # eqn (17) of the paper where beta is the regularization parameter for the IPO loss, denoted by tau in the paper.
        losses = (logits - 1 / (2 * self.beta)) ** 2

        chosen_rewards = self.beta * (policy_chosen_logps - reference_chosen_logps).detach()
        rejected_rewards = self.beta * (policy_rejected_logps - reference_rejected_logps).detach()

        return losses, chosen_rewards, rejected_rewards

    def _get_batch_logps(
        self,
>>>>>>> 55d7c952
        logits: torch.FloatTensor,
        labels: torch.LongTensor,
        average_log_prob: bool = False,
        label_pad_token_id: int = -100,
        is_encoder_decoder: bool = False,
    ) -> torch.FloatTensor:
        """Compute the log probabilities of the given labels under the given logits.

        Args:
            logits: Logits of the model (unnormalized). Shape: (batch_size, sequence_length, vocab_size)
            labels: Labels for which to compute the log probabilities. Label tokens with a value of label_pad_token_id are ignored. Shape: (batch_size, sequence_length)
            average_log_prob: If True, return the average log probability per (non-masked) token. Otherwise, return the sum of the log probabilities of the (non-masked) tokens.

        Returns:
            A tensor of shape (batch_size,) containing the average/sum log probabilities of the given labels under the given logits.
        """
        if logits.shape[:-1] != labels.shape:
            raise ValueError("Logits (batch and sequence length dim) and labels must have the same shape.")

        if not is_encoder_decoder:
            labels = labels[:, 1:].clone()
            logits = logits[:, :-1, :]
        loss_mask = labels != label_pad_token_id

        # dummy token; we'll ignore the losses on these tokens later
        labels[labels == label_pad_token_id] = 0

        per_token_logps = torch.gather(logits.log_softmax(-1), dim=2, index=labels.unsqueeze(2)).squeeze(2)

        if average_log_prob:
            return (per_token_logps * loss_mask).sum(-1) / loss_mask.sum(-1)
        else:
            return (per_token_logps * loss_mask).sum(-1)

    def concatenated_forward(
        self, model: nn.Module, batch: Dict[str, Union[List, torch.LongTensor]]
    ) -> Tuple[torch.FloatTensor, torch.FloatTensor, torch.FloatTensor, torch.FloatTensor]:
        """Run the given model on the given batch of inputs, concatenating the chosen and rejected inputs together.

        We do this to avoid doing two forward passes, because it's faster for FSDP.
        """
        concatenated_batch = self.concatenated_inputs(
            batch,
            is_encoder_decoder=self.is_encoder_decoder,
            label_pad_token_id=self.label_pad_token_id,
            padding_value=self.padding_value,
            device=self.accelerator.device,
        )
        len_chosen = batch["chosen_labels"].shape[0]

        model_kwargs = (
            {
                "labels": concatenated_batch["concatenated_labels"],
                "decoder_input_ids": concatenated_batch.pop("concatenated_decoder_input_ids", None),
            }
            if self.is_encoder_decoder
            else {}
        )
        all_logits = model(
            concatenated_batch["concatenated_input_ids"],
            attention_mask=concatenated_batch["concatenated_attention_mask"],
            **model_kwargs,
        ).logits

        all_logps = self.get_batch_logps(
            all_logits,
            concatenated_batch["concatenated_labels"],
            average_log_prob=False,
            is_encoder_decoder=self.is_encoder_decoder,
            label_pad_token_id=self.label_pad_token_id,
        )

        chosen_logps = all_logps[:len_chosen]
        rejected_logps = all_logps[len_chosen:]

        chosen_logits = all_logits[:len_chosen]
        rejected_logits = all_logits[len_chosen:]

        return (chosen_logps, rejected_logps, chosen_logits, rejected_logits)

    def get_batch_loss_metrics(
        self,
        model,
        batch: Dict[str, Union[List, torch.LongTensor]],
        train_eval: Literal["train", "eval"] = "train",
    ):
        """Compute the DPO loss and other metrics for the given batch of inputs for train or test."""
        metrics = {}

        (
            policy_chosen_logps,
            policy_rejected_logps,
            policy_chosen_logits,
            policy_rejected_logits,
        ) = self.concatenated_forward(model, batch)

        # if reference_chosen_logps and reference_rejected_logps in batch use them, otherwise use the reference model
        if "reference_chosen_logps" in batch and "reference_rejected_logps" in batch:
            reference_chosen_logps = batch["reference_chosen_logps"]
            reference_rejected_logps = batch["reference_rejected_logps"]
        else:
            with torch.no_grad():
                if self.ref_model is None:
                    with self.accelerator.unwrap_model(self.model).disable_adapter():
                        (
                            reference_chosen_logps,
                            reference_rejected_logps,
                            _,
                            _,
                        ) = self.concatenated_forward(self.model, batch)
                else:
                    (
                        reference_chosen_logps,
                        reference_rejected_logps,
                        _,
                        _,
                    ) = self.concatenated_forward(self.ref_model, batch)

        if self.loss_type == "ipo":
            loss_fn = self.ipo_loss
        else:
            loss_fn = self.dpo_loss

        losses, chosen_rewards, rejected_rewards = loss_fn(
            policy_chosen_logps,
            policy_rejected_logps,
            reference_chosen_logps,
            reference_rejected_logps,
        )
        reward_accuracies = (chosen_rewards > rejected_rewards).float()

        prefix = "eval_" if train_eval == "eval" else ""
        metrics[f"{prefix}rewards/chosen"] = chosen_rewards.cpu().mean()
        metrics[f"{prefix}rewards/rejected"] = rejected_rewards.cpu().mean()
        metrics[f"{prefix}rewards/accuracies"] = reward_accuracies.cpu().mean()
        metrics[f"{prefix}rewards/margins"] = (chosen_rewards - rejected_rewards).cpu().mean()
        metrics[f"{prefix}logps/rejected"] = policy_rejected_logps.detach().cpu().mean()
        metrics[f"{prefix}logps/chosen"] = policy_chosen_logps.detach().cpu().mean()
        metrics[f"{prefix}logits/rejected"] = policy_rejected_logits.detach().cpu().mean()
        metrics[f"{prefix}logits/chosen"] = policy_chosen_logits.detach().cpu().mean()

        return losses.mean(), metrics

    def compute_loss(
        self,
        model: Union[PreTrainedModel, nn.Module],
        inputs: Dict[str, Union[torch.Tensor, Any]],
        return_outputs=False,
    ) -> Union[torch.Tensor, Tuple[torch.Tensor, Dict[str, torch.Tensor]]]:
        if not self.use_dpo_data_collator:
            warnings.warn(
                "compute_loss is only implemented for DPODataCollatorWithPadding, and you passed a datacollator that is different than "
                "DPODataCollatorWithPadding - you might see unexpected behavior. Alternatively, you can implement your own prediction_step method if you are using a custom data collator"
            )
        loss, metrics = self.get_batch_loss_metrics(model, inputs, train_eval="train")

        # force log the metrics
        if self.accelerator.is_main_process:
            self.store_metrics(metrics, train_eval="train")

        if return_outputs:
            return (loss, metrics)
        return loss

    def get_batch_samples(self, model, batch: Dict[str, torch.LongTensor]) -> Tuple[str, str]:
        """Generate samples from the model and reference model for the given batch of inputs."""

        policy_output = model.generate(
            input_ids=batch["prompt_input_ids"],
            attention_mask=batch["prompt_attention_mask"],
            max_length=self.max_length,
            do_sample=True,
            pad_token_id=self.tokenizer.pad_token_id,
        )

        # if reference_output in batch use that otherwise use the reference model
        if "reference_output" in batch:
            reference_output = batch["reference_output"]
        else:
            if self.ref_model is None:
                with self.accelerator.unwrap_model(self.model).disable_adapter():
                    reference_output = self.model.generate(
                        batch["prompt_input_ids"],
                        attention_mask=batch["prompt_attention_mask"],
                        max_length=self.max_length,
                        do_sample=True,
                        pad_token_id=self.tokenizer.pad_token_id,
                    )
            else:
                reference_output = self.ref_model.generate(
                    batch["prompt_input_ids"],
                    attention_mask=batch["prompt_attention_mask"],
                    max_length=self.max_length,
                    do_sample=True,
                    pad_token_id=self.tokenizer.pad_token_id,
                )

        policy_output = pad_to_length(policy_output, self.max_length, self.tokenizer.pad_token_id)
        policy_output_decoded = self.tokenizer.batch_decode(policy_output, skip_special_tokens=True)

        reference_output = pad_to_length(reference_output, self.max_length, self.tokenizer.pad_token_id)
        reference_output_decoded = self.tokenizer.batch_decode(reference_output, skip_special_tokens=True)

        return policy_output_decoded, reference_output_decoded

    def prediction_step(
        self,
        model: Union[PreTrainedModel, nn.Module],
        inputs: Dict[str, Union[torch.Tensor, Any]],
        prediction_loss_only: bool,
        ignore_keys: Optional[List[str]] = None,
    ):
        if not self.use_dpo_data_collator:
            warnings.warn(
                "prediction_step is only implemented for DPODataCollatorWithPadding, and you passed a datacollator that is different than "
                "DPODataCollatorWithPadding - you might see unexpected behavior. Alternatively, you can implement your own prediction_step method if you are using a custom data collator"
            )
        if ignore_keys is None:
            if hasattr(model, "config"):
                ignore_keys = getattr(model.config, "keys_to_ignore_at_inference", [])
            else:
                ignore_keys = []

        with torch.no_grad():
            loss, metrics = self.get_batch_loss_metrics(model, inputs, train_eval="eval")

        # force log the metrics
        if self.accelerator.is_main_process:
            self.store_metrics(metrics, train_eval="eval")

        if prediction_loss_only:
            return (loss.detach(), None, None)

        # logits for the chosen and rejected samples from model
        logits_dict = {
            "eval_logits/chosen": metrics["eval_logits/chosen"],
            "eval_logits/rejected": metrics["eval_logits/rejected"],
        }
        logits = tuple(v.unsqueeze(dim=0) for k, v in logits_dict.items() if k not in ignore_keys)
        logits = torch.stack(logits).mean(axis=1).to(self.accelerator.device)
        labels = torch.zeros(logits.shape[0], device=self.accelerator.device)

        return (loss.detach(), logits, labels)

    def store_metrics(self, metrics: Dict[str, float], train_eval: Literal["train", "eval"] = "train") -> None:
        for key, value in metrics.items():
            self._stored_metrics[train_eval][key].append(value)

    def evaluation_loop(
        self,
        dataloader: DataLoader,
        description: str,
        prediction_loss_only: Optional[bool] = None,
        ignore_keys: Optional[List[str]] = None,
        metric_key_prefix: str = "eval",
    ) -> EvalLoopOutput:
        """
        Overriding built-in evaluation loop to store metrics for each batch.
        Prediction/evaluation loop, shared by `Trainer.evaluate()` and `Trainer.predict()`.

        Works both with or without labels.
        """

        # Sample and save to game log if requested (for one batch to save time)
        if self.generate_during_eval:
            # Generate random indices within the range of the total number of samples
            num_samples = len(dataloader.dataset)
            random_indices = random.sample(range(num_samples), k=self.args.eval_batch_size)

            # Use dataloader.dataset.select to get the random batch without iterating over the DataLoader
            random_batch_dataset = dataloader.dataset.select(random_indices)
            random_batch = self.data_collator(random_batch_dataset)
            random_batch = self._prepare_inputs(random_batch)

            policy_output_decoded, ref_output_decoded = self.get_batch_samples(self.model, random_batch)

            self.log(
                {
                    "game_log": wandb.Table(
                        columns=["Prompt", "Policy", "Ref Model"],
                        rows=[
                            [prompt, pol[len(prompt) :], ref[len(prompt) :]]
                            for prompt, pol, ref in zip(
                                random_batch["prompt"], policy_output_decoded, ref_output_decoded
                            )
                        ],
                    )
                }
            )
            self.state.log_history.pop()

        # Base evaluation
        initial_output = super().evaluation_loop(
            dataloader, description, prediction_loss_only, ignore_keys, metric_key_prefix
        )

        return initial_output

    def log(self, logs: Dict[str, float]) -> None:
        """
        Log `logs` on the various objects watching training, including stored metrics.

        Args:
            logs (`Dict[str, float]`):
                The values to log.
        """
        # logs either has 'loss' or 'eval_loss'
        train_eval = "train" if "loss" in logs else "eval"
        # Add averaged stored metrics to logs
        for key, metrics in self._stored_metrics[train_eval].items():
            logs[key] = torch.tensor(metrics).mean().item()
        del self._stored_metrics[train_eval]
        return super().log(logs)<|MERGE_RESOLUTION|>--- conflicted
+++ resolved
@@ -778,10 +778,6 @@
 
         return losses, chosen_rewards, rejected_rewards
 
-<<<<<<< HEAD
-    @staticmethod
-    def get_batch_logps(
-=======
     def ipo_loss(
         self,
         policy_chosen_logps: torch.FloatTensor,
@@ -813,10 +809,10 @@
         rejected_rewards = self.beta * (policy_rejected_logps - reference_rejected_logps).detach()
 
         return losses, chosen_rewards, rejected_rewards
-
+    
+    @staticmethod
     def _get_batch_logps(
         self,
->>>>>>> 55d7c952
         logits: torch.FloatTensor,
         labels: torch.LongTensor,
         average_log_prob: bool = False,
