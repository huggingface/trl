--- conflicted
+++ resolved
@@ -138,7 +138,6 @@
             )
         elif is_peft_available() and peft_config is not None:
             if getattr(model, "is_loaded_in_8bit", False) or getattr(model, "is_loaded_in_4bit", False):
-<<<<<<< HEAD
                 _support_gc_kwargs = hasattr(
                     args, "gradient_checkpointing_kwargs"
                 ) and "gradient_checkpointing_kwargs" in list(
@@ -151,9 +150,6 @@
                     preprare_model_kwargs["gradient_checkpointing_kwargs"] = args.gradient_checkpointing_kwargs
 
                 model = prepare_model_for_kbit_training(model, **preprare_model_kwargs)
-
-=======
-                model = prepare_model_for_kbit_training(model, use_gradient_checkpointing=args.gradient_checkpointing)
             elif getattr(args, "gradient_checkpointing", False):
                 # For backward compatibility with older versions of transformers
                 if hasattr(model, "enable_input_require_grads"):
@@ -164,7 +160,6 @@
                         output.requires_grad_(True)
 
                     model.get_input_embeddings().register_forward_hook(make_inputs_require_grad)
->>>>>>> b763432e
             model = get_peft_model(model, peft_config)
         # For models that use gradient_checkpoiting, we need to attach a hook that enables input
         # to explicitly have `requires_grad=True`, otherwise training will either silently
