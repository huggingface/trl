--- conflicted
+++ resolved
@@ -74,20 +74,8 @@
         ref_model (`PreTrainedModelWrapper`):
             Hugging Face transformer model with a casual language modelling head. Used for implicit reward computation and loss. If no
             reference model is provided, the trainer will create a reference model with the same architecture as the model to be optimized.
-<<<<<<< HEAD
         args (`DPOConfig`):
             The DPO config arguments to use for training.
-=======
-        beta (`float`, defaults to 0.1):
-            The beta factor in DPO loss. Higher beta means less divergence from the initial policy. For the IPO loss, beta is the regularization parameter denoted by tau in the paper.
-        label_smoothing (`float`, defaults to 0):
-            The robust DPO label smoothing parameter from the [cDPO](https://ericmitchell.ai/cdpo.pdf) report that should be between 0 and 0.5.
-        loss_type (`str`, defaults to `"sigmoid"`):
-            The type of DPO loss to use. Either `"sigmoid"` the default DPO loss,`"hinge"` loss from [SLiC](https://arxiv.org/abs/2305.10425) paper, `"ipo"` from [IPO](https://arxiv.org/abs/2310.12036) paper,
-            `"kto_pair"` from the HALOs [report](https://github.com/ContextualAI/HALOs/blob/main/assets/report.pdf), or `"bco_pair"` from [BCO](https://arxiv.org/abs/2404.04656) paper.
-        args (`transformers.TrainingArguments`):
-            The arguments to use for training.
->>>>>>> c050ebc0
         data_collator (`transformers.DataCollator`):
             The data collator to use for training. If None is specified, the default data collator (`DPODataCollatorWithPadding`) will be used
             which will pad the sequences to the maximum length of the sequences in the batch, given a dataset of paired sequences.
@@ -146,13 +134,8 @@
         ref_model: Optional[Union[PreTrainedModel, nn.Module, str]] = None,
         beta: float = 0.1,
         label_smoothing: float = 0,
-<<<<<<< HEAD
-        loss_type: Literal["sigmoid", "hinge", "ipo", "kto_pair"] = "sigmoid",
+        loss_type: Literal["sigmoid", "hinge", "ipo", "kto_pair", "bco_pair"] = "sigmoid",
         args: Optional[DPOConfig] = None,
-=======
-        loss_type: Literal["sigmoid", "hinge", "ipo", "kto_pair", "bco_pair"] = "sigmoid",
-        args: Optional[TrainingArguments] = None,
->>>>>>> c050ebc0
         data_collator: Optional[DataCollator] = None,
         label_pad_token_id: int = -100,
         padding_value: Optional[int] = None,
@@ -469,7 +452,6 @@
         self._precomputed_train_ref_log_probs = False
         self._precomputed_eval_ref_log_probs = False
 
-<<<<<<< HEAD
         if loss_type != "sigmoid":
             warnings.warn(
                 "You passed `loss_type` to the DPOTrainer, the value you passed will override the one in the `DPOConfig`."
@@ -480,10 +462,7 @@
                 "You passed `label_smoothing` to the DPOTrainer, the value you passed will override the one in the `DPOConfig`."
             )
             args.label_smoothing = label_smoothing
-        if args.loss_type in ["hinge", "ipo", "kto_pair"] and args.label_smoothing > 0:
-=======
-        if loss_type in ["hinge", "ipo", "kto_pair", "bco_pair"] and label_smoothing > 0:
->>>>>>> c050ebc0
+        if args.loss_type in ["hinge", "ipo", "kto_pair", "bco_pair"] and args.label_smoothing > 0:
             warnings.warn(
                 "You are using a loss type that does not support label smoothing. Ignoring label_smoothing parameter."
             )
