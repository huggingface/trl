# DPO Authors: Rafael Rafailov, Archit Sharma, Eric Mitchell, Stefano Ermon, Christopher D. Manning, and Chelsea Finn 2023
# Copyright 2023 The HuggingFace Team. All rights reserved.
#
# Licensed under the Apache License, Version 2.0 (the "License");
# you may not use this file except in compliance with the License.
# You may obtain a copy of the License at
#
#     http://www.apache.org/licenses/LICENSE-2.0
#
# Unless required by applicable law or agreed to in writing, software
# distributed under the License is distributed on an "AS IS" BASIS,
# WITHOUT WARRANTIES OR CONDITIONS OF ANY KIND, either express or implied.
# See the License for the specific language governing permissions and
# limitations under the License.
import inspect
import os
import random
import textwrap
import warnings
from collections import defaultdict
from contextlib import contextmanager, nullcontext
from copy import deepcopy
from typing import Any, Callable, Dict, List, Literal, Optional, Tuple, Union

import torch
import torch.amp as amp
import torch.nn as nn
import torch.nn.functional as F
from accelerate import PartialState
from accelerate.utils import is_deepspeed_available, tqdm
from datasets import Dataset
from huggingface_hub.utils._deprecation import _deprecate_arguments
from torch.utils.data import DataLoader
from transformers import (
    AutoModelForCausalLM,
    BaseImageProcessor,
    DataCollator,
    FeatureExtractionMixin,
    PreTrainedModel,
    PreTrainedTokenizerBase,
    ProcessorMixin,
    Trainer,
    is_wandb_available,
)
from transformers.models.auto.modeling_auto import MODEL_FOR_VISION_2_SEQ_MAPPING_NAMES
from transformers.trainer_callback import TrainerCallback
from transformers.trainer_utils import EvalLoopOutput
from transformers.utils import is_peft_available
from transformers.utils.deprecation import deprecate_kwarg

from ..data_utils import maybe_apply_chat_template, maybe_extract_prompt
from ..models import PreTrainedModelWrapper, create_reference_model
from .callbacks import SyncRefModelCallback
from .dpo_config import DPOConfig, FDivergenceConstants, FDivergenceType
from .utils import (
    DPODataCollatorWithPadding,
    RunningMoments,
    add_bos_token_if_needed,
    add_eos_token_if_needed,
    cap_exp,
    disable_dropout_in_model,
    generate_model_card,
    pad_to_length,
    peft_module_casting_to_bf16,
)


if is_peft_available():
    from peft import PeftModel, get_peft_model, prepare_model_for_kbit_training


if is_wandb_available():
    import wandb

if is_deepspeed_available():
    import deepspeed


def _tokenize(
    features: Dict[str, List],
    tokenizer: PreTrainedTokenizerBase,
    args: DPOConfig,
    processor: Optional[Callable] = None,
    model: Optional[PreTrainedModel] = None,
) -> Dict[str, List]:
    """
    Tokenizes and processes a batch of input features using the provided tokenizer and processor.
    """
    batch = defaultdict(list)

    if model is None:
        prompt = features["prompt"]
        images = features.get("images", [None] * len(features["prompt"]))

        prompt_tokens = _process_prompt(prompt, processor, tokenizer, images)
        chosen_tokens = _process_answer(prompt, features["chosen"], processor, tokenizer, images)
        rejected_tokens = _process_answer(prompt, features["rejected"], processor, tokenizer, images)

        prompt_len_input_ids = _adjust_prompt_length(prompt_tokens, chosen_tokens, rejected_tokens)

        prompt_tokens, chosen_tokens, rejected_tokens = _add_special_tokens(
            tokenizer, prompt_len_input_ids, prompt_tokens, chosen_tokens, rejected_tokens
        )

        _truncate_tokens(chosen_tokens, rejected_tokens, prompt_tokens, args)

        _build_sequence_tokens(batch, chosen_tokens, args, "chosen")
        _build_sequence_tokens(batch, rejected_tokens, args, "rejected")

        _append_prompt_tokens_to_batch(batch, prompt_tokens)

    else:
        _tokenize_encoder_decoder(
            batch, tokenizer, features["prompt"], features["chosen"], features["rejected"], args, model
        )

    return dict(batch)


def _process_prompt(
    prompts: List[str], processor: Optional[Callable], tokenizer: PreTrainedTokenizerBase, images: List[Optional[Any]]
) -> List[Dict[str, List[int]]]:
    """
    Processes a list of prompts by tokenizing them, optionally using a processor for additional processing.
    """
    if processor:
        processor_kwargs = (
            {"add_special_tokens": False} if "add_special_tokens" in inspect.signature(processor).parameters else {}
        )
        prompt_tokens = []
        for prompt, image in zip(prompts, images):
            tokens = processor(images=image, text=prompt, **processor_kwargs)
            tokens = {k: v[0] for k, v in tokens.items()}
            if not isinstance(tokens["input_ids"], list):
                tokens["input_ids"] = tokens["input_ids"].tolist()
                tokens["attention_mask"] = tokens["attention_mask"].tolist()
            prompt_tokens.append(tokens)
    else:
        prompt_tokens = [tokenizer(prompt, add_special_tokens=False) for prompt in prompts]
    return [{f"prompt_{k}": v for k, v in tokens.items()} for tokens in prompt_tokens]


def _process_answer(
    prompts: List[str],
    answers: List[str],
    processor: Optional[Callable],
    tokenizer: PreTrainedTokenizerBase,
    images: List[Optional[Any]],
) -> List[Dict[str, Any]]:
    return [
        _build_tokenized_answer(prompt, answer, image, processor=processor, tokenizer=tokenizer)
        for prompt, answer, image in zip(prompts, answers, images)
    ]


def _adjust_prompt_length(
    prompt_tokens: List[Dict[str, List[int]]],
    chosen_tokens: List[Dict[str, List[int]]],
    rejected_tokens: List[Dict[str, List[int]]],
) -> List[int]:
    prompt_len_input_ids = []
    for p_tokens, c_tokens, r_tokens in zip(prompt_tokens, chosen_tokens, rejected_tokens):
        c_len = len(c_tokens["prompt_input_ids"])
        r_len = len(r_tokens["prompt_input_ids"])
        min_len = min(c_len, r_len)

        for k, v in p_tokens.items():
            p_tokens[k] = v[:min_len]

        num_diff_tokens = sum([a != b for a, b in zip(c_tokens["prompt_input_ids"], r_tokens["prompt_input_ids"])])
        num_diff_len = abs(c_len - r_len)
        if num_diff_tokens > 1 or num_diff_len > 1:
            raise ValueError(
                "Chosen and rejected prompt_input_ids might only differ on the last token due to tokenizer merge ops."
            )
        prompt_len_input_ids.append(min_len)
    return prompt_len_input_ids


def _add_special_tokens(
    tokenizer: PreTrainedTokenizerBase,
    prompt_len_input_ids: List[int],
    prompt_tokens: List[Dict[str, List[int]]],
    chosen_tokens: List[Dict[str, List[int]]],
    rejected_tokens: List[Dict[str, List[int]]],
) -> Tuple[List[Dict[str, List[int]]], List[Dict[str, List[int]]], List[Dict[str, List[int]]]]:
    for i in range(len(prompt_tokens)):
        prompt_tokens[i], chosen_tokens[i], rejected_tokens[i] = add_bos_token_if_needed(
            tokenizer.bos_token_id,
            prompt_len_input_ids[i],
            prompt_tokens[i],
            len(chosen_tokens[i]["prompt_input_ids"]),
            chosen_tokens[i],
            len(rejected_tokens[i]["prompt_input_ids"]),
            rejected_tokens[i],
        )

        chosen_tokens[i], rejected_tokens[i] = add_eos_token_if_needed(
            tokenizer.eos_token_id, chosen_tokens[i], rejected_tokens[i]
        )
    return prompt_tokens, chosen_tokens, rejected_tokens


def _truncate_tokens(
    chosen_tokens: List[Dict[str, List[int]]],
    rejected_tokens: List[Dict[str, List[int]]],
    prompt_tokens: List[Dict[str, List[int]]],
    args: DPOConfig,
) -> None:
    """
    Truncates the tokens in chosen, rejected, and prompt sequences to ensure they fit within the maximum length constraints.
    """
    if args.truncation_mode not in ["keep_start", "keep_end"]:
        raise ValueError(f"Invalid truncation mode: {args.truncation_mode}")

    for c_tokens, r_tokens, p_tokens in zip(chosen_tokens, rejected_tokens, prompt_tokens):
        longer_response_length = max(len(c_tokens["input_ids"]), len(r_tokens["input_ids"]))

        # if combined sequence is too long, truncate the prompt
        for answer_tokens in [c_tokens, r_tokens, p_tokens]:
            if len(answer_tokens["prompt_input_ids"]) + longer_response_length > args.max_length:
                if args.truncation_mode == "keep_start":
                    for k in ["prompt_input_ids", "prompt_attention_mask"]:
                        answer_tokens[k] = answer_tokens[k][: args.max_prompt_length]
                elif args.truncation_mode == "keep_end":
                    for k in ["prompt_input_ids", "prompt_attention_mask"]:
                        answer_tokens[k] = answer_tokens[k][-args.max_prompt_length :]

        # if that's still too long, truncate the response from the end
        for answer_tokens in [c_tokens, r_tokens]:
            if len(answer_tokens["prompt_input_ids"]) + longer_response_length > args.max_length:
                for k in ["input_ids", "attention_mask"]:
                    answer_tokens[k] = answer_tokens[k][: args.max_length - args.max_prompt_length]


def _build_sequence_tokens(
    batch: Dict[str, List[int]], tokens: List[Dict[str, List[int]]], args: DPOConfig, prefix: str
) -> None:
    for token in tokens:
        sequence_tokens = {f"{prefix}_{k}": token[f"prompt_{k}"] + token[k] for k in ["input_ids", "attention_mask"]}
        sequence_tokens[f"{prefix}_labels"] = sequence_tokens[f"{prefix}_input_ids"][:]
        sequence_tokens[f"{prefix}_labels"][: len(token["prompt_input_ids"])] = [args.label_pad_token_id] * len(
            token["prompt_input_ids"]
        )
        for k, v in sequence_tokens.items():
            batch[k].append(v)


def _append_prompt_tokens_to_batch(batch: Dict[str, List[int]], prompt_tokens: List[Dict[str, List[int]]]) -> None:
    for p_tokens in prompt_tokens:
        for k, v in p_tokens.items():
            batch[k].append(v)


def _tokenize_encoder_decoder(
    batch: Dict[str, List[int]],
    tokenizer: PreTrainedTokenizerBase,
    prompt: List[str],
    chosen: List[str],
    rejected: List[str],
    args: DPOConfig,
    model: Optional[PreTrainedModel],
) -> None:
    chosen_tokens = tokenizer(chosen, truncation=True, max_length=args.max_completion_length, add_special_tokens=True)
    rejected_tokens = tokenizer(
        rejected, truncation=True, max_length=args.max_completion_length, add_special_tokens=True
    )
    prompt_tokens = tokenizer(prompt, truncation=True, max_length=args.max_prompt_length, add_special_tokens=True)

    batch["chosen_labels"] = chosen_tokens["input_ids"]
    batch["rejected_labels"] = rejected_tokens["input_ids"]
    batch["prompt_input_ids"] = prompt_tokens["input_ids"]
    batch["prompt_attention_mask"] = prompt_tokens["attention_mask"]

    if model is not None and hasattr(model, "prepare_decoder_input_ids_from_labels"):
        # Ensure the sequences are of the same length
        max_length = max(len(seq) for seq in batch["chosen_labels"] + batch["rejected_labels"])
        batch["chosen_labels"] = [
            seq + [tokenizer.pad_token_id] * (max_length - len(seq)) for seq in batch["chosen_labels"]
        ]
        batch["rejected_labels"] = [
            seq + [tokenizer.pad_token_id] * (max_length - len(seq)) for seq in batch["rejected_labels"]
        ]

        batch["rejected_decoder_input_ids"] = model.prepare_decoder_input_ids_from_labels(
            labels=torch.tensor(batch["rejected_labels"])
        )
        batch["chosen_decoder_input_ids"] = model.prepare_decoder_input_ids_from_labels(
            labels=torch.tensor(batch["chosen_labels"])
        )


def _build_tokenized_answer(
    prompt: str,
    answer: str,
    images: Optional[List[Any]] = None,
    processor: Optional[Callable] = None,
    tokenizer: Optional[PreTrainedTokenizerBase] = None,
) -> Dict[str, Any]:
    """
    Build tokenized response, handling vision models and different tokenizers.
    """

    def tokenize(text, images=None):
        if processor:
            processor_kwargs = (
                {"add_special_tokens": False}
                if "add_special_tokens" in inspect.signature(processor).parameters
                else {}
            )
            tokenized = processor(images=images, text=text, **processor_kwargs)
            tokenized = {k: v[0] for k, v in tokenized.items()}
            if not isinstance(tokenized["input_ids"], list):
                tokenized["input_ids"] = tokenized["input_ids"].tolist()
                tokenized["attention_mask"] = tokenized["attention_mask"].tolist()
        else:
            tokenized = tokenizer(text, add_special_tokens=False)
        return tokenized

    full_tokenized = tokenize(prompt + answer, images)
    prompt_tokenized = tokenize(prompt, images)

    prompt_input_ids = prompt_tokenized["input_ids"]
    answer_input_ids = full_tokenized["input_ids"][len(prompt_input_ids) :]
    answer_attention_mask = full_tokenized["attention_mask"][len(prompt_input_ids) :]

    if len(full_tokenized["input_ids"]) != len(prompt_input_ids + answer_input_ids):
        raise ValueError("Prompt input ids and answer input ids should have the same length.")

    # On some tokenizers, like Llama-2 tokenizer, there are occasions where tokens
    # can be merged together when tokenizing prompt+answer. This could result
    # on the last token from the prompt being different when tokenized on its own
    # vs when done as prompt+answer.
    response_token_ids_start_idx = len(prompt_input_ids)

    # If tokenized prompt is different than both prompt+answer, then it means the
    # last token has changed due to merging.
    if prompt_input_ids != full_tokenized["input_ids"][:response_token_ids_start_idx]:
        response_token_ids_start_idx -= 1

    prompt_input_ids = full_tokenized["input_ids"][:response_token_ids_start_idx]
    prompt_attention_mask = full_tokenized["attention_mask"][:response_token_ids_start_idx]

    if len(prompt_input_ids) != len(prompt_attention_mask):
        raise ValueError("Prompt input ids and attention mask should have the same length.")

    return_dict = {
        "prompt_input_ids": prompt_input_ids,
        "prompt_attention_mask": prompt_attention_mask,
        "input_ids": answer_input_ids,
        "attention_mask": answer_attention_mask,
    }
    if "pixel_values" in full_tokenized:
        return_dict["prompt_pixel_values"] = full_tokenized["pixel_values"]
    if "pixel_attention_mask" in full_tokenized:
        return_dict["prompt_pixel_attention_mask"] = full_tokenized["pixel_attention_mask"]

    return return_dict


class DPOTrainer(Trainer):
    r"""
    Initialize DPOTrainer.

    Args:
        model (`transformers.PreTrainedModel`):
            The model to train, preferably an `AutoModelForSequenceClassification`.
        ref_model (`PreTrainedModelWrapper`):
            Hugging Face transformer model with a casual language modelling head. Used for implicit reward computation and loss. If no
            reference model is provided, the trainer will create a reference model with the same architecture as the model to be optimized.
        args (`DPOConfig`):
            The DPO config arguments to use for training.
        data_collator (`transformers.DataCollator`):
            The data collator to use for training. If None is specified, the default data collator (`DPODataCollatorWithPadding`) will be used
            which will pad the sequences to the maximum length of the sequences in the batch, given a dataset of paired sequences.
        train_dataset (`datasets.Dataset`):
            The dataset to use for training.
        eval_dataset (`datasets.Dataset`):
            The dataset to use for evaluation.
        processing_class (`PreTrainedTokenizerBase` or `BaseImageProcessor` or `FeatureExtractionMixin` or `ProcessorMixin`, *optional*):
            Processing class used to process the data. If provided, will be used to automatically process the inputs
            for the model, and it will be saved along the model to make it easier to rerun an interrupted training or
            reuse the fine-tuned model.
            This supercedes the `tokenizer` argument, which is now deprecated.
        model_init (`Callable[[], transformers.PreTrainedModel]`):
            The model initializer to use for training. If None is specified, the default model initializer will be used.
        callbacks (`List[transformers.TrainerCallback]`):
            The callbacks to use for training.
        optimizers (`Tuple[torch.optim.Optimizer, torch.optim.lr_scheduler.LambdaLR]`):
            The optimizer and scheduler to use for training.
        preprocess_logits_for_metrics (`Callable[[torch.Tensor, torch.Tensor], torch.Tensor]`):
            The function to use to preprocess the logits before computing the metrics.
        peft_config (`Dict`, defaults to `None`):
            The PEFT configuration to use for training. If you pass a PEFT configuration, the model will be wrapped in a PEFT model.
        compute_metrics (`Callable[[EvalPrediction], Dict]`, *optional*):
            The function to use to compute the metrics. Must take a `EvalPrediction` and return
            a dictionary string to metric values.
    """

    _tag_names = ["trl", "dpo"]

    @_deprecate_arguments(
        version="0.13.0",
        deprecated_args=[
            "beta",
            "label_smoothing",
            "loss_type",
            "label_pad_token_id",
            "padding_value",
            "truncation_mode",
            "max_length",
            "max_prompt_length",
            "max_target_length",
            "is_encoder_decoder",
            "disable_dropout",
            "generate_during_eval",
            "precompute_ref_log_probs",
            "dataset_num_proc",
            "model_init_kwargs",
            "ref_model_init_kwargs",
            "model_adapter_name",
            "ref_adapter_name",
            "reference_free",
            "force_use_ref_model",
        ],
        custom_message="Deprecated positional argument(s) used in DPOTrainer, please use the DPOConfig to set these arguments instead.",
    )
    @deprecate_kwarg("tokenizer", new_name="processing_class", version="0.14.0", raise_if_both_names=True)
    def __init__(
        self,
        model: Optional[Union[PreTrainedModel, nn.Module, str]] = None,
        ref_model: Optional[Union[PreTrainedModel, nn.Module, str]] = None,
        beta: float = 0.1,
        label_smoothing: float = 0,
        loss_type: Optional[str] = None,
        args: Optional[DPOConfig] = None,
        data_collator: Optional[DataCollator] = None,
        label_pad_token_id: int = -100,
        padding_value: Optional[int] = None,
        truncation_mode: str = "keep_end",
        train_dataset: Optional[Dataset] = None,
        eval_dataset: Optional[Union[Dataset, Dict[str, Dataset]]] = None,
        processing_class: Optional[
            Union[PreTrainedTokenizerBase, BaseImageProcessor, FeatureExtractionMixin, ProcessorMixin]
        ] = None,
        model_init: Optional[Callable[[], PreTrainedModel]] = None,
        callbacks: Optional[List[TrainerCallback]] = None,
        optimizers: Tuple[torch.optim.Optimizer, torch.optim.lr_scheduler.LambdaLR] = (None, None),
        preprocess_logits_for_metrics: Optional[Callable[[torch.Tensor, torch.Tensor], torch.Tensor]] = None,
        max_length: Optional[int] = None,
        max_prompt_length: Optional[int] = None,
        max_target_length: Optional[int] = None,
        peft_config: Optional[Dict] = None,
        is_encoder_decoder: Optional[bool] = None,
        disable_dropout: bool = True,
        generate_during_eval: bool = False,
        compute_metrics: Optional[Callable[[EvalLoopOutput], Dict]] = None,
        precompute_ref_log_probs: bool = False,
        dataset_num_proc: Optional[int] = None,
        model_init_kwargs: Optional[Dict] = None,
        ref_model_init_kwargs: Optional[Dict] = None,
        model_adapter_name: Optional[str] = None,
        ref_adapter_name: Optional[str] = None,
        reference_free: bool = False,
        force_use_ref_model: bool = False,
    ):
        if not isinstance(model, str) and ref_model is model:
            raise ValueError(
                "`model` and `ref_model` cannot be the same object. If you want `ref_model` to be the "
                "same as `model`, you must mass a copy of it, or `None` if you use peft."
            )

        if model_init_kwargs is not None:
            warnings.warn(
                "You passed `model_init_kwargs` to the DPOTrainer, the value you passed will override the one in the `DPOConfig`."
            )
            args.model_init_kwargs = model_init_kwargs

        if args.model_init_kwargs is None:
            model_init_kwargs = {}
        elif not isinstance(model, str):
            raise ValueError(
                "You passed model_init_kwargs to the DPOTrainer/DPOConfig, but your model is already instantiated."
            )
        else:
            model_init_kwargs = args.model_init_kwargs
            torch_dtype = model_init_kwargs.get("torch_dtype")
            if torch_dtype is not None:
                # Convert to `torch.dtype` if an str is passed
                if isinstance(torch_dtype, str) and torch_dtype != "auto":
                    torch_dtype = getattr(torch, torch_dtype)
                if torch_dtype != "auto" and not isinstance(torch_dtype, torch.dtype):
                    raise ValueError(
                        f"Invalid `torch_dtype` passed to the DPOConfig. Expected a string with either `torch.dtype` or 'auto', but got {torch_dtype}."
                    )
                model_init_kwargs["torch_dtype"] = torch_dtype

        if ref_model_init_kwargs is not None:
            warnings.warn(
                "You passed `ref_model_init_kwargs` to the DPOTrainer, the value you passed will override the one in the `DPOConfig`."
            )
            args.ref_model_init_kwargs = ref_model_init_kwargs

        if args.ref_model_init_kwargs is None:
            ref_model_init_kwargs = {}
        elif not isinstance(ref_model, str):
            raise ValueError(
                "You passed ref_model_init_kwargs to the DPOTrainer/DPOConfig, but your ref_model is already instantiated."
            )
        else:
            ref_model_init_kwargs = args.ref_model_init_kwargs
            torch_dtype = ref_model_init_kwargs.get("torch_dtype")
            if torch_dtype is not None:
                # Convert to `torch.dtype` if an str is passed
                if isinstance(torch_dtype, str) and torch_dtype != "auto":
                    torch_dtype = getattr(torch, torch_dtype)
                if torch_dtype != "auto" and not isinstance(torch_dtype, torch.dtype):
                    raise ValueError(
                        f"Invalid `torch_dtype` passed to the DPOConfig. Expected a string with either `torch.dtype` or 'auto', but got {torch_dtype}."
                    )
                ref_model_init_kwargs["torch_dtype"] = torch_dtype

        if isinstance(model, str):
            warnings.warn(
                "You passed a model_id to the DPOTrainer. This will automatically create an "
                "`AutoModelForCausalLM` or a `PeftModel` (if you passed a `peft_config`) for you."
            )
            model = AutoModelForCausalLM.from_pretrained(model, **model_init_kwargs)

        if isinstance(ref_model, str):
            warnings.warn(
                "You passed a ref model_id to the DPOTrainer. This will automatically create an "
                "`AutoModelForCausalLM`"
            )
            ref_model = AutoModelForCausalLM.from_pretrained(ref_model, **ref_model_init_kwargs)

        # Initialize this variable to False. This helps tracking the case when `peft_module_casting_to_bf16`
        # has been called in order to properly call autocast if needed.
        self._peft_has_been_casted_to_bf16 = False

        if force_use_ref_model:
            warnings.warn(
                "You passed `force_use_ref_model` to the DPOTrainer, the value you passed will override the one in the `DPOConfig`."
            )
            args.force_use_ref_model = force_use_ref_model

        if not is_peft_available() and peft_config is not None:
            raise ValueError(
                "PEFT is not installed and you passed a `peft_config` in the trainer's kwargs, please install it to use the PEFT models"
            )
        elif is_peft_available() and peft_config is not None:
            # if model is a peft model and we have a peft_config, we merge and unload it first
            if isinstance(model, PeftModel):
                model = model.merge_and_unload()

            if ref_model is not None and not args.force_use_ref_model:
                raise ValueError(
                    "You passed both a ref_model and a peft_config. For training PEFT adapters with DPO there is no need to pass a reference"
                    " model. Please pass `ref_model=None` in case you want to train PEFT adapters, or pass a ref_model with `force_use_ref_model=True` in DPOTrainer's init."
                    " if you want to use a different ref_model."
                )

            if getattr(model, "is_loaded_in_8bit", False) or getattr(model, "is_loaded_in_4bit", False):
                _support_gc_kwargs = hasattr(
                    args, "gradient_checkpointing_kwargs"
                ) and "gradient_checkpointing_kwargs" in list(
                    inspect.signature(prepare_model_for_kbit_training).parameters
                )

                prepare_model_kwargs = {"use_gradient_checkpointing": args.gradient_checkpointing}

                if _support_gc_kwargs:
                    prepare_model_kwargs["gradient_checkpointing_kwargs"] = args.gradient_checkpointing_kwargs

                model = prepare_model_for_kbit_training(model, **prepare_model_kwargs)
            elif getattr(args, "gradient_checkpointing", False):
                # For backward compatibility with older versions of transformers
                if hasattr(model, "enable_input_require_grads"):
                    model.enable_input_require_grads()
                else:

                    def make_inputs_require_grad(module, input, output):
                        output.requires_grad_(True)

                    model.get_input_embeddings().register_forward_hook(make_inputs_require_grad)

            # get peft model with the given config
            model = get_peft_model(model, peft_config)
            if args.bf16 and getattr(model, "is_loaded_in_4bit", False):
                peft_module_casting_to_bf16(model)
                # If args.bf16 we need to explicitly call `generate` with torch amp autocast context manager
                self._peft_has_been_casted_to_bf16 = True

        # For models that use gradient_checkpointing, we need to attach a hook that enables input
        # to explicitly have `requires_grad=True`, otherwise training will either silently
        # fail or completely fail.
        elif getattr(args, "gradient_checkpointing", False):
            # For backward compatibility with older versions of transformers
            if hasattr(model, "enable_input_require_grads"):
                model.enable_input_require_grads()
            else:

                def make_inputs_require_grad(module, input, output):
                    output.requires_grad_(True)

                model.get_input_embeddings().register_forward_hook(make_inputs_require_grad)

        if generate_during_eval:
            warnings.warn(
                "You passed `generate_during_eval` to the DPOTrainer, the value you passed will override the one in the `DPOConfig`."
            )
            args.generate_during_eval = generate_during_eval
        if args.generate_during_eval and not is_wandb_available():
            raise ValueError(
                "`generate_during_eval=True` requires Weights and Biases to be installed."
                " Please install `wandb` to resolve."
            )

        if is_encoder_decoder is not None:
            warnings.warn(
                "You passed `is_encoder_decoder` to the DPOTrainer, the value you passed will override the one in the `DPOConfig`."
            )
            args.is_encoder_decoder = is_encoder_decoder
        if model is not None:
            self.is_encoder_decoder = model.config.is_encoder_decoder
        elif args.is_encoder_decoder is None:
            raise ValueError(
                "When no model is provided, you need to pass the parameter is_encoder_decoder to the DPOTrainer/DPOConfig."
            )
        else:
            self.is_encoder_decoder = args.is_encoder_decoder

        if model is not None:
            self.is_vision_model = model.config.model_type in MODEL_FOR_VISION_2_SEQ_MAPPING_NAMES.keys()
        else:
            warnings.warn(
                "No model provided, cannot determine if it is a vision model. Setting is_vision_model to False."
            )
            self.is_vision_model = False

        if self.is_vision_model:
            self.processor = processing_class
            self.processing_class = self.processor.tokenizer  # tokenizer is actually a processor at this point
        else:
            self.processing_class = processing_class

        self.is_peft_model = is_peft_available() and isinstance(model, PeftModel)
        if model_adapter_name is not None:
            warnings.warn(
                "You passed `model_adapter_name` to the DPOTrainer, the value you passed will override the one in the `DPOConfig`."
            )
            args.model_adapter_name = model_adapter_name
        self.model_adapter_name = args.model_adapter_name

        if ref_adapter_name is not None:
            warnings.warn(
                "You passed `ref_adapter_name` to the DPOTrainer, the value you passed will override the one in the `DPOConfig`."
            )
            args.ref_adapter_name = ref_adapter_name
        self.ref_adapter_name = args.ref_adapter_name

        if reference_free:
            warnings.warn(
                "You passed `reference_free` to the DPOTrainer, the value you passed will override the one in the `DPOConfig`."
            )
            args.reference_free = reference_free
        self.reference_free = args.reference_free

        if precompute_ref_log_probs:
            warnings.warn(
                "You passed `precompute_ref_log_probs` to the DPOTrainer, the value you passed will override the one in the `DPOConfig`."
            )
            args.precompute_ref_log_probs = precompute_ref_log_probs

        if ref_model:
            self.ref_model = ref_model
        elif self.is_peft_model or args.precompute_ref_log_probs:
            # The `model` with adapters turned off will be used as the reference model
            self.ref_model = None
        else:
            self.ref_model = create_reference_model(model)

        if processing_class is None:
            raise ValueError("processing_class must be specified to tokenize a DPO dataset.")

        if max_length is not None:
            warnings.warn(
                "You passed `max_length` to the DPOTrainer, the value you passed will override the one in the `DPOConfig`."
            )
            args.max_length = max_length
        if args.max_length is None:
            warnings.warn(
                "`max_length` is not set in the DPOConfig's init"
                " it will default to `512` by default, but you should do it yourself in the future.",
                UserWarning,
            )
            args.max_length = 512

        if max_prompt_length is not None:
            warnings.warn(
                "You passed `max_prompt_length` to the DPOTrainer, the value you passed will override the one in the `DPOConfig`."
            )
            args.max_prompt_length = max_prompt_length
        if args.max_prompt_length is None:
            warnings.warn(
                "`max_prompt_length` is not set in the DPOConfig's init"
                " it will default to `128` by default, but you should do it yourself in the future.",
                UserWarning,
            )
            args.max_prompt_length = 128

        if max_target_length is not None:
            warnings.warn(
                "You passed `max_target_length` to the DPOTrainer, the value you passed will override the one in the `DPOConfig`."
            )
            args.max_completion_length = max_target_length
        if args.max_completion_length is None and self.is_encoder_decoder:
            warnings.warn(
                "When using an encoder decoder architecture, you should set `max_completion_length` in the DPOConfig's init"
                " it will default to `128` by default, but you should do it yourself in the future.",
                UserWarning,
            )
            args.max_completion_length = 128

        if label_pad_token_id != -100:
            warnings.warn(
                "You passed `label_pad_token_id` to the DPOTrainer, the value you passed will override the one in the `DPOConfig`."
            )
            args.label_pad_token_id = label_pad_token_id
        if data_collator is None:
            data_collator = DPODataCollatorWithPadding(
                pad_token_id=self.processing_class.pad_token_id,
                label_pad_token_id=args.label_pad_token_id,
                is_encoder_decoder=self.is_encoder_decoder,
            )

            if args.remove_unused_columns:
                args.remove_unused_columns = False
                # warn users
                warnings.warn(
                    "When using DPODataCollatorWithPadding, you should set `remove_unused_columns=False` in your TrainingArguments"
                    " we have set it for you, but you should do it yourself in the future.",
                    UserWarning,
                )

            self.use_dpo_data_collator = True
        else:
            self.use_dpo_data_collator = False

        if not disable_dropout:
            warnings.warn(
                "You passed `disable_dropout` to the DPOTrainer, the value you passed will override the one in the `DPOConfig`."
            )
            args.disable_dropout = disable_dropout
        if args.disable_dropout:
            disable_dropout_in_model(model)
            if self.ref_model is not None:
                disable_dropout_in_model(self.ref_model)

        self.max_length = args.max_length
        self.generate_during_eval = args.generate_during_eval
        self.label_pad_token_id = args.label_pad_token_id
        if padding_value is not None:
            warnings.warn(
                "You passed `padding_value` to the DPOTrainer, the value you passed will override the one in the `DPOConfig`."
            )
            args.padding_value = padding_value
        self.padding_value = args.padding_value if padding_value is not None else self.processing_class.pad_token_id
        self.max_prompt_length = args.max_prompt_length
        if truncation_mode != "keep_end":
            warnings.warn(
                "You passed `truncation_mode` to the DPOTrainer, the value you passed will override the one in the `DPOConfig`."
            )
            args.truncation_mode = truncation_mode
        self.truncation_mode = args.truncation_mode
        self.max_completion_length = args.max_completion_length
        self.precompute_ref_log_probs = args.precompute_ref_log_probs

        # Since ref_logs are precomputed on the first call to get_train/eval_dataloader
        # keep track of first called to avoid computation of future calls
        self._precomputed_train_ref_log_probs = False
        self._precomputed_eval_ref_log_probs = False

        if loss_type is not None:
            warnings.warn(
                "You passed `loss_type` to the DPOTrainer, the value you passed will override the one in the `DPOConfig`."
            )
            args.loss_type = loss_type
        if label_smoothing != 0:
            warnings.warn(
                "You passed `label_smoothing` to the DPOTrainer, the value you passed will override the one in the `DPOConfig`."
            )
            args.label_smoothing = label_smoothing
        if (
            args.loss_type in ["hinge", "ipo", "bco_pair", "sppo_hard", "nca_pair", "apo_zero", "apo_down"]
            and args.label_smoothing > 0
        ):
            warnings.warn(
                "You are using a loss type that does not support label smoothing. Ignoring label_smoothing parameter."
            )
        if args.loss_type == "kto_pair":
            raise ValueError("Support for kto_pair has been removed in DPOTrainer. Please use KTOTrainer.")

        if beta != 0.1:
            warnings.warn(
                "You passed `beta` to the DPOTrainer, the value you passed will override the one in the `DPOConfig`."
            )
            args.beta = beta
        self.beta = args.beta
        self.label_smoothing = args.label_smoothing
        self.loss_type = args.loss_type
        self.aux_loss_enabled = getattr(model.config, "output_router_logits", False)
        self.use_weighting = args.use_weighting

        self._stored_metrics = defaultdict(lambda: defaultdict(list))

        self.f_divergence_type = args.f_divergence_type
        self.f_divergence_params = {FDivergenceConstants.ALPHA_DIVERGENCE_COEF_KEY: args.f_alpha_divergence_coef}

        if dataset_num_proc is not None:
            warnings.warn(
                "You passed `dataset_num_proc` to the DPOTrainer, the value you passed will override the one in the `DPOConfig`."
            )
            args.dataset_num_proc = dataset_num_proc
        self.dataset_num_proc = args.dataset_num_proc

        # Compute that only on the main process for faster data processing.
        # see: https://github.com/huggingface/trl/pull/1255
        with PartialState().local_main_process_first():
            # Extract the prompt if needed, and apply the chat template if needed
            train_dataset = train_dataset.map(maybe_extract_prompt, num_proc=args.dataset_num_proc)
            train_dataset = train_dataset.map(
                maybe_apply_chat_template, fn_kwargs={"tokenizer": processing_class}, num_proc=args.dataset_num_proc
            )
            if eval_dataset is not None:
                eval_dataset = eval_dataset.map(maybe_extract_prompt, num_proc=args.dataset_num_proc)
                eval_dataset = eval_dataset.map(
                    maybe_apply_chat_template,
                    fn_kwargs={"tokenizer": processing_class},
                    num_proc=args.dataset_num_proc,
                )

            # tokenize the dataset, lower writer batch size to avoid OOM (frequent in vision models)
            fn_kwargs = {
                "tokenizer": self.processing_class,
                "args": args,
                "processor": self.processor if self.is_vision_model else None,
                "model": model if self.is_encoder_decoder else None,
            }
            train_dataset = train_dataset.map(
                _tokenize,
                fn_kwargs=fn_kwargs,
                batched=True,
                num_proc=self.dataset_num_proc,
                writer_batch_size=10,
                desc="Tokenizing train dataset",
            )
            if eval_dataset is not None:
                eval_dataset = eval_dataset.map(
                    _tokenize,
                    fn_kwargs=fn_kwargs,
                    batched=True,
                    num_proc=self.dataset_num_proc,
                    writer_batch_size=10,
                    desc="Tokenizing eval dataset",
                )

        super().__init__(
            model=model,
            args=args,
            data_collator=data_collator,
            train_dataset=train_dataset,
            eval_dataset=eval_dataset,
            processing_class=processing_class,
            model_init=model_init,
            compute_metrics=compute_metrics,
            callbacks=callbacks,
            optimizers=optimizers,
            preprocess_logits_for_metrics=preprocess_logits_for_metrics,
        )

        # Add tags for models that have been loaded with the correct transformers version
        if hasattr(self.model, "add_model_tags"):
            self.model.add_model_tags(self._tag_names)

        if not hasattr(self, "accelerator"):
            raise AttributeError(
                "Your `Trainer` does not have an `accelerator` object. Consider upgrading `transformers`."
            )

        # Deepspeed Zero-3 does not support precompute_ref_log_probs
        if self.is_deepspeed_enabled:
            if self.accelerator.state.deepspeed_plugin.zero_stage == 3 and self.precompute_ref_log_probs:
                raise ValueError(
                    "You cannot use `precompute_ref_log_probs=True` with Deepspeed ZeRO-3. Please set `precompute_ref_log_probs=False`."
                )

        if self.ref_model is None:
            if not (self.is_peft_model or self.precompute_ref_log_probs):
                raise ValueError(
                    "No reference model and model is not a Peft model. Try setting `precompute_ref_log_probs=True`"
                )
            if args.sync_ref_model:
                raise ValueError(
                    "You currently cannot use `ref_model=None` with TR-DPO method. Please provide `ref_model`."
                )
        else:
            if self.is_deepspeed_enabled:
                self.ref_model = self._prepare_deepspeed(self.ref_model)
            else:
                self.ref_model = self.accelerator.prepare_model(self.ref_model, evaluation_mode=True)

        if args.sync_ref_model:
            if precompute_ref_log_probs:
                raise ValueError(
                    "You cannot use `precompute_ref_log_probs=True` with TR-DPO method. Please set `precompute_ref_log_probs=False`."
                )

            self.add_callback(SyncRefModelCallback(ref_model=self.ref_model, accelerator=self.accelerator))
        if self.loss_type == "bco_pair":
            self.running = RunningMoments(self.accelerator)

    def _prepare_deepspeed(self, model: PreTrainedModelWrapper):
        # Adapted from accelerate: https://github.com/huggingface/accelerate/blob/739b135f8367becb67ffaada12fe76e3aa60fefd/src/accelerate/accelerator.py#L1473
        deepspeed_plugin = self.accelerator.state.deepspeed_plugin
        config_kwargs = deepcopy(deepspeed_plugin.deepspeed_config)

        if model is not None:
            if hasattr(model, "config"):
                hidden_size = (
                    max(model.config.hidden_sizes)
                    if getattr(model.config, "hidden_sizes", None)
                    else getattr(model.config, "hidden_size", None)
                )
                if hidden_size is not None and config_kwargs["zero_optimization"]["stage"] == 3:
                    # Note that `stage3_prefetch_bucket_size` can produce DeepSpeed messages like: `Invalidate trace cache @ step 0: expected module 1, but got module 0`
                    # This is expected and is not an error, see: https://github.com/microsoft/DeepSpeed/discussions/4081
                    config_kwargs.update(
                        {
                            "zero_optimization.reduce_bucket_size": hidden_size * hidden_size,
                            "zero_optimization.stage3_param_persistence_threshold": 10 * hidden_size,
                            "zero_optimization.stage3_prefetch_bucket_size": 0.9 * hidden_size * hidden_size,
                        }
                    )

        # If ZeRO-3 is used, we shard both the active and reference model.
        # Otherwise, we assume the reference model fits in memory and is initialized on each device with ZeRO disabled (stage 0)
        if config_kwargs["zero_optimization"]["stage"] != 3:
            config_kwargs["zero_optimization"]["stage"] = 0
        model, *_ = deepspeed.initialize(model=model, config=config_kwargs)
        model.eval()
        return model

    def get_train_dataloader(self) -> DataLoader:
        """
        Returns the training [`~torch.utils.data.DataLoader`].

        Subclass of transformers.src.transformers.trainer.get_train_dataloader to precompute `ref_log_probs`.
        """

        if self.precompute_ref_log_probs and not self._precomputed_train_ref_log_probs:
            dataloader_params = {
                "batch_size": self.args.per_device_train_batch_size,
                "collate_fn": self.data_collator,
                "num_workers": self.args.dataloader_num_workers,
                "pin_memory": self.args.dataloader_pin_memory,
                "shuffle": False,
            }

            # prepare dataloader
            data_loader = self.accelerator.prepare(DataLoader(self.train_dataset, **dataloader_params))

            reference_chosen_logps = []
            reference_rejected_logps = []
            for padded_batch in tqdm(iterable=data_loader, desc="Train dataset reference log probs"):
                reference_chosen_logp, reference_rejected_logp = self.compute_reference_log_probs(padded_batch)
                reference_chosen_logp, reference_rejected_logp = self.accelerator.gather_for_metrics(
                    (reference_chosen_logp, reference_rejected_logp)
                )
                reference_chosen_logps.append(reference_chosen_logp.cpu())
                reference_rejected_logps.append(reference_rejected_logp.cpu())

                # Unnecessary cache clearing to avoid OOM
                torch.cuda.empty_cache()
                self.accelerator.free_memory()

            all_reference_chosen_logps = torch.cat(reference_chosen_logps).float().numpy()
            all_reference_rejected_logps = torch.cat(reference_rejected_logps).float().numpy()

            self.train_dataset = self.train_dataset.add_column(
                name="reference_chosen_logps", column=all_reference_chosen_logps
            )
            self.train_dataset = self.train_dataset.add_column(
                name="reference_rejected_logps", column=all_reference_rejected_logps
            )

            self._precomputed_train_ref_log_probs = True

        return super().get_train_dataloader()

    def get_eval_dataloader(self, eval_dataset: Optional[Dataset] = None) -> DataLoader:
        """
        Returns the evaluation [`~torch.utils.data.DataLoader`].

        Subclass of transformers.src.transformers.trainer.get_eval_dataloader to precompute `ref_log_probs`.

        Args:
            eval_dataset (`torch.utils.data.Dataset`, *optional*):
                If provided, will override `self.eval_dataset`. If it is a [`~datasets.Dataset`], columns not accepted
                by the `model.forward()` method are automatically removed. It must implement `__len__`.
        """
        if eval_dataset is None and self.eval_dataset is None:
            raise ValueError("Trainer: evaluation requires an eval_dataset.")
        eval_dataset = eval_dataset if eval_dataset is not None else self.eval_dataset

        if self.precompute_ref_log_probs and not self._precomputed_eval_ref_log_probs:
            dataloader_params = {
                "batch_size": self.args.per_device_eval_batch_size,
                "collate_fn": self.data_collator,
                "num_workers": self.args.dataloader_num_workers,
                "pin_memory": self.args.dataloader_pin_memory,
                "shuffle": False,
            }

            # prepare dataloader
            data_loader = self.accelerator.prepare(DataLoader(eval_dataset, **dataloader_params))

            reference_chosen_logps = []
            reference_rejected_logps = []
            for padded_batch in tqdm(iterable=data_loader, desc="Eval dataset reference log probs"):
                reference_chosen_logp, reference_rejected_logp = self.compute_reference_log_probs(padded_batch)
                reference_chosen_logp, reference_rejected_logp = self.accelerator.gather_for_metrics(
                    (reference_chosen_logp, reference_rejected_logp)
                )
                reference_chosen_logps.append(reference_chosen_logp.cpu())
                reference_rejected_logps.append(reference_rejected_logp.cpu())

            all_reference_chosen_logps = torch.cat(reference_chosen_logps).float().numpy()
            all_reference_rejected_logps = torch.cat(reference_rejected_logps).float().numpy()

            eval_dataset = eval_dataset.add_column(name="reference_chosen_logps", column=all_reference_chosen_logps)
            eval_dataset = eval_dataset.add_column(
                name="reference_rejected_logps", column=all_reference_rejected_logps
            )

            # Save calculated reference_chosen_logps and reference_rejected_logps to the eval_dataset for subsequent runs
            if self.eval_dataset is not None:
                self.eval_dataset = eval_dataset
            self._precomputed_eval_ref_log_probs = True

        return super().get_eval_dataloader(eval_dataset=eval_dataset)

    @contextmanager
    def null_ref_context(self):
        """Context manager for handling null reference model (that is, peft adapter manipulation)."""
        with self.accelerator.unwrap_model(
            self.model
        ).disable_adapter() if self.is_peft_model and not self.ref_adapter_name else nullcontext():
            if self.ref_adapter_name:
                self.model.set_adapter(self.ref_adapter_name)
            yield
            if self.ref_adapter_name:
                self.model.set_adapter(self.model_adapter_name or "default")

    def compute_reference_log_probs(self, padded_batch: Dict) -> Dict:
        """Computes log probabilities of the reference model for a single padded batch of a DPO specific dataset."""
        compte_ref_context_manager = amp.autocast("cuda") if self._peft_has_been_casted_to_bf16 else nullcontext()

        # compute reference logps
        with torch.no_grad(), compte_ref_context_manager:
            if self.ref_model is None:
                with self.null_ref_context():
                    reference_chosen_logps, reference_rejected_logps = self.concatenated_forward(
                        self.model, padded_batch
                    )[:2]
            else:
                reference_chosen_logps, reference_rejected_logps = self.concatenated_forward(
                    self.ref_model, padded_batch
                )[:2]

        return reference_chosen_logps, reference_rejected_logps

    @staticmethod
    def concatenated_inputs(
        batch: Dict[str, Union[List, torch.LongTensor]],
        is_encoder_decoder: bool = False,
        is_vision_model: bool = False,
        label_pad_token_id: int = -100,
        padding_value: int = 0,
        device: Optional[torch.device] = None,
    ) -> Dict[str, torch.LongTensor]:
        """Concatenate the chosen and rejected inputs into a single tensor.

        Args:
            batch: A batch of data. Must contain the keys 'chosen_input_ids' and 'rejected_input_ids', which are tensors of shape (batch_size, sequence_length).
            is_encoder_decoder: Whether the model is an encoder-decoder model.
            label_pad_token_id: The label pad token id.
            padding_value: The padding value to use for the concatenated inputs_ids.
            device: The device for the concatenated inputs.

        Returns:
            A dictionary containing the concatenated inputs under the key 'concatenated_input_ids'.
        """
        concatenated_batch = {}

        if is_encoder_decoder:
            max_length = max(batch["chosen_labels"].shape[1], batch["rejected_labels"].shape[1])
        else:
            max_length = max(batch["chosen_input_ids"].shape[1], batch["rejected_input_ids"].shape[1])

        for k in batch:
            if k.startswith("chosen") and isinstance(batch[k], torch.Tensor):
                if "labels" in k or is_encoder_decoder:
                    pad_value = label_pad_token_id
                elif k.endswith("_input_ids"):
                    pad_value = padding_value
                elif k.endswith("_attention_mask"):
                    pad_value = 0
                concatenated_key = k.replace("chosen", "concatenated")
                concatenated_batch[concatenated_key] = pad_to_length(batch[k], max_length, pad_value=pad_value)
        for k in batch:
            if k.startswith("rejected") and isinstance(batch[k], torch.Tensor):
                if "labels" in k or is_encoder_decoder:
                    pad_value = label_pad_token_id
                elif k.endswith("_input_ids"):
                    pad_value = padding_value
                elif k.endswith("_attention_mask"):
                    pad_value = 0
                concatenated_key = k.replace("rejected", "concatenated")
                concatenated_batch[concatenated_key] = torch.cat(
                    (
                        concatenated_batch[concatenated_key],
                        pad_to_length(batch[k], max_length, pad_value=pad_value),
                    ),
                    dim=0,
                ).to(device=device)

        if is_encoder_decoder:
            concatenated_batch["concatenated_input_ids"] = batch["prompt_input_ids"].repeat(2, 1).to(device=device)
            concatenated_batch["concatenated_attention_mask"] = (
                batch["prompt_attention_mask"].repeat(2, 1).to(device=device)
            )
            concatenated_batch["concatenated_decoder_input_ids"] = torch.cat(
                [batch["chosen_decoder_input_ids"], batch["rejected_decoder_input_ids"]], dim=0
            ).to(device=device)

        if is_vision_model:
            concatenated_batch["pixel_values"] = torch.cat(
                [batch["prompt_pixel_values"], batch["prompt_pixel_values"]], dim=0
            )
            if "prompt_pixel_attention_mask" in batch:
                concatenated_batch["pixel_attention_mask"] = torch.cat(
                    [batch["prompt_pixel_attention_mask"], batch["prompt_pixel_attention_mask"]], dim=0
                )
        return concatenated_batch

    def dpo_loss(
        self,
        policy_chosen_logps: torch.FloatTensor,
        policy_rejected_logps: torch.FloatTensor,
        reference_chosen_logps: torch.FloatTensor,
        reference_rejected_logps: torch.FloatTensor,
    ) -> Tuple[torch.FloatTensor, torch.FloatTensor, torch.FloatTensor]:
        """Compute the DPO loss for a batch of policy and reference model log probabilities.

        Args:
            policy_chosen_logps: Log probabilities of the policy model for the chosen responses. Shape: (batch_size,)
            policy_rejected_logps: Log probabilities of the policy model for the rejected responses. Shape: (batch_size,)
            reference_chosen_logps: Log probabilities of the reference model for the chosen responses. Shape: (batch_size,)
            reference_rejected_logps: Log probabilities of the reference model for the rejected responses. Shape: (batch_size,)

        Returns:
            A tuple of three tensors: (losses, chosen_rewards, rejected_rewards).
            The losses tensor contains the DPO loss for each example in the batch.
            The chosen_rewards and rejected_rewards tensors contain the rewards for the chosen and rejected responses, respectively.
        """
        chosen_logratios = policy_chosen_logps.to(self.accelerator.device) - (
            not self.reference_free
        ) * reference_chosen_logps.to(self.accelerator.device)
        rejected_logratios = policy_rejected_logps.to(self.accelerator.device) - (
            not self.reference_free
        ) * reference_rejected_logps.to(self.accelerator.device)

        if self.f_divergence_type == FDivergenceType.ALPHA_DIVERGENCE.value:
            # The alpha-divergence formula: (1 - u^-alpha) / alpha
            # The divergence difference between the chosen and rejected sample is:
            #     (1 - u[w]^-alpha) / alpha - (1 - u[l]^-alpha) / alpha
            #        = (u[l]^-alpha - u[w]^-alpha) / alpha
            # where u[w] and u[l] are the policy/reference probability ratios
            # for the chosen and rejected samples, respectively.
            alpha_coef = FDivergenceConstants.ALPHA_DIVERGENCE_COEF_DEFAULT
            if self.f_divergence_params and FDivergenceConstants.ALPHA_DIVERGENCE_COEF_KEY in self.f_divergence_params:
                alpha_coef = float(self.f_divergence_params[FDivergenceConstants.ALPHA_DIVERGENCE_COEF_KEY])
            logits = (cap_exp(rejected_logratios * -alpha_coef) - cap_exp(chosen_logratios * -alpha_coef)) / alpha_coef
        else:
            pi_logratios = policy_chosen_logps - policy_rejected_logps
            if self.reference_free:
                ref_logratios = torch.tensor([0], dtype=pi_logratios.dtype, device=pi_logratios.device)
            else:
                ref_logratios = reference_chosen_logps - reference_rejected_logps

            pi_logratios = pi_logratios.to(self.accelerator.device)
            ref_logratios = ref_logratios.to(self.accelerator.device)
            logits = pi_logratios - ref_logratios

            if self.f_divergence_type == FDivergenceType.JS_DIVERGENCE.value:
                # The js-divergence formula: log(2 * u / (1 + u))
                # The divergence difference between the chosen and rejected sample is:
                #     log(2 * u[w] / (1 + u[w])) - log(2 * u[l] / (1 + u[l]))
                #       = log(u[w]) - log(u[l]) - (log(1 + u[w]) - log(1 + u[l]))
                # where u[w] and u[l] are the policy/reference probability ratios
                # for the chosen and rejected samples, respectively.
                logits -= F.softplus(chosen_logratios) - F.softplus(rejected_logratios)

        # The beta is a temperature parameter for the DPO loss, typically something in the range of 0.1 to 0.5.
        # We ignore the reference model as beta -> 0. The label_smoothing parameter encodes our uncertainty about the labels and
        # calculates a conservative DPO loss.
        if self.loss_type == "sigmoid":
            losses = (
                -F.logsigmoid(self.beta * logits) * (1 - self.label_smoothing)
                - F.logsigmoid(-self.beta * logits) * self.label_smoothing
            )
        elif self.loss_type == "robust":
            losses = (
                -F.logsigmoid(self.beta * logits) * (1 - self.label_smoothing)
                + F.logsigmoid(-self.beta * logits) * self.label_smoothing
            ) / (1 - 2 * self.label_smoothing)
        elif self.loss_type == "exo_pair":
            # eqn (16) of the EXO paper: https://huggingface.co/papers/2402.00856
            import math

            if self.label_smoothing == 0:
                self.label_smoothing = 1e-3
            losses = (self.beta * logits).sigmoid() * (
                F.logsigmoid(self.beta * logits) - math.log(1 - self.label_smoothing)
            ) + (-self.beta * logits).sigmoid() * (F.logsigmoid(-self.beta * logits) - math.log(self.label_smoothing))
        elif self.loss_type == "hinge":
            losses = torch.relu(1 - self.beta * logits)
        elif self.loss_type == "ipo":
            # eqn (17) of the paper where beta is the regularization parameter for the IPO loss, denoted by tau in the paper.
            losses = (logits - 1 / (2 * self.beta)) ** 2
        elif self.loss_type == "bco_pair":
            chosen_logratios = policy_chosen_logps - reference_chosen_logps
            rejected_logratios = policy_rejected_logps - reference_rejected_logps

            chosen_rewards = self.beta * chosen_logratios
            rejected_rewards = self.beta * rejected_logratios
            rewards = torch.cat((chosen_rewards, rejected_rewards), 0).mean().detach()
            self.running.update(rewards)
            delta = self.running.mean

            losses = -F.logsigmoid((self.beta * chosen_logratios) - delta) - F.logsigmoid(
                -(self.beta * rejected_logratios - delta)
            )
        elif self.loss_type == "sppo_hard":
            # In the paper (https://huggingface.co/papers/2405.00675), SPPO employs a soft probability approach, estimated using the PairRM score. The probability calculation is conducted outside of the trainer class. The version described here is the hard probability version, where P in Equation (4.7) of Algorithm 1 is set to 1 for the winner and 0 for the loser.
            a = policy_chosen_logps - reference_chosen_logps
            b = policy_rejected_logps - reference_rejected_logps

            losses = (a - 0.5 / self.beta) ** 2 + (b + 0.5 / self.beta) ** 2
        elif self.loss_type == "nca_pair":
            chosen_rewards = (policy_chosen_logps - reference_chosen_logps) * self.beta
            rejected_rewards = (policy_rejected_logps - reference_rejected_logps) * self.beta
            losses = (
                -F.logsigmoid(chosen_rewards)
                - 0.5 * F.logsigmoid(-chosen_rewards)
                - 0.5 * F.logsigmoid(-rejected_rewards)
            )
        elif self.loss_type == "aot_pair":
            chosen_logratios = policy_chosen_logps - reference_chosen_logps
            rejected_logratios = policy_rejected_logps - reference_rejected_logps

            chosen_logratios_sorted, _ = torch.sort(chosen_logratios, dim=0)
            rejected_logratios_sorted, _ = torch.sort(rejected_logratios, dim=0)

            delta = chosen_logratios_sorted - rejected_logratios_sorted

            losses = (
                -F.logsigmoid(self.beta * delta) * (1 - self.label_smoothing)
                - F.logsigmoid(-self.beta * delta) * self.label_smoothing
            )

        elif self.loss_type == "aot":
            pi_logratios = policy_chosen_logps - policy_rejected_logps
            ref_logratios = reference_chosen_logps - reference_rejected_logps

            pi_logratios_sorted, _ = torch.sort(pi_logratios, dim=0)
            ref_logratios_sorted, _ = torch.sort(ref_logratios, dim=0)

            delta = pi_logratios_sorted - ref_logratios_sorted

            losses = (
                -F.logsigmoid(self.beta * delta) * (1 - self.label_smoothing)
                - F.logsigmoid(-self.beta * delta) * self.label_smoothing
            )

        elif self.loss_type == "apo_zero":
            # Eqn (7) of the APO paper (https://huggingface.co/papers/2408.06266)
            # Use this loss when you believe the chosen outputs are better than your model's default output

            losses_chosen = 1 - F.sigmoid(self.beta * chosen_logratios)  # Increase chosen likelihood
            losses_rejected = F.sigmoid(self.beta * rejected_logratios)  # Decrease rejected likelihood

            losses = losses_chosen + losses_rejected

        elif self.loss_type == "apo_down":
            # Eqn (8) of the APO paper (https://huggingface.co/papers/2408.06266)
            # Use this loss when you believe the chosen outputs are worse than your model's default output

            losses_chosen = F.sigmoid(self.beta * chosen_logratios)  # Decrease chosen likelihood
            losses_rejected = 1 - F.sigmoid(
                self.beta * (chosen_logratios - rejected_logratios)
            )  # Decrease rejected likelihood more

            losses = losses_chosen + losses_rejected

        else:
            raise ValueError(
                f"Unknown loss type: {self.loss_type}. Should be one of ['sigmoid', 'hinge', 'ipo', 'exo_pair', 'nca_pair', 'robust', 'bco_pair', 'sppo_hard', 'aot', 'aot_pair', 'apo_zero', 'apo_down']"
            )

        chosen_rewards = (
            self.beta
            * (
                policy_chosen_logps.to(self.accelerator.device) - reference_chosen_logps.to(self.accelerator.device)
            ).detach()
        )
        rejected_rewards = (
            self.beta
            * (
                policy_rejected_logps.to(self.accelerator.device)
                - reference_rejected_logps.to(self.accelerator.device)
            ).detach()
        )

        return losses, chosen_rewards, rejected_rewards

    @staticmethod
    def get_batch_logps(
        logits: torch.FloatTensor,
        labels: torch.LongTensor,
        label_pad_token_id: int = -100,
        is_encoder_decoder: bool = False,
        use_weighting: bool = False,
    ) -> Tuple[torch.FloatTensor, torch.LongTensor, Optional[torch.FloatTensor]]:
        """Compute the log probabilities of the given labels under the given logits.

        Args:
            logits: Logits of the model (unnormalized). Shape: (batch_size, sequence_length, vocab_size)
            labels: Labels for which to compute the log probabilities. Label tokens with a value of label_pad_token_id are ignored. Shape: (batch_size, sequence_length)
            label_pad_token_id: The label pad token id.
            is_encoder_decoder: Whether the model is an encoder-decoder model.
            use_weighting: Whether to apply weighting as done in the [WPO](https://huggingface.co/papers/2406.11827) paper.

        Returns
            A Tuple of three tensors of shape ((batch_size,), (batch_size,), Optional[(batch_size,)]) containing:
            - The sum of log probabilities of the given labels under the given logits.
            - The number of non-masked tokens.
            - The wpo weighting (if use_weighting is True, otherwise None).
        """
        if logits.shape[:-1] != labels.shape:
            raise ValueError(
                f"Logits (batch and sequence length dim) {logits.shape[:-1]} and labels must have the same shape {labels.shape}."
            )

        if not is_encoder_decoder:
            labels = labels[:, 1:].clone()
            logits = logits[:, :-1, :]
        loss_mask = labels != label_pad_token_id

        # dummy token; we'll ignore the losses on these tokens later
        labels[labels == label_pad_token_id] = 0

        per_token_logps = torch.gather(logits.log_softmax(-1), dim=2, index=labels.unsqueeze(2)).squeeze(2)

        all_logps = (per_token_logps * loss_mask).sum(-1)

        all_weights = None
        if use_weighting:
            # eqn (2) of the WPO paper: https://huggingface.co/papers/2406.11827
            probs = F.softmax(logits, dim=-1)
            weights_adjustment_factor = torch.log((probs**2).sum(-1))
            per_token_logps_adjusted = per_token_logps - weights_adjustment_factor
            all_weights = ((per_token_logps_adjusted * loss_mask).sum(-1) / loss_mask.sum(-1)).detach()

        return all_logps, loss_mask.sum(-1), all_weights

    def concatenated_forward(
        self, model: nn.Module, batch: Dict[str, Union[List, torch.LongTensor]]
    ) -> Tuple[torch.FloatTensor, torch.FloatTensor, torch.FloatTensor, torch.FloatTensor, torch.FloatTensor]:
        """Run the given model on the given batch of inputs, concatenating the chosen and rejected inputs together.

        We do this to avoid doing two forward passes, because it's faster for FSDP.
        """
        concatenated_batch = self.concatenated_inputs(
            batch,
            is_encoder_decoder=self.is_encoder_decoder,
            is_vision_model=self.is_vision_model,
            label_pad_token_id=self.label_pad_token_id,
            padding_value=self.padding_value,
            device=self.accelerator.device,
        )
        len_chosen = batch["chosen_labels"].shape[0]

        model_kwargs = {}

        if self.is_encoder_decoder:
            model_kwargs["labels"] = concatenated_batch["concatenated_labels"]
            model_kwargs["decoder_input_ids"] = concatenated_batch.get("concatenated_decoder_input_ids")

        if self.is_vision_model:
            model_kwargs["pixel_values"] = concatenated_batch["pixel_values"]
            if "pixel_attention_mask" in concatenated_batch:
                model_kwargs["pixel_attention_mask"] = concatenated_batch["pixel_attention_mask"]

        if self.aux_loss_enabled:
            model_kwargs["output_router_logits"] = True

        outputs = model(
            concatenated_batch["concatenated_input_ids"],
            attention_mask=concatenated_batch["concatenated_attention_mask"],
            use_cache=False,
            **model_kwargs,
        )
        all_logits = outputs.logits

        if all_logits.shape[:2] != concatenated_batch["concatenated_labels"].shape[:2]:
            # for llava, the model returns logits for the entire sequence, including the image tokens (placed before the text tokens)
            seq_len = concatenated_batch["concatenated_labels"].shape[1]
            all_logits = all_logits[:, -seq_len:]

        all_logps, size_completion, all_weights = self.get_batch_logps(
            all_logits,
            concatenated_batch["concatenated_labels"],
            # average_log_prob=self.loss_type == "ipo",
            is_encoder_decoder=self.is_encoder_decoder,
            label_pad_token_id=self.label_pad_token_id,
            use_weighting=self.use_weighting,
        )

        def cross_entropy_loss(logits, labels):
            if not self.is_encoder_decoder:
                # Shift so that tokens < n predict n
                logits = logits[..., :-1, :].contiguous()
                labels = labels[..., 1:].contiguous()
            # Flatten the tokens
            loss_fct = nn.CrossEntropyLoss(ignore_index=self.label_pad_token_id)
            logits = logits.view(-1, logits.shape[-1])
            labels = labels.view(-1)
            # Enable model parallelism
            labels = labels.to(logits.device)
            loss = loss_fct(logits, labels)
            return loss

        labels = concatenated_batch["concatenated_labels"].clone()
        nll_loss = cross_entropy_loss(all_logits[:len_chosen], labels[:len_chosen])

        if self.loss_type == "ipo":
            all_logps = all_logps / size_completion

        policy_weights = None
        if self.use_weighting:
            chosen_weights = all_weights[:len_chosen]
            rejected_weights = all_weights[len_chosen:]
            policy_weights = torch.clamp(torch.exp(chosen_weights + rejected_weights), max=1)

        chosen_logps = all_logps[:len_chosen]
        rejected_logps = all_logps[len_chosen:]

        chosen_logits = all_logits[:len_chosen]
        rejected_logits = all_logits[len_chosen:]

        if self.aux_loss_enabled:
            return (
                chosen_logps,
                rejected_logps,
                chosen_logits,
                rejected_logits,
                nll_loss,
                policy_weights,
                outputs.aux_loss,
            )

        return (chosen_logps, rejected_logps, chosen_logits, rejected_logits, nll_loss, policy_weights)

    def get_batch_loss_metrics(
        self,
        model,
        batch: Dict[str, Union[List, torch.LongTensor]],
        train_eval: Literal["train", "eval"] = "train",
    ):
        """Compute the DPO loss and other metrics for the given batch of inputs for train or test."""
        metrics = {}

        forward_output = self.concatenated_forward(model, batch)
        (
            policy_chosen_logps,
            policy_rejected_logps,
            policy_chosen_logits,
            policy_rejected_logits,
            policy_nll_loss,
            policy_weights,
        ) = forward_output[:6]
        if self.aux_loss_enabled:
            aux_loss = forward_output[6]

        # if reference_chosen_logps and reference_rejected_logps in batch use them, otherwise use the reference model
        if (
            "reference_chosen_logps" in batch
            and "reference_rejected_logps" in batch
            and (self.precompute_ref_log_probs or self.args.rpo_alpha is not None)
        ):
            reference_chosen_logps = batch["reference_chosen_logps"]
            reference_rejected_logps = batch["reference_rejected_logps"]
        else:
            with torch.no_grad():
                if self.ref_model is None:
                    with self.null_ref_context():
                        reference_chosen_logps, reference_rejected_logps = self.concatenated_forward(
                            self.model, batch
                        )[:2]
                else:
                    reference_chosen_logps, reference_rejected_logps = self.concatenated_forward(
                        self.ref_model, batch
                    )[:2]

        losses, chosen_rewards, rejected_rewards = self.dpo_loss(
            policy_chosen_logps,
            policy_rejected_logps,
            reference_chosen_logps,
            reference_rejected_logps,
        )
        reward_accuracies = (chosen_rewards > rejected_rewards).float()

        if self.args.rpo_alpha is not None:
            # RPO loss from V3 of the paper:
            losses = losses + policy_nll_loss * self.args.rpo_alpha

        if self.use_weighting:
            losses = losses * policy_weights

        prefix = "eval_" if train_eval == "eval" else ""
        metrics[f"{prefix}rewards/chosen"] = chosen_rewards.mean().cpu()
        metrics[f"{prefix}rewards/rejected"] = rejected_rewards.mean().cpu()
        metrics[f"{prefix}rewards/accuracies"] = reward_accuracies.mean().cpu()
        metrics[f"{prefix}rewards/margins"] = (chosen_rewards - rejected_rewards).mean().cpu()
        metrics[f"{prefix}logps/rejected"] = policy_rejected_logps.detach().mean().cpu()
        metrics[f"{prefix}logps/chosen"] = policy_chosen_logps.detach().mean().cpu()
        metrics[f"{prefix}logits/rejected"] = policy_rejected_logits.detach().mean().cpu()
        metrics[f"{prefix}logits/chosen"] = policy_chosen_logits.detach().mean().cpu()
        if self.args.rpo_alpha is not None:
            metrics[f"{prefix}nll_loss"] = policy_nll_loss.detach().mean().cpu()

        if self.aux_loss_enabled:
            return losses.mean() + getattr(model.config, "router_aux_loss_coef", 0.0) * aux_loss, metrics

        return losses.mean(), metrics

    def compute_loss(
        self,
        model: Union[PreTrainedModel, nn.Module],
        inputs: Dict[str, Union[torch.Tensor, Any]],
        return_outputs=False,
    ) -> Union[torch.Tensor, Tuple[torch.Tensor, Dict[str, torch.Tensor]]]:
        if not self.use_dpo_data_collator:
            warnings.warn(
                "compute_loss is only implemented for DPODataCollatorWithPadding, and you passed a datacollator that is different than "
                "DPODataCollatorWithPadding - you might see unexpected behavior. Alternatively, you can implement your own prediction_step method if you are using a custom data collator"
            )

        compute_loss_context_manager = amp.autocast("cuda") if self._peft_has_been_casted_to_bf16 else nullcontext()
        with compute_loss_context_manager:
            loss, metrics = self.get_batch_loss_metrics(model, inputs, train_eval="train")

        # Make sure to move the loss to the device the original accumulating loss is at back in the `Trainer` class:
        loss = loss.to(self.args.device)
        # force log the metrics
        self.store_metrics(metrics, train_eval="train")

        if return_outputs:
            return (loss, metrics)
        return loss

    def get_batch_samples(self, model, batch: Dict[str, torch.LongTensor]) -> Tuple[str, str]:
        """Generate samples from the model and reference model for the given batch of inputs."""

        # If one uses `generate_during_eval` with peft + bf16, we need to explicitly call generate with
        # the torch cuda amp context manager as some hidden states are silently casted to full precision.
        generate_context_manager = amp.autocast("cuda") if self._peft_has_been_casted_to_bf16 else nullcontext()

        with generate_context_manager:
            policy_output = model.generate(
                input_ids=batch["prompt_input_ids"],
                attention_mask=batch["prompt_attention_mask"],
                max_length=self.max_length,
                do_sample=True,
                pad_token_id=self.processing_class.pad_token_id,
            )

            # if reference_output in batch use that otherwise use the reference model
            if "reference_output" in batch:
                reference_output = batch["reference_output"]
            else:
                if self.ref_model is None:
                    with self.null_ref_context():
                        reference_output = self.model.generate(
                            input_ids=batch["prompt_input_ids"],
                            attention_mask=batch["prompt_attention_mask"],
                            max_length=self.max_length,
                            do_sample=True,
                            pad_token_id=self.processing_class.pad_token_id,
                        )
                else:
                    reference_output = self.ref_model.generate(
                        input_ids=batch["prompt_input_ids"],
                        attention_mask=batch["prompt_attention_mask"],
                        max_length=self.max_length,
                        do_sample=True,
                        pad_token_id=self.processing_class.pad_token_id,
                    )

        policy_output = pad_to_length(policy_output, self.max_length, self.processing_class.pad_token_id)
        policy_output_decoded = self.processing_class.batch_decode(policy_output, skip_special_tokens=True)

        reference_output = pad_to_length(reference_output, self.max_length, self.processing_class.pad_token_id)
        reference_output_decoded = self.processing_class.batch_decode(reference_output, skip_special_tokens=True)

        return policy_output_decoded, reference_output_decoded

    def prediction_step(
        self,
        model: Union[PreTrainedModel, nn.Module],
        inputs: Dict[str, Union[torch.Tensor, Any]],
        prediction_loss_only: bool,
        ignore_keys: Optional[List[str]] = None,
    ):
        if not self.use_dpo_data_collator:
            warnings.warn(
                "prediction_step is only implemented for DPODataCollatorWithPadding, and you passed a datacollator that is different than "
                "DPODataCollatorWithPadding - you might see unexpected behavior. Alternatively, you can implement your own prediction_step method if you are using a custom data collator"
            )
        if ignore_keys is None:
            if hasattr(model, "config"):
                ignore_keys = getattr(model.config, "keys_to_ignore_at_inference", [])
            else:
                ignore_keys = []

        prediction_context_manager = amp.autocast("cuda") if self._peft_has_been_casted_to_bf16 else nullcontext()

        with torch.no_grad(), prediction_context_manager:
            loss, metrics = self.get_batch_loss_metrics(model, inputs, train_eval="eval")

        # force log the metrics
        self.store_metrics(metrics, train_eval="eval")

        if prediction_loss_only:
            return (loss.detach(), None, None)

        # logits for the chosen and rejected samples from model
        logits_dict = {
            "eval_logits/chosen": metrics["eval_logits/chosen"],
            "eval_logits/rejected": metrics["eval_logits/rejected"],
        }
        logits = tuple(v.unsqueeze(dim=0) for k, v in logits_dict.items() if k not in ignore_keys)
        logits = torch.stack(logits).mean(axis=1).to(self.accelerator.device)
        labels = torch.zeros(logits.shape[0], device=self.accelerator.device)

        return (loss.detach(), logits, labels)

    def store_metrics(self, metrics: Dict[str, float], train_eval: Literal["train", "eval"] = "train") -> None:
        for key, value in metrics.items():
            self._stored_metrics[train_eval][key].append(value)

    def evaluation_loop(
        self,
        dataloader: DataLoader,
        description: str,
        prediction_loss_only: Optional[bool] = None,
        ignore_keys: Optional[List[str]] = None,
        metric_key_prefix: str = "eval",
    ) -> EvalLoopOutput:
        """
        Overriding built-in evaluation loop to store metrics for each batch.
        Prediction/evaluation loop, shared by `Trainer.evaluate()` and `Trainer.predict()`.

        Works both with or without labels.
        """

        # Sample and save to game log if requested (for one batch to save time)
        if self.generate_during_eval:
            # Generate random indices within the range of the total number of samples
            num_samples = len(dataloader.dataset)
            random_indices = random.sample(range(num_samples), k=self.args.eval_batch_size)

            # Use dataloader.dataset.select to get the random batch without iterating over the DataLoader
            random_batch_dataset = dataloader.dataset.select(random_indices)
            random_batch = self.data_collator(random_batch_dataset)
            random_batch = self._prepare_inputs(random_batch)

            policy_output_decoded, ref_output_decoded = self.get_batch_samples(self.model, random_batch)

            self.log(
                {
                    "game_log": wandb.Table(
                        columns=["Prompt", "Policy", "Ref Model"],
                        rows=[
                            [prompt, pol[len(prompt) :], ref[len(prompt) :]]
                            for prompt, pol, ref in zip(
                                random_batch["prompt"], policy_output_decoded, ref_output_decoded
                            )
                        ],
                    )
                }
            )
            self.state.log_history.pop()

        # Base evaluation
        initial_output = super().evaluation_loop(
            dataloader, description, prediction_loss_only, ignore_keys, metric_key_prefix
        )

        return initial_output

    def log(self, logs: Dict[str, float]) -> None:
        """
        Log `logs` on the various objects watching training, including stored metrics.

        Args:
            logs (`Dict[str, float]`):
                The values to log.
        """
        # logs either has 'loss' or 'eval_loss'
        train_eval = "train" if "loss" in logs else "eval"
        # Add averaged stored metrics to logs
        for key, metrics in self._stored_metrics[train_eval].items():
            logs[key] = torch.tensor(metrics).mean().item()
        del self._stored_metrics[train_eval]
        return super().log(logs)

    def create_model_card(
        self,
        model_name: Optional[str] = None,
        dataset_name: Optional[str] = None,
        tags: Union[str, List[str], None] = None,
    ):
        """
        Creates a draft of a model card using the information available to the `Trainer`.

        Args:
            model_name (`str`, *optional*, defaults to `None`):
                The name of the model.
            dataset_name (`str`, *optional*, defaults to `None`):
                The name of the dataset used for training.
            tags (`str`, `List[str]` or `None`, *optional*, defaults to `None`):
                Tags to be associated with the model card.
        """
        if not self.is_world_process_zero():
            return

        if hasattr(self.model.config, "_name_or_path") and not os.path.isdir(self.model.config._name_or_path):
            base_model = self.model.config._name_or_path
        else:
            base_model = None

<<<<<<< HEAD
        citation = textwrap.dedent(
            """\
=======
        tags = tags or []
        if isinstance(tags, str):
            tags = [tags]

        if hasattr(self.model.config, "unsloth_version"):
            tags.append("unsloth")

        citation = textwrap.dedent("""\
>>>>>>> adf58d80
        @inproceedings{rafailov2023direct,
            title        = {{Direct Preference Optimization: Your Language Model is Secretly a Reward Model}},
            author       = {Rafael Rafailov and Archit Sharma and Eric Mitchell and Christopher D. Manning and Stefano Ermon and Chelsea Finn},
            year         = 2023,
            booktitle    = {Advances in Neural Information Processing Systems 36: Annual Conference on Neural Information Processing Systems 2023, NeurIPS 2023, New Orleans, LA, USA, December 10 - 16, 2023},
            url          = {http://papers.nips.cc/paper_files/paper/2023/hash/a85b405ed65c6477a4fe8302b5e06ce7-Abstract-Conference.html},
            editor       = {Alice Oh and Tristan Naumann and Amir Globerson and Kate Saenko and Moritz Hardt and Sergey Levine},
        }"""
        )

        model_card = generate_model_card(
            base_model=base_model,
            model_name=model_name,
            hub_model_id=self.hub_model_id,
            dataset_name=dataset_name,
            tags=tags,
            wandb_url=wandb.run.get_url() if is_wandb_available() and wandb.run is not None else None,
            trainer_name="DPO",
            trainer_citation=citation,
            paper_title="Direct Preference Optimization: Your Language Model is Secretly a Reward Model",
            paper_id="2305.18290",
        )

        model_card.save(os.path.join(self.args.output_dir, "README.md"))<|MERGE_RESOLUTION|>--- conflicted
+++ resolved
@@ -1762,10 +1762,6 @@
         else:
             base_model = None
 
-<<<<<<< HEAD
-        citation = textwrap.dedent(
-            """\
-=======
         tags = tags or []
         if isinstance(tags, str):
             tags = [tags]
@@ -1773,16 +1769,16 @@
         if hasattr(self.model.config, "unsloth_version"):
             tags.append("unsloth")
 
-        citation = textwrap.dedent("""\
->>>>>>> adf58d80
-        @inproceedings{rafailov2023direct,
-            title        = {{Direct Preference Optimization: Your Language Model is Secretly a Reward Model}},
-            author       = {Rafael Rafailov and Archit Sharma and Eric Mitchell and Christopher D. Manning and Stefano Ermon and Chelsea Finn},
-            year         = 2023,
-            booktitle    = {Advances in Neural Information Processing Systems 36: Annual Conference on Neural Information Processing Systems 2023, NeurIPS 2023, New Orleans, LA, USA, December 10 - 16, 2023},
-            url          = {http://papers.nips.cc/paper_files/paper/2023/hash/a85b405ed65c6477a4fe8302b5e06ce7-Abstract-Conference.html},
-            editor       = {Alice Oh and Tristan Naumann and Amir Globerson and Kate Saenko and Moritz Hardt and Sergey Levine},
-        }"""
+        citation = textwrap.dedent(
+            """\
+            @inproceedings{rafailov2023direct,
+                title        = {{Direct Preference Optimization: Your Language Model is Secretly a Reward Model}},
+                author       = {Rafael Rafailov and Archit Sharma and Eric Mitchell and Christopher D. Manning and Stefano Ermon and Chelsea Finn},
+                year         = 2023,
+                booktitle    = {Advances in Neural Information Processing Systems 36: Annual Conference on Neural Information Processing Systems 2023, NeurIPS 2023, New Orleans, LA, USA, December 10 - 16, 2023},
+                url          = {http://papers.nips.cc/paper_files/paper/2023/hash/a85b405ed65c6477a4fe8302b5e06ce7-Abstract-Conference.html},
+                editor       = {Alice Oh and Tristan Naumann and Amir Globerson and Kate Saenko and Moritz Hardt and Sergey Levine},
+            }"""
         )
 
         model_card = generate_model_card(
