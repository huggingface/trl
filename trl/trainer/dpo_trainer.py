# Copyright 2020-2025 The HuggingFace Team. All rights reserved.
#
# Licensed under the Apache License, Version 2.0 (the "License");
# you may not use this file except in compliance with the License.
# You may obtain a copy of the License at
#
#     http://www.apache.org/licenses/LICENSE-2.0
#
# Unless required by applicable law or agreed to in writing, software
# distributed under the License is distributed on an "AS IS" BASIS,
# WITHOUT WARRANTIES OR CONDITIONS OF ANY KIND, either express or implied.
# See the License for the specific language governing permissions and
# limitations under the License.

import inspect
import os
import random
import textwrap
import warnings
from collections import defaultdict
from contextlib import contextmanager, nullcontext
from dataclasses import dataclass
from typing import Any, Callable, Literal, Optional, Union

import pandas as pd
import torch
import torch.nn as nn
import torch.nn.functional as F
from accelerate import PartialState
from accelerate.utils import tqdm
from datasets import Dataset, IterableDataset
<<<<<<< HEAD
from packaging import version
from torch import autocast
=======
>>>>>>> 50a2fa8e
from torch.utils.data import DataLoader
from transformers import (
    AutoModelForCausalLM,
    BaseImageProcessor,
    DataCollator,
    FeatureExtractionMixin,
    PreTrainedModel,
    PreTrainedTokenizerBase,
    ProcessorMixin,
    Trainer,
    is_comet_available,
    is_wandb_available,
)
from transformers.data.data_collator import DataCollatorMixin
from transformers.models.auto.modeling_auto import MODEL_FOR_VISION_2_SEQ_MAPPING_NAMES
from transformers.trainer_callback import TrainerCallback
from transformers.trainer_utils import EvalLoopOutput
from transformers.utils import is_peft_available, is_torch_xpu_available

from ..data_utils import maybe_apply_chat_template, maybe_extract_prompt
from ..models import create_reference_model, prepare_deepspeed
from ..models.utils import prepare_fsdp
from .callbacks import SyncRefModelCallback
from .dpo_config import DPOConfig, FDivergenceConstants, FDivergenceType
from .utils import (
    RunningMoments,
    cap_exp,
    disable_dropout_in_model,
    empty_cache,
    flush_left,
    flush_right,
    generate_model_card,
    get_comet_experiment_url,
    log_table_to_comet_experiment,
    pad,
    pad_to_length,
    peft_module_casting_to_bf16,
    selective_log_softmax,
)


if is_peft_available():
    from peft import PeftModel, get_peft_model, prepare_model_for_kbit_training


if is_wandb_available():
    import wandb


@dataclass
class DataCollatorForPreference(DataCollatorMixin):
    """
    Data collator used for preference data. Inputs are dynamically padded to the maximum length of a batch if they
    are not all of the same length.

    Args:
        pad_token_id (`int`):
            Token ID to use for padding.
        return_tensors (`str`, *optional*, defaults to `"pt"`):
            Type of Tensor to return. Only `"pt"` is currently supported.

    Examples:
    ```python
    >>> from trl import DataCollatorForPreference
    >>> collator = DataCollatorForPreference(pad_token_id=0)
    >>> examples = [
    ...     {"prompt_input_ids": [1, 2, 3], "chosen_input_ids": [4, 5], "rejected_input_ids": [6]},
    ...     {"prompt_input_ids": [7, 8], "chosen_input_ids": [9, 10], "rejected_input_ids": [11, 12, 13]}
    ... ]
    >>> collator(examples)
    {'prompt_input_ids': tensor([[1, 2, 3],
                                 [0, 7, 8]]),
     'prompt_attention_mask': tensor([[1, 1, 1],
                                      [0, 1, 1]]),
     'chosen_input_ids': tensor([[ 4,  5],
                                 [ 9, 10]]),
     'chosen_attention_mask': tensor([[1, 1],
                                      [1, 1]]),
     'rejected_input_ids': tensor([[ 6,  0,  0],
                                   [11, 12, 13]]),
     'rejected_attention_mask': tensor([[1, 0, 0],
                                        [1, 1, 1]])
    }
    ```
    """

    pad_token_id: int
    return_tensors: str = "pt"

    def torch_call(self, examples: list[Union[list[int], Any, dict[str, Any]]]) -> dict[str, Any]:
        # Convert to tensor
        prompt_input_ids = [torch.tensor(example["prompt_input_ids"]) for example in examples]
        prompt_attention_mask = [torch.ones_like(input_ids) for input_ids in prompt_input_ids]
        chosen_input_ids = [torch.tensor(example["chosen_input_ids"]) for example in examples]
        chosen_attention_mask = [torch.ones_like(input_ids) for input_ids in chosen_input_ids]
        rejected_input_ids = [torch.tensor(example["rejected_input_ids"]) for example in examples]
        rejected_attention_mask = [torch.ones_like(input_ids) for input_ids in rejected_input_ids]
        if "pixel_values" in examples[0]:
            pixel_values = [torch.tensor(example["pixel_values"]) for example in examples]
        if "pixel_attention_mask" in examples[0]:
            pixel_attention_mask = [torch.tensor(example["pixel_attention_mask"]) for example in examples]
        if "ref_chosen_logps" in examples[0] and "ref_rejected_logps" in examples[0]:
            ref_chosen_logps = torch.tensor([example["ref_chosen_logps"] for example in examples])
            ref_rejected_logps = torch.tensor([example["ref_rejected_logps"] for example in examples])

        # Pad
        output = {}
        output["prompt_input_ids"] = pad(prompt_input_ids, padding_value=self.pad_token_id, padding_side="left")
        output["prompt_attention_mask"] = pad(prompt_attention_mask, padding_value=0, padding_side="left")
        output["chosen_input_ids"] = pad(chosen_input_ids, padding_value=self.pad_token_id)
        output["chosen_attention_mask"] = pad(chosen_attention_mask, padding_value=0)
        output["rejected_input_ids"] = pad(rejected_input_ids, padding_value=self.pad_token_id)
        output["rejected_attention_mask"] = pad(rejected_attention_mask, padding_value=0)
        if "pixel_values" in examples[0]:
            output["pixel_values"] = pad(pixel_values, padding_value=0.0)
        if "pixel_attention_mask" in examples[0]:
            output["pixel_attention_mask"] = pad(pixel_attention_mask, padding_value=0)
        if "image_sizes" in examples[0]:
            output["image_sizes"] = torch.tensor([example["image_sizes"] for example in examples])
        if "ref_chosen_logps" in examples[0] and "ref_rejected_logps" in examples[0]:
            output["ref_chosen_logps"] = ref_chosen_logps
            output["ref_rejected_logps"] = ref_rejected_logps

        return output


class DPOTrainer(Trainer):
    r"""
    Initialize DPOTrainer.

    Args:
        model (`transformers.PreTrainedModel`):
            The model to train, preferably an `AutoModelForSequenceClassification`.
        ref_model (`PreTrainedModelWrapper`):
            Hugging Face transformer model with a casual language modelling head. Used for implicit reward computation and loss. If no
            reference model is provided, the trainer will create a reference model with the same architecture as the model to be optimized.
        args (`DPOConfig`):
            The DPO config arguments to use for training.
        data_collator (`transformers.DataCollator`):
            The data collator to use for training. If None is specified, the default data collator (`DataCollatorForPreference`) will be used
            which will pad the sequences to the maximum length of the sequences in the batch, given a dataset of paired sequences.
        train_dataset (`datasets.Dataset`):
            The dataset to use for training.
        eval_dataset (`datasets.Dataset`):
            The dataset to use for evaluation.
        processing_class (`PreTrainedTokenizerBase` or `BaseImageProcessor` or `FeatureExtractionMixin` or `ProcessorMixin`, *optional*):
            Processing class used to process the data. If provided, will be used to automatically process the inputs
            for the model, and it will be saved along the model to make it easier to rerun an interrupted training or
            reuse the fine-tuned model.
        model_init (`Callable[[], transformers.PreTrainedModel]`):
            The model initializer to use for training. If None is specified, the default model initializer will be used.
        compute_metrics (`Callable[[EvalPrediction], dict]`, *optional*):
            The function to use to compute the metrics. Must take a `EvalPrediction` and return
            a dictionary string to metric values.
        callbacks (`list[transformers.TrainerCallback]`):
            The callbacks to use for training.
        optimizers (`tuple[torch.optim.Optimizer, torch.optim.lr_scheduler.LambdaLR]`):
            The optimizer and scheduler to use for training.
        preprocess_logits_for_metrics (`Callable[[torch.Tensor, torch.Tensor], torch.Tensor]`):
            The function to use to preprocess the logits before computing the metrics.
        peft_config (`dict`, defaults to `None`):
            The PEFT configuration to use for training. If you pass a PEFT configuration, the model will be wrapped in a PEFT model.
    """

    _tag_names = ["trl", "dpo"]

    def __init__(
        self,
        model: Optional[Union[PreTrainedModel, nn.Module, str]] = None,
        ref_model: Optional[Union[PreTrainedModel, nn.Module, str]] = None,
        args: Optional[DPOConfig] = None,
        data_collator: Optional[DataCollator] = None,
        train_dataset: Optional[Dataset] = None,
        eval_dataset: Optional[Union[Dataset, dict[str, Dataset]]] = None,
        processing_class: Optional[
            Union[PreTrainedTokenizerBase, BaseImageProcessor, FeatureExtractionMixin, ProcessorMixin]
        ] = None,
        model_init: Optional[Callable[[], PreTrainedModel]] = None,
        compute_metrics: Optional[Callable[[EvalLoopOutput], dict]] = None,
        callbacks: Optional[list[TrainerCallback]] = None,
        optimizers: tuple[torch.optim.Optimizer, torch.optim.lr_scheduler.LambdaLR] = (None, None),
        preprocess_logits_for_metrics: Optional[Callable[[torch.Tensor, torch.Tensor], torch.Tensor]] = None,
        peft_config: Optional[dict] = None,
    ):
        if model is None:
            raise ValueError("No model provided. Please provide a model to train.")

        if not isinstance(model, str) and ref_model is model:
            raise ValueError(
                "`model` and `ref_model` cannot be the same object. If you want `ref_model` to be the "
                "same as `model`, you must mass a copy of it, or `None` if you use peft."
            )

        if args.model_init_kwargs is None:
            model_init_kwargs = {}
        elif not isinstance(model, str):
            raise ValueError(
                "You passed model_init_kwargs to the DPOTrainer/DPOConfig, but your model is already instantiated."
            )
        else:
            model_init_kwargs = args.model_init_kwargs
            torch_dtype = model_init_kwargs.get("torch_dtype")
            if torch_dtype is not None:
                # Convert to `torch.dtype` if an str is passed
                if isinstance(torch_dtype, str) and torch_dtype != "auto":
                    torch_dtype = getattr(torch, torch_dtype)
                if torch_dtype != "auto" and not isinstance(torch_dtype, torch.dtype):
                    raise ValueError(
                        f"Invalid `torch_dtype` passed to the DPOConfig. Expected a string with either `torch.dtype` or 'auto', but got {torch_dtype}."
                    )
                model_init_kwargs["torch_dtype"] = torch_dtype

        if args.ref_model_init_kwargs is None:
            ref_model_init_kwargs = {}
        elif not isinstance(ref_model, str):
            raise ValueError(
                "You passed ref_model_init_kwargs to the DPOTrainer/DPOConfig, but your ref_model is already instantiated."
            )
        else:
            ref_model_init_kwargs = args.ref_model_init_kwargs
            torch_dtype = ref_model_init_kwargs.get("torch_dtype")
            if torch_dtype is not None:
                # Convert to `torch.dtype` if an str is passed
                if isinstance(torch_dtype, str) and torch_dtype != "auto":
                    torch_dtype = getattr(torch, torch_dtype)
                if torch_dtype != "auto" and not isinstance(torch_dtype, torch.dtype):
                    raise ValueError(
                        f"Invalid `torch_dtype` passed to the DPOConfig. Expected a string with either `torch.dtype` or 'auto', but got {torch_dtype}."
                    )
                ref_model_init_kwargs["torch_dtype"] = torch_dtype

        if isinstance(model, str):
            model = AutoModelForCausalLM.from_pretrained(model, **model_init_kwargs)

        if isinstance(ref_model, str):
            ref_model = AutoModelForCausalLM.from_pretrained(ref_model, **ref_model_init_kwargs)

        # Initialize this variable to False. This helps tracking the case when `peft_module_casting_to_bf16`
        # has been called in order to properly call autocast if needed.
        self._peft_has_been_casted_to_bf16 = False

        if not is_peft_available() and peft_config is not None:
            raise ValueError(
                "PEFT is not installed and you passed a `peft_config` in the trainer's kwargs, please install it to use the PEFT models"
            )
        elif is_peft_available() and peft_config is not None:
            # if model is a peft model and we have a peft_config, we merge and unload it first
            if isinstance(model, PeftModel):
                model = model.merge_and_unload()

            if ref_model is not None and not args.force_use_ref_model:
                raise ValueError(
                    "You passed both a ref_model and a peft_config. For training PEFT adapters with DPO there is no need to pass a reference"
                    " model. Please pass `ref_model=None` in case you want to train PEFT adapters, or pass a ref_model with `force_use_ref_model=True` in DPOTrainer's init."
                    " if you want to use a different ref_model."
                )

            if getattr(model, "is_loaded_in_8bit", False) or getattr(model, "is_loaded_in_4bit", False):
                _support_gc_kwargs = hasattr(
                    args, "gradient_checkpointing_kwargs"
                ) and "gradient_checkpointing_kwargs" in list(
                    inspect.signature(prepare_model_for_kbit_training).parameters
                )

                prepare_model_kwargs = {"use_gradient_checkpointing": args.gradient_checkpointing}

                if _support_gc_kwargs:
                    prepare_model_kwargs["gradient_checkpointing_kwargs"] = args.gradient_checkpointing_kwargs

                model = prepare_model_for_kbit_training(model, **prepare_model_kwargs)
            elif args.gradient_checkpointing:
                # For backward compatibility with older versions of transformers
                if hasattr(model, "enable_input_require_grads"):
                    model.enable_input_require_grads()
                else:

                    def make_inputs_require_grad(module, input, output):
                        output.requires_grad_(True)

                    model.get_input_embeddings().register_forward_hook(make_inputs_require_grad)

            # get peft model with the given config
            model = get_peft_model(model, peft_config)
            if args.bf16 and getattr(model, "is_loaded_in_4bit", False):
                peft_module_casting_to_bf16(model)
                # If args.bf16 we need to explicitly call `generate` with torch amp autocast context manager
                self._peft_has_been_casted_to_bf16 = True

        # For models that use gradient_checkpointing, we need to attach a hook that enables input
        # to explicitly have `requires_grad=True`, otherwise training will either silently
        # fail or completely fail.
        elif args.gradient_checkpointing:
            # For backward compatibility with older versions of transformers
            if hasattr(model, "enable_input_require_grads"):
                model.enable_input_require_grads()
            else:

                def make_inputs_require_grad(module, input, output):
                    output.requires_grad_(True)

                model.get_input_embeddings().register_forward_hook(make_inputs_require_grad)

        if args.generate_during_eval and not (is_wandb_available() or is_comet_available()):
            raise ValueError(
                "`generate_during_eval=True` requires Weights and Biases or Comet to be installed."
                " Please install `wandb` or `comet-ml` to resolve."
            )

        self.is_encoder_decoder = model.config.is_encoder_decoder
        self.is_vision_model = model.config.model_type in MODEL_FOR_VISION_2_SEQ_MAPPING_NAMES.keys()
        self.is_peft_model = is_peft_available() and isinstance(model, PeftModel)
        self.model_adapter_name = args.model_adapter_name
        self.ref_adapter_name = args.ref_adapter_name
        self.reference_free = args.reference_free

        if ref_model:
            self.ref_model = ref_model
        elif self.is_peft_model or args.precompute_ref_log_probs:
            # The `model` with adapters turned off will be used as the reference model
            self.ref_model = None
        else:
            self.ref_model = create_reference_model(model)

        if processing_class is None:
            raise ValueError("processing_class must be specified to tokenize a DPO dataset.")

        if args.padding_value is not None:
            self.padding_value = args.padding_value
        else:
            if hasattr(processing_class, "pad_token_id") and processing_class.pad_token_id is not None:
                self.padding_value = processing_class.pad_token_id
            elif hasattr(processing_class, "tokenizer") and processing_class.tokenizer.pad_token_id is not None:
                self.padding_value = processing_class.tokenizer.pad_token_id
            else:
                raise ValueError(
                    "`padding_value` is not specified in `DPOConfig`, and `pad_token_id` is missing in the "
                    "`processing_class`. Please either set the `padding_value` argument in `DPOConfig`, or set "
                    "`tokenizer.pad_token` (e.g., `tokenizer.pad_token = tokenizer.eos_token`) before instantiating "
                    "the trainer."
                )

        if data_collator is None:
            data_collator = DataCollatorForPreference(pad_token_id=self.padding_value)

        # Disable dropout in the model and reference model
        if args.disable_dropout:
            disable_dropout_in_model(model)
            if self.ref_model is not None:
                disable_dropout_in_model(self.ref_model)

        self.generate_during_eval = args.generate_during_eval
        self.label_pad_token_id = args.label_pad_token_id
        self.max_prompt_length = args.max_prompt_length
        self.max_completion_length = args.max_completion_length
        self.max_length = args.max_length
        self.truncation_mode = args.truncation_mode
        self.precompute_ref_log_probs = args.precompute_ref_log_probs
        self.use_logits_to_keep = args.use_logits_to_keep

        if args.padding_free:
            if model.config._attn_implementation != "flash_attention_2":
                warnings.warn(
                    "Padding-free training is enabled, but the attention implementation is not set to "
                    "'flash_attention_2'. Padding-free training flattens batches into a single sequence, and "
                    "'flash_attention_2' is the only known attention mechanism that reliably supports this. Using "
                    "other implementations may lead to unexpected behavior. To ensure compatibility, set "
                    "`attn_implementation='flash_attention_2'` in the model configuration, or verify that your "
                    "attention mechanism can handle flattened sequences."
                )
        self.padding_free = args.padding_free

        # Since ref_logs are precomputed on the first call to get_train/eval_dataloader
        # keep track of first called to avoid computation of future calls
        self._precomputed_train_ref_log_probs = False
        self._precomputed_eval_ref_log_probs = False

        if (
            args.loss_type in ["hinge", "ipo", "bco_pair", "sppo_hard", "nca_pair", "apo_zero", "apo_down"]
            and args.label_smoothing > 0
        ):
            warnings.warn(
                f"You are using the {args.loss_type} loss type that does not support label smoothing. The "
                "`label_smoothing` parameter will be ignored. Set `label_smoothing` to `0.0` to remove this warning.",
                UserWarning,
            )
        if args.loss_type == "kto_pair":
            raise ValueError("Support for kto_pair has been removed in DPOTrainer. Please use KTOTrainer.")

        self.beta = args.beta
        self.label_smoothing = args.label_smoothing
        self.loss_type = args.loss_type
        self.aux_loss_enabled = getattr(model.config, "output_router_logits", False)
        self.use_weighting = args.use_weighting
        self.aux_loss_coef = getattr(model.config, "router_aux_loss_coef", 0.0)
        if self.aux_loss_enabled and self.aux_loss_coef == 0.0:
            warnings.warn(
                "You set `output_router_logits` to `True` in the model config, but `router_aux_loss_coef` is set to "
                "`0.0`, meaning the auxiliary loss will not be used. Either set `router_aux_loss_coef` to a value "
                "greater than `0.0`, or set `output_router_logits` to `False` if you don't want to use the auxiliary "
                "loss.",
                UserWarning,
            )

        self._stored_metrics = defaultdict(lambda: defaultdict(list))
        self.f_divergence_type = args.f_divergence_type
        self.f_divergence_params = {FDivergenceConstants.ALPHA_DIVERGENCE_COEF_KEY: args.f_alpha_divergence_coef}
        self.dataset_num_proc = args.dataset_num_proc

        # The trainer estimates the number of FLOPs (floating-point operations) using the number of elements in the
        # input tensor associated with the key "input_ids". However, in DPO, the sampled data does not include the
        # "input_ids" key. Instead, the available keys are "prompt_input_ids", "chosen_input_ids", and
        # "rejected_input_ids". As a result, the trainer issues the warning: "Could not estimate the number of tokens
        # of the input, floating-point operations will not be computed." To suppress this warning, we set the
        # "estimate_tokens" key in the model's "warnings_issued" dictionary to True. This acts as a flag to indicate
        # that the warning has already been issued.
        model.warnings_issued["estimate_tokens"] = True

        # Dataset preparation
        train_dataset = self._prepare_dataset(train_dataset, processing_class, args, "train")
        if eval_dataset is not None:
            if isinstance(eval_dataset, dict):
                eval_dataset = {
                    key: self._prepare_dataset(dataset, processing_class, args, key)
                    for key, dataset in eval_dataset.items()
                }
            else:
                eval_dataset = self._prepare_dataset(eval_dataset, processing_class, args, "eval")

        super().__init__(
            model=model,
            args=args,
            data_collator=data_collator,
            train_dataset=train_dataset,
            eval_dataset=eval_dataset,
            processing_class=processing_class,
            model_init=model_init,
            compute_metrics=compute_metrics,
            callbacks=callbacks,
            optimizers=optimizers,
            preprocess_logits_for_metrics=preprocess_logits_for_metrics,
        )

        # Gradient accumulation requires scaled loss. Normally, loss scaling in the parent class depends on whether the
        # model accepts loss-related kwargs. Since we compute our own loss, this check is irrelevant. We set
        # self.model_accepts_loss_kwargs to False to enable scaling.
        self.model_accepts_loss_kwargs = False

        # Add tags for models that have been loaded with the correct transformers version
        if hasattr(self.model, "add_model_tags"):
            self.model.add_model_tags(self._tag_names)

        if not hasattr(self, "accelerator"):
            raise AttributeError(
                "Your `Trainer` does not have an `accelerator` object. Consider upgrading `transformers`."
            )

        # Deepspeed Zero-3 does not support precompute_ref_log_probs
        if self.is_deepspeed_enabled:
            if self.accelerator.state.deepspeed_plugin.zero_stage == 3 and self.precompute_ref_log_probs:
                raise ValueError(
                    "You cannot use `precompute_ref_log_probs=True` with Deepspeed ZeRO-3. Please set `precompute_ref_log_probs=False`."
                )

        if self.ref_model is None:
            if not (self.is_peft_model or self.precompute_ref_log_probs):
                raise ValueError(
                    "No reference model and model is not a Peft model. Try setting `precompute_ref_log_probs=True`"
                )
            if args.sync_ref_model:
                raise ValueError(
                    "You currently cannot use `ref_model=None` with TR-DPO method. Please provide `ref_model`."
                )
        else:
            if self.is_deepspeed_enabled:
                self.ref_model = prepare_deepspeed(self.ref_model, self.accelerator)
            elif self.is_fsdp_enabled:
                self.ref_model = prepare_fsdp(self.ref_model, self.accelerator)
            else:
                self.ref_model = self.accelerator.prepare_model(self.ref_model, evaluation_mode=True)

        if args.sync_ref_model:
            if self.precompute_ref_log_probs:
                raise ValueError(
                    "You cannot use `precompute_ref_log_probs=True` with TR-DPO method. Please set `precompute_ref_log_probs=False`."
                )

            self.add_callback(SyncRefModelCallback(ref_model=self.ref_model, accelerator=self.accelerator))

        if self.loss_type == "bco_pair":
            self.running = RunningMoments(self.accelerator)

    def _prepare_dataset(
        self,
        dataset: Union[Dataset, IterableDataset],
        processing_class: Union[PreTrainedTokenizerBase, BaseImageProcessor, FeatureExtractionMixin, ProcessorMixin],
        args: DPOConfig,
        dataset_name: str,
    ) -> Union[Dataset, IterableDataset]:
        # Build the kwargs for the `map` function
        map_kwargs = {"writer_batch_size": 10}
        if isinstance(dataset, Dataset):  # IterableDataset does not support num_proc
            map_kwargs["num_proc"] = args.dataset_num_proc

        with PartialState().main_process_first():
            # Extract prompt if needed
            if isinstance(dataset, Dataset):  # `IterableDataset.map` does not support `desc`
                map_kwargs["desc"] = f"Extracting prompt in {dataset_name} dataset"
            dataset = dataset.map(maybe_extract_prompt, **map_kwargs)

            # Apply the chat template if needed
            if isinstance(dataset, Dataset):  # `IterableDataset.map` does not support `desc`
                map_kwargs["desc"] = f"Applying chat template to {dataset_name} dataset"
            dataset = dataset.map(
                maybe_apply_chat_template, fn_kwargs={"tokenizer": processing_class, "tools": args.tools}, **map_kwargs
            )

            # Tokenize the dataset
            if isinstance(dataset, Dataset):  # `IterableDataset.map` does not support `desc`
                map_kwargs["desc"] = f"Tokenizing {dataset_name} dataset"

            dataset = dataset.map(
                self.tokenize_row if not self.is_vision_model else self.process_row,
                remove_columns=["chosen", "rejected"],
                fn_kwargs={
                    "processing_class": processing_class,
                    "max_prompt_length": args.max_prompt_length,
                    "max_completion_length": args.max_completion_length,
                    # for enc-dec, we add the special tokens ([bos_token] + prompt + [eos_token]; completion + [eos_token])
                    "add_special_tokens": False,
                },
                **map_kwargs,
            )

        return dataset

    @staticmethod
    def tokenize_row(features, processing_class, max_prompt_length, max_completion_length, add_special_tokens):
        """
        Tokenize a row of the dataset.

        Args:
            features (`dict[str, str]`):
                Row of the dataset, should contain the keys `"prompt"`, `"chosen"`, and `"rejected"`.
            processing_class (`PreTrainedTokenizerBase`):
                Processing class used to process the data.
            max_prompt_length (`int` or `None`):
                Maximum length of the prompt sequence. If `None`, the prompt sequence is not truncated.
            max_completion_length (`int` or `None`):
                Maximum length of the completion sequences. If `None`, the completion sequences are not truncated.
            add_special_tokens (`bool`):
                Whether to add special tokens to the sequences. Typically used for encoder-decoder models. If `True`,
                the prompt sequence will have a bos token prepended and an eos token appended. In any case, the
                completion sequences will have an eos token appended.

        Returns:
            `dict[str, list[int]]`:
                Tokenized sequences with the keys `"prompt_input_ids"`, `"chosen_input_ids"`, and
                `"rejected_input_ids".

        Example:
        ```python
        >>> from transformers import GPT2Tokenizer
        >>> tokenizer = GPT2Tokenizer.from_pretrained("gpt2")
        >>> features = {"prompt": "The sky is", "chosen": " blue", "rejected": " green"}
        >>> DPOTrainer.tokenize_row(
        ...     features, tokenizer, max_prompt_length=3, max_completion_length=3, add_special_tokens=False
        ... )
        {'prompt_input_ids': [464, 6766, 318], 'chosen_input_ids': [4171, 50256], 'rejected_input_ids': [4077, 50256]}
        ```
        """
        tokenizer = processing_class  # the processing class is a tokenizer
        prompt_input_ids = tokenizer(features["prompt"], add_special_tokens=False)["input_ids"]
        chosen_input_ids = tokenizer(features["chosen"], add_special_tokens=False)["input_ids"]
        rejected_input_ids = tokenizer(features["rejected"], add_special_tokens=False)["input_ids"]

        # Add special tokens (typically for encoder-decoder models)
        if add_special_tokens:
            if tokenizer.bos_token_id is not None:
                prompt_input_ids = [tokenizer.bos_token_id] + prompt_input_ids
            if tokenizer.eos_token_id is not None:
                prompt_input_ids = prompt_input_ids + [tokenizer.eos_token_id]
        chosen_input_ids = chosen_input_ids + [tokenizer.eos_token_id]
        rejected_input_ids = rejected_input_ids + [tokenizer.eos_token_id]

        # Truncate prompt and completion sequences
        if max_prompt_length is not None:
            prompt_input_ids = prompt_input_ids[-max_prompt_length:]
        if max_completion_length is not None:
            chosen_input_ids = chosen_input_ids[:max_completion_length]
            rejected_input_ids = rejected_input_ids[:max_completion_length]

        return {
            "prompt_input_ids": prompt_input_ids,
            "chosen_input_ids": chosen_input_ids,
            "rejected_input_ids": rejected_input_ids,
        }

    @staticmethod
    def process_row(features, processing_class, max_prompt_length, max_completion_length, add_special_tokens):
        """
        Same as `tokenize_row` but for vision models. Please refer to `tokenize_row` for more information.
        """
        processor, tokenizer = processing_class, processing_class.tokenizer  # the processing class is a processor
        processed_features = processor(images=features["images"], text=features["prompt"], add_special_tokens=False)

        prompt_input_ids = processed_features["input_ids"][0]
        pixel_values = processed_features["pixel_values"][0]
        chosen_input_ids = tokenizer(features["chosen"], add_special_tokens=False)["input_ids"]
        rejected_input_ids = tokenizer(features["rejected"], add_special_tokens=False)["input_ids"]

        # Add special tokens (typically for encoder-decoder models)
        if add_special_tokens:
            if tokenizer.bos_token_id is not None:
                prompt_input_ids = [tokenizer.bos_token_id] + prompt_input_ids
            if tokenizer.eos_token_id is not None:
                prompt_input_ids = prompt_input_ids + [tokenizer.eos_token_id]
        chosen_input_ids = chosen_input_ids + [tokenizer.eos_token_id]
        rejected_input_ids = rejected_input_ids + [tokenizer.eos_token_id]

        # Truncate prompt and completion sequences
        if max_prompt_length is not None:
            prompt_input_ids = prompt_input_ids[-max_prompt_length:]
        if max_completion_length is not None:
            chosen_input_ids = chosen_input_ids[:max_completion_length]
            rejected_input_ids = rejected_input_ids[:max_completion_length]

        output = {
            "prompt_input_ids": prompt_input_ids,
            "pixel_values": pixel_values,
            "chosen_input_ids": chosen_input_ids,
            "rejected_input_ids": rejected_input_ids,
        }

        if "pixel_attention_mask" in processed_features:
            output["pixel_attention_mask"] = processed_features["pixel_attention_mask"][0]
        if "image_sizes" in processed_features:
            output["image_sizes"] = processed_features["image_sizes"][0]

        return output

    def _set_signature_columns_if_needed(self):
        # If `self.args.remove_unused_columns` is True, non-signature columns are removed.
        # By default, this method sets `self._signature_columns` to the model's expected inputs.
        # In DPOTrainer, we preprocess data, so using the model's signature columns doesn't work.
        # Instead, we set them to the columns expected by `DataCollatorForPreference`, hence the override.
        if self._signature_columns is None:
            self._signature_columns = [
                "prompt_input_ids",
                "chosen_input_ids",
                "rejected_input_ids",
                "image_sizes",
                "ref_chosen_logps",
                "ref_rejected_logps",
            ]

    def get_train_dataloader(self) -> DataLoader:
        """
        Returns the training [`~torch.utils.data.DataLoader`].

        Subclass of transformers.src.transformers.trainer.get_train_dataloader to precompute `ref_log_probs`.
        """

        if self.precompute_ref_log_probs and not self._precomputed_train_ref_log_probs:
            batch_size = self.args.precompute_ref_batch_size or self.args.per_device_train_batch_size
            dataloader_params = {
                "batch_size": batch_size,
                "collate_fn": self.data_collator,
                "num_workers": self.args.dataloader_num_workers,
                "pin_memory": self.args.dataloader_pin_memory,
                "shuffle": False,
            }

            # prepare dataloader
            data_loader = self.accelerator.prepare(DataLoader(self.train_dataset, **dataloader_params))

            ref_chosen_logps = []
            ref_rejected_logps = []
            for padded_batch in tqdm(iterable=data_loader, desc="Train dataset reference log probs"):
                ref_chosen_logp, ref_rejected_logp = self.compute_ref_log_probs(padded_batch)
                ref_chosen_logp, ref_rejected_logp = self.accelerator.gather_for_metrics(
                    (ref_chosen_logp, ref_rejected_logp)
                )
                ref_chosen_logps.append(ref_chosen_logp.cpu())
                ref_rejected_logps.append(ref_rejected_logp.cpu())

                # Unnecessary cache clearing to avoid OOM
                empty_cache()
                self.accelerator.free_memory()

            all_ref_chosen_logps = torch.cat(ref_chosen_logps).float().numpy()
            all_ref_rejected_logps = torch.cat(ref_rejected_logps).float().numpy()

            self.train_dataset = self.train_dataset.add_column(name="ref_chosen_logps", column=all_ref_chosen_logps)
            self.train_dataset = self.train_dataset.add_column(
                name="ref_rejected_logps", column=all_ref_rejected_logps
            )

            self._precomputed_train_ref_log_probs = True

        return super().get_train_dataloader()

    def get_eval_dataloader(self, eval_dataset: Optional[Dataset] = None) -> DataLoader:
        """
        Returns the evaluation [`~torch.utils.data.DataLoader`].

        Subclass of transformers.src.transformers.trainer.get_eval_dataloader to precompute `ref_log_probs`.

        Args:
            eval_dataset (`torch.utils.data.Dataset`, *optional*):
                If provided, will override `self.eval_dataset`. If it is a [`~datasets.Dataset`], columns not accepted
                by the `model.forward()` method are automatically removed. It must implement `__len__`.
        """
        if eval_dataset is None and self.eval_dataset is None:
            raise ValueError("Trainer: evaluation requires an eval_dataset.")
        eval_dataset = eval_dataset if eval_dataset is not None else self.eval_dataset

        if self.precompute_ref_log_probs and not self._precomputed_eval_ref_log_probs:
            batch_size = self.args.precompute_ref_batch_size or self.args.per_device_eval_batch_size
            dataloader_params = {
                "batch_size": batch_size,
                "collate_fn": self.data_collator,
                "num_workers": self.args.dataloader_num_workers,
                "pin_memory": self.args.dataloader_pin_memory,
                "shuffle": False,
            }

            # prepare dataloader
            data_loader = self.accelerator.prepare(DataLoader(eval_dataset, **dataloader_params))

            ref_chosen_logps = []
            ref_rejected_logps = []
            for padded_batch in tqdm(iterable=data_loader, desc="Eval dataset reference log probs"):
                ref_chosen_logp, ref_rejected_logp = self.compute_ref_log_probs(padded_batch)
                ref_chosen_logp, ref_rejected_logp = self.accelerator.gather_for_metrics(
                    (ref_chosen_logp, ref_rejected_logp)
                )
                ref_chosen_logps.append(ref_chosen_logp.cpu())
                ref_rejected_logps.append(ref_rejected_logp.cpu())

            all_ref_chosen_logps = torch.cat(ref_chosen_logps).float().numpy()
            all_ref_rejected_logps = torch.cat(ref_rejected_logps).float().numpy()

            eval_dataset = eval_dataset.add_column(name="ref_chosen_logps", column=all_ref_chosen_logps)
            eval_dataset = eval_dataset.add_column(name="ref_rejected_logps", column=all_ref_rejected_logps)

            # Save calculated ref_chosen_logps and ref_rejected_logps to the eval_dataset for subsequent runs
            if self.eval_dataset is not None:
                self.eval_dataset = eval_dataset
            self._precomputed_eval_ref_log_probs = True

        return super().get_eval_dataloader(eval_dataset=eval_dataset)

    @contextmanager
    def null_ref_context(self):
        """Context manager for handling null reference model (that is, peft adapter manipulation)."""
        with (
            self.accelerator.unwrap_model(self.model).disable_adapter()
            if self.is_peft_model and not self.ref_adapter_name
            else nullcontext()
        ):
            if self.ref_adapter_name:
                self.model.set_adapter(self.ref_adapter_name)
            yield
            if self.ref_adapter_name:
                self.model.set_adapter(self.model_adapter_name or "default")

    def compute_ref_log_probs(self, batch: dict[str, torch.LongTensor]) -> dict:
        """Computes log probabilities of the reference model for a single padded batch of a DPO specific dataset."""
        compte_ref_context_manager = (
            autocast(self.accelerator.device.type) if self._peft_has_been_casted_to_bf16 else nullcontext()
        )
        with torch.no_grad(), compte_ref_context_manager:
            if self.ref_model is None:
                with self.null_ref_context():
                    ref_model_output = self.concatenated_forward(self.model, batch, is_ref_model=True)
            else:
                ref_model_output = self.concatenated_forward(self.ref_model, batch, is_ref_model=True)
        return ref_model_output["chosen_logps"], ref_model_output["rejected_logps"]

    @staticmethod
    def concatenated_inputs(
        batch: dict[str, Union[list, torch.LongTensor]], padding_value: int
    ) -> dict[str, torch.LongTensor]:
        """
        Concatenate the `chosen` and `rejected` inputs from the batch into a single tensor for both the prompt
        and completion sequences.

        Args:
            batch (`dict[str, Union[list, torch.LongTensor]]`):
                A batch of input data. The batch must contain the following keys:

                - `"prompt_input_ids"`: Tensor of shape `(batch_size, prompt_length)` representing the prompt input IDs.
                - `"chosen_input_ids"`: Tensor of shape `(batch_size, chosen_length)` representing the chosen completion input IDs.
                - `"rejected_input_ids"`: Tensor of shape `(batch_size, rejected_length)` representing the rejected completion input IDs.
                - `"prompt_pixel_values"` (optional): Tensor for pixel values, if available.
                - `"prompt_pixel_attention_mask"` (optional): Tensor for pixel attention masks, if available.

            padding_value (`int`):
                The padding value to use for the concatenated completion sequences (`chosen_input_ids` and
                `rejected_input_ids`).

        Returns:
            `dict[str, torch.LongTensor]`: A dictionary containing:

                - `"prompt_input_ids"`: Concatenated prompt input IDs of shape `(2 * batch_size, prompt_length)`.
                - `"completion_input_ids"`: Concatenated chosen and rejected completion input IDs of shape `(2 * batch_size, max_completion_length)`.
                - `"prompt_attention_mask"`: Concatenated prompt attention masks of shape `(2 * batch_size, prompt_length)`.
                - `"completion_attention_mask"`: Concatenated chosen and rejected attention masks of shape `(2 * batch_size, max_completion_length)`.
                - `"pixel_values"` (optional): Concatenated pixel values if `"prompt_pixel_values"` are present.
                - `"pixel_attention_mask"` (optional): Concatenated pixel attention masks if `"prompt_pixel_attention_mask"` are present.

        Notes:
            The completion input IDs and attention masks are padded to the maximum completion length of the chosen
            or rejected sequences.
        """
        output = {}

        # For the prompt, the input_ids are the same for both the chosen and rejected responses
        output["prompt_input_ids"] = torch.cat([batch["prompt_input_ids"], batch["prompt_input_ids"]], dim=0)
        output["prompt_attention_mask"] = torch.cat(
            [batch["prompt_attention_mask"], batch["prompt_attention_mask"]], dim=0
        )
        if "pixel_values" in batch:
            output["pixel_values"] = torch.cat([batch["pixel_values"], batch["pixel_values"]], dim=0)

        if "pixel_attention_mask" in batch:
            output["pixel_attention_mask"] = torch.cat(
                [batch["pixel_attention_mask"], batch["pixel_attention_mask"]], dim=0
            )
        if "image_sizes" in batch:
            output["image_sizes"] = torch.cat([batch["image_sizes"], batch["image_sizes"]], dim=0)

        # Concatenate the chosen and rejected completions
        max_completion_length = max(batch["chosen_input_ids"].shape[1], batch["rejected_input_ids"].shape[1])
        output["completion_input_ids"] = torch.cat(
            (
                pad_to_length(batch["chosen_input_ids"], max_completion_length, pad_value=padding_value),
                pad_to_length(batch["rejected_input_ids"], max_completion_length, pad_value=padding_value),
            ),
        )
        output["completion_attention_mask"] = torch.cat(
            (
                pad_to_length(batch["chosen_attention_mask"], max_completion_length, pad_value=0),
                pad_to_length(batch["rejected_attention_mask"], max_completion_length, pad_value=0),
            ),
        )

        return output

    def dpo_loss(
        self,
        chosen_logps: torch.FloatTensor,
        rejected_logps: torch.FloatTensor,
        ref_chosen_logps: torch.FloatTensor,
        ref_rejected_logps: torch.FloatTensor,
    ) -> tuple[torch.FloatTensor, torch.FloatTensor, torch.FloatTensor]:
        """
        Compute the DPO loss for a batch of policy and reference model log probabilities.

        Args:
            chosen_logps (`torch.FloatTensor`):
                Log probabilities of the model for the chosen responses. Shape: `(batch_size,)`.
            rejected_logps (`torch.FloatTensor`):
                Log probabilities of the model for the rejected responses. Shape: `(batch_size,)`.
            ref_chosen_logps (`torch.FloatTensor`):
                Log probabilities of the reference model for the chosen responses. Shape: `(batch_size,)`.
            ref_rejected_logps (`torch.FloatTensor`):
                Log probabilities of the reference model for the rejected responses. Shape: `(batch_size,)`.

        Returns:
            A tuple of three tensors: `(losses, chosen_rewards, rejected_rewards)`.
            The losses tensor contains the DPO loss for each example in the batch.
            The `chosen_rewards` and `rejected_rewards` tensors contain the rewards for the chosen and rejected
            responses, respectively.
        """
        device = self.accelerator.device

        # Get the log ratios for the chosen and rejected responses
        chosen_logratios = chosen_logps.to(device) - (not self.reference_free) * ref_chosen_logps.to(device)
        rejected_logratios = rejected_logps.to(device) - (not self.reference_free) * ref_rejected_logps.to(device)

        if self.f_divergence_type == FDivergenceType.ALPHA_DIVERGENCE.value:
            # The alpha-divergence formula: (1 - u^-alpha) / alpha
            # The divergence difference between the chosen and rejected sample is:
            #     (1 - u[w]^-alpha) / alpha - (1 - u[l]^-alpha) / alpha
            #        = (u[l]^-alpha - u[w]^-alpha) / alpha
            # where u[w] and u[l] are the policy/reference probability ratios
            # for the chosen and rejected samples, respectively.
            alpha_coef = FDivergenceConstants.ALPHA_DIVERGENCE_COEF_DEFAULT
            if self.f_divergence_params and FDivergenceConstants.ALPHA_DIVERGENCE_COEF_KEY in self.f_divergence_params:
                alpha_coef = float(self.f_divergence_params[FDivergenceConstants.ALPHA_DIVERGENCE_COEF_KEY])
            logits = (cap_exp(rejected_logratios * -alpha_coef) - cap_exp(chosen_logratios * -alpha_coef)) / alpha_coef
        else:
            logratios = chosen_logps - rejected_logps
            if self.reference_free:
                ref_logratios = torch.tensor([0], dtype=logratios.dtype, device=logratios.device)
            else:
                ref_logratios = ref_chosen_logps - ref_rejected_logps

            logratios = logratios.to(self.accelerator.device)
            ref_logratios = ref_logratios.to(self.accelerator.device)
            logits = logratios - ref_logratios

            if self.f_divergence_type == FDivergenceType.JS_DIVERGENCE.value:
                # The js-divergence formula: log(2 * u / (1 + u))
                # The divergence difference between the chosen and rejected sample is:
                #     log(2 * u[w] / (1 + u[w])) - log(2 * u[l] / (1 + u[l]))
                #       = log(u[w]) - log(u[l]) - (log(1 + u[w]) - log(1 + u[l]))
                # where u[w] and u[l] are the policy/reference probability ratios
                # for the chosen and rejected samples, respectively.
                logits -= F.softplus(chosen_logratios) - F.softplus(rejected_logratios)

        # The beta is a temperature parameter for the DPO loss, typically something in the range of 0.1 to 0.5.
        # We ignore the reference model as beta -> 0. The label_smoothing parameter encodes our uncertainty about the
        # labels and calculates a conservative DPO loss.
        if self.loss_type == "sigmoid":
            losses = (
                -F.logsigmoid(self.beta * logits) * (1 - self.label_smoothing)
                - F.logsigmoid(-self.beta * logits) * self.label_smoothing
            )

        elif self.loss_type == "robust":
            losses = (
                -F.logsigmoid(self.beta * logits) * (1 - self.label_smoothing)
                + F.logsigmoid(-self.beta * logits) * self.label_smoothing
            ) / (1 - 2 * self.label_smoothing)

        elif self.loss_type == "exo_pair":
            # eqn (16) of the EXO paper: https://huggingface.co/papers/2402.00856
            import math

            if self.label_smoothing == 0:
                self.label_smoothing = 1e-3
            losses = (self.beta * logits).sigmoid() * (
                F.logsigmoid(self.beta * logits) - math.log(1 - self.label_smoothing)
            ) + (-self.beta * logits).sigmoid() * (F.logsigmoid(-self.beta * logits) - math.log(self.label_smoothing))

        elif self.loss_type == "hinge":
            losses = torch.relu(1 - self.beta * logits)

        elif self.loss_type == "ipo":
            # eqn (17) of the paper where beta is the regularization parameter for the IPO loss, denoted by tau in the paper.
            losses = (logits - 1 / (2 * self.beta)) ** 2

        elif self.loss_type == "bco_pair":
            chosen_logratios = chosen_logps - ref_chosen_logps
            rejected_logratios = rejected_logps - ref_rejected_logps
            chosen_rewards = self.beta * chosen_logratios
            rejected_rewards = self.beta * rejected_logratios
            rewards = torch.cat((chosen_rewards, rejected_rewards), 0).mean().detach()
            self.running.update(rewards)
            delta = self.running.mean
            losses = -F.logsigmoid((self.beta * chosen_logratios) - delta) - F.logsigmoid(
                -(self.beta * rejected_logratios - delta)
            )

        elif self.loss_type == "sppo_hard":
            # In the paper (https://huggingface.co/papers/2405.00675), SPPO employs a soft probability approach,
            # estimated using the PairRM score. The probability calculation is conducted outside of the trainer class.
            # The version described here is the hard probability version, where P in Equation (4.7) of Algorithm 1 is
            # set to 1 for the winner and 0 for the loser.
            a = chosen_logps - ref_chosen_logps
            b = rejected_logps - ref_rejected_logps
            losses = (a - 0.5 / self.beta) ** 2 + (b + 0.5 / self.beta) ** 2

        elif self.loss_type == "nca_pair":
            chosen_rewards = (chosen_logps - ref_chosen_logps) * self.beta
            rejected_rewards = (rejected_logps - ref_rejected_logps) * self.beta
            losses = (
                -F.logsigmoid(chosen_rewards)
                - 0.5 * F.logsigmoid(-chosen_rewards)
                - 0.5 * F.logsigmoid(-rejected_rewards)
            )

        elif self.loss_type == "aot_pair":
            chosen_logratios = chosen_logps - ref_chosen_logps
            rejected_logratios = rejected_logps - ref_rejected_logps
            chosen_logratios_sorted, _ = torch.sort(chosen_logratios, dim=0)
            rejected_logratios_sorted, _ = torch.sort(rejected_logratios, dim=0)
            delta = chosen_logratios_sorted - rejected_logratios_sorted
            losses = (
                -F.logsigmoid(self.beta * delta) * (1 - self.label_smoothing)
                - F.logsigmoid(-self.beta * delta) * self.label_smoothing
            )

        elif self.loss_type == "aot":
            logratios = chosen_logps - rejected_logps
            ref_logratios = ref_chosen_logps - ref_rejected_logps
            logratios_sorted, _ = torch.sort(logratios, dim=0)
            ref_logratios_sorted, _ = torch.sort(ref_logratios, dim=0)
            delta = logratios_sorted - ref_logratios_sorted
            losses = (
                -F.logsigmoid(self.beta * delta) * (1 - self.label_smoothing)
                - F.logsigmoid(-self.beta * delta) * self.label_smoothing
            )

        elif self.loss_type == "apo_zero":
            # Eqn (7) of the APO paper (https://huggingface.co/papers/2408.06266)
            # Use this loss when you believe the chosen outputs are better than your model's default output
            losses_chosen = 1 - F.sigmoid(self.beta * chosen_logratios)  # Increase chosen likelihood
            losses_rejected = F.sigmoid(self.beta * rejected_logratios)  # Decrease rejected likelihood
            losses = losses_chosen + losses_rejected

        elif self.loss_type == "apo_down":
            # Eqn (8) of the APO paper (https://huggingface.co/papers/2408.06266)
            # Use this loss when you believe the chosen outputs are worse than your model's default output.
            # Decrease chosen likelihood and decrease rejected likelihood more
            losses_chosen = F.sigmoid(self.beta * chosen_logratios)
            losses_rejected = 1 - F.sigmoid(self.beta * (chosen_logratios - rejected_logratios))
            losses = losses_chosen + losses_rejected

        elif self.loss_type == "discopop":
            # Eqn (5) of the DiscoPOP paper (https://huggingface.co/papers/2406.08414)
            # This loss was discovered with LLM discovery
            logratios = chosen_logps - rejected_logps
            ref_logratios = ref_chosen_logps - ref_rejected_logps
            logits = logratios - ref_logratios
            logits = logits * self.beta
            # Modulate the mixing coefficient based on the log ratio magnitudes
            log_ratio_modulation = torch.sigmoid(logits / self.args.discopop_tau)
            logistic_component = -F.logsigmoid(logits)
            exp_component = torch.exp(-logits)
            # Blend between logistic and exponential component based on log ratio modulation
            losses = logistic_component * (1 - log_ratio_modulation) + exp_component * log_ratio_modulation

        else:
            raise ValueError(
                f"Unknown loss type: {self.loss_type}. Should be one of ['sigmoid', 'hinge', 'ipo', 'exo_pair', "
                "'nca_pair', 'robust', 'bco_pair', 'sppo_hard', 'aot', 'aot_pair', 'discopop', 'apo_zero', 'apo_down']"
            )

        chosen_rewards = self.beta * (chosen_logps.to(device) - ref_chosen_logps.to(device)).detach()
        rejected_rewards = self.beta * (rejected_logps.to(device) - ref_rejected_logps.to(device)).detach()

        return losses, chosen_rewards, rejected_rewards

    def concatenated_forward(
        self, model: nn.Module, batch: dict[str, Union[list, torch.LongTensor]], is_ref_model: bool = False
    ):
        """
        Runs the given model on the given batch of inputs, concatenating the chosen and rejected inputs together.

        We do this to avoid doing two forward passes, because it's faster for FSDP.

        Args:
            model:
                Model to run the forward pass on.
            batch:
                Batch of input data.
            is_ref_model:
                Whether this method is being called for the reference model. If `True`, length desensitization is not
                applied.
        """
        num_examples = batch["prompt_input_ids"].shape[0]

        concatenated_batch = self.concatenated_inputs(batch, padding_value=self.padding_value)

        model_kwargs = {"use_cache": False}
        if self.aux_loss_enabled:
            model_kwargs["output_router_logits"] = True

        # Add the pixel values and attention masks for vision models
        if "pixel_values" in concatenated_batch:
            model_kwargs["pixel_values"] = concatenated_batch["pixel_values"]
        if "pixel_attention_mask" in concatenated_batch:
            model_kwargs["pixel_attention_mask"] = concatenated_batch["pixel_attention_mask"]
        if "image_sizes" in concatenated_batch:
            model_kwargs["image_sizes"] = concatenated_batch["image_sizes"]

        prompt_input_ids = concatenated_batch["prompt_input_ids"]
        prompt_attention_mask = concatenated_batch["prompt_attention_mask"]
        completion_input_ids = concatenated_batch["completion_input_ids"]
        completion_attention_mask = concatenated_batch["completion_attention_mask"]
        if self.is_encoder_decoder:
            labels = completion_input_ids
            labels[completion_attention_mask == 0] = self.label_pad_token_id
            outputs = model(
                input_ids=prompt_input_ids,
                attention_mask=prompt_attention_mask,
                labels=labels,  # we need the labels for the logits to be returned
                **model_kwargs,
            )
            logits = outputs.logits
            loss_mask = completion_attention_mask.bool()
        else:
            # Concatenate the prompt and completion inputs
            input_ids = torch.cat((prompt_input_ids, completion_input_ids), dim=1)
            attention_mask = torch.cat((prompt_attention_mask, completion_attention_mask), dim=1)
            # Mask the prompt but not the completion for the loss
            loss_mask = torch.cat(
                (torch.zeros_like(prompt_attention_mask), completion_attention_mask),
                dim=1,
            )

            # Flush and truncate
            if self.max_length is not None and self.max_length < attention_mask.size(1):
                if self.truncation_mode == "keep_start":
                    # Flush left to reduce the memory usage
                    # [[0, 0, x, x, x, x],  ->  [[x, x, x, x],
                    #  [0, x, x, x, 0, 0]]       [x, x, x, 0]]
                    attention_mask, input_ids, loss_mask = flush_left(attention_mask, input_ids, loss_mask)
                    attention_mask = attention_mask[:, : self.max_length]
                    input_ids = input_ids[:, : self.max_length]
                    loss_mask = loss_mask[:, : self.max_length]
                elif self.truncation_mode == "keep_end":
                    # Flush right before truncating left, then flush left
                    # [[0, 0, x, x, x, x],  ->  [[0, 0, x, x],
                    #  [0, x, x, x, 0, 0]]       [0, x, x, x]]
                    attention_mask, input_ids, loss_mask = flush_right(attention_mask, input_ids, loss_mask)
                    input_ids = input_ids[:, -self.max_length :]
                    attention_mask = attention_mask[:, -self.max_length :]
                    loss_mask = loss_mask[:, -self.max_length :]
                    attention_mask, input_ids, loss_mask = flush_left(attention_mask, input_ids, loss_mask)
                else:
                    raise ValueError(
                        f"Unknown truncation mode: '{self.truncation_mode}'. Should be one of ['keep_end', "
                        "'keep_start']."
                    )
            else:
                # Flush left to reduce the memory usage
                # [[0, 0, x, x, x, x],  ->  [[x, x, x, x],
                #  [0, x, x, x, 0, 0]]       [x, x, x, 0]]
                attention_mask, input_ids, loss_mask = flush_left(attention_mask, input_ids, loss_mask)

            if self.use_logits_to_keep:
                # Compute logits_to_keep based on loss_mask pattern:
                # [[0, 0, 0, x, x, x, x],
                #  [0, 0, 0, x, x, x, 0]]
                #         ^ start computing logits from here ([:, -(7-3+1):])
                first_compute_index = loss_mask.nonzero(as_tuple=True)[1].min()
                logits_to_keep = (loss_mask.shape[1] - first_compute_index).item() + 1  # +1 for the first label
                model_kwargs["logits_to_keep"] = logits_to_keep

            if self.padding_free:
                # Flatten the input_ids, position_ids, and loss_mask
                # input_ids = [[a, b, c, 0], ->     input_ids = [[a, b, c, d, e, f, g]]
                #              [d, e, f, g]]     position_ids = [[0, 1, 2, 0, 1, 2, 3]]
                input_ids = input_ids[attention_mask.bool()].unsqueeze(0)
                loss_mask = loss_mask[attention_mask.bool()].unsqueeze(0)
                position_ids = attention_mask.cumsum(1)[attention_mask.bool()].unsqueeze(0) - 1
                model_kwargs["position_ids"] = position_ids
            else:
                model_kwargs["attention_mask"] = attention_mask

            outputs = model(input_ids, **model_kwargs)
            logits = outputs.logits

            # Offset the logits by one to align with the labels
            labels = torch.roll(input_ids, shifts=-1, dims=1)
            loss_mask = torch.roll(loss_mask, shifts=-1, dims=1).bool()

            if self.use_logits_to_keep:
                # Align labels with logits
                # logits:    -,  -, [x2, x3, x4, x5, x6]
                #                     ^ --------- ^       after logits[:, :-1, :]
                # labels:   [y0, y1, y2, y3, y4, y5, y6]
                #                         ^ --------- ^   with logits_to_keep=4, [:, -4:]
                # loss_mask: [0,  0,  0,  1,  1,  1,  1]
                labels = labels[:, -logits_to_keep:]
                loss_mask = loss_mask[:, -logits_to_keep:]

        if logits.shape[:2] != labels.shape[:2]:
            # for llava, the returned logits include the image tokens (placed before the text tokens)
            seq_len = labels.shape[1]
            logits = logits[:, -seq_len:]

        # Compute the log probabilities of the labels
        labels[~loss_mask] = 0  # dummy token; we'll ignore the losses on these tokens later
        per_token_logps = selective_log_softmax(logits, labels)
        per_token_logps[~loss_mask] = 0
        per_token_logps = torch.roll(per_token_logps, shifts=1, dims=1)

        if self.padding_free:
            # Unflatten the per_token_logps (shape: [1, sum_seq_len] -> [batch_size, seq_len])
            batch_size, seq_len = attention_mask.shape
            per_token_logps_ = torch.zeros(
                batch_size, seq_len, device=outputs.logits.device, dtype=outputs.logits.dtype
            )
            per_token_logps_[attention_mask.bool()] = per_token_logps
            per_token_logps = per_token_logps_

        all_logps = per_token_logps.sum(-1)

        output = {}

        if self.use_weighting:
            with torch.no_grad():
                # Eq (2) of the WPO paper: https://huggingface.co/papers/2406.11827
                logprobs = F.log_softmax(logits, dim=-1)
                weights_adjustment_factor = torch.logsumexp(2 * logprobs, dim=-1)  # same as sum(probs**2) in log space
                per_token_logps_adjusted = per_token_logps - weights_adjustment_factor
                all_weights = (per_token_logps_adjusted * loss_mask).sum(-1) / loss_mask.sum(-1)
                chosen_weights = all_weights[:num_examples]
                rejected_weights = all_weights[num_examples:]
                output["policy_weights"] = torch.clamp(torch.exp(chosen_weights + rejected_weights), max=1)

        if self.args.rpo_alpha is not None:
            # Only use the chosen logits for the RPO loss
            chosen_logits = logits[:num_examples]
            chosen_labels = labels[:num_examples]

            # Compute the log probabilities of the labels
            output["nll_loss"] = F.cross_entropy(
                torch.flatten(chosen_logits, end_dim=1), torch.flatten(chosen_labels, end_dim=1), ignore_index=0
            )

        if self.loss_type == "ipo":
            all_logps = all_logps / loss_mask.sum(-1)

        if self.args.ld_alpha is not None and not is_ref_model:
            # Compute response lengths based on loss_mask
            completion_lengths = loss_mask.sum(dim=1)

            chosen_lengths = completion_lengths[:num_examples]
            rejected_lengths = completion_lengths[num_examples:]
            public_lengths = torch.min(chosen_lengths, rejected_lengths)  # l_p in the paper
            public_lengths = torch.cat([public_lengths, public_lengths], dim=0)

            seq_len = per_token_logps.size(1)
            position_ids = torch.arange(seq_len, device=per_token_logps.device).expand_as(per_token_logps)

            ld_mask = position_ids < public_lengths.unsqueeze(1)
            mask = position_ids < completion_lengths.unsqueeze(1)

            front_mask = (ld_mask & mask).float()
            rear_mask = (~ld_mask & mask).float()
            front_logps = (per_token_logps * front_mask).sum(dim=1)
            rear_logps = (per_token_logps * rear_mask).sum(dim=1)

            all_logps = front_logps + self.args.ld_alpha * rear_logps

        output["chosen_logps"] = all_logps[:num_examples]
        output["rejected_logps"] = all_logps[num_examples:]

        # Compute the mean logits
        if self.padding_free:
            # position_ids contains a sequence of range identifiers (e.g., [[0, 1, 2, 0, 1, 2, 3, ...]]).
            # There are 2*num_examples ranges in total: the first half corresponds to the chosen tokens,
            # and the second half to the rejected tokens.
            # To find the start of the rejected tokens, we look for the num_examples+1-th zero in pos_id.
            split_idx = (position_ids == 0).nonzero(as_tuple=True)[1][num_examples]
            mean_chosen_logits = logits[0, :split_idx][loss_mask[0, :split_idx]].mean()
            mean_rejected_logits = logits[0, split_idx:][loss_mask[0, split_idx:]].mean()
        else:
            mean_chosen_logits = logits[:num_examples][loss_mask[:num_examples]].mean()
            mean_rejected_logits = logits[num_examples:][loss_mask[num_examples:]].mean()

        output["mean_chosen_logits"] = mean_chosen_logits
        output["mean_rejected_logits"] = mean_rejected_logits

        if self.aux_loss_enabled:
            output["aux_loss"] = outputs.aux_loss

        return output

    def get_batch_loss_metrics(
        self,
        model,
        batch: dict[str, Union[list, torch.LongTensor]],
        train_eval: Literal["train", "eval"] = "train",
    ):
        """Compute the DPO loss and other metrics for the given batch of inputs for train or test."""
        metrics = {}

        model_output = self.concatenated_forward(model, batch)

        # if ref_chosen_logps and ref_rejected_logps in batch use them, otherwise use the reference model
        if "ref_chosen_logps" in batch and "ref_rejected_logps" in batch:
            ref_chosen_logps = batch["ref_chosen_logps"]
            ref_rejected_logps = batch["ref_rejected_logps"]
        else:
            ref_chosen_logps, ref_rejected_logps = self.compute_ref_log_probs(batch)

        losses, chosen_rewards, rejected_rewards = self.dpo_loss(
            model_output["chosen_logps"], model_output["rejected_logps"], ref_chosen_logps, ref_rejected_logps
        )
        reward_accuracies = (chosen_rewards > rejected_rewards).float()

        if self.args.rpo_alpha is not None:
            losses = losses + self.args.rpo_alpha * model_output["nll_loss"]  # RPO loss from V3 of the paper

        if self.use_weighting:
            losses = losses * model_output["policy_weights"]

        if self.aux_loss_enabled:
            losses = losses + self.aux_loss_coef * model_output["aux_loss"]

        prefix = "eval_" if train_eval == "eval" else ""
        metrics[f"{prefix}rewards/chosen"] = self.accelerator.gather_for_metrics(chosen_rewards).mean().item()
        metrics[f"{prefix}rewards/rejected"] = self.accelerator.gather_for_metrics(rejected_rewards).mean().item()
        metrics[f"{prefix}rewards/accuracies"] = self.accelerator.gather_for_metrics(reward_accuracies).mean().item()
        metrics[f"{prefix}rewards/margins"] = (
            self.accelerator.gather_for_metrics(chosen_rewards - rejected_rewards).mean().item()
        )
        metrics[f"{prefix}logps/chosen"] = (
            self.accelerator.gather_for_metrics(model_output["chosen_logps"]).detach().mean().item()
        )
        metrics[f"{prefix}logps/rejected"] = (
            self.accelerator.gather_for_metrics(model_output["rejected_logps"]).detach().mean().item()
        )
        metrics[f"{prefix}logits/chosen"] = (
            self.accelerator.gather_for_metrics(model_output["mean_chosen_logits"]).detach().mean().item()
        )
        metrics[f"{prefix}logits/rejected"] = (
            self.accelerator.gather_for_metrics(model_output["mean_rejected_logits"]).detach().mean().item()
        )
        if self.args.rpo_alpha is not None:
            metrics[f"{prefix}nll_loss"] = (
                self.accelerator.gather_for_metrics(model_output["nll_loss"]).detach().mean().item()
            )
        if self.aux_loss_enabled:
            metrics[f"{prefix}aux_loss"] = (
                self.accelerator.gather_for_metrics(model_output["aux_loss"]).detach().mean().item()
            )

        return losses.mean(), metrics

    def compute_loss(
        self,
        model: Union[PreTrainedModel, nn.Module],
        inputs: dict[str, Union[torch.Tensor, Any]],
        return_outputs=False,
        num_items_in_batch=None,
    ) -> Union[torch.Tensor, tuple[torch.Tensor, dict[str, torch.Tensor]]]:
        compute_loss_context_manager = (
            autocast(self.accelerator.device.type) if self._peft_has_been_casted_to_bf16 else nullcontext()
        )
        with compute_loss_context_manager:
            loss, metrics = self.get_batch_loss_metrics(model, inputs, train_eval="train")

        # Make sure to move the loss to the device the original accumulating loss is at back in the `Trainer` class:
        loss = loss.to(self.args.device)
        # force log the metrics
        self.store_metrics(metrics, train_eval="train")

        if return_outputs:
            return loss, metrics

        return loss

    def generate_from_model_and_ref(self, model, batch: dict[str, torch.LongTensor]) -> tuple[str, str]:
        """Generate samples from the model and reference model for the given batch of inputs."""

        # If one uses `generate_during_eval` with peft + bf16, we need to explicitly call generate with
        # the torch amp context manager as some hidden states are silently casted to full precision.
        generate_context_manager = (
            autocast(self.accelerator.device.type) if self._peft_has_been_casted_to_bf16 else nullcontext()
        )

        with generate_context_manager:
            policy_output = model.generate(
                input_ids=batch["prompt_input_ids"],
                attention_mask=batch["prompt_attention_mask"],
                max_length=self.max_length,
                do_sample=True,
                pad_token_id=self.padding_value,
            )

            # if ref_output in batch use that otherwise use the reference model
            if "ref_output" in batch:
                ref_output = batch["ref_output"]
            else:
                if self.ref_model is None:
                    with self.null_ref_context():
                        ref_output = self.model.generate(
                            input_ids=batch["prompt_input_ids"],
                            attention_mask=batch["prompt_attention_mask"],
                            max_length=self.max_length,
                            do_sample=True,
                            pad_token_id=self.padding_value,
                        )
                else:
                    ref_output = self.ref_model.generate(
                        input_ids=batch["prompt_input_ids"],
                        attention_mask=batch["prompt_attention_mask"],
                        max_length=self.max_length,
                        do_sample=True,
                        pad_token_id=self.padding_value,
                    )

        policy_output = pad_to_length(policy_output, self.max_length, self.padding_value)
        policy_output_decoded = self.processing_class.batch_decode(policy_output, skip_special_tokens=True)

        ref_output = pad_to_length(ref_output, self.max_length, self.padding_value)
        ref_output_decoded = self.processing_class.batch_decode(ref_output, skip_special_tokens=True)

        return policy_output_decoded, ref_output_decoded

    def prediction_step(
        self,
        model: Union[PreTrainedModel, nn.Module],
        inputs: dict[str, Union[torch.Tensor, Any]],
        prediction_loss_only: bool,
        ignore_keys: Optional[list[str]] = None,
    ):
        if ignore_keys is None:
            if hasattr(model, "config"):
                ignore_keys = getattr(model.config, "keys_to_ignore_at_inference", [])
            else:
                ignore_keys = []

        prediction_context_manager = (
            autocast(self.accelerator.device.type) if self._peft_has_been_casted_to_bf16 else nullcontext()
        )

        with torch.no_grad(), prediction_context_manager:
            loss, metrics = self.get_batch_loss_metrics(model, inputs, train_eval="eval")

        # force log the metrics
        self.store_metrics(metrics, train_eval="eval")

        if prediction_loss_only:
            return loss.detach(), None, None

        # logits for the chosen and rejected samples from model
        logits_dict = {
            "eval_logits/chosen": metrics["eval_logits/chosen"],
            "eval_logits/rejected": metrics["eval_logits/rejected"],
        }
        logits = [v for k, v in logits_dict.items() if k not in ignore_keys]
        logits = torch.tensor(logits, device=self.accelerator.device)
        labels = torch.zeros(logits.shape[0], device=self.accelerator.device)

        return (loss.detach(), logits, labels)

    def store_metrics(self, metrics: dict[str, float], train_eval: Literal["train", "eval"] = "train") -> None:
        for key, value in metrics.items():
            self._stored_metrics[train_eval][key].append(value)

    def evaluation_loop(
        self,
        dataloader: DataLoader,
        description: str,
        prediction_loss_only: Optional[bool] = None,
        ignore_keys: Optional[list[str]] = None,
        metric_key_prefix: str = "eval",
    ) -> EvalLoopOutput:
        """
        Overriding built-in evaluation loop to store metrics for each batch.
        Prediction/evaluation loop, shared by `Trainer.evaluate()` and `Trainer.predict()`.

        Works both with or without labels.
        """

        # Sample and save to game log if requested (for one batch to save time)
        if self.generate_during_eval:
            # Generate random indices within the range of the total number of samples
            num_samples = len(dataloader.dataset)
            random_indices = random.sample(range(num_samples), k=self.args.eval_batch_size)

            # Use dataloader.dataset.select to get the random batch without iterating over the DataLoader
            random_batch_dataset = dataloader.dataset.select(random_indices)
            random_batch = self.data_collator(random_batch_dataset)
            random_batch = self._prepare_inputs(random_batch)

            policy_output_decoded, ref_output_decoded = self.generate_from_model_and_ref(self.model, random_batch)

            table = pd.DataFrame(
                columns=["Prompt", "Policy", "Ref Model"],
                data=[
                    [prompt, pol[len(prompt) :], ref[len(prompt) :]]
                    for prompt, pol, ref in zip(
                        random_batch_dataset["prompt"], policy_output_decoded, ref_output_decoded
                    )
                ],
            )
            if "wandb" in self.args.report_to and self.accelerator.is_main_process:
                wandb.log({"game_log": wandb.Table(data=table)})

            if "comet_ml" in self.args.report_to:
                log_table_to_comet_experiment(
                    name="game_log.csv",
                    table=table,
                )

        # Base evaluation
        initial_output = super().evaluation_loop(
            dataloader, description, prediction_loss_only, ignore_keys, metric_key_prefix
        )

        return initial_output

    def log(self, logs: dict[str, float], start_time: Optional[float] = None) -> None:
        """
        Log `logs` on the various objects watching training, including stored metrics.

        Args:
            logs (`dict[str, float]`):
                The values to log.
            start_time (`float` or `None`, *optional*, defaults to `None`):
                Start time of the training.
        """
        # logs either has 'loss' or 'eval_loss'
        train_eval = "train" if "loss" in logs else "eval"
        # Add averaged stored metrics to logs
        for key, metrics in self._stored_metrics[train_eval].items():
            logs[key] = torch.tensor(metrics).mean().item()
        del self._stored_metrics[train_eval]
        return super().log(logs, start_time)

    def create_model_card(
        self,
        model_name: Optional[str] = None,
        dataset_name: Optional[str] = None,
        tags: Union[str, list[str], None] = None,
    ):
        """
        Creates a draft of a model card using the information available to the `Trainer`.

        Args:
            model_name (`str` or `None`, *optional*, defaults to `None`):
                Name of the model.
            dataset_name (`str` or `None`, *optional*, defaults to `None`):
                Name of the dataset used for training.
            tags (`str`, `list[str]` or `None`, *optional*, defaults to `None`):
                Tags to be associated with the model card.
        """
        if not self.is_world_process_zero():
            return

        if hasattr(self.model.config, "_name_or_path") and not os.path.isdir(self.model.config._name_or_path):
            base_model = self.model.config._name_or_path
        else:
            base_model = None

        tags = tags or []
        if isinstance(tags, str):
            tags = [tags]

        if hasattr(self.model.config, "unsloth_version"):
            tags.append("unsloth")

        citation = textwrap.dedent(
            """\
            @inproceedings{rafailov2023direct,
                title        = {{Direct Preference Optimization: Your Language Model is Secretly a Reward Model}},
                author       = {Rafael Rafailov and Archit Sharma and Eric Mitchell and Christopher D. Manning and Stefano Ermon and Chelsea Finn},
                year         = 2023,
                booktitle    = {Advances in Neural Information Processing Systems 36: Annual Conference on Neural Information Processing Systems 2023, NeurIPS 2023, New Orleans, LA, USA, December 10 - 16, 2023},
                url          = {http://papers.nips.cc/paper_files/paper/2023/hash/a85b405ed65c6477a4fe8302b5e06ce7-Abstract-Conference.html},
                editor       = {Alice Oh and Tristan Naumann and Amir Globerson and Kate Saenko and Moritz Hardt and Sergey Levine},
            }"""
        )

        model_card = generate_model_card(
            base_model=base_model,
            model_name=model_name,
            hub_model_id=self.hub_model_id,
            dataset_name=dataset_name,
            tags=tags,
            wandb_url=wandb.run.get_url() if is_wandb_available() and wandb.run is not None else None,
            comet_url=get_comet_experiment_url(),
            trainer_name="DPO",
            trainer_citation=citation,
            paper_title="Direct Preference Optimization: Your Language Model is Secretly a Reward Model",
            paper_id="2305.18290",
        )

        model_card.save(os.path.join(self.args.output_dir, "README.md"))<|MERGE_RESOLUTION|>--- conflicted
+++ resolved
@@ -29,11 +29,7 @@
 from accelerate import PartialState
 from accelerate.utils import tqdm
 from datasets import Dataset, IterableDataset
-<<<<<<< HEAD
-from packaging import version
 from torch import autocast
-=======
->>>>>>> 50a2fa8e
 from torch.utils.data import DataLoader
 from transformers import (
     AutoModelForCausalLM,
