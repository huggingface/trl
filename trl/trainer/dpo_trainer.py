# DPO Authors: Rafael Rafailov, Archit Sharma, Eric Mitchell, Stefano Ermon, Christopher D. Manning, and Chelsea Finn 2023
# Copyright 2023 The HuggingFace Team. All rights reserved.
#
# Licensed under the Apache License, Version 2.0 (the "License");
# you may not use this file except in compliance with the License.
# You may obtain a copy of the License at
#
#     http://www.apache.org/licenses/LICENSE-2.0
#
# Unless required by applicable law or agreed to in writing, software
# distributed under the License is distributed on an "AS IS" BASIS,
# WITHOUT WARRANTIES OR CONDITIONS OF ANY KIND, either express or implied.
# See the License for the specific language governing permissions and
# limitations under the License.
import inspect
import random
import warnings
from collections import defaultdict
from contextlib import contextmanager, nullcontext
from copy import deepcopy
from functools import wraps
from typing import Any, Callable, Dict, List, Literal, Optional, Tuple, Union

import numpy as np
import torch
import torch.nn as nn
import torch.nn.functional as F
from accelerate import PartialState
from accelerate.utils import is_deepspeed_available, tqdm
from datasets import Dataset
from huggingface_hub.utils._deprecation import _deprecate_arguments
from torch.utils.data import DataLoader
from transformers import (
    AutoModelForCausalLM,
    DataCollator,
    PreTrainedModel,
    PreTrainedTokenizerBase,
    Trainer,
)
from transformers.trainer_callback import TrainerCallback
from transformers.trainer_utils import EvalLoopOutput

from ..import_utils import is_peft_available, is_wandb_available
from ..models import PreTrainedModelWrapper, create_reference_model
from .dpo_config import DPOConfig, FDivergenceConstants, FDivergenceType
from .utils import (
    DPODataCollatorWithPadding,
    RunningMoments,
    SyncRefModelCallback,
    cap_exp,
    disable_dropout_in_model,
    pad_to_length,
    peft_module_casting_to_bf16,
    trl_sanitze_kwargs_for_tagging,
)


if is_peft_available():
    from peft import PeftModel, get_peft_model, prepare_model_for_kbit_training


if is_wandb_available():
    import wandb

if is_deepspeed_available():
    import deepspeed


class DPOTrainer(Trainer):
    r"""
    Initialize DPOTrainer.

    Args:
        model (`transformers.PreTrainedModel`):
            The model to train, preferably an `AutoModelForSequenceClassification`.
        ref_model (`PreTrainedModelWrapper`):
            Hugging Face transformer model with a casual language modelling head. Used for implicit reward computation and loss. If no
            reference model is provided, the trainer will create a reference model with the same architecture as the model to be optimized.
        args (`DPOConfig`):
            The DPO config arguments to use for training.
        data_collator (`transformers.DataCollator`):
            The data collator to use for training. If None is specified, the default data collator (`DPODataCollatorWithPadding`) will be used
            which will pad the sequences to the maximum length of the sequences in the batch, given a dataset of paired sequences.
        train_dataset (`datasets.Dataset`):
            The dataset to use for training.
        eval_dataset (`datasets.Dataset`):
            The dataset to use for evaluation.
        tokenizer (`transformers.PreTrainedTokenizerBase`):
            The tokenizer to use for training. This argument is required if you want to use the default data collator.
        model_init (`Callable[[], transformers.PreTrainedModel]`):
            The model initializer to use for training. If None is specified, the default model initializer will be used.
        callbacks (`List[transformers.TrainerCallback]`):
            The callbacks to use for training.
        optimizers (`Tuple[torch.optim.Optimizer, torch.optim.lr_scheduler.LambdaLR]`):
            The optimizer and scheduler to use for training.
        preprocess_logits_for_metrics (`Callable[[torch.Tensor, torch.Tensor], torch.Tensor]`):
            The function to use to preprocess the logits before computing the metrics.
        peft_config (`Dict`, defaults to `None`):
            The PEFT configuration to use for training. If you pass a PEFT configuration, the model will be wrapped in a PEFT model.
        compute_metrics (`Callable[[EvalPrediction], Dict]`, *optional*):
            The function to use to compute the metrics. Must take a `EvalPrediction` and return
            a dictionary string to metric values.
    """

    _tag_names = ["trl", "dpo"]

    @_deprecate_arguments(
        version="1.0.0",
        deprecated_args=[
            "beta",
            "label_smoothing",
            "loss_type",
            "label_pad_token_id",
            "padding_value",
            "truncation_mode",
            "max_length",
            "max_prompt_length",
            "max_target_length",
            "is_encoder_decoder",
            "disable_dropout",
            "generate_during_eval",
            "precompute_ref_log_probs",
            "dataset_num_proc",
            "model_init_kwargs",
            "ref_model_init_kwargs",
            "model_adapter_name",
            "ref_adapter_name",
            "reference_free",
            "force_use_ref_model",
        ],
        custom_message="Deprecated positional argument(s) used in DPOTrainer, please use the DPOConfig to set these arguments instead.",
    )
    def __init__(
        self,
        model: Optional[Union[PreTrainedModel, nn.Module, str]] = None,
        ref_model: Optional[Union[PreTrainedModel, nn.Module, str]] = None,
        beta: float = 0.1,
        label_smoothing: float = 0,
        loss_type: Literal["sigmoid", "hinge", "ipo", "bco_pair", "robust", "aot", "aot_pair"] = "sigmoid",
        args: Optional[DPOConfig] = None,
        data_collator: Optional[DataCollator] = None,
        label_pad_token_id: int = -100,
        padding_value: Optional[int] = None,
        truncation_mode: str = "keep_end",
        train_dataset: Optional[Dataset] = None,
        eval_dataset: Optional[Union[Dataset, Dict[str, Dataset]]] = None,
        tokenizer: Optional[PreTrainedTokenizerBase] = None,
        model_init: Optional[Callable[[], PreTrainedModel]] = None,
        callbacks: Optional[List[TrainerCallback]] = None,
        optimizers: Tuple[torch.optim.Optimizer, torch.optim.lr_scheduler.LambdaLR] = (None, None),
        preprocess_logits_for_metrics: Optional[Callable[[torch.Tensor, torch.Tensor], torch.Tensor]] = None,
        max_length: Optional[int] = None,
        max_prompt_length: Optional[int] = None,
        max_target_length: Optional[int] = None,
        peft_config: Optional[Dict] = None,
        is_encoder_decoder: Optional[bool] = None,
        disable_dropout: bool = True,
        generate_during_eval: bool = False,
        compute_metrics: Optional[Callable[[EvalLoopOutput], Dict]] = None,
        precompute_ref_log_probs: bool = False,
        dataset_num_proc: Optional[int] = None,
        model_init_kwargs: Optional[Dict] = None,
        ref_model_init_kwargs: Optional[Dict] = None,
        model_adapter_name: Optional[str] = None,
        ref_adapter_name: Optional[str] = None,
        reference_free: bool = False,
        force_use_ref_model: bool = False,
    ):
        if model_init_kwargs is not None:
            warnings.warn(
                "You passed `model_init_kwargs` to the DPOTrainer, the value you passed will override the one in the `DPOConfig`."
            )
            args.model_init_kwargs = model_init_kwargs

        if args.model_init_kwargs is None:
            model_init_kwargs = {}
        elif not isinstance(model, str):
            raise ValueError(
                "You passed model_init_kwargs to the DPOTrainer/DPOConfig, but your model is already instantiated."
            )
        else:
            model_init_kwargs = args.model_init_kwargs
            model_init_kwargs["torch_dtype"] = (
                model_init_kwargs["torch_dtype"]
                if model_init_kwargs["torch_dtype"] in ["auto", None]
                else getattr(torch, model_init_kwargs["torch_dtype"])
            )

        if ref_model_init_kwargs is not None:
            warnings.warn(
                "You passed `ref_model_init_kwargs` to the DPOTrainer, the value you passed will override the one in the `DPOConfig`."
            )
            args.ref_model_init_kwargs = ref_model_init_kwargs

        if args.ref_model_init_kwargs is None:
            ref_model_init_kwargs = {}
        elif not isinstance(ref_model, str):
            raise ValueError(
                "You passed ref_model_init_kwargs to the DPOTrainer/DPOConfig, but your ref_model is already instantiated."
            )
        else:
            ref_model_init_kwargs = args.ref_model_init_kwargs
            ref_model_init_kwargs["torch_dtype"] = (
                ref_model_init_kwargs["torch_dtype"]
                if ref_model_init_kwargs["torch_dtype"] in ["auto", None]
                else getattr(torch, ref_model_init_kwargs["torch_dtype"])
            )

        if isinstance(model, str):
            warnings.warn(
                "You passed a model_id to the DPOTrainer. This will automatically create an "
                "`AutoModelForCausalLM` or a `PeftModel` (if you passed a `peft_config`) for you."
            )
            model = AutoModelForCausalLM.from_pretrained(model, **model_init_kwargs)

        if isinstance(ref_model, str):
            warnings.warn(
                "You passed a ref model_id to the DPOTrainer. This will automatically create an "
                "`AutoModelForCausalLM`"
            )
            ref_model = AutoModelForCausalLM.from_pretrained(ref_model, **ref_model_init_kwargs)

        # Initialize this variable to False. This helps tracking the case when `peft_module_casting_to_bf16`
        # has been called in order to properly call autocast if needed.
        self._peft_has_been_casted_to_bf16 = False

        if force_use_ref_model:
            warnings.warn(
                "You passed `force_use_ref_model` to the DPOTrainer, the value you passed will override the one in the `DPOConfig`."
            )
            args.force_use_ref_model = force_use_ref_model

        if not is_peft_available() and peft_config is not None:
            raise ValueError(
                "PEFT is not installed and you passed a `peft_config` in the trainer's kwargs, please install it to use the PEFT models"
            )
        elif is_peft_available() and peft_config is not None:
            # if model is a peft model and we have a peft_config, we merge and unload it first
            if isinstance(model, PeftModel):
                model = model.merge_and_unload()

            if ref_model is not None and not args.force_use_ref_model:
                raise ValueError(
                    "You passed both a ref_model and a peft_config. For training PEFT adapters with DPO there is no need to pass a reference"
                    " model. Please pass `ref_model=None` in case you want to train PEFT adapters, or pass a ref_model with `force_use_ref_model=True` in DPOTrainer's init."
                    " if you want to use a different ref_model."
                )

            if getattr(model, "is_loaded_in_8bit", False) or getattr(model, "is_loaded_in_4bit", False):
                _support_gc_kwargs = hasattr(
                    args, "gradient_checkpointing_kwargs"
                ) and "gradient_checkpointing_kwargs" in list(
                    inspect.signature(prepare_model_for_kbit_training).parameters
                )

                prepare_model_kwargs = {"use_gradient_checkpointing": args.gradient_checkpointing}

                if _support_gc_kwargs:
                    prepare_model_kwargs["gradient_checkpointing_kwargs"] = args.gradient_checkpointing_kwargs

                model = prepare_model_for_kbit_training(model, **prepare_model_kwargs)
            elif getattr(args, "gradient_checkpointing", False):
                # For backward compatibility with older versions of transformers
                if hasattr(model, "enable_input_require_grads"):
                    model.enable_input_require_grads()
                else:

                    def make_inputs_require_grad(module, input, output):
                        output.requires_grad_(True)

                    model.get_input_embeddings().register_forward_hook(make_inputs_require_grad)

            # get peft model with the given config
            model = get_peft_model(model, peft_config)
            if args.bf16 and getattr(model, "is_loaded_in_4bit", False):
                peft_module_casting_to_bf16(model)
                # If args.bf16 we need to explicitly call `generate` with torch amp autocast context manager
                self._peft_has_been_casted_to_bf16 = True

        # For models that use gradient_checkpointing, we need to attach a hook that enables input
        # to explicitly have `requires_grad=True`, otherwise training will either silently
        # fail or completely fail.
        elif getattr(args, "gradient_checkpointing", False):
            # For backward compatibility with older versions of transformers
            if hasattr(model, "enable_input_require_grads"):
                model.enable_input_require_grads()
            else:

                def make_inputs_require_grad(module, input, output):
                    output.requires_grad_(True)

                model.get_input_embeddings().register_forward_hook(make_inputs_require_grad)

        if generate_during_eval:
            warnings.warn(
                "You passed `generate_during_eval` to the DPOTrainer, the value you passed will override the one in the `DPOConfig`."
            )
            args.generate_during_eval = generate_during_eval
        if args.generate_during_eval and not is_wandb_available():
            raise ValueError(
                "`generate_during_eval=True` requires Weights and Biases to be installed."
                " Please install `wandb` to resolve."
            )

        if is_encoder_decoder is not None:
            warnings.warn(
                "You passed `is_encoder_decoder` to the DPOTrainer, the value you passed will override the one in the `DPOConfig`."
            )
            args.is_encoder_decoder = is_encoder_decoder
        if model is not None:
            self.is_encoder_decoder = model.config.is_encoder_decoder
        elif args.is_encoder_decoder is None:
            raise ValueError(
                "When no model is provided, you need to pass the parameter is_encoder_decoder to the DPOTrainer/DPOConfig."
            )
        else:
            self.is_encoder_decoder = args.is_encoder_decoder

        self.is_peft_model = is_peft_available() and isinstance(model, PeftModel)
        if model_adapter_name is not None:
            warnings.warn(
                "You passed `model_adapter_name` to the DPOTrainer, the value you passed will override the one in the `DPOConfig`."
            )
            args.model_adapter_name = model_adapter_name
        self.model_adapter_name = args.model_adapter_name

        if ref_adapter_name is not None:
            warnings.warn(
                "You passed `ref_adapter_name` to the DPOTrainer, the value you passed will override the one in the `DPOConfig`."
            )
            args.ref_adapter_name = ref_adapter_name
        self.ref_adapter_name = args.ref_adapter_name

        if reference_free:
            warnings.warn(
                "You passed `reference_free` to the DPOTrainer, the value you passed will override the one in the `DPOConfig`."
            )
            args.reference_free = reference_free
        self.reference_free = args.reference_free

        if precompute_ref_log_probs:
            warnings.warn(
                "You passed `precompute_ref_log_probs` to the DPOTrainer, the value you passed will override the one in the `DPOConfig`."
            )
            args.precompute_ref_log_probs = precompute_ref_log_probs

        if ref_model:
            self.ref_model = ref_model
        elif self.is_peft_model or args.precompute_ref_log_probs:
            # The `model` with adapters turned off will be used as the reference model
            self.ref_model = None
        else:
            self.ref_model = create_reference_model(model)

        if tokenizer is None:
            raise ValueError("tokenizer must be specified to tokenize a DPO dataset.")

        if max_length is not None:
            warnings.warn(
                "You passed `max_length` to the DPOTrainer, the value you passed will override the one in the `DPOConfig`."
            )
            args.max_length = max_length
        if args.max_length is None:
            warnings.warn(
                "`max_length` is not set in the DPOConfig's init"
                " it will default to `512` by default, but you should do it yourself in the future.",
                UserWarning,
            )
            args.max_length = 512

        if max_prompt_length is not None:
            warnings.warn(
                "You passed `max_prompt_length` to the DPOTrainer, the value you passed will override the one in the `DPOConfig`."
            )
            args.max_prompt_length = max_prompt_length
        if args.max_prompt_length is None:
            warnings.warn(
                "`max_prompt_length` is not set in the DPOConfig's init"
                " it will default to `128` by default, but you should do it yourself in the future.",
                UserWarning,
            )
            args.max_prompt_length = 128

        if max_target_length is not None:
            warnings.warn(
                "You passed `max_target_length` to the DPOTrainer, the value you passed will override the one in the `DPOConfig`."
            )
            args.max_target_length = max_target_length
        if args.max_target_length is None and self.is_encoder_decoder:
            warnings.warn(
                "When using an encoder decoder architecture, you should set `max_target_length` in the DPOConfig's init"
                " it will default to `128` by default, but you should do it yourself in the future.",
                UserWarning,
            )
            args.max_target_length = 128

        if label_pad_token_id != -100:
            warnings.warn(
                "You passed `label_pad_token_id` to the DPOTrainer, the value you passed will override the one in the `DPOConfig`."
            )
            args.label_pad_token_id = label_pad_token_id
        if data_collator is None:
            data_collator = DPODataCollatorWithPadding(
                pad_token_id=tokenizer.pad_token_id,
                label_pad_token_id=args.label_pad_token_id,
                is_encoder_decoder=self.is_encoder_decoder,
            )

            if args.remove_unused_columns:
                args.remove_unused_columns = False
                # warn users
                warnings.warn(
                    "When using DPODataCollatorWithPadding, you should set `remove_unused_columns=False` in your TrainingArguments"
                    " we have set it for you, but you should do it yourself in the future.",
                    UserWarning,
                )

            self.use_dpo_data_collator = True
        else:
            self.use_dpo_data_collator = False

        if not disable_dropout:
            warnings.warn(
                "You passed `disable_dropout` to the DPOTrainer, the value you passed will override the one in the `DPOConfig`."
            )
            args.disable_dropout = disable_dropout
        if args.disable_dropout:
            disable_dropout_in_model(model)
            if self.ref_model is not None:
                disable_dropout_in_model(self.ref_model)

        self.max_length = args.max_length
        self.generate_during_eval = args.generate_during_eval
        self.label_pad_token_id = args.label_pad_token_id
        if padding_value is not None:
            warnings.warn(
                "You passed `padding_value` to the DPOTrainer, the value you passed will override the one in the `DPOConfig`."
            )
            args.padding_value = padding_value
        self.padding_value = args.padding_value if padding_value is not None else tokenizer.pad_token_id
        self.max_prompt_length = args.max_prompt_length
        if truncation_mode != "keep_end":
            warnings.warn(
                "You passed `truncation_mode` to the DPOTrainer, the value you passed will override the one in the `DPOConfig`."
            )
            args.truncation_mode = truncation_mode
        self.truncation_mode = args.truncation_mode
        self.max_target_length = args.max_target_length
        self.tokenizer = tokenizer
        self.precompute_ref_log_probs = args.precompute_ref_log_probs

        # Since ref_logs are precomputed on the first call to get_train/eval_dataloader
        # keep track of first called to avoid computation of future calls
        self._precomputed_train_ref_log_probs = False
        self._precomputed_eval_ref_log_probs = False

        if loss_type != "sigmoid":
            warnings.warn(
                "You passed `loss_type` to the DPOTrainer, the value you passed will override the one in the `DPOConfig`."
            )
            args.loss_type = loss_type
        if label_smoothing != 0:
            warnings.warn(
                "You passed `label_smoothing` to the DPOTrainer, the value you passed will override the one in the `DPOConfig`."
            )
            args.label_smoothing = label_smoothing
        if args.loss_type in ["hinge", "ipo", "bco_pair"] and args.label_smoothing > 0:
            warnings.warn(
                "You are using a loss type that does not support label smoothing. Ignoring label_smoothing parameter."
            )
        if args.loss_type == "kto_pair":
            raise ValueError("Support for kto_pair has been removed in DPOTrainer. Please use KTOTrainer.")

        if beta != 0.1:
            warnings.warn(
                "You passed `beta` to the DPOTrainer, the value you passed will override the one in the `DPOConfig`."
            )
            args.beta = beta
        self.beta = args.beta
        self.label_smoothing = args.label_smoothing
        self.loss_type = args.loss_type
        self.aux_loss_enabled = getattr(model.config, "output_router_logits", False)

        self._stored_metrics = defaultdict(lambda: defaultdict(list))

        self.f_divergence_type = args.f_divergence_type
        self.f_divergence_params = {FDivergenceConstants.ALPHA_DIVERGENCE_COEF_KEY: args.f_alpha_divergence_coef}

        if dataset_num_proc is not None:
            warnings.warn(
                "You passed `dataset_num_proc` to the DPOTrainer, the value you passed will override the one in the `DPOConfig`."
            )
            args.dataset_num_proc = dataset_num_proc
        self.dataset_num_proc = args.dataset_num_proc

        # Compute that only on the main process for faster data processing.
        # see: https://github.com/huggingface/trl/pull/1255
        with PartialState().local_main_process_first():
            # tokenize the dataset
            train_dataset = train_dataset.map(self.tokenize_row, num_proc=self.dataset_num_proc)
            if eval_dataset is not None:
                eval_dataset = eval_dataset.map(self.tokenize_row, num_proc=self.dataset_num_proc)

        super().__init__(
            model=model,
            args=args,
            data_collator=data_collator,
            train_dataset=train_dataset,
            eval_dataset=eval_dataset,
            tokenizer=tokenizer,
            model_init=model_init,
            compute_metrics=compute_metrics,
            callbacks=callbacks,
            optimizers=optimizers,
            preprocess_logits_for_metrics=preprocess_logits_for_metrics,
        )

        # Add tags for models that have been loaded with the correct transformers version
        if hasattr(self.model, "add_model_tags"):
            self.model.add_model_tags(self._tag_names)

        if not hasattr(self, "accelerator"):
            raise AttributeError(
                "Your `Trainer` does not have an `accelerator` object. Consider upgrading `transformers`."
            )

        # Deepspeed Zero-3 does not support precompute_ref_log_probs
        if self.is_deepspeed_enabled:
            if self.accelerator.state.deepspeed_plugin.zero_stage == 3 and self.precompute_ref_log_probs:
                raise ValueError(
                    "You cannot use `precompute_ref_log_probs=True` with Deepspeed ZeRO-3. Please set `precompute_ref_log_probs=False`."
                )

        if self.ref_model is None:
            if not (self.is_peft_model or self.precompute_ref_log_probs):
                raise ValueError(
                    "No reference model and model is not a Peft model. Try setting `precompute_ref_log_probs=True`"
                )
            if args.sync_ref_model:
                raise ValueError(
                    "You currently cannot use `ref_model=None` with TR-DPO method. Please provide `ref_model`."
                )
        else:
            if self.is_deepspeed_enabled:
                self.ref_model = self._prepare_deepspeed(self.ref_model)
            else:
                self.ref_model = self.accelerator.prepare_model(self.ref_model, evaluation_mode=True)

        if args.sync_ref_model:
            if precompute_ref_log_probs:
                raise ValueError(
                    "You cannot use `precompute_ref_log_probs=True` with TR-DPO method. Please set `precompute_ref_log_probs=False`."
                )

            self.add_callback(SyncRefModelCallback(ref_model=self.ref_model, accelerator=self.accelerator))
        if self.loss_type == "bco_pair":
            self.running = RunningMoments(self.accelerator)

    def _prepare_deepspeed(self, model: PreTrainedModelWrapper):
        # Adapted from accelerate: https://github.com/huggingface/accelerate/blob/739b135f8367becb67ffaada12fe76e3aa60fefd/src/accelerate/accelerator.py#L1473
        deepspeed_plugin = self.accelerator.state.deepspeed_plugin
        config_kwargs = deepcopy(deepspeed_plugin.deepspeed_config)

        if model is not None:
            if hasattr(model, "config"):
                hidden_size = (
                    max(model.config.hidden_sizes)
                    if getattr(model.config, "hidden_sizes", None)
                    else getattr(model.config, "hidden_size", None)
                )
                if hidden_size is not None and config_kwargs["zero_optimization"]["stage"] == 3:
                    # Note that `stage3_prefetch_bucket_size` can produce DeepSpeed messages like: `Invalidate trace cache @ step 0: expected module 1, but got module 0`
                    # This is expected and is not an error, see: https://github.com/microsoft/DeepSpeed/discussions/4081
                    config_kwargs.update(
                        {
                            "zero_optimization.reduce_bucket_size": hidden_size * hidden_size,
                            "zero_optimization.stage3_param_persistence_threshold": 10 * hidden_size,
                            "zero_optimization.stage3_prefetch_bucket_size": 0.9 * hidden_size * hidden_size,
                        }
                    )

        # If ZeRO-3 is used, we shard both the active and reference model.
        # Otherwise, we assume the reference model fits in memory and is initialized on each device with ZeRO disabled (stage 0)
        if config_kwargs["zero_optimization"]["stage"] != 3:
            config_kwargs["zero_optimization"]["stage"] = 0
        model, *_ = deepspeed.initialize(model=model, config=config_kwargs)
        model.eval()
        return model

    def get_train_dataloader(self) -> DataLoader:
        """
        Returns the training [`~torch.utils.data.DataLoader`].

        Subclass of transformers.src.transformers.trainer.get_train_dataloader to precompute `ref_log_probs`.
        """

        if self.precompute_ref_log_probs and not self._precomputed_train_ref_log_probs:
            dataloader_params = {
                "batch_size": self.args.per_device_train_batch_size,
                "collate_fn": self.data_collator,
                "num_workers": self.args.dataloader_num_workers,
                "pin_memory": self.args.dataloader_pin_memory,
                "shuffle": False,
            }

            # prepare dataloader
            data_loader = self.accelerator.prepare(DataLoader(self.train_dataset, **dataloader_params))

            reference_chosen_logps = []
            reference_rejected_logps = []
            for padded_batch in tqdm(iterable=data_loader, desc="Train dataset reference log probs"):
                reference_chosen_logp, reference_rejected_logp = self.compute_reference_log_probs(padded_batch)
                reference_chosen_logp, reference_rejected_logp = self.accelerator.gather_for_metrics(
                    (reference_chosen_logp, reference_rejected_logp)
                )
                reference_chosen_logps.append(reference_chosen_logp.cpu())
                reference_rejected_logps.append(reference_rejected_logp.cpu())

            all_reference_chosen_logps = torch.cat(reference_chosen_logps).float().numpy()
            all_reference_rejected_logps = torch.cat(reference_rejected_logps).float().numpy()

            self.train_dataset = self.train_dataset.add_column(
                name="reference_chosen_logps", column=all_reference_chosen_logps
            )
            self.train_dataset = self.train_dataset.add_column(
                name="reference_rejected_logps", column=all_reference_rejected_logps
            )

            self._precomputed_train_ref_log_probs = True

        return super().get_train_dataloader()

    def get_eval_dataloader(self, eval_dataset: Optional[Dataset] = None) -> DataLoader:
        """
        Returns the evaluation [`~torch.utils.data.DataLoader`].

        Subclass of transformers.src.transformers.trainer.get_eval_dataloader to precompute `ref_log_probs`.

        Args:
            eval_dataset (`torch.utils.data.Dataset`, *optional*):
                If provided, will override `self.eval_dataset`. If it is a [`~datasets.Dataset`], columns not accepted
                by the `model.forward()` method are automatically removed. It must implement `__len__`.
        """
        if eval_dataset is None and self.eval_dataset is None:
            raise ValueError("Trainer: evaluation requires an eval_dataset.")
        eval_dataset = eval_dataset if eval_dataset is not None else self.eval_dataset

        if self.precompute_ref_log_probs and not self._precomputed_eval_ref_log_probs:
            dataloader_params = {
                "batch_size": self.args.per_device_eval_batch_size,
                "collate_fn": self.data_collator,
                "num_workers": self.args.dataloader_num_workers,
                "pin_memory": self.args.dataloader_pin_memory,
                "shuffle": False,
            }

            # prepare dataloader
            data_loader = self.accelerator.prepare(DataLoader(eval_dataset, **dataloader_params))

            reference_chosen_logps = []
            reference_rejected_logps = []
            for padded_batch in tqdm(iterable=data_loader, desc="Eval dataset reference log probs"):
                reference_chosen_logp, reference_rejected_logp = self.compute_reference_log_probs(padded_batch)
                reference_chosen_logp, reference_rejected_logp = self.accelerator.gather_for_metrics(
                    (reference_chosen_logp, reference_rejected_logp)
                )
                reference_chosen_logps.append(reference_chosen_logp.cpu())
                reference_rejected_logps.append(reference_rejected_logp.cpu())

            all_reference_chosen_logps = torch.cat(reference_chosen_logps).float().numpy()
            all_reference_rejected_logps = torch.cat(reference_rejected_logps).float().numpy()

            eval_dataset = eval_dataset.add_column(name="reference_chosen_logps", column=all_reference_chosen_logps)
            eval_dataset = eval_dataset.add_column(
                name="reference_rejected_logps", column=all_reference_rejected_logps
            )

            # Save calculated reference_chosen_logps and reference_rejected_logps to the eval_dataset for subsequent runs
            if self.eval_dataset is not None:
                self.eval_dataset = eval_dataset
            self._precomputed_eval_ref_log_probs = True

        return super().get_eval_dataloader(eval_dataset=eval_dataset)

    def build_tokenized_answer(self, prompt, answer):
        """
        Llama tokenizer does satisfy `enc(a + b) = enc(a) + enc(b)`.
        It does ensure `enc(a + b) = enc(a) + enc(a + b)[len(enc(a)):]`.
        Reference:
            https://github.com/EleutherAI/lm-evaluation-harness/pull/531#issuecomment-1595586257
        """

        full_tokenized = self.tokenizer(prompt + answer, add_special_tokens=False)
        prompt_input_ids = self.tokenizer(prompt, add_special_tokens=False)["input_ids"]

        answer_input_ids = full_tokenized["input_ids"][len(prompt_input_ids) :]
        answer_attention_mask = full_tokenized["attention_mask"][len(prompt_input_ids) :]

        # Concat tokens to form `enc(a) + enc(a + b)[len(enc(a)):]`
        full_concat_input_ids = np.concatenate([prompt_input_ids, answer_input_ids])

        # Prepare input tokens for token by token comparison
        full_input_ids = np.array(full_tokenized["input_ids"])

        if len(full_input_ids) != len(full_concat_input_ids):
            raise ValueError("Prompt input ids and answer input ids should have the same length.")

        # On some tokenizers, like Llama-2 tokenizer, there are occasions where tokens
        # can be merged together when tokenizing prompt+answer. This could result
        # on the last token from the prompt being different when tokenized on its own
        # vs when done as prompt+answer.
        response_token_ids_start_idx = len(prompt_input_ids)

        # If tokenized prompt is different than both prompt+answer, then it means the
        # last token has changed due to merging.
        if prompt_input_ids != full_tokenized["input_ids"][:response_token_ids_start_idx]:
            response_token_ids_start_idx -= 1

        prompt_input_ids = full_tokenized["input_ids"][:response_token_ids_start_idx]
        prompt_attention_mask = full_tokenized["attention_mask"][:response_token_ids_start_idx]

        if len(prompt_input_ids) != len(prompt_attention_mask):
            raise ValueError("Prompt input ids and attention mask should have the same length.")

        answer_input_ids = full_tokenized["input_ids"][response_token_ids_start_idx:]
        answer_attention_mask = full_tokenized["attention_mask"][response_token_ids_start_idx:]

        return dict(
            prompt_input_ids=prompt_input_ids,
            prompt_attention_mask=prompt_attention_mask,
            input_ids=answer_input_ids,
            attention_mask=answer_attention_mask,
        )

    def tokenize_row(self, feature, model: Optional[Union[PreTrainedModel, nn.Module]] = None) -> Dict:
        """Tokenize a single row from a DPO specific dataset.

        At this stage, we don't convert to PyTorch tensors yet; we just handle the truncation
        in case the prompt + chosen or prompt + rejected responses is/are too long. First
            we truncate the prompt; if we're still too long, we truncate the chosen/rejected.

        We also create the labels for the chosen/rejected responses, which are of length equal to
            the sum of the length of the prompt and the chosen/rejected response, with
            label_pad_token_id  for the prompt tokens.
        """
        batch = {}
        prompt = feature["prompt"]
        chosen = feature["chosen"]
        rejected = feature["rejected"]

        if not self.is_encoder_decoder:
            # Check issues below for more details
            #  1. https://github.com/huggingface/trl/issues/907
            #  2. https://github.com/EleutherAI/lm-evaluation-harness/pull/531#issuecomment-1595586257
            #  3. https://github.com/LianjiaTech/BELLE/issues/337

            if not isinstance(prompt, str):
                raise ValueError(f"prompt should be an str but got {type(prompt)}")
            prompt_tokens = self.tokenizer(prompt, add_special_tokens=False)
            prompt_tokens = {f"prompt_{k}": v for k, v in prompt_tokens.items()}

            if not isinstance(chosen, str):
                raise ValueError(f"chosen should be an str but got {type(chosen)}")
            chosen_tokens = self.build_tokenized_answer(prompt, chosen)

            if not isinstance(rejected, str):
                raise ValueError(f"rejected should be an str but got {type(rejected)}")
            rejected_tokens = self.build_tokenized_answer(prompt, rejected)

            # Last prompt token might get merged by tokenizer and
            # it should not be included for generation if that happens
            prompt_len_input_ids = len(prompt_tokens["prompt_input_ids"])

            chosen_prompt_len_input_ids = len(chosen_tokens["prompt_input_ids"])
            rejected_prompt_len_input_ids = len(rejected_tokens["prompt_input_ids"])
            prompt_len_input_ids = min(chosen_prompt_len_input_ids, rejected_prompt_len_input_ids)

            for k, v in prompt_tokens.items():
                prompt_tokens[k] = v[:prompt_len_input_ids]

            # Make sure prompts only have one different token at most an
            # and length only differs by 1 at most
            num_diff_tokens = sum(
                [a != b for a, b in zip(chosen_tokens["prompt_input_ids"], rejected_tokens["prompt_input_ids"])]
            )
            num_diff_len = abs(chosen_prompt_len_input_ids - rejected_prompt_len_input_ids)
            if num_diff_tokens > 1 or num_diff_len > 1:
                raise ValueError(
                    "Chosen and rejected prompt_input_ids might only differ on the "
                    "last token due to tokenizer merge ops."
                )

            # add BOS token to head of prompt. Avoid adding if it's already there
            bos_token_id = self.tokenizer.bos_token_id
            if prompt_len_input_ids == 0 or bos_token_id != prompt_tokens["prompt_input_ids"][0]:
                prompt_tokens["prompt_input_ids"] = [bos_token_id] + prompt_tokens["prompt_input_ids"]
                prompt_tokens["prompt_attention_mask"] = [1] + prompt_tokens["prompt_attention_mask"]
            if chosen_prompt_len_input_ids == 0 or bos_token_id != chosen_tokens["prompt_input_ids"][0]:
                chosen_tokens["prompt_input_ids"] = [bos_token_id] + chosen_tokens["prompt_input_ids"]
                chosen_tokens["prompt_attention_mask"] = [1] + chosen_tokens["prompt_attention_mask"]
            if rejected_prompt_len_input_ids == 0 or bos_token_id != rejected_tokens["prompt_input_ids"][0]:
                rejected_tokens["prompt_input_ids"] = [bos_token_id] + rejected_tokens["prompt_input_ids"]
                rejected_tokens["prompt_attention_mask"] = [1] + rejected_tokens["prompt_attention_mask"]

            # add EOS token to end of answer. Avoid adding if it's already there
            eos_token_id = self.tokenizer.eos_token_id
            if len(chosen_tokens["input_ids"]) == 0 or eos_token_id != chosen_tokens["input_ids"][-1]:
                chosen_tokens["input_ids"].append(eos_token_id)
                chosen_tokens["attention_mask"].append(1)
            if len(rejected_tokens["input_ids"]) == 0 or eos_token_id != rejected_tokens["input_ids"][-1]:
                rejected_tokens["input_ids"].append(eos_token_id)
                rejected_tokens["attention_mask"].append(1)

            longer_response_length = max(len(chosen_tokens["input_ids"]), len(rejected_tokens["input_ids"]))

            # if combined sequence is too long, truncate the prompt
            for answer_tokens in [chosen_tokens, rejected_tokens, prompt_tokens]:
                if len(answer_tokens["prompt_input_ids"]) + longer_response_length > self.max_length:
                    if self.truncation_mode == "keep_start":
                        for k in ["prompt_input_ids", "prompt_attention_mask"]:
                            answer_tokens[k] = answer_tokens[k][: self.max_prompt_length]
                    elif self.truncation_mode == "keep_end":
                        for k in ["prompt_input_ids", "prompt_attention_mask"]:
                            answer_tokens[k] = answer_tokens[k][-self.max_prompt_length :]
                    else:
                        raise ValueError(f"Unknown truncation mode: {self.truncation_mode}")

            # if that's still too long, truncate the response
            for answer_tokens in [chosen_tokens, rejected_tokens]:
                if len(answer_tokens["prompt_input_ids"]) + longer_response_length > self.max_length:
                    for k in ["input_ids", "attention_mask"]:
                        answer_tokens[k] = answer_tokens[k][: self.max_length - self.max_prompt_length]

            # Create labels
            chosen_sequence_tokens = {
                k: chosen_tokens[f"prompt_{k}"] + chosen_tokens[k] for k in ["input_ids", "attention_mask"]
            }
            rejected_sequence_tokens = {
                k: rejected_tokens[f"prompt_{k}"] + rejected_tokens[k] for k in ["input_ids", "attention_mask"]
            }
            chosen_sequence_tokens["labels"] = chosen_sequence_tokens["input_ids"][:]
            chosen_sequence_tokens["labels"][: len(chosen_tokens["prompt_input_ids"])] = [
                self.label_pad_token_id
            ] * len(chosen_tokens["prompt_input_ids"])
            rejected_sequence_tokens["labels"] = rejected_sequence_tokens["input_ids"][:]
            rejected_sequence_tokens["labels"][: len(rejected_tokens["prompt_input_ids"])] = [
                self.label_pad_token_id
            ] * len(rejected_tokens["prompt_input_ids"])

            for k, toks in {
                "chosen_": chosen_sequence_tokens,
                "rejected_": rejected_sequence_tokens,
                "": prompt_tokens,
            }.items():
                for type_key, tokens in toks.items():
                    if type_key == "token_type_ids":
                        continue
                    batch[f"{k}{type_key}"] = tokens

        else:
            chosen_tokens = self.tokenizer(
                chosen, truncation=True, max_length=self.max_target_length, add_special_tokens=True
            )
            rejected_tokens = self.tokenizer(
                rejected, truncation=True, max_length=self.max_target_length, add_special_tokens=True
            )
            prompt_tokens = self.tokenizer(
                prompt, truncation=True, max_length=self.max_prompt_length, add_special_tokens=True
            )

            batch["chosen_labels"] = chosen_tokens["input_ids"]
            batch["rejected_labels"] = rejected_tokens["input_ids"]
            batch["prompt_input_ids"] = prompt_tokens["input_ids"]
            batch["prompt_attention_mask"] = prompt_tokens["attention_mask"]

            if model is not None and hasattr(model, "prepare_decoder_input_ids_from_labels"):
                batch["rejected_decoder_input_ids"] = model.prepare_decoder_input_ids_from_labels(
                    labels=torch.tensor(batch["rejected_labels"])
                )
                batch["chosen_decoder_input_ids"] = model.prepare_decoder_input_ids_from_labels(
                    labels=torch.tensor(batch["chosen_labels"])
                )

        return batch

    @contextmanager
    def null_ref_context(self):
        """Context manager for handling null reference model (that is, peft adapter manipulation)."""
        with self.accelerator.unwrap_model(
            self.model
        ).disable_adapter() if self.is_peft_model and not self.ref_adapter_name else nullcontext():
            if self.ref_adapter_name:
                self.model.set_adapter(self.ref_adapter_name)
            yield
            if self.ref_adapter_name:
                self.model.set_adapter(self.model_adapter_name or "default")

    def compute_reference_log_probs(self, padded_batch: Dict) -> Dict:
        """Computes log probabilities of the reference model for a single padded batch of a DPO specific dataset."""
        compte_ref_context_manager = torch.cuda.amp.autocast if self._peft_has_been_casted_to_bf16 else nullcontext

        # compute reference logps
        with torch.no_grad(), compte_ref_context_manager():
            if self.ref_model is None:
                with self.null_ref_context():
                    (
                        reference_chosen_logps,
                        reference_rejected_logps,
                        _,
                        _,
                        _,
                    ) = self.concatenated_forward(self.model, padded_batch)
            else:
                (
                    reference_chosen_logps,
                    reference_rejected_logps,
                    _,
                    _,
                    _,
                ) = self.concatenated_forward(self.ref_model, padded_batch)

        return reference_chosen_logps, reference_rejected_logps

    @staticmethod
    def concatenated_inputs(
        batch: Dict[str, Union[List, torch.LongTensor]],
        is_encoder_decoder: bool = False,
        label_pad_token_id: int = -100,
        padding_value: int = 0,
        device: Optional[torch.device] = None,
    ) -> Dict[str, torch.LongTensor]:
        """Concatenate the chosen and rejected inputs into a single tensor.

        Args:
            batch: A batch of data. Must contain the keys 'chosen_input_ids' and 'rejected_input_ids', which are tensors of shape (batch_size, sequence_length).
            is_encoder_decoder: Whether the model is an encoder-decoder model.
            label_pad_token_id: The label pad token id.
            padding_value: The padding value to use for the concatenated inputs_ids.
            device: The device for the concatenated inputs.

        Returns:
            A dictionary containing the concatenated inputs under the key 'concatenated_input_ids'.
        """
        concatenated_batch = {}

        if is_encoder_decoder:
            max_length = max(batch["chosen_labels"].shape[1], batch["rejected_labels"].shape[1])
        else:
            max_length = max(batch["chosen_input_ids"].shape[1], batch["rejected_input_ids"].shape[1])

        for k in batch:
            if k.startswith("chosen") and isinstance(batch[k], torch.Tensor):
                if "labels" in k or is_encoder_decoder:
                    pad_value = label_pad_token_id
                elif k.endswith("_input_ids"):
                    pad_value = padding_value
                elif k.endswith("_attention_mask"):
                    pad_value = 0
                concatenated_key = k.replace("chosen", "concatenated")
                concatenated_batch[concatenated_key] = pad_to_length(batch[k], max_length, pad_value=pad_value)
        for k in batch:
            if k.startswith("rejected") and isinstance(batch[k], torch.Tensor):
                if "labels" in k or is_encoder_decoder:
                    pad_value = label_pad_token_id
                elif k.endswith("_input_ids"):
                    pad_value = padding_value
                elif k.endswith("_attention_mask"):
                    pad_value = 0
                concatenated_key = k.replace("rejected", "concatenated")
                concatenated_batch[concatenated_key] = torch.cat(
                    (
                        concatenated_batch[concatenated_key],
                        pad_to_length(batch[k], max_length, pad_value=pad_value),
                    ),
                    dim=0,
                ).to(device=device)

        if is_encoder_decoder:
            concatenated_batch["concatenated_input_ids"] = batch["prompt_input_ids"].repeat(2, 1).to(device=device)
            concatenated_batch["concatenated_attention_mask"] = (
                batch["prompt_attention_mask"].repeat(2, 1).to(device=device)
            )

        return concatenated_batch

    def dpo_loss(
        self,
        policy_chosen_logps: torch.FloatTensor,
        policy_rejected_logps: torch.FloatTensor,
        reference_chosen_logps: torch.FloatTensor,
        reference_rejected_logps: torch.FloatTensor,
    ) -> Tuple[torch.FloatTensor, torch.FloatTensor, torch.FloatTensor]:
        """Compute the DPO loss for a batch of policy and reference model log probabilities.

        Args:
            policy_chosen_logps: Log probabilities of the policy model for the chosen responses. Shape: (batch_size,)
            policy_rejected_logps: Log probabilities of the policy model for the rejected responses. Shape: (batch_size,)
            reference_chosen_logps: Log probabilities of the reference model for the chosen responses. Shape: (batch_size,)
            reference_rejected_logps: Log probabilities of the reference model for the rejected responses. Shape: (batch_size,)

        Returns:
            A tuple of three tensors: (losses, chosen_rewards, rejected_rewards).
            The losses tensor contains the DPO loss for each example in the batch.
            The chosen_rewards and rejected_rewards tensors contain the rewards for the chosen and rejected responses, respectively.
        """
        chosen_logratios = policy_chosen_logps.to(self.accelerator.device) - (
            not self.reference_free
        ) * reference_chosen_logps.to(self.accelerator.device)
        rejected_logratios = policy_rejected_logps.to(self.accelerator.device) - (
            not self.reference_free
        ) * reference_rejected_logps.to(self.accelerator.device)

        if self.f_divergence_type == FDivergenceType.ALPHA_DIVERGENCE.value:
            # The alpha-divergence formula: (1 - u^-alpha) / alpha
            # The divergence difference between the chosen and rejected sample is:
            #     (1 - u[w]^-alpha) / alpha - (1 - u[l]^-alpha) / alpha
            #        = (u[l]^-alpha - u[w]^-alpha) / alpha
            # where u[w] and u[l] are the policy/reference probability ratios
            # for the chosen and rejected samples, respectively.
            alpha_coef = FDivergenceConstants.ALPHA_DIVERGENCE_COEF_DEFAULT
            if self.f_divergence_params and FDivergenceConstants.ALPHA_DIVERGENCE_COEF_KEY in self.f_divergence_params:
                alpha_coef = float(self.f_divergence_params[FDivergenceConstants.ALPHA_DIVERGENCE_COEF_KEY])
            logits = (cap_exp(rejected_logratios * -alpha_coef) - cap_exp(chosen_logratios * -alpha_coef)) / alpha_coef
        else:
            pi_logratios = policy_chosen_logps - policy_rejected_logps
            if self.reference_free:
                ref_logratios = torch.tensor([0], dtype=pi_logratios.dtype, device=pi_logratios.device)
            else:
                ref_logratios = reference_chosen_logps - reference_rejected_logps

            pi_logratios = pi_logratios.to(self.accelerator.device)
            ref_logratios = ref_logratios.to(self.accelerator.device)
            logits = pi_logratios - ref_logratios

            if self.f_divergence_type == FDivergenceType.JS_DIVERGENCE.value:
                # The js-divergence formula: log(2 * u / (1 + u))
                # The divergence difference between the chosen and rejected sample is:
                #     log(2 * u[w] / (1 + u[w])) - log(2 * u[l] / (1 + u[l]))
                #       = log(u[w]) - log(u[l]) - (log(1 + u[w]) - log(1 + u[l]))
                # where u[w] and u[l] are the policy/reference probability ratios
                # for the chosen and rejected samples, respectively.
                logits -= F.softplus(chosen_logratios) - F.softplus(rejected_logratios)

        # The beta is a temperature parameter for the DPO loss, typically something in the range of 0.1 to 0.5.
        # We ignore the reference model as beta -> 0. The label_smoothing parameter encodes our uncertainty about the labels and
        # calculates a conservative DPO loss.
        if self.loss_type == "sigmoid":
            losses = (
                -F.logsigmoid(self.beta * logits) * (1 - self.label_smoothing)
                - F.logsigmoid(-self.beta * logits) * self.label_smoothing
            )
        elif self.loss_type == "robust":
            losses = (
                -F.logsigmoid(self.beta * logits) * (1 - self.label_smoothing)
                + F.logsigmoid(-self.beta * logits) * self.label_smoothing
            ) / (1 - 2 * self.label_smoothing)
        elif self.loss_type == "exo_pair":
            # eqn (16) of the EXO paper: https://arxiv.org/pdf/2402.00856
            import math
            if self.label_smoothing == 0:
                self.label_smoothing = 1e-3
            losses = (
                (self.beta * logits).sigmoid() * ((self.beta * logits).logsigmoid() - math.log(1 - self.label_smoothing)) 
              + (-self.beta * logits).sigmoid() * ((-self.beta * logits).logsigmoid() - math.log(self.label_smoothing))
            )
        elif self.loss_type == "hinge":
            losses = torch.relu(1 - self.beta * logits)
        elif self.loss_type == "ipo":
            # eqn (17) of the paper where beta is the regularization parameter for the IPO loss, denoted by tau in the paper.
            losses = (logits - 1 / (2 * self.beta)) ** 2
        elif self.loss_type == "bco_pair":
            chosen_logratios = policy_chosen_logps - reference_chosen_logps
            rejected_logratios = policy_rejected_logps - reference_rejected_logps

            chosen_rewards = self.beta * chosen_logratios
            rejected_rewards = self.beta * rejected_logratios
            rewards = torch.cat((chosen_rewards, rejected_rewards), 0).mean().detach()
            self.running.update(rewards)
            delta = self.running.mean

            losses = -F.logsigmoid((self.beta * chosen_logratios) - delta) - F.logsigmoid(
                -(self.beta * rejected_logratios - delta)
            )
        elif self.loss_type == "sppo_hard":
            # In the paper (https://arxiv.org/pdf/2405.00675), SPPO employs a soft probability approach, estimated using the PairRM score. The probability calculation is conducted outside of the trainer class. The version described here is the hard probability version, where P in Equation (4.7) of Algorithm 1 is set to 1 for the winner and 0 for the loser.
            a = policy_chosen_logps - reference_chosen_logps
            b = policy_rejected_logps - reference_rejected_logps

            losses = (a - 0.5 / self.beta) ** 2 + (b + 0.5 / self.beta) ** 2
        elif self.loss_type == "nca_pair":
            chosen_rewards = (policy_chosen_logps - reference_chosen_logps) * self.beta
            rejected_rewards = (policy_rejected_logps - reference_rejected_logps) * self.beta
            losses = (
                -F.logsigmoid(chosen_rewards)
                - 0.5 * F.logsigmoid(-chosen_rewards)
                - 0.5 * F.logsigmoid(-rejected_rewards)
            )
        elif self.loss_type == "aot_pair":
            chosen_logratios = policy_chosen_logps - reference_chosen_logps
            rejected_logratios = policy_rejected_logps - reference_rejected_logps

            chosen_logratios_sorted, _ = torch.sort(chosen_logratios, dim=0)
            rejected_logratios_sorted, _ = torch.sort(rejected_logratios, dim=0)

            delta = chosen_logratios_sorted - rejected_logratios_sorted

            losses = (
                -F.logsigmoid(self.beta * delta) * (1 - self.label_smoothing)
                - F.logsigmoid(-self.beta * delta) * self.label_smoothing
            )

        elif self.loss_type == "aot":
            pi_logratios = policy_chosen_logps - policy_rejected_logps
            ref_logratios = reference_chosen_logps - reference_rejected_logps

            pi_logratios_sorted, _ = torch.sort(pi_logratios, dim=0)
            ref_logratios_sorted, _ = torch.sort(ref_logratios, dim=0)

            delta = pi_logratios_sorted - ref_logratios_sorted

            losses = (
                -F.logsigmoid(self.beta * delta) * (1 - self.label_smoothing)
                - F.logsigmoid(-self.beta * delta) * self.label_smoothing
            )

        else:
            raise ValueError(
<<<<<<< HEAD
                f"Unknown loss type: {self.loss_type}. Should be one of ['sigmoid', 'hinge', 'ipo', 'kto_pair', 'bco_pair', 'sppo_hard', 'nca_pair', 'robust', 'exo_pair']"
=======
                f"Unknown loss type: {self.loss_type}. Should be one of ['sigmoid', 'hinge', 'ipo', 'bco_pair', 'sppo_hard', 'nca_pair', 'robust']"
>>>>>>> 94d53e66
            )

        chosen_rewards = (
            self.beta
            * (
                policy_chosen_logps.to(self.accelerator.device) - reference_chosen_logps.to(self.accelerator.device)
            ).detach()
        )
        rejected_rewards = (
            self.beta
            * (
                policy_rejected_logps.to(self.accelerator.device)
                - reference_rejected_logps.to(self.accelerator.device)
            ).detach()
        )

        return losses, chosen_rewards, rejected_rewards

    @staticmethod
    def get_batch_logps(
        logits: torch.FloatTensor,
        labels: torch.LongTensor,
        label_pad_token_id: int = -100,
        is_encoder_decoder: bool = False,
    ) -> Tuple[torch.FloatTensor, torch.LongTensor]:
        """Compute the log probabilities of the given labels under the given logits.

        Args:
            logits: Logits of the model (unnormalized). Shape: (batch_size, sequence_length, vocab_size)
            labels: Labels for which to compute the log probabilities. Label tokens with a value of label_pad_token_id are ignored. Shape: (batch_size, sequence_length)
            label_pad_token_id: The label pad token id.
            is_encoder_decoder: Whether the model is an encoder-decoder model.

        Returns:
            A Tuple of two tensor of shape ((batch_size,), (batch_size,)) containing the sum of log probabilities of the given labels under the given logits in the first tensor and the number of non-masked tokens in the second tensor.
        """
        if logits.shape[:-1] != labels.shape:
            raise ValueError("Logits (batch and sequence length dim) and labels must have the same shape.")

        if not is_encoder_decoder:
            labels = labels[:, 1:].clone()
            logits = logits[:, :-1, :]
        loss_mask = labels != label_pad_token_id

        # dummy token; we'll ignore the losses on these tokens later
        labels[labels == label_pad_token_id] = 0

        per_token_logps = torch.gather(logits.log_softmax(-1), dim=2, index=labels.unsqueeze(2)).squeeze(2)

        return (per_token_logps * loss_mask).sum(-1), loss_mask.sum(-1)

    def concatenated_forward(
        self, model: nn.Module, batch: Dict[str, Union[List, torch.LongTensor]]
    ) -> Tuple[torch.FloatTensor, torch.FloatTensor, torch.FloatTensor, torch.FloatTensor, torch.FloatTensor]:
        """Run the given model on the given batch of inputs, concatenating the chosen and rejected inputs together.

        We do this to avoid doing two forward passes, because it's faster for FSDP.
        """
        concatenated_batch = self.concatenated_inputs(
            batch,
            is_encoder_decoder=self.is_encoder_decoder,
            label_pad_token_id=self.label_pad_token_id,
            padding_value=self.padding_value,
            device=self.accelerator.device,
        )
        len_chosen = batch["chosen_labels"].shape[0]

        model_kwargs = (
            {
                "labels": concatenated_batch["concatenated_labels"],
                "decoder_input_ids": concatenated_batch.pop("concatenated_decoder_input_ids", None),
            }
            if self.is_encoder_decoder
            else {}
        )
        if self.aux_loss_enabled:
            model_kwargs["output_router_logits"] = True

        outputs = model(
            concatenated_batch["concatenated_input_ids"],
            attention_mask=concatenated_batch["concatenated_attention_mask"],
            use_cache=False,
            **model_kwargs,
        )
        all_logits = outputs.logits

        all_logps, size_completion = self.get_batch_logps(
            all_logits,
            concatenated_batch["concatenated_labels"],
            # average_log_prob=self.loss_type == "ipo",
            is_encoder_decoder=self.is_encoder_decoder,
            label_pad_token_id=self.label_pad_token_id,
        )

        def cross_entropy_loss(logits, labels):
            if not self.is_encoder_decoder:
                # Shift so that tokens < n predict n
                logits = logits[..., :-1, :].contiguous()
                labels = labels[..., 1:].contiguous()
            # Flatten the tokens
            loss_fct = nn.CrossEntropyLoss()
            logits = logits.view(-1, logits.shape[-1])
            labels = labels.view(-1)
            # Enable model parallelism
            labels = labels.to(logits.device)
            loss = loss_fct(logits, labels)
            return loss

        labels = concatenated_batch["concatenated_labels"].clone()
        nll_loss = cross_entropy_loss(all_logits[:len_chosen], labels[:len_chosen])

        if self.loss_type == "ipo":
            all_logps = all_logps / size_completion

        chosen_logps = all_logps[:len_chosen]
        rejected_logps = all_logps[len_chosen:]

        chosen_logits = all_logits[:len_chosen]
        rejected_logits = all_logits[len_chosen:]

        if self.aux_loss_enabled:
            return (chosen_logps, rejected_logps, chosen_logits, rejected_logits, nll_loss, outputs.aux_loss)

        return (chosen_logps, rejected_logps, chosen_logits, rejected_logits, nll_loss)

    def get_batch_loss_metrics(
        self,
        model,
        batch: Dict[str, Union[List, torch.LongTensor]],
        train_eval: Literal["train", "eval"] = "train",
    ):
        """Compute the DPO loss and other metrics for the given batch of inputs for train or test."""
        metrics = {}

        forward_output = self.concatenated_forward(model, batch)
        (
            policy_chosen_logps,
            policy_rejected_logps,
            policy_chosen_logits,
            policy_rejected_logits,
            policy_nll_loss,
        ) = forward_output[:5]
        if self.aux_loss_enabled:
            aux_loss = forward_output[5]

        # if reference_chosen_logps and reference_rejected_logps in batch use them, otherwise use the reference model
        if (
            "reference_chosen_logps" in batch
            and "reference_rejected_logps" in batch
            and self.args.rpo_alpha is not None
        ):
            reference_chosen_logps = batch["reference_chosen_logps"]
            reference_rejected_logps = batch["reference_rejected_logps"]
        else:
            with torch.no_grad():
                if self.ref_model is None:
                    with self.null_ref_context():
                        (
                            reference_chosen_logps,
                            reference_rejected_logps,
                            _,
                            _,
                            _,
                        ) = self.concatenated_forward(self.model, batch)
                else:
                    (
                        reference_chosen_logps,
                        reference_rejected_logps,
                        _,
                        _,
                        _,
                    ) = self.concatenated_forward(self.ref_model, batch)

        losses, chosen_rewards, rejected_rewards = self.dpo_loss(
            policy_chosen_logps,
            policy_rejected_logps,
            reference_chosen_logps,
            reference_rejected_logps,
        )
        reward_accuracies = (chosen_rewards > rejected_rewards).float()

        if self.args.rpo_alpha is not None:
            losses = losses * self.args.rpo_alpha + policy_nll_loss

        prefix = "eval_" if train_eval == "eval" else ""
        metrics[f"{prefix}rewards/chosen"] = chosen_rewards.mean().cpu()
        metrics[f"{prefix}rewards/rejected"] = rejected_rewards.mean().cpu()
        metrics[f"{prefix}rewards/accuracies"] = reward_accuracies.mean().cpu()
        metrics[f"{prefix}rewards/margins"] = (chosen_rewards - rejected_rewards).mean().cpu()
        metrics[f"{prefix}logps/rejected"] = policy_rejected_logps.detach().mean().cpu()
        metrics[f"{prefix}logps/chosen"] = policy_chosen_logps.detach().mean().cpu()
        metrics[f"{prefix}logits/rejected"] = policy_rejected_logits.detach().mean().cpu()
        metrics[f"{prefix}logits/chosen"] = policy_chosen_logits.detach().mean().cpu()
        if self.args.rpo_alpha is not None:
            metrics[f"{prefix}nll_loss"] = policy_nll_loss.detach().mean().cpu()

        if self.aux_loss_enabled:
            return losses.mean() + getattr(model.config, "router_aux_loss_coef", 0.0) * aux_loss, metrics

        return losses.mean(), metrics

    def compute_loss(
        self,
        model: Union[PreTrainedModel, nn.Module],
        inputs: Dict[str, Union[torch.Tensor, Any]],
        return_outputs=False,
    ) -> Union[torch.Tensor, Tuple[torch.Tensor, Dict[str, torch.Tensor]]]:
        if not self.use_dpo_data_collator:
            warnings.warn(
                "compute_loss is only implemented for DPODataCollatorWithPadding, and you passed a datacollator that is different than "
                "DPODataCollatorWithPadding - you might see unexpected behavior. Alternatively, you can implement your own prediction_step method if you are using a custom data collator"
            )

        compute_loss_context_manager = torch.cuda.amp.autocast if self._peft_has_been_casted_to_bf16 else nullcontext

        with compute_loss_context_manager():
            loss, metrics = self.get_batch_loss_metrics(model, inputs, train_eval="train")

        # Make sure to move the loss to the device the original accumulating loss is at back in the `Trainer` class:
        loss = loss.to(self.args.device)
        # force log the metrics
        self.store_metrics(metrics, train_eval="train")

        if return_outputs:
            return (loss, metrics)
        return loss

    def get_batch_samples(self, model, batch: Dict[str, torch.LongTensor]) -> Tuple[str, str]:
        """Generate samples from the model and reference model for the given batch of inputs."""

        # If one uses `generate_during_eval` with peft + bf16, we need to explicitly call generate with
        # the torch cuda amp context manager as some hidden states are silently casted to full precision.
        generate_context_manager = nullcontext if not self._peft_has_been_casted_to_bf16 else torch.cuda.amp.autocast

        with generate_context_manager():
            policy_output = model.generate(
                input_ids=batch["prompt_input_ids"],
                attention_mask=batch["prompt_attention_mask"],
                max_length=self.max_length,
                do_sample=True,
                pad_token_id=self.tokenizer.pad_token_id,
            )

            # if reference_output in batch use that otherwise use the reference model
            if "reference_output" in batch:
                reference_output = batch["reference_output"]
            else:
                if self.ref_model is None:
                    with self.null_ref_context():
                        reference_output = self.model.generate(
                            input_ids=batch["prompt_input_ids"],
                            attention_mask=batch["prompt_attention_mask"],
                            max_length=self.max_length,
                            do_sample=True,
                            pad_token_id=self.tokenizer.pad_token_id,
                        )
                else:
                    reference_output = self.ref_model.generate(
                        input_ids=batch["prompt_input_ids"],
                        attention_mask=batch["prompt_attention_mask"],
                        max_length=self.max_length,
                        do_sample=True,
                        pad_token_id=self.tokenizer.pad_token_id,
                    )

        policy_output = pad_to_length(policy_output, self.max_length, self.tokenizer.pad_token_id)
        policy_output_decoded = self.tokenizer.batch_decode(policy_output, skip_special_tokens=True)

        reference_output = pad_to_length(reference_output, self.max_length, self.tokenizer.pad_token_id)
        reference_output_decoded = self.tokenizer.batch_decode(reference_output, skip_special_tokens=True)

        return policy_output_decoded, reference_output_decoded

    def prediction_step(
        self,
        model: Union[PreTrainedModel, nn.Module],
        inputs: Dict[str, Union[torch.Tensor, Any]],
        prediction_loss_only: bool,
        ignore_keys: Optional[List[str]] = None,
    ):
        if not self.use_dpo_data_collator:
            warnings.warn(
                "prediction_step is only implemented for DPODataCollatorWithPadding, and you passed a datacollator that is different than "
                "DPODataCollatorWithPadding - you might see unexpected behavior. Alternatively, you can implement your own prediction_step method if you are using a custom data collator"
            )
        if ignore_keys is None:
            if hasattr(model, "config"):
                ignore_keys = getattr(model.config, "keys_to_ignore_at_inference", [])
            else:
                ignore_keys = []

        prediction_context_manager = torch.cuda.amp.autocast if self._peft_has_been_casted_to_bf16 else nullcontext

        with torch.no_grad(), prediction_context_manager():
            loss, metrics = self.get_batch_loss_metrics(model, inputs, train_eval="eval")

        # force log the metrics
        self.store_metrics(metrics, train_eval="eval")

        if prediction_loss_only:
            return (loss.detach(), None, None)

        # logits for the chosen and rejected samples from model
        logits_dict = {
            "eval_logits/chosen": metrics["eval_logits/chosen"],
            "eval_logits/rejected": metrics["eval_logits/rejected"],
        }
        logits = tuple(v.unsqueeze(dim=0) for k, v in logits_dict.items() if k not in ignore_keys)
        logits = torch.stack(logits).mean(axis=1).to(self.accelerator.device)
        labels = torch.zeros(logits.shape[0], device=self.accelerator.device)

        return (loss.detach(), logits, labels)

    def store_metrics(self, metrics: Dict[str, float], train_eval: Literal["train", "eval"] = "train") -> None:
        for key, value in metrics.items():
            self._stored_metrics[train_eval][key].append(value)

    def evaluation_loop(
        self,
        dataloader: DataLoader,
        description: str,
        prediction_loss_only: Optional[bool] = None,
        ignore_keys: Optional[List[str]] = None,
        metric_key_prefix: str = "eval",
    ) -> EvalLoopOutput:
        """
        Overriding built-in evaluation loop to store metrics for each batch.
        Prediction/evaluation loop, shared by `Trainer.evaluate()` and `Trainer.predict()`.

        Works both with or without labels.
        """

        # Sample and save to game log if requested (for one batch to save time)
        if self.generate_during_eval:
            # Generate random indices within the range of the total number of samples
            num_samples = len(dataloader.dataset)
            random_indices = random.sample(range(num_samples), k=self.args.eval_batch_size)

            # Use dataloader.dataset.select to get the random batch without iterating over the DataLoader
            random_batch_dataset = dataloader.dataset.select(random_indices)
            random_batch = self.data_collator(random_batch_dataset)
            random_batch = self._prepare_inputs(random_batch)

            policy_output_decoded, ref_output_decoded = self.get_batch_samples(self.model, random_batch)

            self.log(
                {
                    "game_log": wandb.Table(
                        columns=["Prompt", "Policy", "Ref Model"],
                        rows=[
                            [prompt, pol[len(prompt) :], ref[len(prompt) :]]
                            for prompt, pol, ref in zip(
                                random_batch["prompt"], policy_output_decoded, ref_output_decoded
                            )
                        ],
                    )
                }
            )
            self.state.log_history.pop()

        # Base evaluation
        initial_output = super().evaluation_loop(
            dataloader, description, prediction_loss_only, ignore_keys, metric_key_prefix
        )

        return initial_output

    def log(self, logs: Dict[str, float]) -> None:
        """
        Log `logs` on the various objects watching training, including stored metrics.

        Args:
            logs (`Dict[str, float]`):
                The values to log.
        """
        # logs either has 'loss' or 'eval_loss'
        train_eval = "train" if "loss" in logs else "eval"
        # Add averaged stored metrics to logs
        for key, metrics in self._stored_metrics[train_eval].items():
            logs[key] = torch.tensor(metrics).mean().item()
        del self._stored_metrics[train_eval]
        return super().log(logs)

    @wraps(Trainer.push_to_hub)
    def push_to_hub(self, commit_message: Optional[str] = "End of training", blocking: bool = True, **kwargs) -> str:
        """
        Overwrite the `push_to_hub` method in order to force-add the tag "dpo" when pushing the
        model on the Hub. Please refer to `~transformers.Trainer.push_to_hub` for more details.
        """
        kwargs = trl_sanitze_kwargs_for_tagging(model=self.model, tag_names=self._tag_names, kwargs=kwargs)

        return super().push_to_hub(commit_message=commit_message, blocking=blocking, **kwargs)<|MERGE_RESOLUTION|>--- conflicted
+++ resolved
@@ -1125,11 +1125,7 @@
 
         else:
             raise ValueError(
-<<<<<<< HEAD
-                f"Unknown loss type: {self.loss_type}. Should be one of ['sigmoid', 'hinge', 'ipo', 'kto_pair', 'bco_pair', 'sppo_hard', 'nca_pair', 'robust', 'exo_pair']"
-=======
-                f"Unknown loss type: {self.loss_type}. Should be one of ['sigmoid', 'hinge', 'ipo', 'bco_pair', 'sppo_hard', 'nca_pair', 'robust']"
->>>>>>> 94d53e66
+                f"Unknown loss type: {self.loss_type}. Should be one of ['sigmoid', 'hinge', 'ipo', 'bco_pair', 'sppo_hard', 'nca_pair', 'robust', 'exo_pair']"
             )
 
         chosen_rewards = (
