--- conflicted
+++ resolved
@@ -250,7 +250,7 @@
         model_adapter_name: Optional[str] = None,
         ref_adapter_name: Optional[str] = None,
         reference_free: bool = False,
-        force_use_ref_model: bool = False
+        force_use_ref_model: bool = False,
     ):
         if not isinstance(model, str) and ref_model is model:
             raise ValueError(
@@ -953,31 +953,13 @@
 
     @staticmethod
     def concatenated_inputs(
-<<<<<<< HEAD
-        batch: Dict[str, Union[List, torch.LongTensor]],
-        is_encoder_decoder: bool = False,
-        is_vision_model: bool = False,
-        label_pad_token_id: int = -100,
-        padding_value: int = 0,
-        device: Optional[torch.device] = None,
-        use_num_logits_to_keep: bool = False,
-=======
         batch: Dict[str, Union[List, torch.LongTensor]], padding_value: int
->>>>>>> 88be2c07
     ) -> Dict[str, torch.LongTensor]:
         """
         Concatenate the `chosen` and `rejected` inputs from the batch into a single tensor for both the prompt
         and completion sequences.
 
         Args:
-<<<<<<< HEAD
-            batch: A batch of data. Must contain the keys 'chosen_input_ids' and 'rejected_input_ids', which are tensors of shape (batch_size, sequence_length).
-            is_encoder_decoder: Whether the model is an encoder-decoder model.
-            label_pad_token_id: The label pad token id.
-            padding_value: The padding value to use for the concatenated inputs_ids.
-            device: The device for the concatenated inputs.
-            use_num_logits_to_keep: Whether to computes necessary logits in the forward pass.
-=======
             batch (`Dict[str, Union[List, torch.LongTensor]]`):
                 A batch of input data. The batch must contain the following keys:
 
@@ -990,7 +972,6 @@
             padding_value (`int`):
                 The padding value to use for the concatenated completion sequences (`chosen_input_ids` and
                 `rejected_input_ids`).
->>>>>>> 88be2c07
 
         Returns:
             `Dict[str, torch.LongTensor]`: A dictionary containing:
@@ -1008,51 +989,6 @@
         """
         output = {}
 
-<<<<<<< HEAD
-        if is_encoder_decoder:
-            max_length = max(batch["chosen_labels"].shape[1], batch["rejected_labels"].shape[1])
-        else:
-            max_length = max(batch["chosen_input_ids"].shape[1], batch["rejected_input_ids"].shape[1])
-
-        # Support num_logits_to_keep, which computes necessary logits in the forward pass.
-        # This saves memory for long prompts where labels are -100 (ignored).
-        if use_num_logits_to_keep:
-            num_logits_to_keep = batch["chosen_labels"].shape[1] - (batch["chosen_labels"] != -100).nonzero(as_tuple=True)[1].min()
-            concatenated_batch["num_logits_to_keep"] = num_logits_to_keep.cpu()
-
-        for k in batch:
-            if k.startswith("chosen") and isinstance(batch[k], torch.Tensor):
-                if "labels" in k or is_encoder_decoder:
-                    pad_value = label_pad_token_id
-                elif k.endswith("_input_ids"):
-                    pad_value = padding_value
-                elif k.endswith("_attention_mask"):
-                    pad_value = 0
-                concatenated_key = k.replace("chosen", "concatenated")
-                concatenated_batch[concatenated_key] = pad_to_length(batch[k], max_length, pad_value=pad_value)
-        for k in batch:
-            if k.startswith("rejected") and isinstance(batch[k], torch.Tensor):
-                if "labels" in k or is_encoder_decoder:
-                    pad_value = label_pad_token_id
-                elif k.endswith("_input_ids"):
-                    pad_value = padding_value
-                elif k.endswith("_attention_mask"):
-                    pad_value = 0
-                concatenated_key = k.replace("rejected", "concatenated")
-                concatenated_batch[concatenated_key] = torch.cat(
-                    (
-                        concatenated_batch[concatenated_key],
-                        pad_to_length(batch[k], max_length, pad_value=pad_value),
-                    ),
-                    dim=0,
-                ).to(device=device)
-
-        if is_encoder_decoder:
-            concatenated_batch["concatenated_input_ids"] = batch["prompt_input_ids"].repeat(2, 1).to(device=device)
-            concatenated_batch["concatenated_attention_mask"] = (
-                batch["prompt_attention_mask"].repeat(2, 1).to(device=device)
-            )
-=======
         # For the prompt, the input_ids are the same for both the chosen and rejected responses
         output["prompt_input_ids"] = torch.cat([batch["prompt_input_ids"], batch["prompt_input_ids"]], dim=0)
         output["prompt_attention_mask"] = torch.cat(
@@ -1060,21 +996,11 @@
         )
         if "pixel_values" in batch:
             output["pixel_values"] = torch.cat([batch["pixel_values"], batch["pixel_values"]], dim=0)
->>>>>>> 88be2c07
 
         if "pixel_attention_mask" in batch:
             output["pixel_attention_mask"] = torch.cat(
                 [batch["pixel_attention_mask"], batch["pixel_attention_mask"]], dim=0
             )
-<<<<<<< HEAD
-            if "prompt_pixel_attention_mask" in batch:
-                concatenated_batch["pixel_attention_mask"] = torch.cat(
-                    [batch["prompt_pixel_attention_mask"], batch["prompt_pixel_attention_mask"]], dim=0
-                )
-        if use_num_logits_to_keep:
-            concatenated_batch["concatenated_labels"] = concatenated_batch["concatenated_labels"][:, -concatenated_batch["num_logits_to_keep"]:]
-        return concatenated_batch
-=======
 
         # Concatenate the chosen and rejected completions
         max_completion_length = max(batch["chosen_input_ids"].shape[1], batch["rejected_input_ids"].shape[1])
@@ -1092,7 +1018,6 @@
         )
 
         return output
->>>>>>> 88be2c07
 
     def dpo_loss(
         self,
@@ -1272,25 +1197,7 @@
 
         We do this to avoid doing two forward passes, because it's faster for FSDP.
         """
-<<<<<<< HEAD
-        concatenated_batch = self.concatenated_inputs(
-            batch,
-            is_encoder_decoder=self.is_encoder_decoder,
-            is_vision_model=self.is_vision_model,
-            label_pad_token_id=self.label_pad_token_id,
-            padding_value=self.padding_value,
-            device=self.accelerator.device,
-            use_num_logits_to_keep=self.use_num_logits_to_keep
-        )
-        len_chosen = batch["chosen_labels"].shape[0]
-
-        model_kwargs = {}
-
-        if self.is_encoder_decoder:
-            model_kwargs["labels"] = concatenated_batch["concatenated_labels"]
-=======
         num_examples = batch["prompt_input_ids"].shape[0]
->>>>>>> 88be2c07
 
         concatenated_batch = self.concatenated_inputs(batch, padding_value=self.padding_value)
 
@@ -1298,30 +1205,6 @@
         if self.aux_loss_enabled:
             model_kwargs["output_router_logits"] = True
 
-<<<<<<< HEAD
-        outputs = model(
-            concatenated_batch["concatenated_input_ids"],
-            attention_mask=concatenated_batch["concatenated_attention_mask"],
-            use_cache=False,
-            num_logits_to_keep=concatenated_batch["num_logits_to_keep"], # save memory
-            **model_kwargs,
-        )
-        all_logits = outputs.logits
-
-        if all_logits.shape[:2] != concatenated_batch["concatenated_labels"].shape[:2]:
-            # for llava, the model returns logits for the entire sequence, including the image tokens (placed before the text tokens)
-            seq_len = concatenated_batch["concatenated_labels"].shape[1]
-            all_logits = all_logits[:, -seq_len:]
-
-        all_logps, size_completion, all_weights = self.get_batch_logps(
-            all_logits,
-            concatenated_batch["concatenated_labels"],
-            # average_log_prob=self.loss_type == "ipo",
-            is_encoder_decoder=self.is_encoder_decoder,
-            label_pad_token_id=self.label_pad_token_id,
-            use_weighting=self.use_weighting,
-        )
-=======
         # Add the pixel values and attention masks for vision models
         if "pixel_values" in concatenated_batch:
             model_kwargs["pixel_values"] = concatenated_batch["pixel_values"]
@@ -1352,7 +1235,6 @@
                 (torch.zeros_like(prompt_attention_mask), completion_attention_mask),
                 dim=1,
             )
->>>>>>> 88be2c07
 
             # Flush left to reduce the memory usage
             # [[0, 0, x, x, x, x],  ->  [[x, x, x, x],
