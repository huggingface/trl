--- conflicted
+++ resolved
@@ -31,11 +31,7 @@
 from accelerate import PartialState
 from accelerate.utils import is_deepspeed_available, tqdm
 from datasets import Dataset
-<<<<<<< HEAD
-from huggingface_hub.utils._deprecation import _deprecate_arguments
 from packaging.version import Version
-=======
->>>>>>> 74e20cbb
 from torch.utils.data import DataLoader
 from transformers import (
     AutoModelForCausalLM,
