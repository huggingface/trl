--- conflicted
+++ resolved
@@ -45,11 +45,8 @@
 from .dpo_config import DPOConfig
 from .utils import (
     DPODataCollatorWithPadding,
-<<<<<<< HEAD
+    RunningMoments,
     SyncRefModelCallback,
-=======
-    RunningMoments,
->>>>>>> b8b89783
     disable_dropout_in_model,
     pad_to_length,
     peft_module_casting_to_bf16,
@@ -102,32 +99,6 @@
         compute_metrics (`Callable[[EvalPrediction], Dict]`, *optional*):
             The function to use to compute the metrics. Must take a `EvalPrediction` and return
             a dictionary string to metric values.
-<<<<<<< HEAD
-        precompute_ref_log_probs (`bool`, defaults to `False`):
-            Flag to precompute reference model log probabilities for training and evaluation datasets. This is useful if you want to train
-            without the reference model and reduce the total GPU memory needed.
-        dataset_num_proc (`Optional[int]`, *optional*):
-            The number of workers to use to tokenize the data. Defaults to None.
-        model_init_kwargs (`Optional[Dict]`, *optional*):
-            Dict of Optional kwargs to pass when instantiating the model from a string
-        ref_model_init_kwargs (`Optional[Dict]`, *optional*):
-            Dict of Optional kwargs to pass when instantiating the ref model from a string
-        model_adapter_name (`str`, defaults to `None`):
-            Name of the train target PEFT adapter, when using LoRA with multiple adapters.
-        ref_adapter_name (`str`, defaults to `None`):
-            Name of the reference PEFT adapter, when using LoRA with multiple adapters.
-        reference_free (`bool`):
-            If True, we ignore the _provided_ reference model and implicitly use a reference model that assigns equal probability to all responses.
-        force_use_ref_model (`bool`, defaults to `False`):
-            In case one passes a PEFT model for the active model and you want to use a different model for the ref_model, set this flag to `True`.
-        sync_ref_model ('bool', defaults to `False`):
-            The flag for syncing reference model during training from the [TR-DPO](https://arxiv.org/pdf/2404.09656) paper
-        ref_model_mixup_alpha ('float', defaults to 1.0):
-            The alpha parameter from the [TR-DPO](https://arxiv.org/pdf/2404.09656) paper
-        ref_model_sync_steps ('int', defaults to 2):
-            The tau parameter from the [TR-DPO](https://arxiv.org/pdf/2404.09656) paper
-=======
->>>>>>> b8b89783
     """
 
     _tag_names = ["trl", "dpo"]
@@ -571,7 +542,6 @@
             else:
                 self.ref_model = self.accelerator.prepare_model(self.ref_model, evaluation_mode=True)
 
-<<<<<<< HEAD
         if sync_ref_model:
             if precompute_ref_log_probs:
                 raise ValueError(
@@ -587,10 +557,8 @@
                     ref_model_sync_steps=ref_model_sync_steps,
                 )
             )
-=======
         if self.loss_type == "bco_pair":
             self.running = RunningMoments(self.accelerator)
->>>>>>> b8b89783
 
     def _prepare_deepspeed(self, model: PreTrainedModelWrapper):
         # Adapted from accelerate: https://github.com/huggingface/accelerate/blob/739b135f8367becb67ffaada12fe76e3aa60fefd/src/accelerate/accelerator.py#L1473
