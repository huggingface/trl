# BCO Authors: Seungjae Jung, Gunsoo Han, Daniel Wontae Nam and Kyoung-Woon On
# Copyright 2024 The HuggingFace Team. All rights reserved.
#
# Licensed under the Apache License, Version 2.0 (the "License");
# you may not use this file except in compliance with the License.
# You may obtain a copy of the License at
#
#     http://www.apache.org/licenses/LICENSE-2.0
#
# Unless required by applicable law or agreed to in writing, software
# distributed under the License is distributed on an "AS IS" BASIS,
# WITHOUT WARRANTIES OR CONDITIONS OF ANY KIND, either express or implied.
# See the License for the specific language governing permissions and
# limitations under the License.
import inspect
import os
import random
import warnings
from collections import defaultdict
from contextlib import contextmanager, nullcontext
from copy import deepcopy
from functools import wraps
from operator import itemgetter
from typing import TYPE_CHECKING, Any, Callable, Dict, List, Literal, Optional, Tuple, Union

import numpy as np
import torch
import torch.amp as amp
import torch.nn as nn
import torch.nn.functional as F
from accelerate import PartialState
from accelerate.utils import is_deepspeed_available, tqdm
from datasets import Dataset
from torch.utils.data import DataLoader, SequentialSampler
from transformers import (
    AutoModelForCausalLM,
    DataCollator,
    PreTrainedModel,
    PreTrainedTokenizerBase,
    Trainer,
    TrainingArguments,
)
from transformers.trainer_callback import TrainerCallback
from transformers.trainer_utils import EvalLoopOutput, has_length

from ..import_utils import is_peft_available, is_sklearn_available, is_wandb_available
from ..models import PreTrainedModelWrapper, create_reference_model
from .bco_config import BCOConfig
from .utils import (
    DPODataCollatorWithPadding,
    RunningMoments,
    disable_dropout_in_model,
    pad_to_length,
    peft_module_casting_to_bf16,
    trl_sanitze_kwargs_for_tagging,
)


if is_peft_available():
    from peft import PeftModel, get_peft_model, prepare_model_for_kbit_training


if is_wandb_available():
    import wandb

if is_sklearn_available():
    from sklearn.linear_model import LogisticRegression

if is_deepspeed_available():
    import deepspeed

if TYPE_CHECKING:
    from transformers import PreTrainedModel, PreTrainedTokenizer

RUNNING_NAME = "running.json"
CLF_NAME = "clf.pt"


def _tokenize(
    batch: Dict[str, List[Any]],
    tokenizer: "PreTrainedTokenizer",
    embedding_tokenizer: Optional["PreTrainedTokenizer"] = None,
) -> Dict[str, List[Any]]:
    """Tokenize a batch from a BCO specific dataset."""
    prompt_tokenized = tokenizer(batch["prompt"], add_special_tokens=False)
    prompt_input_ids = prompt_tokenized["input_ids"]
    prompt_attention_mask = prompt_tokenized["attention_mask"]
    prompt_and_completion = [prompt + completion for prompt, completion in zip(batch["prompt"], batch["completion"])]
    full_tokenized = tokenizer(prompt_and_completion, add_special_tokens=False)
    full_input_ids = full_tokenized["input_ids"]
    full_attention_mask = full_tokenized["attention_mask"]

    answer_input_ids = [f[len(p) :] for f, p in zip(full_input_ids, prompt_input_ids)]
    answer_attention_mask = [f[len(p) :] for f, p in zip(full_attention_mask, prompt_attention_mask)]

    # Concat tokens to form `enc(a) + enc(a + b)[len(enc(a)):]`
    full_concat_input_ids = [np.concatenate([p, a]) for p, a in zip(prompt_input_ids, answer_input_ids)]
    # Prepare input tokens for token by token comparison
    full_input_ids = [np.array(f) for f in full_input_ids]
    for full, concat in zip(full_input_ids, full_concat_input_ids):
        if len(full) != len(concat):
            raise ValueError("Prompt input ids and answer input ids should have the same length.")

    # On some tokenizers, like Llama-2 tokenizer, there are occasions where tokens
    # can be merged together when tokenizing prompt+answer. This could result
    # on the last token from the prompt being different when tokenized on its own
    # vs when done as prompt+answer.
    response_token_ids_start_idx = [len(p) for p in prompt_input_ids]

    # If tokenized prompt is different than both prompt+answer, then it means the
    # last token has changed due to merging.
    for idx, (p, f, r) in enumerate(zip(prompt_input_ids, full_input_ids, response_token_ids_start_idx)):
        if not np.array_equal(p, f[:r]):
            response_token_ids_start_idx[idx] -= 1

    prompt_input_ids = [f[:r] for f, r in zip(full_input_ids, response_token_ids_start_idx)]
    prompt_attention_mask = [f[:r] for f, r in zip(full_attention_mask, response_token_ids_start_idx)]

    for p, m in zip(prompt_input_ids, prompt_attention_mask):
        if len(p) != len(m):
            raise ValueError("Prompt input ids and attention mask should have the same length.")

    answer_input_ids = [f[r:] for f, r in zip(full_input_ids, response_token_ids_start_idx)]
    answer_attention_mask = [f[r:] for f, r in zip(full_attention_mask, response_token_ids_start_idx)]

    output = dict(
        prompt_input_ids=prompt_input_ids,
        prompt_attention_mask=prompt_attention_mask,
        answer_input_ids=answer_input_ids,
        answer_attention_mask=answer_attention_mask,
    )

    if embedding_tokenizer is not None:
        embedding_tokenized = embedding_tokenizer(batch["prompt"], truncation=True, add_special_tokens=False)

        output.update(
            {
                "embedding_input_ids": embedding_tokenized["input_ids"],
                "embedding_attention_mask": embedding_tokenized["attention_mask"],
            }
        )

    return output


def _process_tokens(example: Dict[str, Any], model: "PreTrainedModel" = None, **kwargs) -> Dict:
    """Process tokens of a BCO specific dataset.

    At this stage, we don't convert to PyTorch tensors yet; we just handle the truncation
    in case the prompt + completion responses is/are too long. First
        we truncate the prompt; if we're still too long, we truncate the completion.

    We also create the labels for the completion responses, which are of length equal to
        the sum of the length of the prompt and the completion response, with
        label_pad_token_id  for the prompt tokens.
    """
    prompt = example["prompt"]
    completion = example["completion"]

    batch = {
        f"{kwargs['prefix']}prompt": prompt,
        f"{kwargs['prefix']}completion": completion,
        f"{kwargs['prefix']}label": example["label"],
    }

    if not kwargs["is_encoder_decoder"]:
        # Check issues below for more details
        #  1. https://github.com/huggingface/trl/issues/907
        #  2. https://github.com/EleutherAI/lm-evaluation-harness/pull/531#issuecomment-1595586257
        #  3. https://github.com/LianjiaTech/BELLE/issues/337

        if not isinstance(prompt, str):
            raise ValueError(f"prompt should be an str but got {type(prompt)}")

        if not isinstance(completion, str):
            raise ValueError(f"completion should be an str but got {type(completion)}")

        # keys of format prompt_* refers to just the prompt and answer_* refers to just the answer
        all_tokens = {
            "prompt_input_ids": example["prompt_input_ids"],
            "prompt_attention_mask": example["prompt_attention_mask"],
            "answer_input_ids": example["answer_input_ids"],
            "answer_attention_mask": example["answer_attention_mask"],
        }

        # calculate max length by checking if BOS/EOS is already there
        max_length = kwargs["max_length"]
        bos_token_id = kwargs["tokenizer"].bos_token_id
        eos_token_id = kwargs["tokenizer"].eos_token_id
        if bos_token_id != all_tokens["prompt_input_ids"][0]:
            max_length -= 1
        if eos_token_id != all_tokens["answer_input_ids"][-1]:
            max_length -= 1

        # if combined sequence is too long (> max_length - 1 for BOS token - 1 for EOS), truncate the prompt
        if len(all_tokens["prompt_input_ids"]) + len(all_tokens["answer_input_ids"]) > max_length:
            for k in ["prompt_input_ids", "prompt_attention_mask"]:
                if kwargs["truncation_mode"] == "keep_start":
                    all_tokens[k] = all_tokens[k][: kwargs["max_prompt_length"]]
                elif kwargs["truncation_mode"] == "keep_end":
                    all_tokens[k] = all_tokens[k][-kwargs["max_prompt_length"] :]
                else:
                    raise ValueError(f"Unknown truncation mode: {kwargs['truncation_mode']}")

        # if that's still too long, truncate the response
        if len(all_tokens["prompt_input_ids"]) + len(all_tokens["answer_input_ids"]) > max_length:
            for k in ["answer_input_ids", "answer_attention_mask"]:
                all_tokens[k] = all_tokens[k][: max_length - kwargs["max_prompt_length"]]

        # all input_ids and attention mask as is. We then check if we need to add BOS/EOS tokens
        batch[f"{kwargs['prefix']}prompt_input_ids"] = all_tokens["prompt_input_ids"]
        batch[f"{kwargs['prefix']}prompt_attention_mask"] = all_tokens["prompt_attention_mask"]
        batch[f"{kwargs['prefix']}completion_input_ids"] = (
            all_tokens["prompt_input_ids"] + all_tokens["answer_input_ids"]
        )
        batch[f"{kwargs['prefix']}completion_attention_mask"] = (
            all_tokens["prompt_attention_mask"] + all_tokens["answer_attention_mask"]
        )

        # add BOS, which affects both prompt and the full completion
        if len(all_tokens["prompt_input_ids"]) == 0 or bos_token_id != all_tokens["prompt_input_ids"][0]:
            batch[f"{kwargs['prefix']}prompt_input_ids"] = [bos_token_id] + batch[
                f"{kwargs['prefix']}prompt_input_ids"
            ]
            batch[f"{kwargs['prefix']}prompt_attention_mask"] = [1] + batch[f"{kwargs['prefix']}prompt_attention_mask"]
            batch[f"{kwargs['prefix']}completion_input_ids"] = [bos_token_id] + batch[
                f"{kwargs['prefix']}completion_input_ids"
            ]
            batch[f"{kwargs['prefix']}completion_attention_mask"] = [1] + batch[
                f"{kwargs['prefix']}completion_attention_mask"
            ]
        # add EOS, which affects only the full completion
        if len(all_tokens["answer_input_ids"]) == 0 or eos_token_id != all_tokens["answer_input_ids"][-1]:
            batch[f"{kwargs['prefix']}completion_input_ids"] = batch[f"{kwargs['prefix']}completion_input_ids"] + [
                eos_token_id
            ]
            batch[f"{kwargs['prefix']}completion_attention_mask"] = batch[
                f"{kwargs['prefix']}completion_attention_mask"
            ] + [1]

        batch[f"{kwargs['prefix']}completion_labels"] = batch[f"{kwargs['prefix']}completion_input_ids"][:]
        batch[f"{kwargs['prefix']}completion_labels"][: len(batch[f"{kwargs['prefix']}prompt_input_ids"])] = [
            kwargs["label_pad_token_id"]
        ] * len(batch[f"{kwargs['prefix']}prompt_input_ids"])
    else:
        completion_tokens = kwargs["tokenizer"](
            completion, truncation=True, max_length=kwargs["max_completion_length"], add_special_tokens=True
        )
        prompt_tokens = kwargs["tokenizer"](
            prompt, truncation=True, max_length=kwargs["max_prompt_length"], add_special_tokens=True
        )

        batch[f"{kwargs['prefix']}prompt_input_ids"] = prompt_tokens["input_ids"]
        batch[f"{kwargs['prefix']}prompt_attention_mask"] = prompt_tokens["attention_mask"]

        batch[f"{kwargs['prefix']}completion_labels"] = completion_tokens["input_ids"]
        batch[f"{kwargs['prefix']}completion_attention_mask"] = completion_tokens["attention_mask"]
        if model is not None and hasattr(model, "prepare_decoder_input_ids_from_labels"):
            batch[f"{kwargs['prefix']}completion_decoder_input_ids"] = model.prepare_decoder_input_ids_from_labels(
                labels=torch.tensor(batch["completion_labels"])
            )

    return batch


class BCOTrainer(Trainer):
    r"""
    Initialize BCOTrainer from [BCO](https://arxiv.org/abs/2404.04656) paper.

    Args:
        model (`transformers.PreTrainedModel`):
            The model to train, preferably an `AutoModelForSequenceClassification`.
        ref_model (`PreTrainedModelWrapper`):
            Hugging Face transformer model with a casual language modelling head. Used for implicit reward computation and loss. If no
            reference model is provided, the trainer will create a reference model with the same architecture as the model to be optimized.
        args (`BCOConfig`):
            The arguments to use for training.
        train_dataset (`datasets.Dataset`):
            The dataset to use for training.
        eval_dataset (`datasets.Dataset`):
            The dataset to use for evaluation.
        tokenizer (`transformers.PreTrainedTokenizerBase`):
            The tokenizer to use for training. This argument is required if you want to use the default data collator.
        data_collator (`transformers.DataCollator`, *optional*, defaults to `None`):
            The data collator to use for training. If None is specified, the default data collator (`DPODataCollatorWithPadding`) will be used
            which will pad the sequences to the maximum length of the sequences in the batch, given a dataset of paired sequences.
        model_init (`Callable[[], transformers.PreTrainedModel]`):
            The model initializer to use for training. If None is specified, the default model initializer will be used.
        callbacks (`List[transformers.TrainerCallback]`):
            The callbacks to use for training.
        optimizers (`Tuple[torch.optim.Optimizer, torch.optim.lr_scheduler.LambdaLR]`):
            The optimizer and scheduler to use for training.
        preprocess_logits_for_metrics (`Callable[[torch.Tensor, torch.Tensor], torch.Tensor]`):
            The function to use to preprocess the logits before computing the metrics.
        peft_config (`Dict`, defaults to `None`):
            The PEFT configuration to use for training. If you pass a PEFT configuration, the model will be wrapped in a PEFT model.
        disable_dropout (`bool`, defaults to `True`):
            Whether or not to disable dropouts in `model` and `ref_model`.
        compute_metrics (`Callable[[EvalPrediction], Dict]`, *optional*):
            The function to use to compute the metrics. Must take a `EvalPrediction` and return
            a dictionary string to metric values.
        model_adapter_name (`str`, defaults to `None`):
            Name of the train target PEFT adapter, when using LoRA with multiple adapters.
        ref_adapter_name (`str`, defaults to `None`):
            Name of the reference PEFT adapter, when using LoRA with multiple adapters.
    """

    _tag_names = ["trl", "bco"]

    def __init__(
        self,
        model: Union[PreTrainedModel, nn.Module, str] = None,
        ref_model: Optional[Union[PreTrainedModel, nn.Module, str]] = None,
        args: BCOConfig = None,
        train_dataset: Optional[Dataset] = None,
        eval_dataset: Optional[Union[Dataset, Dict[str, Dataset]]] = None,
        tokenizer: Optional[PreTrainedTokenizerBase] = None,
        data_collator: Optional[DataCollator] = None,
        model_init: Optional[Callable[[], PreTrainedModel]] = None,
        callbacks: Optional[List[TrainerCallback]] = None,
        optimizers: Tuple[torch.optim.Optimizer, torch.optim.lr_scheduler.LambdaLR] = (None, None),
        preprocess_logits_for_metrics: Optional[Callable[[torch.Tensor, torch.Tensor], torch.Tensor]] = None,
        peft_config: Optional[Dict] = None,
        compute_metrics: Optional[Callable[[EvalLoopOutput], Dict]] = None,
        model_adapter_name: Optional[str] = None,
        ref_adapter_name: Optional[str] = None,
        embedding_func: Optional[Callable] = None,
        embedding_tokenizer: Optional[PreTrainedTokenizerBase] = None,
    ):
<<<<<<< HEAD
        if not is_sklearn_available():
            raise ImportError(
                "BCOTrainer requires the scikit-learn library. Please install it with `pip install scikit-learn`."
            )

        if type(args) == TrainingArguments:
            raise ValueError("Please use `BCOConfig` instead `TrainingArguments`.")
=======
        if type(args) is TrainingArguments:
            raise ValueError("Please use `BCOConfig` instead TrainingArguments.")
>>>>>>> 1f6a1d2f

        if args.model_init_kwargs is None:
            model_init_kwargs = {}
        elif not isinstance(model, str):
            raise ValueError("You passed model_kwargs to the BCOTrainer. But your model is already instantiated.")
        else:
            model_init_kwargs = args.model_init_kwargs
            torch_dtype = model_init_kwargs.get("torch_dtype")
            if torch_dtype is not None:
                # Convert to `torch.dtype` if an str is passed
                if isinstance(torch_dtype, str) and torch_dtype != "auto":
                    torch_dtype = getattr(torch, torch_dtype)
                if torch_dtype != "auto" and not isinstance(torch_dtype, torch.dtype):
                    raise ValueError(
                        f"Invalid `torch_dtype` passed to the BCOConfig. Expected a string with either `torch.dtype` or 'auto', but got {torch_dtype}."
                    )
                model_init_kwargs["torch_dtype"] = torch_dtype

        if args.ref_model_init_kwargs is None:
            ref_model_init_kwargs = {}
        elif not isinstance(ref_model, str):
            raise ValueError(
                "You passed ref_model_kwargs to the BCOTrainer. But your ref_model is already instantiated."
            )
        else:
            ref_model_init_kwargs = args.ref_model_init_kwargs
            torch_dtype = ref_model_init_kwargs.get("torch_dtype")
            if torch_dtype is not None:
                # Convert to `torch.dtype` if an str is passed
                if isinstance(torch_dtype, str) and torch_dtype != "auto":
                    torch_dtype = getattr(torch, torch_dtype)
                if torch_dtype != "auto" and not isinstance(torch_dtype, torch.dtype):
                    raise ValueError(
                        f"Invalid `torch_dtype` passed to the BCOConfig. Expected a string with either `torch.dtype` or 'auto', but got {torch_dtype}."
                    )
                ref_model_init_kwargs["torch_dtype"] = torch_dtype

        if isinstance(model, str):
            warnings.warn(
                "You passed a model_id to the BCOTrainer. This will automatically create an "
                "`AutoModelForCausalLM` or a `PeftModel` (if you passed a `peft_config`) for you."
            )
            model = AutoModelForCausalLM.from_pretrained(model, **model_init_kwargs)

        if isinstance(ref_model, str):
            warnings.warn(
                "You passed a ref model_id to the BCOTrainer. This will automatically create an "
                "`AutoModelForCausalLM`"
            )
            ref_model = AutoModelForCausalLM.from_pretrained(ref_model, **ref_model_init_kwargs)

        # Initialize this variable to False. This helps tracking the case when `peft_module_casting_to_bf16`
        # has been called in order to properly call autocast if needed.
        self._peft_has_been_casted_to_bf16 = False

        if not is_peft_available() and peft_config is not None:
            raise ValueError(
                "PEFT is not installed and you passed a `peft_config` in the trainer's kwargs, please install it with `pip install peft` to use the PEFT models"
            )
        elif is_peft_available() and peft_config is not None:
            # if model is a peft model and we have a peft_config, we merge and unload it first
            if isinstance(model, PeftModel):
                model = model.merge_and_unload()

            if getattr(model, "is_loaded_in_8bit", False) or getattr(model, "is_loaded_in_4bit", False):
                _support_gc_kwargs = hasattr(
                    args, "gradient_checkpointing_kwargs"
                ) and "gradient_checkpointing_kwargs" in list(
                    inspect.signature(prepare_model_for_kbit_training).parameters
                )

                prepare_model_kwargs = {"use_gradient_checkpointing": args.gradient_checkpointing}

                if _support_gc_kwargs:
                    prepare_model_kwargs["gradient_checkpointing_kwargs"] = args.gradient_checkpointing_kwargs

                model = prepare_model_for_kbit_training(model, **prepare_model_kwargs)
            elif getattr(args, "gradient_checkpointing", False):
                # For backward compatibility with older versions of transformers
                if hasattr(model, "enable_input_require_grads"):
                    model.enable_input_require_grads()
                else:

                    def make_inputs_require_grad(module, input, output):
                        output.requires_grad_(True)

                    model.get_input_embeddings().register_forward_hook(make_inputs_require_grad)

            # get peft model with the given config
            model = get_peft_model(model, peft_config)
            if args.bf16 and getattr(model, "is_loaded_in_4bit", False):
                peft_module_casting_to_bf16(model)
                # If args.bf16 we need to explicitly call `generate` with torch amp autocast context manager
                self._peft_has_been_casted_to_bf16 = True

        # For models that use gradient_checkpointing, we need to attach a hook that enables input
        # to explicitly have `requires_grad=True`, otherwise training will either silently
        # fail or completely fail.
        elif getattr(args, "gradient_checkpointing", False):
            # For backward compatibility with older versions of transformers
            if hasattr(model, "enable_input_require_grads"):
                model.enable_input_require_grads()
            else:

                def make_inputs_require_grad(module, input, output):
                    output.requires_grad_(True)

                model.get_input_embeddings().register_forward_hook(make_inputs_require_grad)

        if args.generate_during_eval and not is_wandb_available():
            raise ValueError(
                "`generate_during_eval=True` requires Weights and Biases to be installed."
                " Please install with `pip install wandb` to resolve."
            )

        if model is not None:
            self.is_encoder_decoder = model.config.is_encoder_decoder
        elif args.is_encoder_decoder is None:
            raise ValueError("When no model is provided, you need to pass the parameter is_encoder_decoder.")
        else:
            self.is_encoder_decoder = args.is_encoder_decoder

        self.is_peft_model = is_peft_available() and isinstance(model, PeftModel)
        self.model_adapter_name = model_adapter_name
        self.ref_adapter_name = ref_adapter_name

        if ref_model:
            self.ref_model = ref_model
        elif self.is_peft_model or args.precompute_ref_log_probs:
            # The `model` with adapters turned off will be used as the reference model
            self.ref_model = None
        else:
            self.ref_model = create_reference_model(model)

        if tokenizer is None:
            raise ValueError(
                "max_length or a tokenizer must be specified when using the default DPODataCollatorWithPadding"
            )
        if args.max_length is None:
            warnings.warn(
                "When using DPODataCollatorWithPadding, you should set `max_length` in the `BCOConfig`. "
                "It will be set to `512` by default, but you should do it yourself in the future.",
                UserWarning,
            )
            max_length = 512
        if args.max_length is not None:
            max_length = args.max_length

        if args.max_prompt_length is None:
            warnings.warn(
                "When using DPODataCollatorWithPadding, you should set `max_prompt_length` in the `BCOConfig`. "
                "It will be set to `128` by default, but you should do it yourself in the future.",
                UserWarning,
            )
            max_prompt_length = 128
        if args.max_prompt_length is not None:
            max_prompt_length = args.max_prompt_length

        max_completion_length = None
        if args.max_completion_length is None and self.is_encoder_decoder:
            warnings.warn(
                "When using DPODataCollatorWithPadding with an encoder decoder architecture, you should set `max_completion_length` in the BCOTrainer's init"
                " it will be set to `128` by default, but you should do it yourself in the future.",
                UserWarning,
            )
            max_completion_length = 128
        if args.max_completion_length is not None and self.is_encoder_decoder:
            max_completion_length = args.max_completion_length

        if data_collator is None:
            data_collator = DPODataCollatorWithPadding(
                pad_token_id=tokenizer.pad_token_id,
                label_pad_token_id=args.label_pad_token_id,
                is_encoder_decoder=self.is_encoder_decoder,
            )

            if args.remove_unused_columns:
                args.remove_unused_columns = False
                # warn users
                warnings.warn(
                    "When using DPODataCollatorWithPadding, you should set `remove_unused_columns=False` in your BCOConfig"
                    " we have set it for you, but you should do it yourself in the future.",
                    UserWarning,
                )

            self.use_dpo_data_collator = True
        else:
            self.use_dpo_data_collator = False

        # disable dropout in the model and reference model
        disable_dropout_in_model(model)
        if self.ref_model is not None:
            disable_dropout_in_model(self.ref_model)

        self.max_length = max_length
        self.generate_during_eval = args.generate_during_eval
        self.label_pad_token_id = args.label_pad_token_id
        self.padding_value = args.padding_value if args.padding_value is not None else tokenizer.pad_token_id
        self.max_prompt_length = max_prompt_length
        self.truncation_mode = args.truncation_mode
        self.max_completion_length = max_completion_length
        self.tokenizer = tokenizer
        self.precompute_ref_log_probs = args.precompute_ref_log_probs

        # Since ref_logs are precomputed on the first call to get_train/eval_dataloader
        # keep track of first called to avoid computation of future calls
        self._precomputed_train_ref_log_probs = False
        self._precomputed_eval_ref_log_probs = False

        # metric
        self._stored_metrics = defaultdict(lambda: defaultdict(list))

        # BCO parameter
        self.beta = args.beta
        self.aux_loss_enabled = getattr(model.config, "output_router_logits", False)

        # Underlying Distribution Matching argument
        self.embedding_func = embedding_func
        self.embedding_tokenizer = embedding_tokenizer

        with PartialState().local_main_process_first():
            # Shuffle the datasets
            train_dataset = train_dataset.shuffle(seed=args.data_seed)
            if eval_dataset is not None:
                eval_dataset = eval_dataset.shuffle(seed=args.data_seed)
            # Tokenize and prepare the training datasets
            train_dataset = train_dataset.map(
                _tokenize,
                batched=True,
                fn_kwargs={"tokenizer": self.tokenizer, "embedding_tokenizer": self.embedding_tokenizer},
                num_proc=args.dataset_num_proc,
                desc="Tokenizing train dataset",
            )

            # Prepare the datasets
            fn_kwargs = {
                "prefix": "",
                "is_encoder_decoder": self.is_encoder_decoder,
                "tokenizer": self.tokenizer,
                "max_length": self.max_length,
                "truncation_mode": self.truncation_mode,
                "label_pad_token_id": self.label_pad_token_id,
                "max_prompt_length": self.max_prompt_length,
                "max_completion_length": self.max_completion_length,
            }
            train_dataset = train_dataset.map(
                _process_tokens,
                fn_kwargs=fn_kwargs,
                num_proc=args.dataset_num_proc,
                desc="Processing tokenized train dataset",
            )

            if eval_dataset is not None:
                # Tokenize
                eval_dataset = eval_dataset.map(
                    _tokenize,
                    fn_kwargs={"tokenizer": self.tokenizer, "embedding_tokenizer": self.embedding_tokenizer},
                    batched=True,
                    num_proc=args.dataset_num_proc,
                    desc="Tokenizing eval dataset",
                )

                # Process
                fn_kwargs = {
                    "prefix": "",
                    "is_encoder_decoder": self.is_encoder_decoder,
                    "tokenizer": self.tokenizer,
                    "max_length": self.max_length,
                    "truncation_mode": self.truncation_mode,
                    "label_pad_token_id": self.label_pad_token_id,
                    "max_prompt_length": self.max_prompt_length,
                    "max_completion_length": self.max_completion_length,
                }
                eval_dataset = eval_dataset.map(
                    _process_tokens,
                    fn_kwargs=fn_kwargs,
                    num_proc=args.dataset_num_proc,
                    desc="Processing tokenized eval dataset",
                )

            desirable = train_dataset.filter(
                lambda x: x["label"], num_proc=args.dataset_num_proc, desc="Filtering desirable examples"
            )
            undesirable = train_dataset.filter(
                lambda x: not x["label"], num_proc=args.dataset_num_proc, desc="Filtering undesirable examples"
            )

            desirable = desirable.shuffle(seed=args.data_seed)
            undesirable = undesirable.shuffle(seed=args.data_seed)

        super().__init__(
            model=model,
            args=args,
            data_collator=data_collator,
            train_dataset=train_dataset,
            eval_dataset=eval_dataset,
            tokenizer=tokenizer,
            model_init=model_init,
            compute_metrics=compute_metrics,
            callbacks=callbacks,
            optimizers=optimizers,
            preprocess_logits_for_metrics=preprocess_logits_for_metrics,
        )

        # Add tags for models that have been loaded with the correct transformers version
        if hasattr(self.model, "add_model_tags"):
            self.model.add_model_tags(self._tag_names)

        if not hasattr(self, "accelerator"):
            raise AttributeError(
                "Your `Trainer` does not have an `accelerator` object. Consider upgrading `transformers`."
            )

        # Deepspeed Zero-3 does not support precompute_ref_log_probs
        if self.is_deepspeed_enabled:
            if self.accelerator.state.deepspeed_plugin.zero_stage == 3 and self.precompute_ref_log_probs:
                raise ValueError(
                    "You cannot use `precompute_ref_log_probs=True` with Deepspeed ZeRO-3. Please set `precompute_ref_log_probs=False`."
                )

        if self.ref_model is None:
            if not (self.is_peft_model or self.precompute_ref_log_probs):
                raise ValueError(
                    "No reference model and model is not a Peft model. Try setting `precompute_ref_log_probs=True`"
                )
        else:
            if self.is_deepspeed_enabled:
                self.ref_model = self._prepare_deepspeed(self.ref_model)
            else:
                self.ref_model = self.accelerator.prepare_model(self.ref_model, evaluation_mode=True)

        self.running = RunningMoments(accelerator=self.accelerator)

        if self.embedding_func is None:
            warnings.warn("You did not pass `embedding_func` underlying distribution matching feature is deactivated.")
            return

        chosen_embeddings = self._get_sample_prompt_embeddings(desirable, sample_size=self.args.prompt_sample_size)
        rejected_embeddings = self._get_sample_prompt_embeddings(undesirable, sample_size=self.args.prompt_sample_size)

        embeddings = torch.cat((chosen_embeddings, rejected_embeddings), dim=0)
        labels = torch.cat(
            (torch.ones_like(chosen_embeddings[:, 0]), torch.zeros_like(rejected_embeddings[:, 0])), dim=0
        )

        self.clf = LogisticRegression(class_weight="balanced").fit(
            embeddings.cpu().float().numpy(), labels.cpu().numpy()
        )

    @property
    def match_underlying_distribution(self):
        return self.embedding_func is not None and self.embedding_tokenizer is not None

    def _get_chosen_prob(self, prompt_embeddings: torch.FloatTensor) -> torch.FloatTensor:
        """
        Calculates the probability if the given prompt embedding is from desirable dataset.
        This function calculates the probability in the process and ensemble across processes.
        """
        dtype = prompt_embeddings.dtype
        device = prompt_embeddings.device
        rank = self.accelerator.process_index

        padded_prompt_embeddings = self.accelerator.pad_across_processes(
            prompt_embeddings, pad_index=self.embedding_tokenizer.pad_token_id
        )
        sample_size = padded_prompt_embeddings.shape[0]
        nonzero = padded_prompt_embeddings.mean(dim=1) != self.embedding_tokenizer.pad_token_id
        prompt_embeddings = self.accelerator.gather(padded_prompt_embeddings)

        # cannot predict for all empty values
        if prompt_embeddings.shape[0] == 0:
            return torch.tensor([], device=device, dtype=dtype)

        prob = self.clf.predict_proba(prompt_embeddings.cpu().float().numpy())[:, 1]
        prob = torch.as_tensor(prob, dtype=dtype, device=device)
        prob = self.accelerator.reduce(prob, reduction="mean")

        prob = prob[sample_size * rank : sample_size * (rank + 1)]
        prob = prob[nonzero]

        return prob

    def _vectorize_prompt(self, input_ids: torch.LongTensor, attention_mask: torch.LongTensor) -> torch.FloatTensor:
        """
        Replaces tokenizer.pad_token_id to embedding_tokenizer.pad_token_id
        and applies self.embedding_func
        """
        input_ids = torch.where(
            input_ids == self.tokenizer.pad_token_id,
            self.embedding_tokenizer.pad_token_id,
            input_ids,
        )

        with torch.no_grad():
            embeddings = self.embedding_func(
                input_ids=input_ids,
                attention_mask=attention_mask,
            )

        return embeddings

    def _get_prompt_embeddings(
        self, batch: Dict[str, Union[List, torch.LongTensor]]
    ) -> Tuple[torch.FloatTensor, torch.FloatTensor]:
        """Extract embeddings from frozen embedding model"""

        if not self.match_underlying_distribution:
            return None, None

        embeddings = self._vectorize_prompt(
            input_ids=batch["embedding_input_ids"],
            attention_mask=batch["embedding_attention_mask"],
        )

        chosen_idx = [i for i in range(len(batch["label"])) if batch["label"][i] is True]
        rejected_idx = [i for i in range(len(batch["label"])) if batch["label"][i] is False]

        chosen_embeddings = embeddings[chosen_idx, ...]
        rejected_embeddings = embeddings[rejected_idx, ...]

        return (chosen_embeddings, rejected_embeddings)

    def _get_sample_prompt_embeddings(self, dataset: Dataset, sample_size: int = 512) -> torch.FloatTensor:
        """
        Sample instances from dataset and get prompt embeddings.
        Used for density ratio classifier training.
        """
        n_samples = min(len(dataset), sample_size)
        rand_indices = np.random.choice(len(dataset), size=(n_samples,))

        embedding_dataset = dataset.select(rand_indices)

        dataloader_params = {
            "batch_size": self.args.per_device_train_batch_size,
            "collate_fn": self.data_collator,
            "num_workers": self.args.dataloader_num_workers,
            "pin_memory": self.args.dataloader_pin_memory,
            "shuffle": False,
        }

        # prepare dataloader
        data_loader = self.accelerator.prepare(DataLoader(embedding_dataset, **dataloader_params))

        with torch.no_grad():
            all_embeddings = torch.empty(0)
            for padded_batch in tqdm(iterable=data_loader, desc="Building sample prompt embeddings"):
                embeddings = self._vectorize_prompt(
                    input_ids=padded_batch["embedding_input_ids"],
                    attention_mask=padded_batch["embedding_attention_mask"],
                )
                embeddings = self.accelerator.gather_for_metrics(embeddings)
                all_embeddings = torch.cat((all_embeddings, embeddings.cpu()))

        return all_embeddings

    def _prepare_deepspeed(self, model: PreTrainedModelWrapper):
        # Adapted from accelerate: https://github.com/huggingface/accelerate/blob/739b135f8367becb67ffaada12fe76e3aa60fefd/src/accelerate/accelerator.py#L1473
        deepspeed_plugin = self.accelerator.state.deepspeed_plugin
        config_kwargs = deepcopy(deepspeed_plugin.deepspeed_config)

        if model is not None:
            if hasattr(model, "config"):
                hidden_size = (
                    max(model.config.hidden_sizes)
                    if getattr(model.config, "hidden_sizes", None)
                    else getattr(model.config, "hidden_size", None)
                )
                if hidden_size is not None and config_kwargs["zero_optimization"]["stage"] == 3:
                    # Note that `stage3_prefetch_bucket_size` can produce DeepSpeed messages like: `Invalidate trace cache @ step 0: expected module 1, but got module 0`
                    # This is expected and is not an error, see: https://github.com/microsoft/DeepSpeed/discussions/4081
                    config_kwargs.update(
                        {
                            "zero_optimization.reduce_bucket_size": hidden_size * hidden_size,
                            "zero_optimization.stage3_param_persistence_threshold": 10 * hidden_size,
                            "zero_optimization.stage3_prefetch_bucket_size": 0.9 * hidden_size * hidden_size,
                        }
                    )

        # If ZeRO-3 is used, we shard both the active and reference model.
        # Otherwise, we assume the reference model fits in memory and is initialized on each device with ZeRO disabled (stage 0)
        if config_kwargs["zero_optimization"]["stage"] != 3:
            config_kwargs["zero_optimization"]["stage"] = 0
        model, *_ = deepspeed.initialize(model=model, config=config_kwargs)
        model.eval()
        return model

    def _save_optimizer_and_scheduler(self, output_dir):
        super()._save_optimizer_and_scheduler(output_dir)

        # When saving optimizer and scheduler to checkpoint, save also the running delta object.
        output_dir = output_dir if output_dir is not None else self.args.output_dir

        self.running.save_to_json(os.path.join(output_dir, RUNNING_NAME))

        if self.match_underlying_distribution:
            torch.save(self.clf.get_params(), os.path.join(output_dir, CLF_NAME))

    def _load_optimizer_and_scheduler(self, checkpoint):
        super()._load_optimizer_and_scheduler(checkpoint)

        if checkpoint is None:
            return
        # when loading optimizer and scheduler from checkpoint, also load the running delta object.
        running_file = os.path.join(checkpoint, RUNNING_NAME)
        if not os.path.isfile(running_file):
            warnings.warn(f"Missing file {running_file}. Will use a new running delta value for BCO loss calculation")
        else:
            self.running = RunningMoments.load_from_json(self.accelerator, running_file)

        if self.match_underlying_distribution:
            clf_file = os.path.join(checkpoint, CLF_NAME)
            if not os.path.isfile(running_file):
                warnings.warn(f"Missing file {clf_file}. Will use a new UDM classifier for BCO loss calculation")
            else:
                self.clf.set_params(**torch.load(clf_file, weights_only=True, map_location="cpu"))

    @contextmanager
    def null_ref_context(self):
        """Context manager for handling null reference model (that is, peft adapter manipulation)."""
        with self.accelerator.unwrap_model(
            self.model
        ).disable_adapter() if self.is_peft_model and not self.ref_adapter_name else nullcontext():
            if self.ref_adapter_name:
                self.model.set_adapter(self.ref_adapter_name)
            yield
            if self.ref_adapter_name:
                self.model.set_adapter(self.model_adapter_name or "default")

    def get_train_dataloader(self) -> DataLoader:
        """
        Returns the training [`~torch.utils.data.DataLoader`].

        Subclass of transformers.src.transformers.trainer.get_train_dataloader to precompute `ref_log_probs`.
        """

        if self.precompute_ref_log_probs and not self._precomputed_train_ref_log_probs:
            dataloader_params = {
                "batch_size": self.args.per_device_train_batch_size,
                "collate_fn": self.data_collator,
                "num_workers": self.args.dataloader_num_workers,
                "pin_memory": self.args.dataloader_pin_memory,
                "shuffle": False,
            }

            # prepare dataloader
            data_loader = self.accelerator.prepare(DataLoader(self.train_dataset, **dataloader_params))
            reference_completion_logps = []

            for padded_batch in tqdm(iterable=data_loader, desc="Train dataset reference log probs"):
                reference_completion_logp = self.compute_reference_log_probs(padded_batch)

                reference_completion_logp = self.accelerator.gather_for_metrics(reference_completion_logp)
                reference_completion_logps.append(reference_completion_logp.cpu())

            self.train_dataset = self.train_dataset.add_column(
                name="reference_logps", column=torch.cat(reference_completion_logps).float().numpy()
            )

            self._precomputed_train_ref_log_probs = True

        return super().get_train_dataloader()

    def get_eval_dataloader(self, eval_dataset: Optional[Dataset] = None) -> DataLoader:
        """
        Returns the evaluation [`~torch.utils.data.DataLoader`].

        Subclass of transformers.src.transformers.trainer.get_eval_dataloader to precompute `ref_log_probs`.

        Args:
            eval_dataset (`torch.utils.data.Dataset`, *optional*):
                If provided, will override `self.eval_dataset`. If it is a [`~datasets.Dataset`], columns not accepted
                by the `model.forward()` method are automatically removed. It must implement `__len__`.
        """
        if eval_dataset is None and self.eval_dataset is None:
            raise ValueError("Trainer: evaluation requires an eval_dataset.")
        eval_dataset = eval_dataset if eval_dataset is not None else self.eval_dataset

        if self.precompute_ref_log_probs and not self._precomputed_eval_ref_log_probs:
            dataloader_params = {
                "batch_size": self.args.per_device_eval_batch_size,
                "collate_fn": self.data_collator,
                "num_workers": self.args.dataloader_num_workers,
                "pin_memory": self.args.dataloader_pin_memory,
                "shuffle": False,
            }

            # prepare dataloader
            data_loader = self.accelerator.prepare(DataLoader(eval_dataset, **dataloader_params))

            reference_completion_logps = []

            for padded_batch in tqdm(iterable=data_loader, desc="Eval dataset reference log probs"):
                reference_completion_logp = self.compute_reference_log_probs(padded_batch)

                reference_completion_logp = self.accelerator.gather_for_metrics(reference_completion_logp)
                reference_completion_logps.append(reference_completion_logp.cpu())

            eval_dataset = eval_dataset.add_column(
                name="reference_logps", column=torch.cat(reference_completion_logps).float().numpy()
            )

            # Save calculated reference_chosen_logps and reference_rejected_logps to the eval_dataset for subsequent runs
            if self.eval_dataset is not None:
                self.eval_dataset = eval_dataset
            self._precomputed_eval_ref_log_probs = True

        return super().get_eval_dataloader(eval_dataset=eval_dataset)

    def compute_reference_log_probs(self, padded_batch: Dict) -> Dict:
        """Computes log probabilities of the reference model for a single padded batch of a BCO specific dataset."""
        with torch.no_grad():
            if self.ref_model is None:
                with self.null_ref_context():
                    if self.is_encoder_decoder:
                        completion_logits = self.model(
                            padded_batch["prompt_input_ids"],
                            attention_mask=padded_batch["prompt_attention_mask"],
                            decoder_input_ids=padded_batch.get("completion_decoder_input_ids"),
                            labels=padded_batch["completion_labels"],
                        ).logits

                    else:
                        completion_logits = self.model(
                            padded_batch["completion_input_ids"],
                            attention_mask=padded_batch["completion_attention_mask"],
                        ).logits

            else:
                if self.is_encoder_decoder:
                    completion_logits = self.ref_model(
                        padded_batch["prompt_input_ids"],
                        attention_mask=padded_batch["prompt_attention_mask"],
                        decoder_input_ids=padded_batch.get("completion_decoder_input_ids"),
                        labels=padded_batch["completion_labels"],
                    ).logits

                else:
                    completion_logits = self.ref_model(
                        padded_batch["completion_input_ids"], attention_mask=padded_batch["completion_attention_mask"]
                    ).logits

        completion_logps = self.get_batch_logps(
            completion_logits,
            padded_batch["completion_labels"],
            average_log_prob=False,
            is_encoder_decoder=self.is_encoder_decoder,
            label_pad_token_id=self.label_pad_token_id,
        )

        return completion_logps

    @staticmethod
    def get_batch_logps(
        logits: torch.FloatTensor,
        labels: torch.LongTensor,
        average_log_prob: bool = False,
        label_pad_token_id: int = -100,
        is_encoder_decoder: bool = False,
    ) -> torch.FloatTensor:
        """Compute the log probabilities of the given labels under the given logits.

        Args:
            logits: Logits of the model (unnormalized). Shape: (batch_size, sequence_length, vocab_size)
            labels: Labels for which to compute the log probabilities. Label tokens with a value of label_pad_token_id are ignored. Shape: (batch_size, sequence_length)
            average_log_prob: If True, return the average log probability per (non-masked) token. Otherwise, return the sum of the log probabilities of the (non-masked) tokens.

        Returns:
            A tensor of shape (batch_size,) containing the average/sum log probabilities of the given labels under the given logits.
        """
        if logits.shape[:-1] != labels.shape:
            raise ValueError("Logits (batch and sequence length dim) and labels must have the same shape.")

        if not is_encoder_decoder:
            labels = labels[:, 1:].clone()
            logits = logits[:, :-1, :]
        else:
            # Fixes end-dec RuntimeError
            labels = labels.clone()

        loss_mask = labels != label_pad_token_id

        # dummy token; we'll ignore the losses on these tokens later
        labels[labels == label_pad_token_id] = 0

        per_token_logps = torch.gather(logits.log_softmax(-1), dim=2, index=labels.unsqueeze(2)).squeeze(2)

        if average_log_prob:
            return (per_token_logps * loss_mask).sum(-1) / loss_mask.sum(-1)
        else:
            return (per_token_logps * loss_mask).sum(-1)

    def forward(
        self, model: nn.Module, batch: Dict[str, Union[List, torch.LongTensor]]
    ) -> Tuple[torch.FloatTensor, torch.FloatTensor, torch.FloatTensor, torch.FloatTensor]:
        model_kwargs = (
            {
                "labels": batch["completion_labels"],
                "decoder_input_ids": batch.get("completion_decoder_input_ids"),
            }
            if self.is_encoder_decoder
            else {}
        )
        if self.aux_loss_enabled:
            model_kwargs["output_router_logits"] = True

        outputs = model(
            batch["completion_input_ids"],
            attention_mask=batch["completion_attention_mask"],
            **model_kwargs,
        )
        completion_logits = outputs.logits

        completion_logps = self.get_batch_logps(
            completion_logits,
            batch["completion_labels"],
            average_log_prob=False,
            is_encoder_decoder=self.is_encoder_decoder,
            label_pad_token_id=self.label_pad_token_id,
        )

        if completion_logps.shape[0] != len(batch["label"]):
            raise ValueError(
                "There is a mismatch between the number of examples in this batch and the number of "
                "examples for which an output sequence was predicted."
            )

        chosen_idx = [i for i in range(completion_logps.shape[0]) if batch["label"][i] is True]
        rejected_idx = [i for i in range(completion_logps.shape[0]) if batch["label"][i] is False]

        chosen_logps = completion_logps[chosen_idx, ...]
        rejected_logps = completion_logps[rejected_idx, ...]

        chosen_logits = completion_logits[chosen_idx, ...]
        rejected_logits = completion_logits[rejected_idx, ...]

        if self.aux_loss_enabled:
            return (chosen_logps, rejected_logps, chosen_logits, rejected_logits, outputs.aux_loss)
        else:
            return (chosen_logps, rejected_logps, chosen_logits, rejected_logits)

    def _get_udm_weight(self, rejected_embeddings: torch.FloatTensor) -> torch.FloatTensor:
        prob_desirable = self._get_chosen_prob(rejected_embeddings)
        min_ratio = self.args.min_density_ratio
        max_ratio = self.args.max_density_ratio

        weight = (prob_desirable / (1 - prob_desirable + 1e-8)).clamp(min=min_ratio, max=max_ratio)

        return weight

    def bco_loss(
        self,
        policy_chosen_logps: torch.FloatTensor,
        policy_rejected_logps: torch.FloatTensor,
        reference_chosen_logps: torch.FloatTensor,
        reference_rejected_logps: torch.FloatTensor,
        chosen_embeddings: Optional[torch.FloatTensor],
        rejected_embeddings: Optional[torch.FloatTensor],
    ) -> Tuple[torch.FloatTensor, torch.FloatTensor, torch.FloatTensor, torch.FloatTensor]:
        """Compute the BCO loss for a batch of policy and reference model log probabilities.

        Args:
            policy_chosen_logps: Log probabilities of the policy model for the chosen responses. Shape: (num(chosen) in batch_size,)
            policy_rejected_logps: Log probabilities of the policy model for the rejected responses. Shape: (num(rejected) in batch_size,)
            reference_chosen_logps: Log probabilities of the reference model for the chosen responses. Shape: (num(chosen) in batch_size,)
            reference_rejected_logps: Log probabilities of the reference model for the rejected responses. Shape: (num(rejected) in batch_size,)
            chosen_embeddings: embeddings of desirable prompts
            rejected_embeddings: embeddings of undesirable prompts

        Returns:
            A tuple of four tensors: (losses, chosen_rewards, rejected_rewards, delta).
            The losses tensor contains the BCO loss for each example in the batch.
            The chosen_rewards and rejected_rewards tensors contain the rewards for the chosen and rejected responses, respectively.
            The delta value contains the moving average of all implicit rewards.
        """

        if policy_chosen_logps.shape[0] != 0 or reference_chosen_logps.shape[0] != 0:
            chosen_logratios = policy_chosen_logps - reference_chosen_logps
            chosen_rewards = self.beta * chosen_logratios
        else:
            # lists can't be empty -- if they are, then accelerate.gather will hang
            chosen_losses = torch.Tensor([]).to(self.accelerator.device)
            chosen_rewards = torch.Tensor([]).to(self.accelerator.device)

        if policy_rejected_logps.shape[0] != 0 or reference_rejected_logps.shape[0] != 0:
            rejected_logratios = policy_rejected_logps - reference_rejected_logps
            rejected_rewards = self.beta * rejected_logratios
        else:
            # lists can't be empty -- if they are, then accelerate.gather will hang
            rejected_losses = torch.Tensor([]).to(self.accelerator.device)
            rejected_rewards = torch.Tensor([]).to(self.accelerator.device)

        rewards = torch.cat((chosen_rewards, rejected_rewards), 0).mean().detach()
        self.running.update(rewards)
        delta = self.running.mean

        if policy_chosen_logps.shape[0] != 0 or reference_chosen_logps.shape[0] != 0:
            chosen_losses = -F.logsigmoid(chosen_rewards - delta)

        if policy_rejected_logps.shape[0] != 0 or reference_rejected_logps.shape[0] != 0:
            rejected_losses = -F.logsigmoid(-(rejected_rewards - delta))

        if self.match_underlying_distribution:
            chosen_weight = torch.ones_like(chosen_losses)
            rejected_weight = self._get_udm_weight(rejected_embeddings)

            losses = torch.cat((chosen_weight * chosen_losses, rejected_weight * rejected_losses), dim=0)
        else:
            losses = torch.cat((chosen_losses, rejected_losses), dim=0)

        return losses, chosen_rewards, rejected_rewards, torch.as_tensor(delta)

    def get_batch_loss_metrics(
        self,
        model,
        batch: Dict[str, Union[List, torch.LongTensor]],
    ):
        """Compute the BCO loss and other metrics for the given batch of inputs for train or test."""
        metrics = {}
        batch = {k: (v.to(self.accelerator.device) if isinstance(v, torch.Tensor) else v) for k, v in batch.items()}

        forward_output = self.forward(model, batch)
        (
            policy_chosen_logps,
            policy_rejected_logps,
            policy_chosen_logits,
            policy_rejected_logits,
        ) = forward_output[:4]
        if self.aux_loss_enabled:
            aux_loss = forward_output[4]

        # if reference_logps in batch use them, otherwise use the reference model
        if "reference_logps" in batch:
            chosen_idx = [i for i in range(batch["reference_logps"].shape[0]) if batch["label"][i] is True]
            rejected_idx = [i for i in range(batch["reference_logps"].shape[0]) if batch["label"][i] is False]

            reference_chosen_logps = batch["reference_logps"][chosen_idx, ...]
            reference_rejected_logps = batch["reference_logps"][rejected_idx, ...]
        else:
            with torch.no_grad():
                if self.ref_model is None:
                    with self.null_ref_context():
                        (
                            reference_chosen_logps,
                            reference_rejected_logps,
                            _,
                            _,
                        ) = self.forward(self.model, batch)[:4]
                else:
                    (
                        reference_chosen_logps,
                        reference_rejected_logps,
                        _,
                        _,
                    ) = self.forward(self.ref_model, batch)[:4]

        chosen_embeddings, rejected_embeddings = self._get_prompt_embeddings(batch)

        losses, chosen_rewards, rejected_rewards, delta = self.bco_loss(
            policy_chosen_logps,
            policy_rejected_logps,
            reference_chosen_logps,
            reference_rejected_logps,
            chosen_embeddings,
            rejected_embeddings,
        )
        metrics["delta"] = delta.item()

        num_chosen = torch.Tensor([len(chosen_rewards)]).to(self.accelerator.device)
        num_rejected = torch.Tensor([len(rejected_rewards)]).to(self.accelerator.device)

        all_num_chosen = self.accelerator.gather(num_chosen).sum().item()
        all_num_rejected = self.accelerator.gather(num_rejected).sum().item()

        if all_num_chosen > 0:
            metrics["rewards/chosen_sum"] = self.accelerator.gather(chosen_rewards.nansum()).nansum().item()
            metrics["logps/chosen_sum"] = self.accelerator.gather(policy_chosen_logps.nansum()).nansum().item()
            metrics["count/chosen"] = all_num_chosen

        if all_num_rejected > 0:
            metrics["rewards/rejected_sum"] = self.accelerator.gather(rejected_rewards.nansum()).nansum().item()
            metrics["logps/rejected_sum"] = self.accelerator.gather(policy_rejected_logps.nansum()).nansum().item()
            metrics["count/rejected"] = all_num_rejected

        loss = losses.nanmean()
        if self.aux_loss_enabled:
            loss += getattr(model.config, "router_aux_loss_coef", 0.0) * aux_loss

        return loss, metrics

    def compute_loss(
        self,
        model: Union[PreTrainedModel, nn.Module],
        inputs: Dict[str, Union[torch.Tensor, Any]],
        return_outputs=False,
    ) -> Union[torch.Tensor, Tuple[torch.Tensor, Dict[str, torch.Tensor]]]:
        if not self.use_dpo_data_collator:
            warnings.warn(
                "compute_loss is only implemented for DPODataCollatorWithPadding, and you passed a datacollator that is different than "
                "DPODataCollatorWithPadding - you might see unexpected behavior. Alternatively, you can implement your own prediction_step method if you are using a custom data collator"
            )
        compute_loss_context_manager = amp.autocast("cuda") if self._peft_has_been_casted_to_bf16 else nullcontext()

        with compute_loss_context_manager:
            loss, metrics = self.get_batch_loss_metrics(model, inputs)

        # Make sure to move the loss to the device the original accumulating loss is at back in the `Trainer` class:
        loss = loss.to(self.args.device)
        # force log the metrics
        if self.accelerator.is_main_process:
            self.store_metrics(metrics, train_eval="train")

        if return_outputs:
            return (loss, metrics)
        return loss

    def store_metrics(self, metrics: Dict[str, float], train_eval: Literal["train", "eval"] = "train") -> None:
        for key, value in metrics.items():
            self._stored_metrics[train_eval][key].append(value)

    def _get_train_sampler(self) -> Optional[torch.utils.data.Sampler]:
        if self.train_dataset is None or not has_length(self.train_dataset):
            return None
        return SequentialSampler(self.train_dataset)

    def get_batch_samples(self, model, batch: Dict[str, torch.LongTensor]) -> Tuple[str, str]:
        """Generate samples from the model and reference model for the given batch of inputs."""

        # If one uses `generate_during_eval` with peft + bf16, we need to explicitly call generate with
        # the torch cuda amp context manager as some hidden states are silently casted to full precision.
        generate_context_manager = amp.autocast("cuda") if self._peft_has_been_casted_to_bf16 else nullcontext()
        with generate_context_manager:
            policy_output = model.generate(
                input_ids=batch["prompt_input_ids"],
                attention_mask=batch["prompt_attention_mask"],
                max_length=self.max_length,
                do_sample=True,
                pad_token_id=self.tokenizer.pad_token_id,
            )

            # if reference_output in batch use that otherwise use the reference model
            if "reference_output" in batch:
                reference_output = batch["reference_output"]
            else:
                if self.ref_model is None:
                    with self.null_ref_context():
                        reference_output = self.model.generate(
                            input_ids=batch["prompt_input_ids"],
                            attention_mask=batch["prompt_attention_mask"],
                            max_length=self.max_length,
                            do_sample=True,
                            pad_token_id=self.tokenizer.pad_token_id,
                        )
                else:
                    reference_output = self.ref_model.generate(
                        input_ids=batch["prompt_input_ids"],
                        attention_mask=batch["prompt_attention_mask"],
                        max_length=self.max_length,
                        do_sample=True,
                        pad_token_id=self.tokenizer.pad_token_id,
                    )

        policy_output = pad_to_length(policy_output, self.max_length, self.tokenizer.pad_token_id)
        policy_output_decoded = self.tokenizer.batch_decode(policy_output, skip_special_tokens=True)

        reference_output = pad_to_length(reference_output, self.max_length, self.tokenizer.pad_token_id)
        reference_output_decoded = self.tokenizer.batch_decode(reference_output, skip_special_tokens=True)

        return policy_output_decoded, reference_output_decoded

    def prediction_step(
        self,
        model: Union[PreTrainedModel, nn.Module],
        inputs: Dict[str, Union[torch.Tensor, Any]],
        prediction_loss_only: bool,
        ignore_keys: Optional[List[str]] = None,
    ):
        if not self.use_dpo_data_collator:
            warnings.warn(
                "prediction_step is only implemented for DPODataCollatorWithPadding, and you passed a datacollator that is different than "
                "DPODataCollatorWithPadding - you might see unexpected behavior. Alternatively, you can implement your own prediction_step method if you are using a custom data collator"
            )
        if ignore_keys is None:
            if hasattr(model, "config"):
                ignore_keys = getattr(model.config, "keys_to_ignore_at_inference", [])
            else:
                ignore_keys = []

        prediction_context_manager = amp.autocast("cuda") if self._peft_has_been_casted_to_bf16 else nullcontext()
        with torch.no_grad(), prediction_context_manager:
            loss, metrics = self.get_batch_loss_metrics(model, inputs)

        # force log the metrics
        if self.accelerator.is_main_process:
            self.store_metrics(metrics, train_eval="eval")

        if prediction_loss_only:
            return (loss.detach(), None, None)

        # logits for the chosen and rejected samples from model
        logits_dict = {
            "eval_logits/chosen": metrics["logits/chosen"],
            "eval_logits/rejected": metrics["logits/rejected"],
        }
        logits = tuple(v.unsqueeze(dim=0) for k, v in logits_dict.items() if k not in ignore_keys)
        logits = torch.stack(logits).mean(axis=1).to(self.accelerator.device)
        labels = torch.zeros(logits.shape[0], device=self.accelerator.device)

        return (loss.detach(), logits, labels)

    def evaluation_loop(
        self,
        dataloader: DataLoader,
        description: str,
        prediction_loss_only: Optional[bool] = None,
        ignore_keys: Optional[List[str]] = None,
        metric_key_prefix: str = "eval",
    ) -> EvalLoopOutput:
        """
        Overriding built-in evaluation loop to store metrics for each batch.
        Prediction/evaluation loop, shared by `Trainer.evaluate()` and `Trainer.predict()`.

        Works both with or without labels.
        """

        # Sample and save to game log if requested (for one batch to save time)
        if self.generate_during_eval:
            # Generate random indices within the range of the total number of samples
            num_samples = len(dataloader.dataset)
            random_indices = random.sample(range(num_samples), k=self.args.eval_batch_size)

            # Use dataloader.dataset.select to get the random batch without iterating over the DataLoader
            random_batch_dataset = dataloader.dataset.select(random_indices)
            random_batch = self.data_collator(random_batch_dataset)
            random_batch = self._prepare_inputs(random_batch)

            target_indicies = [i for i in range(len(random_batch["delta"])) if random_batch["delta"][i] is False]
            target_batch = {
                "prompt_input_ids": itemgetter(*target_indicies)(random_batch["prompt_input_ids"]),
                "prompt_attention_mask": itemgetter(*target_indicies)(random_batch["prompt_attention_mask"]),
                "prompt": itemgetter(*target_indicies)(random_batch["prompt"]),
            }
            policy_output_decoded, ref_output_decoded = self.get_batch_samples(self.model, target_batch)

            self.log(
                {
                    "game_log": wandb.Table(
                        columns=["Prompt", "Policy", "Ref Model"],
                        rows=[
                            [prompt, pol[len(prompt) :], ref[len(prompt) :]]
                            for prompt, pol, ref in zip(
                                target_batch["prompt"], policy_output_decoded, ref_output_decoded
                            )
                        ],
                    )
                }
            )
            self.state.log_history.pop()

        # Base evaluation
        initial_output = super().evaluation_loop(
            dataloader, description, prediction_loss_only, ignore_keys, metric_key_prefix
        )

        return initial_output

    def log(self, logs: Dict[str, float]) -> None:
        """
        Log `logs` on the various objects watching training, including stored metrics.

        Args:
            logs (`Dict[str, float]`):
                The values to log.
        """
        # logs either has 'loss' or 'eval_loss'
        train_eval = "train" if "loss" in logs else "eval"
        # train metrics should have no prefix, eval should have 'eval_'
        prefix = "eval_" if train_eval == "eval" else ""
        # accumulate average metrics from sums and lengths
        for split in ["chosen", "rejected"]:
            if f"count/{split}" in self._stored_metrics[train_eval]:
                count_sum = torch.Tensor(self._stored_metrics[train_eval][f"count/{split}"]).sum().item()
                logs[f"{prefix}rewards/{split}"] = (
                    torch.Tensor(self._stored_metrics[train_eval][f"rewards/{split}_sum"]).sum().item() / count_sum
                )
                logs[f"{prefix}logps/{split}"] = (
                    torch.Tensor(self._stored_metrics[train_eval][f"logps/{split}_sum"]).sum().item() / count_sum
                )
                for key in [f"count/{split}", f"rewards/{split}_sum", f"logps/{split}_sum"]:
                    del self._stored_metrics[train_eval][key]
        # calculate reward margin
        if f"{prefix}rewards/chosen" in logs and f"{prefix}rewards/rejected" in logs:
            logs[f"{prefix}rewards/margins"] = logs[f"{prefix}rewards/chosen"] - logs[f"{prefix}rewards/rejected"]
        # Add averaged stored metrics to logs
        for key, metrics in self._stored_metrics[train_eval].items():
            logs[f"{prefix}{key}"] = torch.Tensor(metrics).mean().item()
        del self._stored_metrics[train_eval]
        return super().log(logs)

    @wraps(Trainer.push_to_hub)
    def push_to_hub(
        self,
        commit_message: Optional[str] = "End of training",
        blocking: bool = True,
        **kwargs,
    ) -> str:
        """
        Overwrite the `push_to_hub` method in order to force-add the tag "bco" when pushing the
        model on the Hub. Please refer to `~transformers.Trainer.push_to_hub` for more details.
        Unlike the parent class, we don't use the `token` argument to mitigate security risks.
        """
        kwargs = trl_sanitze_kwargs_for_tagging(model=self.model, tag_names=self._tag_names, kwargs=kwargs)
        return super().push_to_hub(commit_message=commit_message, blocking=blocking, **kwargs)<|MERGE_RESOLUTION|>--- conflicted
+++ resolved
@@ -327,18 +327,13 @@
         embedding_func: Optional[Callable] = None,
         embedding_tokenizer: Optional[PreTrainedTokenizerBase] = None,
     ):
-<<<<<<< HEAD
         if not is_sklearn_available():
             raise ImportError(
                 "BCOTrainer requires the scikit-learn library. Please install it with `pip install scikit-learn`."
             )
 
-        if type(args) == TrainingArguments:
+        if type(args) is TrainingArguments:
             raise ValueError("Please use `BCOConfig` instead `TrainingArguments`.")
-=======
-        if type(args) is TrainingArguments:
-            raise ValueError("Please use `BCOConfig` instead TrainingArguments.")
->>>>>>> 1f6a1d2f
 
         if args.model_init_kwargs is None:
             model_init_kwargs = {}
