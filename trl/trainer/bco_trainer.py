# Copyright 2024 The HuggingFace Team. All rights reserved.
#
# Licensed under the Apache License, Version 2.0 (the "License");
# you may not use this file except in compliance with the License.
# You may obtain a copy of the License at
#
#     http://www.apache.org/licenses/LICENSE-2.0
#
# Unless required by applicable law or agreed to in writing, software
# distributed under the License is distributed on an "AS IS" BASIS,
# WITHOUT WARRANTIES OR CONDITIONS OF ANY KIND, either express or implied.
# See the License for the specific language governing permissions and
# limitations under the License.

import inspect
import os
import random
import textwrap
import warnings
from collections import defaultdict
from contextlib import contextmanager, nullcontext
from copy import deepcopy
from operator import itemgetter
from typing import TYPE_CHECKING, Any, Callable, Literal, Optional, Union

import numpy as np
import pandas as pd
import torch
import torch.amp as amp
import torch.nn as nn
import torch.nn.functional as F
import transformers
from accelerate import PartialState
from accelerate.utils import is_deepspeed_available, tqdm
from datasets import Dataset
from packaging import version
from torch.utils.data import DataLoader, SequentialSampler
from transformers import (
    AutoModelForCausalLM,
    BaseImageProcessor,
    DataCollator,
    FeatureExtractionMixin,
    PreTrainedModel,
    PreTrainedTokenizerBase,
    ProcessorMixin,
    Trainer,
    TrainingArguments,
    is_comet_available,
    is_sklearn_available,
    is_wandb_available,
)
from transformers.trainer_callback import TrainerCallback
from transformers.trainer_utils import EvalLoopOutput, has_length
from transformers.utils import is_peft_available

from ..data_utils import maybe_apply_chat_template
from ..models import PreTrainedModelWrapper, create_reference_model
from .bco_config import BCOConfig
from .utils import (
    DPODataCollatorWithPadding,
    RunningMoments,
    disable_dropout_in_model,
    generate_model_card,
    get_comet_experiment_url,
    log_table_to_comet_experiment,
    pad_to_length,
    peft_module_casting_to_bf16,
)


if is_peft_available():
    from peft import PeftModel, get_peft_model, prepare_model_for_kbit_training

if is_wandb_available():
    import wandb

if is_sklearn_available():
    from sklearn.linear_model import LogisticRegression

if is_deepspeed_available():
    import deepspeed

if TYPE_CHECKING:
    from transformers import PreTrainedModel, PreTrainedTokenizer

RUNNING_NAME = "running.json"
CLF_NAME = "clf.pt"


def _tokenize(
    batch: dict[str, list[Any]],
    tokenizer: "PreTrainedTokenizer",
    embedding_tokenizer: Optional["PreTrainedTokenizer"] = None,
) -> dict[str, list[Any]]:
    """Tokenize a batch from a BCO specific dataset."""
    prompt_tokenized = tokenizer(batch["prompt"], add_special_tokens=False)
    prompt_input_ids = prompt_tokenized["input_ids"]
    prompt_attention_mask = prompt_tokenized["attention_mask"]
    prompt_and_completion = [prompt + completion for prompt, completion in zip(batch["prompt"], batch["completion"])]
    full_tokenized = tokenizer(prompt_and_completion, add_special_tokens=False)
    full_input_ids = full_tokenized["input_ids"]
    full_attention_mask = full_tokenized["attention_mask"]

    answer_input_ids = [f[len(p) :] for f, p in zip(full_input_ids, prompt_input_ids)]
    answer_attention_mask = [f[len(p) :] for f, p in zip(full_attention_mask, prompt_attention_mask)]

    # Concat tokens to form `enc(a) + enc(a + b)[len(enc(a)):]`
    full_concat_input_ids = [np.concatenate([p, a]) for p, a in zip(prompt_input_ids, answer_input_ids)]
    # Prepare input tokens for token by token comparison
    full_input_ids = [np.array(f) for f in full_input_ids]
    for full, concat in zip(full_input_ids, full_concat_input_ids):
        if len(full) != len(concat):
            raise ValueError(
                "The elements in 'full_input_ids' and 'full_concat_input_ids' must have the same pairwise length."
            )

    # On some tokenizers, like Llama-2 tokenizer, there are occasions where tokens
    # can be merged together when tokenizing prompt+answer. This could result
    # on the last token from the prompt being different when tokenized on its own
    # vs when done as prompt+answer.
    response_token_ids_start_idx = [len(p) for p in prompt_input_ids]

    # If tokenized prompt is different than both prompt+answer, then it means the
    # last token has changed due to merging.
    for idx, (p, f, r) in enumerate(zip(prompt_input_ids, full_input_ids, response_token_ids_start_idx)):
        if not np.array_equal(p, f[:r]):
            response_token_ids_start_idx[idx] -= 1

    prompt_input_ids = [f[:r] for f, r in zip(full_input_ids, response_token_ids_start_idx)]
    prompt_attention_mask = [f[:r] for f, r in zip(full_attention_mask, response_token_ids_start_idx)]

    for p, m in zip(prompt_input_ids, prompt_attention_mask):
        if len(p) != len(m):
            raise ValueError("Prompt input ids and attention mask should have the same length.")

    answer_input_ids = [f[r:] for f, r in zip(full_input_ids, response_token_ids_start_idx)]
    answer_attention_mask = [f[r:] for f, r in zip(full_attention_mask, response_token_ids_start_idx)]

    output = dict(
        prompt_input_ids=prompt_input_ids,
        prompt_attention_mask=prompt_attention_mask,
        answer_input_ids=answer_input_ids,
        answer_attention_mask=answer_attention_mask,
    )

    if embedding_tokenizer is not None:
        embedding_tokenized = embedding_tokenizer(batch["prompt"], truncation=True, add_special_tokens=False)

        output.update(
            {
                "embedding_input_ids": embedding_tokenized["input_ids"],
                "embedding_attention_mask": embedding_tokenized["attention_mask"],
            }
        )

    return output


def _process_tokens(example: dict[str, Any], model: "PreTrainedModel" = None, **kwargs) -> dict:
    """Process tokens of a BCO specific dataset.

    At this stage, we don't convert to PyTorch tensors yet; we just handle the truncation
    in case the prompt + completion responses is/are too long. First
    we truncate the prompt; if we're still too long, we truncate the completion.

    We also create the labels for the completion responses, which are of length equal to
    the sum of the length of the prompt and the completion response, with
    label_pad_token_id  for the prompt tokens.
    """
    prompt = example["prompt"]
    completion = example["completion"]

    batch = {
        f"{kwargs['prefix']}prompt": prompt,
        f"{kwargs['prefix']}completion": completion,
        f"{kwargs['prefix']}label": example["label"],
    }

    if not kwargs["is_encoder_decoder"]:
        # Check issues below for more details
        #  1. https://github.com/huggingface/trl/issues/907
        #  2. https://github.com/EleutherAI/lm-evaluation-harness/pull/531#issuecomment-1595586257
        #  3. https://github.com/LianjiaTech/BELLE/issues/337

        if not isinstance(prompt, str):
            raise ValueError(f"prompt should be an str but got {type(prompt)}")

        if not isinstance(completion, str):
            raise ValueError(f"completion should be an str but got {type(completion)}")

        # keys of format prompt_* refers to just the prompt and answer_* refers to just the answer
        all_tokens = {
            "prompt_input_ids": example["prompt_input_ids"],
            "prompt_attention_mask": example["prompt_attention_mask"],
            "answer_input_ids": example["answer_input_ids"],
            "answer_attention_mask": example["answer_attention_mask"],
        }

        # calculate max length by checking if BOS/EOS is already there
        max_length = kwargs["max_length"]
        bos_token_id = kwargs["tokenizer"].bos_token_id
        eos_token_id = kwargs["tokenizer"].eos_token_id
        if bos_token_id != all_tokens["prompt_input_ids"][0]:
            max_length -= 1
        if eos_token_id != all_tokens["answer_input_ids"][-1]:
            max_length -= 1

        # if combined sequence is too long (> max_length - 1 for BOS token - 1 for EOS), truncate the prompt
        if len(all_tokens["prompt_input_ids"]) + len(all_tokens["answer_input_ids"]) > max_length:
            for k in ["prompt_input_ids", "prompt_attention_mask"]:
                if kwargs["truncation_mode"] == "keep_start":
                    all_tokens[k] = all_tokens[k][: kwargs["max_prompt_length"]]
                elif kwargs["truncation_mode"] == "keep_end":
                    all_tokens[k] = all_tokens[k][-kwargs["max_prompt_length"] :]
                else:
                    raise ValueError(f"Unknown truncation mode: {kwargs['truncation_mode']}")

        # if that's still too long, truncate the response
        if len(all_tokens["prompt_input_ids"]) + len(all_tokens["answer_input_ids"]) > max_length:
            for k in ["answer_input_ids", "answer_attention_mask"]:
                all_tokens[k] = all_tokens[k][: max_length - kwargs["max_prompt_length"]]

        # all input_ids and attention mask as is. We then check if we need to add BOS/EOS tokens
        batch[f"{kwargs['prefix']}prompt_input_ids"] = all_tokens["prompt_input_ids"]
        batch[f"{kwargs['prefix']}prompt_attention_mask"] = all_tokens["prompt_attention_mask"]
        batch[f"{kwargs['prefix']}completion_input_ids"] = (
            all_tokens["prompt_input_ids"] + all_tokens["answer_input_ids"]
        )
        batch[f"{kwargs['prefix']}completion_attention_mask"] = (
            all_tokens["prompt_attention_mask"] + all_tokens["answer_attention_mask"]
        )

        # add BOS, which affects both prompt and the full completion
        if bos_token_id is not None:
            if len(all_tokens["prompt_input_ids"]) == 0 or bos_token_id != all_tokens["prompt_input_ids"][0]:
                batch[f"{kwargs['prefix']}prompt_input_ids"] = [bos_token_id] + batch[
                    f"{kwargs['prefix']}prompt_input_ids"
                ]
                batch[f"{kwargs['prefix']}prompt_attention_mask"] = [1] + batch[
                    f"{kwargs['prefix']}prompt_attention_mask"
                ]
                batch[f"{kwargs['prefix']}completion_input_ids"] = [bos_token_id] + batch[
                    f"{kwargs['prefix']}completion_input_ids"
                ]
                batch[f"{kwargs['prefix']}completion_attention_mask"] = [1] + batch[
                    f"{kwargs['prefix']}completion_attention_mask"
                ]
        # add EOS, which affects only the full completion
        if len(all_tokens["answer_input_ids"]) == 0 or eos_token_id != all_tokens["answer_input_ids"][-1]:
            batch[f"{kwargs['prefix']}completion_input_ids"] = batch[f"{kwargs['prefix']}completion_input_ids"] + [
                eos_token_id
            ]
            batch[f"{kwargs['prefix']}completion_attention_mask"] = batch[
                f"{kwargs['prefix']}completion_attention_mask"
            ] + [1]

        batch[f"{kwargs['prefix']}completion_labels"] = batch[f"{kwargs['prefix']}completion_input_ids"][:]
        batch[f"{kwargs['prefix']}completion_labels"][: len(batch[f"{kwargs['prefix']}prompt_input_ids"])] = [
            kwargs["label_pad_token_id"]
        ] * len(batch[f"{kwargs['prefix']}prompt_input_ids"])
    else:
        completion_tokens = kwargs["tokenizer"](
            completion, truncation=True, max_length=kwargs["max_completion_length"], add_special_tokens=True
        )
        prompt_tokens = kwargs["tokenizer"](
            prompt, truncation=True, max_length=kwargs["max_prompt_length"], add_special_tokens=True
        )

        batch[f"{kwargs['prefix']}prompt_input_ids"] = prompt_tokens["input_ids"]
        batch[f"{kwargs['prefix']}prompt_attention_mask"] = prompt_tokens["attention_mask"]

        batch[f"{kwargs['prefix']}completion_labels"] = completion_tokens["input_ids"]
        batch[f"{kwargs['prefix']}completion_attention_mask"] = completion_tokens["attention_mask"]
        if model is not None and hasattr(model, "prepare_decoder_input_ids_from_labels"):
            batch[f"{kwargs['prefix']}completion_decoder_input_ids"] = model.prepare_decoder_input_ids_from_labels(
                labels=torch.tensor(batch["completion_labels"])
            )

    return batch


class BCOTrainer(Trainer):
    r"""
    Initialize BCOTrainer from [BCO](https://huggingface.co/papers/2404.04656) paper.

    Args:
        model (`transformers.PreTrainedModel`):
            The model to train, preferably an `AutoModelForSequenceClassification`.
        ref_model (`PreTrainedModelWrapper`):
            Hugging Face transformer model with a casual language modelling head. Used for implicit reward computation and loss. If no
            reference model is provided, the trainer will create a reference model with the same architecture as the model to be optimized.
        args (`BCOConfig`):
            The arguments to use for training.
        train_dataset (`datasets.Dataset`):
            The dataset to use for training.
        eval_dataset (`datasets.Dataset`):
            The dataset to use for evaluation.
        processing_class (`PreTrainedTokenizerBase` or `BaseImageProcessor` or `FeatureExtractionMixin` or `ProcessorMixin`, *optional*):
            Processing class used to process the data. If provided, will be used to automatically process the inputs
            for the model, and it will be saved along the model to make it easier to rerun an interrupted training or
            reuse the fine-tuned model.
        data_collator (`transformers.DataCollator`, *optional*, defaults to `None`):
            The data collator to use for training. If None is specified, the default data collator (`DPODataCollatorWithPadding`) will be used
            which will pad the sequences to the maximum length of the sequences in the batch, given a dataset of paired sequences.
        model_init (`Callable[[], transformers.PreTrainedModel]`):
            The model initializer to use for training. If None is specified, the default model initializer will be used.
        callbacks (`list[transformers.TrainerCallback]`):
            The callbacks to use for training.
        optimizers (`tuple[torch.optim.Optimizer, torch.optim.lr_scheduler.LambdaLR]`):
            The optimizer and scheduler to use for training.
        preprocess_logits_for_metrics (`Callable[[torch.Tensor, torch.Tensor], torch.Tensor]`):
            The function to use to preprocess the logits before computing the metrics.
        peft_config (`dict`, defaults to `None`):
            The PEFT configuration to use for training. If you pass a PEFT configuration, the model will be wrapped in a PEFT model.
<<<<<<< HEAD
        disable_dropout (`bool`, defaults to `True`):
            Whether to disable dropouts in `model` and `ref_model`.
=======
>>>>>>> d9ee2fd2
        compute_metrics (`Callable[[EvalPrediction], dict]`, *optional*):
            The function to use to compute the metrics. Must take a `EvalPrediction` and return
            a dictionary string to metric values.
        model_adapter_name (`str`, defaults to `None`):
            Name of the train target PEFT adapter, when using LoRA with multiple adapters.
        ref_adapter_name (`str`, defaults to `None`):
            Name of the reference PEFT adapter, when using LoRA with multiple adapters.
    """

    _tag_names = ["trl", "bco"]

    def __init__(
        self,
        model: Union[PreTrainedModel, nn.Module, str] = None,
        ref_model: Optional[Union[PreTrainedModel, nn.Module, str]] = None,
        args: BCOConfig = None,
        train_dataset: Optional[Dataset] = None,
        eval_dataset: Optional[Union[Dataset, dict[str, Dataset]]] = None,
        processing_class: Optional[
            Union[PreTrainedTokenizerBase, BaseImageProcessor, FeatureExtractionMixin, ProcessorMixin]
        ] = None,
        data_collator: Optional[DataCollator] = None,
        model_init: Optional[Callable[[], PreTrainedModel]] = None,
        callbacks: Optional[list[TrainerCallback]] = None,
        optimizers: tuple[torch.optim.Optimizer, torch.optim.lr_scheduler.LambdaLR] = (None, None),
        preprocess_logits_for_metrics: Optional[Callable[[torch.Tensor, torch.Tensor], torch.Tensor]] = None,
        peft_config: Optional[dict] = None,
        compute_metrics: Optional[Callable[[EvalLoopOutput], dict]] = None,
        model_adapter_name: Optional[str] = None,
        ref_adapter_name: Optional[str] = None,
        embedding_func: Optional[Callable] = None,
        embedding_tokenizer: Optional[PreTrainedTokenizerBase] = None,
    ):
        if not is_sklearn_available():
            raise ImportError(
                "BCOTrainer requires the scikit-learn library. Please install it with `pip install scikit-learn`."
            )

        if type(args) is TrainingArguments:
            raise ValueError("Please use `BCOConfig` instead `TrainingArguments`.")

        if not isinstance(model, str) and ref_model is model:
            raise ValueError(
                "`model` and `ref_model` cannot be the same object. If you want `ref_model` to be the "
                "same as `model`, you must mass a copy of it, or `None` if you use peft."
            )

        if args.model_init_kwargs is None:
            model_init_kwargs = {}
        elif not isinstance(model, str):
            raise ValueError("You passed model_kwargs to the BCOTrainer. But your model is already instantiated.")
        else:
            model_init_kwargs = args.model_init_kwargs
            torch_dtype = model_init_kwargs.get("torch_dtype")
            if torch_dtype is not None:
                # Convert to `torch.dtype` if an str is passed
                if isinstance(torch_dtype, str) and torch_dtype != "auto":
                    torch_dtype = getattr(torch, torch_dtype)
                if torch_dtype != "auto" and not isinstance(torch_dtype, torch.dtype):
                    raise ValueError(
                        f"Invalid `torch_dtype` passed to the BCOConfig. Expected a string with either `torch.dtype` or 'auto', but got {torch_dtype}."
                    )
                model_init_kwargs["torch_dtype"] = torch_dtype

        if args.ref_model_init_kwargs is None:
            ref_model_init_kwargs = {}
        elif not isinstance(ref_model, str):
            raise ValueError(
                "You passed ref_model_kwargs to the BCOTrainer. But your ref_model is already instantiated."
            )
        else:
            ref_model_init_kwargs = args.ref_model_init_kwargs
            torch_dtype = ref_model_init_kwargs.get("torch_dtype")
            if torch_dtype is not None:
                # Convert to `torch.dtype` if an str is passed
                if isinstance(torch_dtype, str) and torch_dtype != "auto":
                    torch_dtype = getattr(torch, torch_dtype)
                if torch_dtype != "auto" and not isinstance(torch_dtype, torch.dtype):
                    raise ValueError(
                        f"Invalid `torch_dtype` passed to the BCOConfig. Expected a string with either `torch.dtype` or 'auto', but got {torch_dtype}."
                    )
                ref_model_init_kwargs["torch_dtype"] = torch_dtype

        if isinstance(model, str):
            model = AutoModelForCausalLM.from_pretrained(model, **model_init_kwargs)

        if isinstance(ref_model, str):
            ref_model = AutoModelForCausalLM.from_pretrained(ref_model, **ref_model_init_kwargs)

        # Initialize this variable to False. This helps tracking the case when `peft_module_casting_to_bf16`
        # has been called in order to properly call autocast if needed.
        self._peft_has_been_casted_to_bf16 = False

        if not is_peft_available() and peft_config is not None:
            raise ValueError(
                "PEFT is not installed and you passed a `peft_config` in the trainer's kwargs, please install it with `pip install peft` to use the PEFT models"
            )
        elif is_peft_available() and peft_config is not None:
            # if model is a peft model and we have a peft_config, we merge and unload it first
            if isinstance(model, PeftModel):
                model = model.merge_and_unload()

            if getattr(model, "is_loaded_in_8bit", False) or getattr(model, "is_loaded_in_4bit", False):
                _support_gc_kwargs = hasattr(
                    args, "gradient_checkpointing_kwargs"
                ) and "gradient_checkpointing_kwargs" in list(
                    inspect.signature(prepare_model_for_kbit_training).parameters
                )

                prepare_model_kwargs = {"use_gradient_checkpointing": args.gradient_checkpointing}

                if _support_gc_kwargs:
                    prepare_model_kwargs["gradient_checkpointing_kwargs"] = args.gradient_checkpointing_kwargs

                model = prepare_model_for_kbit_training(model, **prepare_model_kwargs)
            elif getattr(args, "gradient_checkpointing", False):
                # For backward compatibility with older versions of transformers
                if hasattr(model, "enable_input_require_grads"):
                    model.enable_input_require_grads()
                else:

                    def make_inputs_require_grad(module, input, output):
                        output.requires_grad_(True)

                    model.get_input_embeddings().register_forward_hook(make_inputs_require_grad)

            # get peft model with the given config
            model = get_peft_model(model, peft_config)
            if args.bf16 and getattr(model, "is_loaded_in_4bit", False):
                peft_module_casting_to_bf16(model)
                # If args.bf16 we need to explicitly call `generate` with torch amp autocast context manager
                self._peft_has_been_casted_to_bf16 = True

        # For models that use gradient_checkpointing, we need to attach a hook that enables input
        # to explicitly have `requires_grad=True`, otherwise training will either silently
        # fail or completely fail.
        elif getattr(args, "gradient_checkpointing", False):
            # For backward compatibility with older versions of transformers
            if hasattr(model, "enable_input_require_grads"):
                model.enable_input_require_grads()
            else:

                def make_inputs_require_grad(module, input, output):
                    output.requires_grad_(True)

                model.get_input_embeddings().register_forward_hook(make_inputs_require_grad)

        if args.generate_during_eval and not (is_wandb_available() or is_comet_available()):
            raise ValueError(
                "`generate_during_eval=True` requires Weights and Biases or Comet to be installed."
                " Please install `wandb` or `comet-ml` to resolve."
            )

        if model is not None:
            self.is_encoder_decoder = model.config.is_encoder_decoder
        elif args.is_encoder_decoder is None:
            raise ValueError("When no model is provided, you need to pass the parameter is_encoder_decoder.")
        else:
            self.is_encoder_decoder = args.is_encoder_decoder

        self.is_peft_model = is_peft_available() and isinstance(model, PeftModel)
        self.model_adapter_name = model_adapter_name
        self.ref_adapter_name = ref_adapter_name

        if ref_model:
            self.ref_model = ref_model
        elif self.is_peft_model or args.precompute_ref_log_probs:
            # The `model` with adapters turned off will be used as the reference model
            self.ref_model = None
        else:
            self.ref_model = create_reference_model(model)

        if processing_class is None:
            raise ValueError(
                "max_length or a processing_class must be specified when using the default DPODataCollatorWithPadding"
            )
        if args.max_length is None:
            warnings.warn(
                "When using DPODataCollatorWithPadding, you should set `max_length` in the `BCOConfig`. "
                "It will be set to `512` by default, but you should do it yourself in the future.",
                UserWarning,
            )
            max_length = 512
        if args.max_length is not None:
            max_length = args.max_length

        if args.max_prompt_length is None:
            warnings.warn(
                "When using DPODataCollatorWithPadding, you should set `max_prompt_length` in the `BCOConfig`. "
                "It will be set to `128` by default, but you should do it yourself in the future.",
                UserWarning,
            )
            max_prompt_length = 128
        if args.max_prompt_length is not None:
            max_prompt_length = args.max_prompt_length

        max_completion_length = None
        if args.max_completion_length is None and self.is_encoder_decoder:
            warnings.warn(
                "When using DPODataCollatorWithPadding with an encoder decoder architecture, you should set `max_completion_length` in the BCOTrainer's init"
                " it will be set to `128` by default, but you should do it yourself in the future.",
                UserWarning,
            )
            max_completion_length = 128
        if args.max_completion_length is not None and self.is_encoder_decoder:
            max_completion_length = args.max_completion_length

        if data_collator is None:
            data_collator = DPODataCollatorWithPadding(
                pad_token_id=processing_class.pad_token_id,
                label_pad_token_id=args.label_pad_token_id,
                is_encoder_decoder=self.is_encoder_decoder,
            )

            if args.remove_unused_columns:
                args.remove_unused_columns = False
                # warn users
                warnings.warn(
                    "When using DPODataCollatorWithPadding, you should set `remove_unused_columns=False` in your BCOConfig"
                    " we have set it for you, but you should do it yourself in the future.",
                    UserWarning,
                )

            self.use_dpo_data_collator = True
        else:
            self.use_dpo_data_collator = False

        # Disable dropout in the model and reference model
        if args.disable_dropout:
            disable_dropout_in_model(model)
            if self.ref_model is not None:
                disable_dropout_in_model(self.ref_model)

        self.max_length = max_length
        self.generate_during_eval = args.generate_during_eval
        self.label_pad_token_id = args.label_pad_token_id
        self.padding_value = args.padding_value if args.padding_value is not None else processing_class.pad_token_id
        self.max_prompt_length = max_prompt_length
        self.truncation_mode = args.truncation_mode
        self.max_completion_length = max_completion_length
        self.precompute_ref_log_probs = args.precompute_ref_log_probs

        # Since ref_logs are precomputed on the first call to get_train/eval_dataloader
        # keep track of first called to avoid computation of future calls
        self._precomputed_train_ref_log_probs = False
        self._precomputed_eval_ref_log_probs = False

        # metric
        self._stored_metrics = defaultdict(lambda: defaultdict(list))

        # BCO parameter
        self.beta = args.beta
        self.aux_loss_enabled = getattr(model.config, "output_router_logits", False)
        self.aux_loss_coef = getattr(model.config, "router_aux_loss_coef", 0.0)
        if self.aux_loss_enabled and self.aux_loss_coef == 0.0:
            warnings.warn(
                "You set `output_router_logits` to `True` in the model config, but `router_aux_loss_coef` is set to "
                "`0.0`, meaning the auxiliary loss will not be used. Either set `router_aux_loss_coef` to a value "
                "greater than `0.0`, or set `output_router_logits` to `False` if you don't want to use the auxiliary "
                "loss.",
                UserWarning,
            )

        # Underlying Distribution Matching argument
        self.embedding_func = embedding_func
        self.embedding_tokenizer = embedding_tokenizer

        # The trainer estimates the number of FLOPs (floating-point operations) using the number of elements in the
        # input tensor associated with the key "input_ids". However, in BCO, the sampled data does not include the
        # "input_ids" key. Instead, the available keys are "prompt_input_ids" and "completion_input_ids". As a result,
        # the trainer issues the warning: "Could not estimate the number of tokens of the input, floating-point
        # operations will not be computed." To suppress this warning, we set the "estimate_tokens" key in the model's
        # "warnings_issued" dictionary to True. This acts as a flag to indicate that the warning has already been
        # issued.
        model.warnings_issued["estimate_tokens"] = True

        with PartialState().local_main_process_first():
            # Apply the chat template if needed
            train_dataset = train_dataset.map(
                maybe_apply_chat_template, fn_kwargs={"tokenizer": processing_class}, num_proc=args.dataset_num_proc
            )
            if eval_dataset is not None:
                eval_dataset = eval_dataset.map(
                    maybe_apply_chat_template,
                    fn_kwargs={"tokenizer": processing_class},
                    num_proc=args.dataset_num_proc,
                )
            # Shuffle the datasets
            train_dataset = train_dataset.shuffle(seed=args.data_seed)
            if eval_dataset is not None:
                eval_dataset = eval_dataset.shuffle(seed=args.data_seed)
            # Tokenize and prepare the training datasets
            train_dataset = train_dataset.map(
                _tokenize,
                batched=True,
                fn_kwargs={"tokenizer": processing_class, "embedding_tokenizer": self.embedding_tokenizer},
                num_proc=args.dataset_num_proc,
                desc="Tokenizing train dataset",
            )

            # Prepare the datasets
            fn_kwargs = {
                "prefix": "",
                "is_encoder_decoder": self.is_encoder_decoder,
                "tokenizer": processing_class,
                "max_length": self.max_length,
                "truncation_mode": self.truncation_mode,
                "label_pad_token_id": self.label_pad_token_id,
                "max_prompt_length": self.max_prompt_length,
                "max_completion_length": self.max_completion_length,
            }
            train_dataset = train_dataset.map(
                _process_tokens,
                fn_kwargs=fn_kwargs,
                num_proc=args.dataset_num_proc,
                desc="Processing tokenized train dataset",
            )

            if eval_dataset is not None:
                # Tokenize
                eval_dataset = eval_dataset.map(
                    _tokenize,
                    fn_kwargs={"tokenizer": processing_class, "embedding_tokenizer": self.embedding_tokenizer},
                    batched=True,
                    num_proc=args.dataset_num_proc,
                    desc="Tokenizing eval dataset",
                )

                # Process
                fn_kwargs = {
                    "prefix": "",
                    "is_encoder_decoder": self.is_encoder_decoder,
                    "tokenizer": processing_class,
                    "max_length": self.max_length,
                    "truncation_mode": self.truncation_mode,
                    "label_pad_token_id": self.label_pad_token_id,
                    "max_prompt_length": self.max_prompt_length,
                    "max_completion_length": self.max_completion_length,
                }
                eval_dataset = eval_dataset.map(
                    _process_tokens,
                    fn_kwargs=fn_kwargs,
                    num_proc=args.dataset_num_proc,
                    desc="Processing tokenized eval dataset",
                )

            desirable = train_dataset.filter(
                lambda x: x["label"], num_proc=args.dataset_num_proc, desc="Filtering desirable examples"
            )
            undesirable = train_dataset.filter(
                lambda x: not x["label"], num_proc=args.dataset_num_proc, desc="Filtering undesirable examples"
            )

            desirable = desirable.shuffle(seed=args.data_seed)
            undesirable = undesirable.shuffle(seed=args.data_seed)

        super().__init__(
            model=model,
            args=args,
            data_collator=data_collator,
            train_dataset=train_dataset,
            eval_dataset=eval_dataset,
            processing_class=processing_class,
            model_init=model_init,
            compute_metrics=compute_metrics,
            callbacks=callbacks,
            optimizers=optimizers,
            preprocess_logits_for_metrics=preprocess_logits_for_metrics,
        )

        # Add tags for models that have been loaded with the correct transformers version
        if hasattr(self.model, "add_model_tags"):
            self.model.add_model_tags(self._tag_names)

        if not hasattr(self, "accelerator"):
            raise AttributeError(
                "Your `Trainer` does not have an `accelerator` object. Consider upgrading `transformers`."
            )

        # Deepspeed Zero-3 does not support precompute_ref_log_probs
        if self.is_deepspeed_enabled:
            if self.accelerator.state.deepspeed_plugin.zero_stage == 3 and self.precompute_ref_log_probs:
                raise ValueError(
                    "You cannot use `precompute_ref_log_probs=True` with Deepspeed ZeRO-3. Please set `precompute_ref_log_probs=False`."
                )

        if self.ref_model is None:
            if not (self.is_peft_model or self.precompute_ref_log_probs):
                raise ValueError(
                    "No reference model and model is not a Peft model. Try setting `precompute_ref_log_probs=True`"
                )
        else:
            if self.is_deepspeed_enabled:
                self.ref_model = self._prepare_deepspeed(self.ref_model)
            else:
                self.ref_model = self.accelerator.prepare_model(self.ref_model, evaluation_mode=True)

        self.running = RunningMoments(accelerator=self.accelerator)

        if self.embedding_func is None:
            return

        chosen_embeddings = self._get_sample_prompt_embeddings(desirable, sample_size=self.args.prompt_sample_size)
        rejected_embeddings = self._get_sample_prompt_embeddings(undesirable, sample_size=self.args.prompt_sample_size)

        embeddings = torch.cat((chosen_embeddings, rejected_embeddings), dim=0)
        labels = torch.cat(
            (torch.ones_like(chosen_embeddings[:, 0]), torch.zeros_like(rejected_embeddings[:, 0])), dim=0
        )

        self.clf = LogisticRegression(class_weight="balanced").fit(
            embeddings.cpu().float().numpy(), labels.cpu().numpy()
        )

    @property
    def match_underlying_distribution(self):
        return self.embedding_func is not None and self.embedding_tokenizer is not None

    def _get_chosen_prob(self, prompt_embeddings: torch.FloatTensor) -> torch.FloatTensor:
        """
        Calculates the probability if the given prompt embedding is from desirable dataset.
        This function calculates the probability in the process and ensemble across processes.
        """
        dtype = prompt_embeddings.dtype
        device = prompt_embeddings.device
        rank = self.accelerator.process_index

        padded_prompt_embeddings = self.accelerator.pad_across_processes(
            prompt_embeddings, pad_index=self.embedding_tokenizer.pad_token_id
        )
        sample_size = padded_prompt_embeddings.shape[0]
        nonzero = padded_prompt_embeddings.mean(dim=1) != self.embedding_tokenizer.pad_token_id
        prompt_embeddings = self.accelerator.gather(padded_prompt_embeddings)

        # cannot predict for all empty values
        if prompt_embeddings.shape[0] == 0:
            return torch.tensor([], device=device, dtype=dtype)

        prob = self.clf.predict_proba(prompt_embeddings.cpu().float().numpy())[:, 1]
        prob = torch.as_tensor(prob, dtype=dtype, device=device)
        prob = self.accelerator.reduce(prob, reduction="mean")

        prob = prob[sample_size * rank : sample_size * (rank + 1)]
        prob = prob[nonzero]

        return prob

    def _vectorize_prompt(self, input_ids: torch.LongTensor, attention_mask: torch.LongTensor) -> torch.FloatTensor:
        """
        Replaces processing_class.pad_token_id to embedding_tokenizer.pad_token_id
        and applies self.embedding_func
        """
        input_ids = torch.where(
            input_ids == self.processing_class.pad_token_id,
            self.embedding_tokenizer.pad_token_id,
            input_ids,
        )

        with torch.no_grad():
            embeddings = self.embedding_func(
                input_ids=input_ids,
                attention_mask=attention_mask,
            )

        return embeddings

    def _get_prompt_embeddings(
        self, batch: dict[str, Union[list, torch.LongTensor]]
    ) -> tuple[torch.FloatTensor, torch.FloatTensor]:
        """Extract embeddings from frozen embedding model"""

        if not self.match_underlying_distribution:
            return None, None

        embeddings = self._vectorize_prompt(
            input_ids=batch["embedding_input_ids"],
            attention_mask=batch["embedding_attention_mask"],
        )

        chosen_idx = [i for i in range(len(batch["label"])) if batch["label"][i] is True]
        rejected_idx = [i for i in range(len(batch["label"])) if batch["label"][i] is False]

        chosen_embeddings = embeddings[chosen_idx, ...]
        rejected_embeddings = embeddings[rejected_idx, ...]

        return (chosen_embeddings, rejected_embeddings)

    def _get_sample_prompt_embeddings(self, dataset: Dataset, sample_size: int = 512) -> torch.FloatTensor:
        """
        Sample instances from dataset and get prompt embeddings.
        Used for density ratio classifier training.
        """
        n_samples = min(len(dataset), sample_size)
        rand_indices = np.random.choice(len(dataset), size=(n_samples,))

        embedding_dataset = dataset.select(rand_indices)

        dataloader_params = {
            "batch_size": self.args.per_device_train_batch_size,
            "collate_fn": self.data_collator,
            "num_workers": self.args.dataloader_num_workers,
            "pin_memory": self.args.dataloader_pin_memory,
            "shuffle": False,
        }

        # prepare dataloader
        data_loader = self.accelerator.prepare(DataLoader(embedding_dataset, **dataloader_params))

        with torch.no_grad():
            all_embeddings = torch.empty(0)
            for padded_batch in tqdm(iterable=data_loader, desc="Building sample prompt embeddings"):
                embeddings = self._vectorize_prompt(
                    input_ids=padded_batch["embedding_input_ids"],
                    attention_mask=padded_batch["embedding_attention_mask"],
                )
                embeddings = self.accelerator.gather_for_metrics(embeddings)
                all_embeddings = torch.cat((all_embeddings, embeddings.cpu()))

        return all_embeddings

    def _prepare_deepspeed(self, model: PreTrainedModelWrapper):
        # Adapted from accelerate: https://github.com/huggingface/accelerate/blob/739b135f8367becb67ffaada12fe76e3aa60fefd/src/accelerate/accelerator.py#L1473
        deepspeed_plugin = self.accelerator.state.deepspeed_plugin
        config_kwargs = deepcopy(deepspeed_plugin.deepspeed_config)

        if model is not None:
            if hasattr(model, "config"):
                hidden_size = (
                    max(model.config.hidden_sizes)
                    if getattr(model.config, "hidden_sizes", None)
                    else getattr(model.config, "hidden_size", None)
                )
                if hidden_size is not None and config_kwargs["zero_optimization"]["stage"] == 3:
                    # Note that `stage3_prefetch_bucket_size` can produce DeepSpeed messages like: `Invalidate trace cache @ step 0: expected module 1, but got module 0`
                    # This is expected and is not an error, see: https://github.com/microsoft/DeepSpeed/discussions/4081
                    config_kwargs.update(
                        {
                            "zero_optimization.reduce_bucket_size": hidden_size * hidden_size,
                            "zero_optimization.stage3_param_persistence_threshold": 10 * hidden_size,
                            "zero_optimization.stage3_prefetch_bucket_size": 0.9 * hidden_size * hidden_size,
                        }
                    )

        # If ZeRO-3 is used, we shard both the active and reference model.
        # Otherwise, we assume the reference model fits in memory and is initialized on each device with ZeRO disabled (stage 0)
        if config_kwargs["zero_optimization"]["stage"] != 3:
            config_kwargs["zero_optimization"]["stage"] = 0
        model, *_ = deepspeed.initialize(model=model, config=config_kwargs)
        model.eval()
        return model

    def _save_optimizer_and_scheduler(self, output_dir):
        super()._save_optimizer_and_scheduler(output_dir)

        # When saving optimizer and scheduler to checkpoint, save also the running delta object.
        output_dir = output_dir if output_dir is not None else self.args.output_dir

        self.running.save_to_json(os.path.join(output_dir, RUNNING_NAME))

        if self.match_underlying_distribution:
            torch.save(self.clf.get_params(), os.path.join(output_dir, CLF_NAME))

    def _load_optimizer_and_scheduler(self, checkpoint):
        super()._load_optimizer_and_scheduler(checkpoint)

        if checkpoint is None:
            return
        # when loading optimizer and scheduler from checkpoint, also load the running delta object.
        running_file = os.path.join(checkpoint, RUNNING_NAME)
        if os.path.isfile(running_file):
            self.running = RunningMoments.load_from_json(self.accelerator, running_file)

        if self.match_underlying_distribution:
            clf_file = os.path.join(checkpoint, CLF_NAME)
            if os.path.isfile(running_file):
                self.clf.set_params(**torch.load(clf_file, weights_only=True, map_location="cpu"))

    @contextmanager
    def null_ref_context(self):
        """Context manager for handling null reference model (that is, peft adapter manipulation)."""
        with self.accelerator.unwrap_model(
            self.model
        ).disable_adapter() if self.is_peft_model and not self.ref_adapter_name else nullcontext():
            if self.ref_adapter_name:
                self.model.set_adapter(self.ref_adapter_name)
            yield
            if self.ref_adapter_name:
                self.model.set_adapter(self.model_adapter_name or "default")

    def get_train_dataloader(self) -> DataLoader:
        """
        Returns the training [`~torch.utils.data.DataLoader`].

        Subclass of transformers.src.transformers.trainer.get_train_dataloader to precompute `ref_log_probs`.
        """

        if self.precompute_ref_log_probs and not self._precomputed_train_ref_log_probs:
            dataloader_params = {
                "batch_size": self.args.per_device_train_batch_size,
                "collate_fn": self.data_collator,
                "num_workers": self.args.dataloader_num_workers,
                "pin_memory": self.args.dataloader_pin_memory,
                "shuffle": False,
            }

            # prepare dataloader
            data_loader = self.accelerator.prepare(DataLoader(self.train_dataset, **dataloader_params))
            reference_completion_logps = []

            for padded_batch in tqdm(iterable=data_loader, desc="Train dataset reference log probs"):
                reference_completion_logp = self.compute_reference_log_probs(padded_batch)

                reference_completion_logp = self.accelerator.gather_for_metrics(reference_completion_logp)
                reference_completion_logps.append(reference_completion_logp.cpu())

            self.train_dataset = self.train_dataset.add_column(
                name="reference_logps", column=torch.cat(reference_completion_logps).float().numpy()
            )

            self._precomputed_train_ref_log_probs = True

        return super().get_train_dataloader()

    def get_eval_dataloader(self, eval_dataset: Optional[Dataset] = None) -> DataLoader:
        """
        Returns the evaluation [`~torch.utils.data.DataLoader`].

        Subclass of transformers.src.transformers.trainer.get_eval_dataloader to precompute `ref_log_probs`.

        Args:
            eval_dataset (`torch.utils.data.Dataset`, *optional*):
                If provided, will override `self.eval_dataset`. If it is a [`~datasets.Dataset`], columns not accepted
                by the `model.forward()` method are automatically removed. It must implement `__len__`.
        """
        if eval_dataset is None and self.eval_dataset is None:
            raise ValueError("Trainer: evaluation requires an eval_dataset.")
        eval_dataset = eval_dataset if eval_dataset is not None else self.eval_dataset

        if self.precompute_ref_log_probs and not self._precomputed_eval_ref_log_probs:
            dataloader_params = {
                "batch_size": self.args.per_device_eval_batch_size,
                "collate_fn": self.data_collator,
                "num_workers": self.args.dataloader_num_workers,
                "pin_memory": self.args.dataloader_pin_memory,
                "shuffle": False,
            }

            # prepare dataloader
            data_loader = self.accelerator.prepare(DataLoader(eval_dataset, **dataloader_params))

            reference_completion_logps = []

            for padded_batch in tqdm(iterable=data_loader, desc="Eval dataset reference log probs"):
                reference_completion_logp = self.compute_reference_log_probs(padded_batch)

                reference_completion_logp = self.accelerator.gather_for_metrics(reference_completion_logp)
                reference_completion_logps.append(reference_completion_logp.cpu())

            eval_dataset = eval_dataset.add_column(
                name="reference_logps", column=torch.cat(reference_completion_logps).float().numpy()
            )

            # Save calculated reference_chosen_logps and reference_rejected_logps to the eval_dataset for subsequent runs
            if self.eval_dataset is not None:
                self.eval_dataset = eval_dataset
            self._precomputed_eval_ref_log_probs = True

        return super().get_eval_dataloader(eval_dataset=eval_dataset)

    def compute_reference_log_probs(self, padded_batch: dict) -> dict:
        """Computes log probabilities of the reference model for a single padded batch of a BCO specific dataset."""
        with torch.no_grad():
            if self.ref_model is None:
                with self.null_ref_context():
                    if self.is_encoder_decoder:
                        completion_logits = self.model(
                            padded_batch["prompt_input_ids"],
                            attention_mask=padded_batch["prompt_attention_mask"],
                            decoder_input_ids=padded_batch.get("completion_decoder_input_ids"),
                            labels=padded_batch["completion_labels"],
                        ).logits

                    else:
                        completion_logits = self.model(
                            padded_batch["completion_input_ids"],
                            attention_mask=padded_batch["completion_attention_mask"],
                        ).logits

            else:
                if self.is_encoder_decoder:
                    completion_logits = self.ref_model(
                        padded_batch["prompt_input_ids"],
                        attention_mask=padded_batch["prompt_attention_mask"],
                        decoder_input_ids=padded_batch.get("completion_decoder_input_ids"),
                        labels=padded_batch["completion_labels"],
                    ).logits

                else:
                    completion_logits = self.ref_model(
                        padded_batch["completion_input_ids"], attention_mask=padded_batch["completion_attention_mask"]
                    ).logits

        completion_logps = self.get_batch_logps(
            completion_logits,
            padded_batch["completion_labels"],
            average_log_prob=False,
            is_encoder_decoder=self.is_encoder_decoder,
            label_pad_token_id=self.label_pad_token_id,
        )

        return completion_logps

    @staticmethod
    def get_batch_logps(
        logits: torch.FloatTensor,
        labels: torch.LongTensor,
        average_log_prob: bool = False,
        label_pad_token_id: int = -100,
        is_encoder_decoder: bool = False,
    ) -> torch.FloatTensor:
        """Compute the log probabilities of the given labels under the given logits.

        Args:
            logits: Logits of the model (unnormalized). Shape: (batch_size, sequence_length, vocab_size)
            labels: Labels for which to compute the log probabilities. Label tokens with a value of label_pad_token_id are ignored. Shape: (batch_size, sequence_length)
            average_log_prob: If True, return the average log probability per (non-masked) token. Otherwise, return the sum of the log probabilities of the (non-masked) tokens.

        Returns:
            A tensor of shape (batch_size,) containing the average/sum log probabilities of the given labels under the given logits.
        """
        if logits.shape[:-1] != labels.shape:
            raise ValueError("Logits (batch and sequence length dim) and labels must have the same shape.")

        if not is_encoder_decoder:
            labels = labels[:, 1:].clone()
            logits = logits[:, :-1, :]
        else:
            # Fixes end-dec RuntimeError
            labels = labels.clone()

        loss_mask = labels != label_pad_token_id

        # dummy token; we'll ignore the losses on these tokens later
        labels[labels == label_pad_token_id] = 0

        per_token_logps = torch.gather(logits.log_softmax(-1), dim=2, index=labels.unsqueeze(2)).squeeze(2)

        if average_log_prob:
            return (per_token_logps * loss_mask).sum(-1) / loss_mask.sum(-1)
        else:
            return (per_token_logps * loss_mask).sum(-1)

    def forward(
        self, model: nn.Module, batch: dict[str, Union[list, torch.LongTensor]]
    ) -> tuple[torch.FloatTensor, torch.FloatTensor, torch.FloatTensor, torch.FloatTensor]:
        model_kwargs = (
            {
                "labels": batch["completion_labels"],
                "decoder_input_ids": batch.get("completion_decoder_input_ids"),
            }
            if self.is_encoder_decoder
            else {}
        )
        if self.aux_loss_enabled:
            model_kwargs["output_router_logits"] = True

        outputs = model(
            batch["completion_input_ids"],
            attention_mask=batch["completion_attention_mask"],
            **model_kwargs,
        )
        completion_logits = outputs.logits

        completion_logps = self.get_batch_logps(
            completion_logits,
            batch["completion_labels"],
            average_log_prob=False,
            is_encoder_decoder=self.is_encoder_decoder,
            label_pad_token_id=self.label_pad_token_id,
        )

        if completion_logps.shape[0] != len(batch["label"]):
            raise ValueError(
                "There is a mismatch between the number of examples in this batch and the number of "
                "examples for which an output sequence was predicted."
            )

        chosen_idx = [i for i in range(completion_logps.shape[0]) if batch["label"][i] is True]
        rejected_idx = [i for i in range(completion_logps.shape[0]) if batch["label"][i] is False]

        chosen_logps = completion_logps[chosen_idx, ...]
        rejected_logps = completion_logps[rejected_idx, ...]

        chosen_logits = completion_logits[chosen_idx, ...]
        rejected_logits = completion_logits[rejected_idx, ...]

        if self.aux_loss_enabled:
            return (chosen_logps, rejected_logps, chosen_logits, rejected_logits, outputs.aux_loss)
        else:
            return (chosen_logps, rejected_logps, chosen_logits, rejected_logits)

    def _get_udm_weight(self, rejected_embeddings: torch.FloatTensor) -> torch.FloatTensor:
        prob_desirable = self._get_chosen_prob(rejected_embeddings)
        min_ratio = self.args.min_density_ratio
        max_ratio = self.args.max_density_ratio

        weight = (prob_desirable / (1 - prob_desirable + 1e-8)).clamp(min=min_ratio, max=max_ratio)

        return weight

    def bco_loss(
        self,
        policy_chosen_logps: torch.FloatTensor,
        policy_rejected_logps: torch.FloatTensor,
        reference_chosen_logps: torch.FloatTensor,
        reference_rejected_logps: torch.FloatTensor,
        chosen_embeddings: Optional[torch.FloatTensor],
        rejected_embeddings: Optional[torch.FloatTensor],
    ) -> tuple[torch.FloatTensor, torch.FloatTensor, torch.FloatTensor, torch.FloatTensor]:
        """Compute the BCO loss for a batch of policy and reference model log probabilities.

        Args:
            policy_chosen_logps: Log probabilities of the policy model for the chosen responses. Shape: (num(chosen) in batch_size,)
            policy_rejected_logps: Log probabilities of the policy model for the rejected responses. Shape: (num(rejected) in batch_size,)
            reference_chosen_logps: Log probabilities of the reference model for the chosen responses. Shape: (num(chosen) in batch_size,)
            reference_rejected_logps: Log probabilities of the reference model for the rejected responses. Shape: (num(rejected) in batch_size,)
            chosen_embeddings: embeddings of desirable prompts
            rejected_embeddings: embeddings of undesirable prompts

        Returns:
            A tuple of four tensors: (losses, chosen_rewards, rejected_rewards, delta).
            The losses tensor contains the BCO loss for each example in the batch.
            The chosen_rewards and rejected_rewards tensors contain the rewards for the chosen and rejected responses, respectively.
            The delta value contains the moving average of all implicit rewards.
        """

        if policy_chosen_logps.shape[0] != 0 or reference_chosen_logps.shape[0] != 0:
            chosen_logratios = policy_chosen_logps - reference_chosen_logps
            chosen_rewards = self.beta * chosen_logratios
        else:
            # lists can't be empty -- if they are, then accelerate.gather will hang
            chosen_losses = torch.Tensor([]).to(self.accelerator.device)
            chosen_rewards = torch.Tensor([]).to(self.accelerator.device)

        if policy_rejected_logps.shape[0] != 0 or reference_rejected_logps.shape[0] != 0:
            rejected_logratios = policy_rejected_logps - reference_rejected_logps
            rejected_rewards = self.beta * rejected_logratios
        else:
            # lists can't be empty -- if they are, then accelerate.gather will hang
            rejected_losses = torch.Tensor([]).to(self.accelerator.device)
            rejected_rewards = torch.Tensor([]).to(self.accelerator.device)

        rewards = torch.cat((chosen_rewards, rejected_rewards), 0).mean().detach()
        self.running.update(rewards)
        delta = self.running.mean

        if policy_chosen_logps.shape[0] != 0 or reference_chosen_logps.shape[0] != 0:
            chosen_losses = -F.logsigmoid(chosen_rewards - delta)

        if policy_rejected_logps.shape[0] != 0 or reference_rejected_logps.shape[0] != 0:
            rejected_losses = -F.logsigmoid(-(rejected_rewards - delta))

        if self.match_underlying_distribution:
            chosen_weight = torch.ones_like(chosen_losses)
            rejected_weight = self._get_udm_weight(rejected_embeddings)

            losses = torch.cat((chosen_weight * chosen_losses, rejected_weight * rejected_losses), dim=0)
        else:
            losses = torch.cat((chosen_losses, rejected_losses), dim=0)

        return losses, chosen_rewards, rejected_rewards, torch.as_tensor(delta)

    def get_batch_loss_metrics(
        self,
        model,
        batch: dict[str, Union[list, torch.LongTensor]],
    ):
        """Compute the BCO loss and other metrics for the given batch of inputs for train or test."""
        metrics = {}
        batch = {k: (v.to(self.accelerator.device) if isinstance(v, torch.Tensor) else v) for k, v in batch.items()}

        forward_output = self.forward(model, batch)
        (
            policy_chosen_logps,
            policy_rejected_logps,
            policy_chosen_logits,
            policy_rejected_logits,
        ) = forward_output[:4]
        if self.aux_loss_enabled:
            aux_loss = forward_output[4]

        # if reference_logps in batch use them, otherwise use the reference model
        if "reference_logps" in batch:
            chosen_idx = [i for i in range(batch["reference_logps"].shape[0]) if batch["label"][i] is True]
            rejected_idx = [i for i in range(batch["reference_logps"].shape[0]) if batch["label"][i] is False]

            reference_chosen_logps = batch["reference_logps"][chosen_idx, ...]
            reference_rejected_logps = batch["reference_logps"][rejected_idx, ...]
        else:
            with torch.no_grad():
                if self.ref_model is None:
                    with self.null_ref_context():
                        (
                            reference_chosen_logps,
                            reference_rejected_logps,
                            _,
                            _,
                        ) = self.forward(self.model, batch)[:4]
                else:
                    (
                        reference_chosen_logps,
                        reference_rejected_logps,
                        _,
                        _,
                    ) = self.forward(self.ref_model, batch)[:4]

        chosen_embeddings, rejected_embeddings = self._get_prompt_embeddings(batch)

        losses, chosen_rewards, rejected_rewards, delta = self.bco_loss(
            policy_chosen_logps,
            policy_rejected_logps,
            reference_chosen_logps,
            reference_rejected_logps,
            chosen_embeddings,
            rejected_embeddings,
        )
        metrics["delta"] = delta.item()

        num_chosen = torch.Tensor([len(chosen_rewards)]).to(self.accelerator.device)
        num_rejected = torch.Tensor([len(rejected_rewards)]).to(self.accelerator.device)

        all_num_chosen = self.accelerator.gather(num_chosen).sum().item()
        all_num_rejected = self.accelerator.gather(num_rejected).sum().item()

        if all_num_chosen > 0:
            metrics["rewards/chosen_sum"] = self.accelerator.gather(chosen_rewards.nansum()).nansum().item()
            metrics["logps/chosen_sum"] = self.accelerator.gather(policy_chosen_logps.nansum()).nansum().item()
            metrics["logits/chosen_sum"] = self.accelerator.gather(policy_chosen_logits.nansum()).nansum().item()
            metrics["count/chosen"] = all_num_chosen

        if all_num_rejected > 0:
            metrics["rewards/rejected_sum"] = self.accelerator.gather(rejected_rewards.nansum()).nansum().item()
            metrics["logps/rejected_sum"] = self.accelerator.gather(policy_rejected_logps.nansum()).nansum().item()
            metrics["logits/rejected_sum"] = self.accelerator.gather(policy_rejected_logits.nansum()).nansum().item()
            metrics["count/rejected"] = all_num_rejected

        loss = losses.nanmean()
        if self.aux_loss_enabled:
            loss += self.aux_loss_coef * aux_loss

        return loss, metrics

    def compute_loss(
        self,
        model: Union[PreTrainedModel, nn.Module],
        inputs: dict[str, Union[torch.Tensor, Any]],
        return_outputs=False,
        num_items_in_batch=None,
    ) -> Union[torch.Tensor, tuple[torch.Tensor, dict[str, torch.Tensor]]]:
        compute_loss_context_manager = amp.autocast("cuda") if self._peft_has_been_casted_to_bf16 else nullcontext()

        with compute_loss_context_manager:
            loss, metrics = self.get_batch_loss_metrics(model, inputs)

        # Make sure to move the loss to the device the original accumulating loss is at back in the `Trainer` class:
        loss = loss.to(self.args.device)
        # force log the metrics
        if self.accelerator.is_main_process:
            self.store_metrics(metrics, train_eval="train")

        if return_outputs:
            return (loss, metrics)
        return loss

    def store_metrics(self, metrics: dict[str, float], train_eval: Literal["train", "eval"] = "train") -> None:
        for key, value in metrics.items():
            self._stored_metrics[train_eval][key].append(value)

    def _get_train_sampler(self) -> Optional[torch.utils.data.Sampler]:
        if self.train_dataset is None or not has_length(self.train_dataset):
            return None
        return SequentialSampler(self.train_dataset)

    def generate_from_model_and_ref(self, model, batch: dict[str, torch.LongTensor]) -> tuple[str, str]:
        """Generate samples from the model and reference model for the given batch of inputs."""

        # If one uses `generate_during_eval` with peft + bf16, we need to explicitly call generate with
        # the torch cuda amp context manager as some hidden states are silently casted to full precision.
        generate_context_manager = amp.autocast("cuda") if self._peft_has_been_casted_to_bf16 else nullcontext()
        with generate_context_manager:
            policy_output = model.generate(
                input_ids=batch["prompt_input_ids"],
                attention_mask=batch["prompt_attention_mask"],
                max_length=self.max_length,
                do_sample=True,
                pad_token_id=self.processing_class.pad_token_id,
            )

            # if reference_output in batch use that otherwise use the reference model
            if "reference_output" in batch:
                reference_output = batch["reference_output"]
            else:
                if self.ref_model is None:
                    with self.null_ref_context():
                        reference_output = self.model.generate(
                            input_ids=batch["prompt_input_ids"],
                            attention_mask=batch["prompt_attention_mask"],
                            max_length=self.max_length,
                            do_sample=True,
                            pad_token_id=self.processing_class.pad_token_id,
                        )
                else:
                    reference_output = self.ref_model.generate(
                        input_ids=batch["prompt_input_ids"],
                        attention_mask=batch["prompt_attention_mask"],
                        max_length=self.max_length,
                        do_sample=True,
                        pad_token_id=self.processing_class.pad_token_id,
                    )

        policy_output = pad_to_length(policy_output, self.max_length, self.processing_class.pad_token_id)
        policy_output_decoded = self.processing_class.batch_decode(policy_output, skip_special_tokens=True)

        reference_output = pad_to_length(reference_output, self.max_length, self.processing_class.pad_token_id)
        reference_output_decoded = self.processing_class.batch_decode(reference_output, skip_special_tokens=True)

        return policy_output_decoded, reference_output_decoded

    def prediction_step(
        self,
        model: Union[PreTrainedModel, nn.Module],
        inputs: dict[str, Union[torch.Tensor, Any]],
        prediction_loss_only: bool,
        ignore_keys: Optional[list[str]] = None,
    ):
        if ignore_keys is None:
            if hasattr(model, "config"):
                ignore_keys = getattr(model.config, "keys_to_ignore_at_inference", [])
            else:
                ignore_keys = []

        prediction_context_manager = amp.autocast("cuda") if self._peft_has_been_casted_to_bf16 else nullcontext()
        with torch.no_grad(), prediction_context_manager:
            loss, metrics = self.get_batch_loss_metrics(model, inputs)

        # force log the metrics
        if self.accelerator.is_main_process:
            self.store_metrics(metrics, train_eval="eval")

        if prediction_loss_only:
            return (loss.detach(), None, None)

        # logits for the chosen and rejected samples from model
        logits_dict = {
            "eval_logits/chosen": metrics["logits/chosen"],
            "eval_logits/rejected": metrics["logits/rejected"],
        }
        logits = tuple(v.unsqueeze(dim=0) for k, v in logits_dict.items() if k not in ignore_keys)
        logits = torch.stack(logits).mean(axis=1).to(self.accelerator.device)
        labels = torch.zeros(logits.shape[0], device=self.accelerator.device)

        return (loss.detach(), logits, labels)

    def evaluation_loop(
        self,
        dataloader: DataLoader,
        description: str,
        prediction_loss_only: Optional[bool] = None,
        ignore_keys: Optional[list[str]] = None,
        metric_key_prefix: str = "eval",
    ) -> EvalLoopOutput:
        """
        Overriding built-in evaluation loop to store metrics for each batch.
        Prediction/evaluation loop, shared by `Trainer.evaluate()` and `Trainer.predict()`.

        Works both with or without labels.
        """

        # Sample and save to game log if requested (for one batch to save time)
        if self.generate_during_eval:
            # Generate random indices within the range of the total number of samples
            num_samples = len(dataloader.dataset)
            random_indices = random.sample(range(num_samples), k=self.args.eval_batch_size)

            # Use dataloader.dataset.select to get the random batch without iterating over the DataLoader
            random_batch_dataset = dataloader.dataset.select(random_indices)
            random_batch = self.data_collator(random_batch_dataset)
            random_batch = self._prepare_inputs(random_batch)

            target_indicies = [i for i in range(len(random_batch["label"])) if random_batch["label"][i] is False]
            target_batch = {
                "prompt_input_ids": random_batch["prompt_input_ids"][target_indicies],
                "prompt_attention_mask": random_batch["prompt_attention_mask"][target_indicies],
                "prompt": itemgetter(*target_indicies)(random_batch["prompt"]),
            }
            policy_output_decoded, ref_output_decoded = self.generate_from_model_and_ref(self.model, target_batch)

            table = pd.DataFrame(
                columns=["Prompt", "Policy", "Ref Model"],
                data=[
                    [prompt, pol[len(prompt) :], ref[len(prompt) :]]
                    for prompt, pol, ref in zip(target_batch["prompt"], policy_output_decoded, ref_output_decoded)
                ],
            )
            if "wandb" in self.args.report_to:
                wandb.log({"game_log": wandb.Table(data=table)})

            if "comet_ml" in self.args.report_to:
                log_table_to_comet_experiment(
                    name="game_log.csv",
                    table=table,
                )

        # Base evaluation
        initial_output = super().evaluation_loop(
            dataloader, description, prediction_loss_only, ignore_keys, metric_key_prefix
        )

        return initial_output

    def log(self, logs: dict[str, float], start_time: Optional[float] = None) -> None:
        """
        Log `logs` on the various objects watching training, including stored metrics.

        Args:
            logs (`dict[str, float]`):
                The values to log.
            start_time (`float` or `None`, *optional*, defaults to `None`):
                Start time of the training.
        """
        # logs either has 'loss' or 'eval_loss'
        train_eval = "train" if "loss" in logs else "eval"
        # train metrics should have no prefix, eval should have 'eval_'
        prefix = "eval_" if train_eval == "eval" else ""
        # accumulate average metrics from sums and lengths
        for split in ["chosen", "rejected"]:
            if f"count/{split}" in self._stored_metrics[train_eval]:
                count_sum = torch.Tensor(self._stored_metrics[train_eval][f"count/{split}"]).sum().item()
                for metric in ["rewards", "logps", "logits"]:
                    logs[f"{prefix}{metric}/{split}"] = (
                        torch.Tensor(self._stored_metrics[train_eval][f"{metric}/{split}_sum"]).sum().item()
                        / count_sum
                    )
                    # delete obsolete metric
                    del self._stored_metrics[train_eval][f"{metric}/{split}_sum"]
                del self._stored_metrics[train_eval][f"count/{split}"]
        # calculate reward margin
        if f"{prefix}rewards/chosen" in logs and f"{prefix}rewards/rejected" in logs:
            logs[f"{prefix}rewards/margins"] = logs[f"{prefix}rewards/chosen"] - logs[f"{prefix}rewards/rejected"]
        # Add averaged stored metrics to logs
        for key, metrics in self._stored_metrics[train_eval].items():
            logs[f"{prefix}{key}"] = torch.Tensor(metrics).mean().item()
        del self._stored_metrics[train_eval]

        if version.parse(transformers.__version__) >= version.parse("4.47.0.dev0"):
            return super().log(logs, start_time)
        else:  # transformers<=4.46
            return super().log(logs)

    def create_model_card(
        self,
        model_name: Optional[str] = None,
        dataset_name: Optional[str] = None,
        tags: Union[str, list[str], None] = None,
    ):
        """
        Creates a draft of a model card using the information available to the `Trainer`.

        Args:
            model_name (`str`, *optional*, defaults to `None`):
                The name of the model.
            dataset_name (`str`, *optional*, defaults to `None`):
                The name of the dataset used for training.
            tags (`str`, `list[str]` or None, *optional*, defaults to `None`):
                Tags to be associated with the model card.
        """
        if not self.is_world_process_zero():
            return

        if hasattr(self.model.config, "_name_or_path") and not os.path.isdir(self.model.config._name_or_path):
            base_model = self.model.config._name_or_path
        else:
            base_model = None

        tags = tags or []
        if isinstance(tags, str):
            tags = [tags]

        if hasattr(self.model.config, "unsloth_version"):
            tags.append("unsloth")

        citation = textwrap.dedent("""\
        @article{jung2024binary,
            title        = {{Binary Classifier Optimization for Large Language Model Alignment}},
            author       = {Seungjae Jung and Gunsoo Han and Daniel Wontae Nam and Kyoung{-}Woon On},
            year         = 2024,
            eprint       = {arXiv:2404.04656}
        }""")

        model_card = generate_model_card(
            base_model=base_model,
            model_name=model_name,
            hub_model_id=self.hub_model_id,
            dataset_name=dataset_name,
            tags=tags,
            wandb_url=wandb.run.get_url() if is_wandb_available() and wandb.run is not None else None,
            comet_url=get_comet_experiment_url(),
            trainer_name="BCO",
            trainer_citation=citation,
            paper_title="Binary Classifier Optimization for Large Language Model Alignment",
            paper_id="2404.04656",
        )

        model_card.save(os.path.join(self.args.output_dir, "README.md"))<|MERGE_RESOLUTION|>--- conflicted
+++ resolved
@@ -312,11 +312,6 @@
             The function to use to preprocess the logits before computing the metrics.
         peft_config (`dict`, defaults to `None`):
             The PEFT configuration to use for training. If you pass a PEFT configuration, the model will be wrapped in a PEFT model.
-<<<<<<< HEAD
-        disable_dropout (`bool`, defaults to `True`):
-            Whether to disable dropouts in `model` and `ref_model`.
-=======
->>>>>>> d9ee2fd2
         compute_metrics (`Callable[[EvalPrediction], dict]`, *optional*):
             The function to use to compute the metrics. Must take a `EvalPrediction` and return
             a dictionary string to metric values.
