# Copyright 2025 The HuggingFace Team. All rights reserved.
#
# Licensed under the Apache License, Version 2.0 (the "License");
# you may not use this file except in compliance with the License.
# You may obtain a copy of the License at
#
#     http://www.apache.org/licenses/LICENSE-2.0
#
# Unless required by applicable law or agreed to in writing, software
# distributed under the License is distributed on an "AS IS" BASIS,
# WITHOUT WARRANTIES OR CONDITIONS OF ANY KIND, either express or implied.
# See the License for the specific language governing permissions and
# limitations under the License.

from dataclasses import dataclass, field
from typing import Any, Optional

from transformers import TrainingArguments


@dataclass
class ORPOConfig(TrainingArguments):
    r"""
    Configuration class for the [`ORPOTrainer`].

    Using [`~transformers.HfArgumentParser`] we can turn this class into
    [argparse](https://docs.python.org/3/library/argparse#module-argparse) arguments that can be specified on the
    command line.

    Parameters:
        learning_rate (`float`, *optional*, defaults to `1e-6`):
            Initial learning rate for [`AdamW`] optimizer. The default value replaces that of
            [`~transformers.TrainingArguments`].
        max_length (`int` or `None`, *optional*, defaults to `1024`):
            Maximum length of the sequences (prompt + completion) in the batch. This argument is required if you want
            to use the default data collator.
        max_prompt_length (`int` or `None`, *optional*, defaults to `512`):
            Maximum length of the prompt. This argument is required if you want to use the default data collator.
        max_completion_length (`int` or `None`, *optional*, defaults to `None`):
            Maximum length of the completion. This argument is required if you want to use the default data collator
            and your model is an encoder-decoder.
        beta (`float`, *optional*, defaults to `0.1`):
            Parameter controlling the relative ratio loss weight in the ORPO loss. In the [paper](https://huggingface.co/papers/2403.07691),
            it is denoted by λ. In the [code](https://github.com/xfactlab/orpo), it is denoted by `alpha`.
        disable_dropout (`bool`, *optional*, defaults to `True`):
            Whether to disable dropout in the model.
        label_pad_token_id (`int`, *optional*, defaults to `-100`):
            Label pad token id. This argument is required if you want to use the default data collator.
        padding_value (`int` or `None`, *optional*, defaults to `None`):
            Padding value to use. If `None`, the padding value of the tokenizer is used.
        truncation_mode (`str`, *optional*, defaults to `"keep_end"`):
            Truncation mode to use when the prompt is too long. Possible values are `"keep_end"` or `"keep_start"`.
            This argument is required if you want to use the default data collator.
        generate_during_eval (`bool`, *optional*, defaults to `False`):
            If `True`, generates and logs completions from the model to W&B or Comet during evaluation.
        is_encoder_decoder (`bool` or `None`, *optional*, defaults to `None`):
            When using the `model_init` argument (callable) to instantiate the model instead of the `model` argument,
            you need to specify if the model returned by the callable is an encoder-decoder model.
        model_init_kwargs (`dict[str, Any]` or `None`, *optional*, defaults to `None`):
            Keyword arguments to pass to `AutoModelForCausalLM.from_pretrained` when instantiating the model from a
            string.
        dataset_num_proc (`int` or `None`, *optional*, defaults to `None`):
            Number of processes to use for processing the dataset.
        use_liger_loss (`bool`, *optional*, defaults to `False`):
            Whether to use Liger loss.
        base_model_attribute_name (`str`, *optional*, defaults to `"model"`):
            Name of the attribute in the model that contains the base model. This is used to get the base model from the
            model when the model does not have a `get_decoder` method in the case when `use_liger_loss` is `True`.
    """

<<<<<<< HEAD
    learning_rate: float = 1e-6
    max_length: Optional[int] = None
    max_prompt_length: Optional[int] = None
    max_completion_length: Optional[int] = None
    beta: float = 0.1
    disable_dropout: bool = True
    label_pad_token_id: int = -100
    padding_value: Optional[int] = None
    truncation_mode: str = "keep_end"
    generate_during_eval: bool = False
    is_encoder_decoder: Optional[bool] = None
    model_init_kwargs: Optional[dict[str, Any]] = None
    dataset_num_proc: Optional[int] = None
    use_liger_loss: bool = False
    base_model_attribute_name: str = "model"
=======
    learning_rate: float = field(
        default=1e-6,
        metadata={
            "help": "Initial learning rate for `AdamW` optimizer. The default value replaces that of "
            "transformers.TrainingArguments."
        },
    )
    max_length: Optional[int] = field(
        default=1024,
        metadata={"help": "Maximum length of the sequences (prompt + completion) in the batch."},
    )
    max_prompt_length: Optional[int] = field(
        default=512,
        metadata={
            "help": "Maximum length of the prompt. This argument is required if you want to use the default data "
            "collator and your model is an encoder-decoder."
        },
    )
    max_completion_length: Optional[int] = field(
        default=None,
        metadata={
            "help": "Maximum length of the completion. This argument is required if you want to use the default data "
            "collator and your model is an encoder-decoder."
        },
    )
    beta: float = field(
        default=0.1,
        metadata={
            "help": "Parameter controlling the relative ratio loss weight in the ORPO loss. In the paper, it is "
            "denoted by λ."
        },
    )
    disable_dropout: bool = field(
        default=True,
        metadata={"help": "Whether to disable dropout in the model."},
    )
    label_pad_token_id: int = field(
        default=-100,
        metadata={
            "help": "Label pad token id. This argument is required if you want to use the default data collator."
        },
    )
    padding_value: Optional[int] = field(
        default=None,
        metadata={"help": "Padding value to use. If `None`, the padding value of the tokenizer is used."},
    )
    truncation_mode: str = field(
        default="keep_end",
        metadata={
            "help": "Truncation mode to use when the prompt is too long.",
            "choices": ["keep_end", "keep_start"],
        },
    )
    generate_during_eval: bool = field(
        default=False,
        metadata={"help": "If `True`, generates and logs completions from the model to W&B during evaluation."},
    )
    is_encoder_decoder: Optional[bool] = field(
        default=None,
        metadata={
            "help": "When using the `model_init` argument (callable) to instantiate the model instead of the `model` "
            "argument, you need to specify if the model returned by the callable is an encoder-decoder model."
        },
    )
    model_init_kwargs: Optional[dict[str, Any]] = field(
        default=None,
        metadata={
            "help": "Keyword arguments to pass to `AutoModelForCausalLM.from_pretrained` when instantiating the model "
            "from a string."
        },
    )
    dataset_num_proc: Optional[int] = field(
        default=None,
        metadata={"help": "Number of processes to use for processing the dataset."},
    )
>>>>>>> a92e00e8
<|MERGE_RESOLUTION|>--- conflicted
+++ resolved
@@ -68,23 +68,6 @@
             model when the model does not have a `get_decoder` method in the case when `use_liger_loss` is `True`.
     """
 
-<<<<<<< HEAD
-    learning_rate: float = 1e-6
-    max_length: Optional[int] = None
-    max_prompt_length: Optional[int] = None
-    max_completion_length: Optional[int] = None
-    beta: float = 0.1
-    disable_dropout: bool = True
-    label_pad_token_id: int = -100
-    padding_value: Optional[int] = None
-    truncation_mode: str = "keep_end"
-    generate_during_eval: bool = False
-    is_encoder_decoder: Optional[bool] = None
-    model_init_kwargs: Optional[dict[str, Any]] = None
-    dataset_num_proc: Optional[int] = None
-    use_liger_loss: bool = False
-    base_model_attribute_name: str = "model"
-=======
     learning_rate: float = field(
         default=1e-6,
         metadata={
@@ -160,4 +143,6 @@
         default=None,
         metadata={"help": "Number of processes to use for processing the dataset."},
     )
->>>>>>> a92e00e8
+      
+    use_liger_loss: bool = False
+    base_model_attribute_name: str = "model"