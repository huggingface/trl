--- conflicted
+++ resolved
@@ -52,13 +52,8 @@
             Truncation mode to use when the prompt is too long. Possible values are `"keep_end"` or `"keep_start"`.
             This argument is required if you want to use the default data collator.
         generate_during_eval (`bool`, *optional*, defaults to `False`):
-<<<<<<< HEAD
-            If `True`, generates and logs completions from the model to W&B during evaluation.
+            If `True`, generates and logs completions from the model to W&B or Comet during evaluation.
         is_encoder_decoder (`bool` or `None`, *optional*, defaults to `None`):
-=======
-            If `True`, generates and logs completions from the model to W&B or Comet during evaluation.
-        is_encoder_decoder (`Optional[bool]`, *optional*, defaults to `None`):
->>>>>>> d9ee2fd2
             When using the `model_init` argument (callable) to instantiate the model instead of the `model` argument,
             you need to specify if the model returned by the callable is an encoder-decoder model.
         model_init_kwargs (`dict[str, Any]` or `None`, *optional*, defaults to `None`):
