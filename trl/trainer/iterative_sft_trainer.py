# Copyright 2020-2025 The HuggingFace Team. All rights reserved.
#
# Licensed under the Apache License, Version 2.0 (the "License");
# you may not use this file except in compliance with the License.
# You may obtain a copy of the License at
#
#     http://www.apache.org/licenses/LICENSE-2.0
#
# Unless required by applicable law or agreed to in writing, software
# distributed under the License is distributed on an "AS IS" BASIS,
# WITHOUT WARRANTIES OR CONDITIONS OF ANY KIND, either express or implied.
# See the License for the specific language governing permissions and
# limitations under the License.

import os
from pathlib import Path
from typing import Callable, Optional, Union

import torch
from datasets import Dataset
from torch.utils.data import DataLoader
from transformers import (
    AutoModelForCausalLM,
    AutoTokenizer,
    BaseImageProcessor,
    DataCollator,
    DataCollatorForLanguageModeling,
    DataCollatorForSeq2Seq,
    FeatureExtractionMixin,
    PreTrainedModel,
    PreTrainedTokenizerBase,
    ProcessorMixin,
    Trainer,
    TrainingArguments,
    is_wandb_available,
)
from transformers.trainer_utils import EvalLoopOutput
from transformers.utils import is_peft_available

from ..core import PPODecorators
from .iterative_sft_config import IterativeSFTConfig
from .utils import generate_model_card, get_comet_experiment_url, warn0


if is_peft_available():
    from peft import PeftModel


if is_wandb_available():
    import wandb


class IterativeSFTTrainer(Trainer):
    """
    The IterativeSFTTrainer can be used to finetune models with methods that requires some steps between optimization.

    Args:
        model (`Union[str, PreTrainedModel]`):
            Model to be trained. Can be either:

            - A string, being the *model id* of a pretrained model hosted inside a model repo on huggingface.co, or a
              path to a *directory* containing model weights saved using
              [`~transformers.PreTrainedModel.save_pretrained`], e.g., `'./my_model_directory/'`. The model is loaded
              using [`~transformers.AutoModelForCausalLM.from_pretrained`] with the keyword arguments in
              `args.model_init_kwargs`.
            - A [`~transformers.PreTrainedModel`] object. Only causal language models are supported.
        args ([`IterativeSFTConfig`], *optional*, defaults to `None`):
            Configuration for this trainer. If `None`, a default configuration is used.
        data_collator (`DataCollator`, *optional*):
            Function to use to form a batch from a list of elements of the processed `train_dataset` or `eval_dataset`.
            Will default to [`~transformers.default_data_collator`] if no `processing_class` is provided, an instance
            of [`~transformers.DataCollatorWithPadding`] otherwise if the processing_class is a feature extractor or
            tokenizer.
        eval_dataset (`datasets.Dataset`):
            The dataset to use for evaluation.
        processing_class ([`~transformers.PreTrainedTokenizerBase`], [`~transformers.BaseImageProcessor`], [`~transformers.FeatureExtractionMixin`] or [`~transformers.ProcessorMixin`], *optional*, defaults to `None`):
            Processing class used to process the data. If `None`, the processing class is loaded from the model's name
            with [`~transformers.AutoTokenizer.from_pretrained`].
        optimizers (`tuple[torch.optim.Optimizer, torch.optim.lr_scheduler.LambdaLR]`):
            The optimizer and scheduler to use for training.
        preprocess_logits_for_metrics (`Callable[[torch.Tensor, torch.Tensor], torch.Tensor]`):
            The function to use to preprocess the logits before computing the metrics.
        compute_metrics (`Callable[[EvalPrediction], dict]`, *optional*):
            The function to use to compute the metrics. Must take a `EvalPrediction` and return a dictionary string to
            metric values.
        max_length (`int`, *optional*, deprecated):
            Maximum length of the tokenized sequence. Use `args.max_length` instead.
        truncation_mode (`str`, *optional*, deprecated):
            The truncation mode to use. Use `args.truncation_mode` instead.
        optimize_device_cache (`bool`, *optional*, deprecated):
            Whether to optimize accelerator cache. Use `args.optimize_device_cache` instead.
    """

    _tag_names = ["trl", "iterative-sft"]

    def __init__(
        self,
        model: Union[str, PreTrainedModel],
        args: Optional[Union[IterativeSFTConfig, TrainingArguments]] = None,
        data_collator: Optional[DataCollator] = None,
        eval_dataset: Optional[Union[Dataset, dict[str, Dataset]]] = None,
        processing_class: Optional[
            Union[PreTrainedTokenizerBase, BaseImageProcessor, FeatureExtractionMixin, ProcessorMixin]
        ] = None,
        optimizers: tuple[torch.optim.Optimizer, torch.optim.lr_scheduler.LambdaLR] = (
            None,
            None,
        ),
        preprocess_logits_for_metrics: Optional[Callable[[torch.Tensor, torch.Tensor], torch.Tensor]] = None,
        compute_metrics: Optional[Callable[[EvalLoopOutput], dict]] = None,
    ):
<<<<<<< HEAD
        # Handle deprecated parameters
        deprecated_params = {}
        if max_length is not None:
            deprecated_params["max_length"] = max_length
            warn0(
                "The `max_length` parameter is deprecated and will be removed in version 0.20. "
                "Pass it through the `args` parameter using `IterativeSFTConfig(max_length=...)` instead.",
                DeprecationWarning,
            )
        if truncation_mode is not None:
            deprecated_params["truncation_mode"] = truncation_mode
            warn0(
                "The `truncation_mode` parameter is deprecated and will be removed in version 0.20. "
                "Pass it through the `args` parameter using `IterativeSFTConfig(truncation_mode=...)` instead.",
                DeprecationWarning,
            )
        if optimize_device_cache is not None:
            deprecated_params["optimize_device_cache"] = optimize_device_cache
            warn0(
                "The `optimize_device_cache` parameter is deprecated and will be removed in version 0.20  "
                "Pass it through the `args` parameter using `IterativeSFTConfig(optimize_device_cache=...)` instead.",
                DeprecationWarning,
            )

=======
>>>>>>> 5d914a41
        # Args
        model_id = model if isinstance(model, str) else model.config._name_or_path
        if args is None:
            model_name = model_id.split("/")[-1]
            args = IterativeSFTConfig(f"{model_name}-IterativeSFT")
        elif isinstance(args, TrainingArguments) and not isinstance(args, IterativeSFTConfig):
            dict_args = args.to_dict()
            dict_args["hub_token"] = args.hub_token  # to_dict hides the hub_token
            dict_args.pop("push_to_hub_token")
            args = IterativeSFTConfig(**dict_args)

        # Handle the tokenizer
        if processing_class is None:
            processing_class = AutoTokenizer.from_pretrained(model_id)

        # Model
        if args.model_init_kwargs is not None and not isinstance(model, str):
            warn0(
                "You passed model_init_kwargs to the `IterativeSFTConfig`, but your model is already instantiated. "
                "The `model_init_kwargs` will be ignored."
            )
        if isinstance(model, str):
            model = self._create_model_from_path(model, args)

        # PEFT configuration and model wrapping
        if is_peft_available() and isinstance(model, PeftModel):
            self.is_peft_model = True
        else:
            self.is_peft_model = False

        self.processing_class = processing_class
        self.is_encoder_decoder = getattr(model.config, "is_encoder_decoder", False)

        if data_collator is None:
            if self.is_encoder_decoder:
                self.data_collator = DataCollatorForSeq2Seq(
                    processing_class, label_pad_token_id=-100, pad_to_multiple_of=8
                )
            else:
                self.data_collator = DataCollatorForLanguageModeling(self.processing_class, mlm=False)
        else:
            self.data_collator = data_collator

        self.max_length = args.max_length
        self.truncation_mode = args.truncation_mode
        self.optimize_device_cache = args.optimize_device_cache

        super().__init__(
            model=model,
            args=args,
            data_collator=self.data_collator,
            eval_dataset=eval_dataset,
            processing_class=processing_class,
            compute_metrics=compute_metrics,
            optimizers=optimizers,
            preprocess_logits_for_metrics=preprocess_logits_for_metrics,
        )

        # Add tags for models that have been loaded with the correct transformers version
        if hasattr(self.model, "add_model_tags"):
            self.model.add_model_tags(self._tag_names)

        self.create_optimizer_and_scheduler(self.args.max_steps)

        # prepare model, optimizer and lr_scheduler
        self.model, self.optimizer, self.lr_scheduler = self.accelerator.prepare(
            self.model, self.optimizer, self.lr_scheduler
        )

        self.processing_class.truncation_side = "left" if self.truncation_mode == "keep_end" else "right"

        if not hasattr(self, "accelerator"):
            raise AttributeError(
                "Your `Trainer` does not have an `accelerator` object. Consider upgrading `transformers`."
            )

        PPODecorators.optimize_device_cache = self.optimize_device_cache

    def _create_model_from_path(self, model_path: str, args: IterativeSFTConfig) -> PreTrainedModel:
        """Creates a model from a path or model identifier."""
        model_init_kwargs = args.model_init_kwargs or {}
        return AutoModelForCausalLM.from_pretrained(model_path, **model_init_kwargs)

    def prepare_model_inputs(self, input_ids: torch.Tensor, attention_mask: torch.Tensor, labels: torch.Tensor):
        if attention_mask is None:
            attention_mask = [torch.ones_like(ids) for ids in input_ids]

        if self.is_encoder_decoder:
            input_data = self.data_collator(
                [
                    {"input_ids": ids, "attention_mask": att, "labels": lab}
                    for ids, att, lab in zip(input_ids, attention_mask, labels)
                ]
            ).to(self.model.device)

            input_data.pop("decoder_input_ids", None)  # This is directly computed inside the model

            input_data["labels"][input_data["labels"] == self.processing_class.pad_token_id] = -100

        else:
            input_data = self.data_collator(
                [{"input_ids": ids, "attention_mask": att} for ids, att in zip(input_ids, attention_mask)]
            ).to(self.model.device)

        # truncate in case the user has provided input_ids, attention_mask and labels
        if self.max_length is not None:
            if self.truncation_mode == "keep_start":
                input_data = {k: v[: self.max_length] for k, v in input_data.items()}
            elif self.truncation_mode == "keep_end":
                input_data = {k: v[-self.max_length :] for k, v in input_data.items()}
            else:
                raise ValueError(f"Unknown truncation mode: {self.truncation_mode}")

        return input_data

    @staticmethod
    def _step_safety_checker(
        input_ids: list[torch.LongTensor],
        attention_mask: list[torch.LongTensor],
        labels: list[torch.LongTensor],
        texts: list[str],
        texts_labels: list[str],
    ):
        """
        Check if the input data is valid for training.

        Args:
            input_ids (list[`torch.LongTensor`]):
                List of tensors containing the input_ids
            attention_mask (list[`torch.LongTensor`]):
                List of tensors containing the attention_mask
            labels (list[`torch.FloatTensor`]):
                List of tensors containing the labels
            texts (list[`str`]):
                List of string containing the text input.
            texts_labels (list[`str`]):
                List of string containing the text labels.

        Returns:
            `tuple`: The input data.
        """
        if texts is None:
            if attention_mask is None:
                for name, tensor_list in zip(["input_ids", "labels"], [input_ids, labels]):
                    if not isinstance(tensor_list, list):
                        raise ValueError(f"{name} must be a list of tensors - got {type(tensor_list)}")
                    if not isinstance(tensor_list[0], torch.Tensor):
                        raise ValueError(f"Elements in {name} must be tensors - got {type(tensor_list[0])}")
            else:
                for name, tensor_list in zip(
                    ["input_ids", "attention_mask", "labels"], [input_ids, attention_mask, labels]
                ):
                    if not isinstance(tensor_list, list):
                        raise ValueError(f"{name} must be a list of tensors - got {type(tensor_list)}")
                    if not isinstance(tensor_list[0], torch.Tensor):
                        raise ValueError(f"Elements in {name} must be tensors - got {type(tensor_list[0])}")
        else:
            if not isinstance(texts, list):
                raise ValueError(f"'text' must be a list of strings - got {type(texts)}")
            if not isinstance(texts[0], str):
                raise ValueError(f"Elements in 'text' must be strings - got {type(texts[0])}")
            if texts_labels is not None:
                if not isinstance(texts_labels, list):
                    raise ValueError(f"'text_labels' must be a list of strings - got {type(texts_labels)}")
                if not isinstance(texts_labels[0], str):
                    raise ValueError(f"Elements in 'text_labels' must be strings - got {type(texts_labels[0])}")

        return input_ids, attention_mask, labels, texts, texts_labels

    @PPODecorators.empty_device_cache()
    def step(
        self,
        input_ids: Optional[list[torch.LongTensor]] = None,
        attention_mask: Optional[list[torch.LongTensor]] = None,
        labels: Optional[list[torch.LongTensor]] = None,
        texts: Optional[list[str]] = None,
        texts_labels: Optional[list[str]] = None,
    ):
        """
        Run an optimisation step given a list of input_ids, attention_mask, and labels or a list of text and
        text_labels.

        Args:
            input_ids (list[`torch.LongTensor`]):
                List of tensors containing the input_ids (if not provided, text will be used)
            attention_mask (list[`torch.LongTensor`], , *optional*):
                List of tensors containing the attention_mask
            labels (list[`torch.FloatTensor`], *optional*):
                List of tensors containing the labels (if set to None, will default to input_ids)
            texts (list[`str`], *optional*):
                List of strings containing the text input (if not provided, input_ids will directly be used)
            texts_labels (list[`str`], *optional*):
                List of strings containing the text labels (if set to None, will default to text)

        Returns:
            `dict[str, Any]`: A summary of the training statistics
        """
        self.model.train()

        if self.state.global_step == 0:
            self.tr_loss = torch.tensor(0.0).to(self.args.device)
            self._globalstep_last_logged = self.state.global_step

        if input_ids is None and texts is None:
            raise ValueError("Step should include `input_ids` or `texts` as keyword arguments.")
        elif input_ids is not None and texts is not None:
            warn0(
                "Both `input_ids` and `texts` argument are provided. `input_ids` will be ignored. "
                "Please provide only one of the two.",
                UserWarning,
            )

        if labels is None and texts_labels is None and self.is_encoder_decoder:
            raise ValueError(
                "No 'labels' or 'text_labels' are provided. When using an encoder-decoder architecture, 'labels' or 'text_labels' must be passed."
            )

        # Convert Column to list if not already
        input_ids = input_ids[:] if input_ids is not None else None
        attention_mask = attention_mask[:] if attention_mask is not None else None
        labels = labels[:] if labels is not None else None
        texts = texts[:] if texts is not None else None
        texts_labels = texts_labels[:] if texts_labels is not None else None

        input_ids, attention_mask, labels, texts, texts_labels = self._step_safety_checker(
            input_ids, attention_mask, labels, texts, texts_labels
        )

        if texts is not None:
            model_inputs = self.processing_class(
                texts, max_length=self.max_length, truncation=True, padding=True, return_tensors="pt"
            )

            input_ids, attention_mask = model_inputs["input_ids"], model_inputs["attention_mask"]

        if texts_labels is not None:
            labels = self.processing_class(
                texts, max_length=self.max_length, truncation=True, padding=True, return_tensors="pt"
            )["input_ids"]

        if labels is None:
            labels = input_ids

        model_inputs = self.prepare_model_inputs(input_ids, attention_mask, labels)

        model_inputs_names = list(model_inputs.keys())

        batch_dict = {}
        batch_dict.update(model_inputs)

        def collator(data):
            return_dict = dict()
            for key in data[0]:
                if key in ["input_ids", "attention_mask", "labels"]:
                    return_dict[key] = torch.stack([d[key] for d in data]).to(self.model.device)
            return return_dict

        batch_data = Dataset.from_dict(batch_dict)
        batch_data.set_format("torch")

        step_dataloader = DataLoader(
            batch_data,
            batch_size=self.args.per_device_train_batch_size,
            shuffle=True,
            collate_fn=collator,
        )

        for _, batch in enumerate(step_dataloader):
            with self.accelerator.accumulate(self.model):
                model_inputs = {k: batch[k] for k in model_inputs_names}
                loss = self.compute_loss(self.model, model_inputs)

                if self.args.n_gpu > 1:
                    loss = loss.mean()

                tr_loss_step = loss.detach()

                self.accelerator.backward(loss)

                if self.accelerator.sync_gradients and self.args.max_grad_norm is not None:
                    self.accelerator.clip_grad_norm_(
                        self.model.parameters(),
                        self.args.max_grad_norm,
                    )

                self.optimizer.step()
                self.optimizer.zero_grad()
                if self.lr_scheduler is not None:
                    self.lr_scheduler.step()

                self.state.global_step += 1

                # update stats etc
                self.tr_loss += tr_loss_step

                self._maybe_log_save_evaluate()

    def _maybe_log_save_evaluate(self):
        # check if eval is required
        if self.args.eval_steps is not None:
            if self.state.global_step % self.args.eval_steps == 0 and self.state.global_step != 0:
                self.evaluate(self.eval_dataset)

        # check if logging is required
        if self.args.logging_steps is not None:
            if self.state.global_step % self.args.logging_steps == 0 and self.state.global_step != 0:
                logs: dict[str, float] = {}

                tr_loss_scalar = self._nested_gather(self.tr_loss).mean().item()

                # reset tr_loss to zero
                self.tr_loss -= self.tr_loss

                logs["loss"] = round(tr_loss_scalar / (self.state.global_step - self._globalstep_last_logged), 4)
                logs["learning_rate"] = self._get_learning_rate()

                self._globalstep_last_logged = self.state.global_step

                self.log(logs)

    # Ensure the model card is saved along with the checkpoint
    def _save_checkpoint(self, model, trial):
        if self.args.hub_model_id is None:
            model_name = Path(self.args.output_dir).name
        else:
            model_name = self.args.hub_model_id.split("/")[-1]
        self.create_model_card(model_name=model_name)
        super()._save_checkpoint(model, trial)

    def create_model_card(
        self,
        model_name: Optional[str] = None,
        dataset_name: Optional[str] = None,
        tags: Union[str, list[str], None] = None,
    ):
        """
        Creates a draft of a model card using the information available to the `Trainer`.

        Args:
            model_name (`str` or `None`, *optional*, defaults to `None`):
                Name of the model.
            dataset_name (`str` or `None`, *optional*, defaults to `None`):
                Name of the dataset used for training.
            tags (`str`, `list[str]` or `None`, *optional*, defaults to `None`):
                Tags to be associated with the model card.
        """
        if not self.is_world_process_zero():
            return

        if hasattr(self.model.config, "_name_or_path") and not os.path.isdir(self.model.config._name_or_path):
            base_model = self.model.config._name_or_path
        else:
            base_model = None

        # normalize `tags` to a mutable set
        if tags is None:
            tags = set()
        elif isinstance(tags, str):
            tags = {tags}
        else:
            tags = set(tags)

        if hasattr(self.model.config, "unsloth_version"):
            tags.add("unsloth")

        tags.update(self._tag_names)

        model_card = generate_model_card(
            base_model=base_model,
            model_name=model_name,
            hub_model_id=self.hub_model_id,
            dataset_name=dataset_name,
            tags=tags,
            wandb_url=wandb.run.url if is_wandb_available() and wandb.run is not None else None,
            comet_url=get_comet_experiment_url(),
            trainer_name="Iterative SFT",
        )

        model_card.save(os.path.join(self.args.output_dir, "README.md"))<|MERGE_RESOLUTION|>--- conflicted
+++ resolved
@@ -109,33 +109,6 @@
         preprocess_logits_for_metrics: Optional[Callable[[torch.Tensor, torch.Tensor], torch.Tensor]] = None,
         compute_metrics: Optional[Callable[[EvalLoopOutput], dict]] = None,
     ):
-<<<<<<< HEAD
-        # Handle deprecated parameters
-        deprecated_params = {}
-        if max_length is not None:
-            deprecated_params["max_length"] = max_length
-            warn0(
-                "The `max_length` parameter is deprecated and will be removed in version 0.20. "
-                "Pass it through the `args` parameter using `IterativeSFTConfig(max_length=...)` instead.",
-                DeprecationWarning,
-            )
-        if truncation_mode is not None:
-            deprecated_params["truncation_mode"] = truncation_mode
-            warn0(
-                "The `truncation_mode` parameter is deprecated and will be removed in version 0.20. "
-                "Pass it through the `args` parameter using `IterativeSFTConfig(truncation_mode=...)` instead.",
-                DeprecationWarning,
-            )
-        if optimize_device_cache is not None:
-            deprecated_params["optimize_device_cache"] = optimize_device_cache
-            warn0(
-                "The `optimize_device_cache` parameter is deprecated and will be removed in version 0.20  "
-                "Pass it through the `args` parameter using `IterativeSFTConfig(optimize_device_cache=...)` instead.",
-                DeprecationWarning,
-            )
-
-=======
->>>>>>> 5d914a41
         # Args
         model_id = model if isinstance(model, str) else model.config._name_or_path
         if args is None:
