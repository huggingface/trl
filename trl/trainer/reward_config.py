--- conflicted
+++ resolved
@@ -27,14 +27,7 @@
     [argparse](https://docs.python.org/3/library/argparse#module-argparse) arguments that can be specified on the
     command line.
 
-<<<<<<< HEAD
     Args:
-        max_length (`int`, *optional*, defaults to `None`):
-            The maximum length of the sequences in the batch. This argument is required if you want to use the default data collator.
-        gradient_checkpointing (`bool`, *optional*, defaults to `True`):
-            If True, use gradient checkpointing to save memory at the expense of slower backward pass.
-=======
-    Parameters:
         max_length (`Optional[int]`, *optional*, defaults to `None`):
             Maximum length of the sequences (prompt + completion) in the batch. This argument is required if you want
             to use the default data collator.
@@ -43,7 +36,6 @@
         center_rewards_coefficient (`float`, *optional*, defaults to `None`):
             Coefficient to incentivize the reward model to output mean-zero rewards (proposed by
             https://huggingface.co/papers/2312.09244, Eq. 2). Recommended value: `0.01`.
->>>>>>> fc20db88
     """
 
     max_length: Optional[int] = None
