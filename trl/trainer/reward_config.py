--- conflicted
+++ resolved
@@ -43,12 +43,17 @@
             the dataset is pretokenized.
     """
 
-<<<<<<< HEAD
     max_length: Optional[int] = field(
         default=None,
         metadata={
             "help": "Maximum length of the sequences (prompt + completion) in the batch. This argument is required if "
             "you want to use the default data collator."
+        },
+    )
+    disable_dropout: bool = field(
+        default=True,
+        metadata={
+            "help": "Whether to disable dropout in the model and reference model."
         },
     )
     dataset_num_proc: Optional[int] = field(
@@ -68,11 +73,4 @@
             "help": "Whether to remove the columns that are not used by the model's forward pass. Can be `True` only "
             "if the dataset is pretokenized."
         },
-    )
-=======
-    max_length: Optional[int] = None
-    disable_dropout: bool = True
-    dataset_num_proc: Optional[int] = None
-    center_rewards_coefficient: Optional[float] = None
-    remove_unused_columns: bool = False
->>>>>>> d9ee2fd2
+    )