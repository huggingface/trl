# flake8: noqa

# Copyright 2022 The HuggingFace Team. All rights reserved.
#
# Licensed under the Apache License, Version 2.0 (the "License");
# you may not use this file except in compliance with the License.
# You may obtain a copy of the License at
#
#     http://www.apache.org/licenses/LICENSE-2.0
#
# Unless required by applicable law or agreed to in writing, software
# distributed under the License is distributed on an "AS IS" BASIS,
# WITHOUT WARRANTIES OR CONDITIONS OF ANY KIND, either express or implied.
# See the License for the specific language governing permissions and
# limitations under the License.

# There is a circular import in the PPOTrainer if we let isort sort these
from typing import TYPE_CHECKING
from ..import_utils import _LazyModule, is_diffusers_available, OptionalDependencyNotAvailable

_import_structure = {
    "callbacks": ["RichProgressCallback", "SyncRefModelCallback", "WinRateCallback"],
    "utils": [
        "AdaptiveKLController",
        "FixedKLController",
        "ConstantLengthDataset",
        "DataCollatorForCompletionOnlyLM",
        "RunningMoments",
        "disable_dropout_in_model",
        "peft_module_casting_to_bf16",
    ],
    "dpo_config": ["DPOConfig", "FDivergenceConstants", "FDivergenceType"],
    "dpo_trainer": ["DPOTrainer"],
    "cpo_config": ["CPOConfig"],
    "cpo_trainer": ["CPOTrainer"],
    "alignprop_config": ["AlignPropConfig"],
    "alignprop_trainer": ["AlignPropTrainer"],
    "iterative_sft_trainer": ["IterativeSFTTrainer"],
    "kto_config": ["KTOConfig"],
    "kto_trainer": ["KTOTrainer"],
    "model_config": ["ModelConfig"],
<<<<<<< HEAD
    "nash_md_config": ["NashMDConfig"],
    "nasn_md_trainer": ["NashMDTrainer"],
=======
    "online_dpo_config": ["OnlineDPOConfig"],
    "online_dpo_trainer": ["OnlineDPOTrainer"],
>>>>>>> 7dcf437a
    "orpo_config": ["ORPOConfig"],
    "orpo_trainer": ["ORPOTrainer"],
    "ppo_config": ["PPOConfig"],
    "ppo_trainer": ["PPOTrainer"],
    "reward_config": ["RewardConfig"],
    "reward_trainer": ["RewardTrainer", "compute_accuracy"],
    "sft_config": ["SFTConfig"],
    "sft_trainer": ["SFTTrainer"],
    "base": ["BaseTrainer"],
    "ddpo_config": ["DDPOConfig"],
    "callbacks": ["RichProgressCallback", "SyncRefModelCallback", "WinRateCallback"],
    "judges": [
        "BaseJudge",
        "BaseAPIJudge",
        "HuggingFaceJudge",
        "MockAPIJudge",
        "MockJudge",
        "OpenAIJudge",
        "PairRMJudge",
    ],
}

try:
    if not is_diffusers_available():
        raise OptionalDependencyNotAvailable()
except OptionalDependencyNotAvailable:
    pass
else:
    _import_structure["ddpo_trainer"] = ["DDPOTrainer"]


if TYPE_CHECKING:
    # isort: off
    from .callbacks import (
        RichProgressCallback,
        SyncRefModelCallback,
        WinRateCallback,
    )
    from .utils import (
        AdaptiveKLController,
        FixedKLController,
        ConstantLengthDataset,
        DataCollatorForCompletionOnlyLM,
        RunningMoments,
        disable_dropout_in_model,
        peft_module_casting_to_bf16,
    )
    # isort: on

    from .base import BaseTrainer
    from .ddpo_config import DDPOConfig

    from .dpo_config import DPOConfig, FDivergenceConstants, FDivergenceType
    from .dpo_trainer import DPOTrainer
    from .iterative_sft_trainer import IterativeSFTTrainer
    from .cpo_config import CPOConfig
    from .cpo_trainer import CPOTrainer
    from .alignprop_config import AlignPropConfig
    from .kto_config import KTOConfig
    from .kto_trainer import KTOTrainer
    from .model_config import ModelConfig
<<<<<<< HEAD
    from .nash_md_config import NashMDConfig
    from .nash_md_trainer import NashMDTrainer
=======
    from .online_dpo_config import OnlineDPOConfig
    from .online_dpo_trainer import OnlineDPOTrainer
>>>>>>> 7dcf437a
    from .orpo_config import ORPOConfig
    from .orpo_trainer import ORPOTrainer
    from .ppo_config import PPOConfig
    from .ppo_trainer import PPOTrainer
    from .reward_config import RewardConfig
    from .reward_trainer import RewardTrainer, compute_accuracy
    from .sft_config import SFTConfig
    from .sft_trainer import SFTTrainer
    from .callbacks import RichProgressCallback, SyncRefModelCallback, WinRateCallback
    from .judges import BaseJudge, BaseAPIJudge, HuggingFaceJudge, MockAPIJudge, MockJudge, OpenAIJudge, PairRMJudge

    try:
        if not is_diffusers_available():
            raise OptionalDependencyNotAvailable()
    except OptionalDependencyNotAvailable:
        pass
    else:
        from .ddpo_trainer import DDPOTrainer
else:
    import sys

    sys.modules[__name__] = _LazyModule(__name__, globals()["__file__"], _import_structure, module_spec=__spec__)<|MERGE_RESOLUTION|>--- conflicted
+++ resolved
@@ -16,7 +16,11 @@
 
 # There is a circular import in the PPOTrainer if we let isort sort these
 from typing import TYPE_CHECKING
-from ..import_utils import _LazyModule, is_diffusers_available, OptionalDependencyNotAvailable
+from ..import_utils import (
+    _LazyModule,
+    is_diffusers_available,
+    OptionalDependencyNotAvailable,
+)
 
 _import_structure = {
     "callbacks": ["RichProgressCallback", "SyncRefModelCallback", "WinRateCallback"],
@@ -39,13 +43,10 @@
     "kto_config": ["KTOConfig"],
     "kto_trainer": ["KTOTrainer"],
     "model_config": ["ModelConfig"],
-<<<<<<< HEAD
     "nash_md_config": ["NashMDConfig"],
     "nasn_md_trainer": ["NashMDTrainer"],
-=======
     "online_dpo_config": ["OnlineDPOConfig"],
     "online_dpo_trainer": ["OnlineDPOTrainer"],
->>>>>>> 7dcf437a
     "orpo_config": ["ORPOConfig"],
     "orpo_trainer": ["ORPOTrainer"],
     "ppo_config": ["PPOConfig"],
@@ -107,13 +108,10 @@
     from .kto_config import KTOConfig
     from .kto_trainer import KTOTrainer
     from .model_config import ModelConfig
-<<<<<<< HEAD
     from .nash_md_config import NashMDConfig
     from .nash_md_trainer import NashMDTrainer
-=======
     from .online_dpo_config import OnlineDPOConfig
     from .online_dpo_trainer import OnlineDPOTrainer
->>>>>>> 7dcf437a
     from .orpo_config import ORPOConfig
     from .orpo_trainer import ORPOTrainer
     from .ppo_config import PPOConfig
@@ -123,7 +121,15 @@
     from .sft_config import SFTConfig
     from .sft_trainer import SFTTrainer
     from .callbacks import RichProgressCallback, SyncRefModelCallback, WinRateCallback
-    from .judges import BaseJudge, BaseAPIJudge, HuggingFaceJudge, MockAPIJudge, MockJudge, OpenAIJudge, PairRMJudge
+    from .judges import (
+        BaseJudge,
+        BaseAPIJudge,
+        HuggingFaceJudge,
+        MockAPIJudge,
+        MockJudge,
+        OpenAIJudge,
+        PairRMJudge,
+    )
 
     try:
         if not is_diffusers_available():
@@ -135,4 +141,6 @@
 else:
     import sys
 
-    sys.modules[__name__] = _LazyModule(__name__, globals()["__file__"], _import_structure, module_spec=__spec__)+    sys.modules[__name__] = _LazyModule(
+        __name__, globals()["__file__"], _import_structure, module_spec=__spec__
+    )