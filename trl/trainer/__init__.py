--- conflicted
+++ resolved
@@ -15,40 +15,6 @@
 # limitations under the License.
 
 # There is a circular import in the PPOTrainer if we let isort sort these
-<<<<<<< HEAD
-# isort: off
-from .utils import (
-    AdaptiveKLController,
-    FixedKLController,
-    ConstantLengthDataset,
-    DataCollatorForCompletionOnlyLM,
-    RunningMoments,
-    PtxData,
-    PtxDataArgs,
-    PtxLossArgs,
-    MiniBatchCycleIter,
-    disable_dropout_in_model,
-    peft_module_casting_to_bf16,
-)
-
-# isort: on
-
-from ..import_utils import is_diffusers_available
-from .base import BaseTrainer
-from .ddpo_config import DDPOConfig
-
-
-if is_diffusers_available():
-    from .ddpo_trainer import DDPOTrainer
-
-from .dpo_trainer import DPOTrainer
-from .iterative_sft_trainer import IterativeSFTTrainer
-from .ppo_config import PPOConfig
-from .ppo_trainer import PPOTrainer
-from .reward_trainer import RewardTrainer, compute_accuracy
-from .sft_trainer import SFTTrainer
-from .training_configs import RewardConfig
-=======
 from typing import TYPE_CHECKING
 from ..import_utils import _LazyModule, is_diffusers_available, OptionalDependencyNotAvailable
 
@@ -137,5 +103,4 @@
 else:
     import sys
 
-    sys.modules[__name__] = _LazyModule(__name__, globals()["__file__"], _import_structure, module_spec=__spec__)
->>>>>>> 1d0a7ea1
+    sys.modules[__name__] = _LazyModule(__name__, globals()["__file__"], _import_structure, module_spec=__spec__)