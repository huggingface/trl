# Copyright 2020-2025 The HuggingFace Team. All rights reserved.
#
# Licensed under the Apache License, Version 2.0 (the "License");
# you may not use this file except in compliance with the License.
# You may obtain a copy of the License at
#
#     http://www.apache.org/licenses/LICENSE-2.0
#
# Unless required by applicable law or agreed to in writing, software
# distributed under the License is distributed on an "AS IS" BASIS,
# WITHOUT WARRANTIES OR CONDITIONS OF ANY KIND, either express or implied.
# See the License for the specific language governing permissions and
# limitations under the License.

import logging
import os

import pandas as pd
import torch
from accelerate import Accelerator
from accelerate.state import AcceleratorState
from accelerate.utils import gather_object, is_wandb_available
from transformers import (
    GenerationConfig,
    PreTrainedModel,
    PreTrainedTokenizerBase,
    Trainer,
    TrainerCallback,
    TrainerControl,
    TrainerState,
    TrainingArguments,
)
from transformers.trainer_utils import has_length
from transformers.utils import is_rich_available

from ..data_utils import maybe_apply_chat_template
from ..import_utils import is_weave_available
from ..models.utils import unwrap_model_for_generation
from .judges import BasePairwiseJudge
from .utils import log_table_to_comet_experiment


if is_rich_available():
    from rich.columns import Columns
    from rich.console import Console, Group
    from rich.live import Live
    from rich.panel import Panel
    from rich.progress import Progress
    from rich.table import Table

if is_wandb_available():
    import wandb

if is_weave_available():
    import weave
    from weave import EvaluationLogger
    from weave.trace.context import weave_client_context


# Logger for module-level logging
logger = logging.getLogger(__name__)


def _generate_completions(
    prompts: list[str],
    model: PreTrainedModel,
    tokenizer: PreTrainedTokenizerBase,
    accelerator: Accelerator,
    generation_config: GenerationConfig | None,
    batch_size: int = 1,
) -> list[str]:
    """
    Generates completions for a list of pre-formatted prompts from the given model.

    Args:
        prompts (list[str]): A list of input prompts for which completions are to be generated.
        model (PreTrainedModel): The pre-trained model to be used for generation.
        tokenizer (PreTrainedTokenizerBase): The tokenizer to be used for encoding and decoding.
        accelerator (Accelerator): The accelerator to be used for model execution.
        generation_config (GenerationConfig): Configuration for text generation.
        batch_size (int, optional): The number of prompts to process in each batch. Default is 1.

    Returns:
        list[str]: A list of generated text completions corresponding to the input prompts.
    """
    completions = []
    with unwrap_model_for_generation(model, accelerator) as unwrapped_model:
        for idx in range(0, len(prompts), batch_size):
            batch = prompts[idx : idx + batch_size]
            tokenized_batch = tokenizer(batch, return_tensors="pt", padding=True, truncation=True).to(model.device)
            generations = unwrapped_model.generate(
                **tokenized_batch,
                generation_config=generation_config,
            )
            for prompt, generation in zip(tokenized_batch.input_ids, generations, strict=True):
                # Remove prompt from generation
                generation = generation[len(prompt) :]
                completion = tokenizer.decode(generation, skip_special_tokens=True)
                completions.append(completion)
    return completions


class SyncRefModelCallback(TrainerCallback):
    """
    Callback to synchronize the model with a reference model.
    """

    def __init__(
        self,
        ref_model: PreTrainedModel | torch.nn.Module,
        accelerator: Accelerator | None,
    ):
        self.accelerator = accelerator
        self.ref_model = ref_model

    @staticmethod
    def _sync_target_model(model, target_model, alpha):
        for target_param, copy_param in zip(target_model.parameters(), model.parameters(), strict=True):
            target_param.data.mul_(1.0 - alpha).add_(copy_param.data, alpha=alpha)

    @staticmethod
    def sync_target_model(model, target_model, alpha):
        deepspeed_plugin = AcceleratorState().deepspeed_plugin
        if deepspeed_plugin is not None and deepspeed_plugin.zero_stage == 3:
            import deepspeed

            with deepspeed.zero.GatheredParameters(
                list(model.parameters()) + list(target_model.parameters()), modifier_rank=0
            ):
                if deepspeed.comm.get_rank() == 0:
                    SyncRefModelCallback._sync_target_model(model, target_model, alpha)
        else:
            SyncRefModelCallback._sync_target_model(model, target_model, alpha)

    def on_step_end(self, args, state, control, **kwargs):
        model: PreTrainedModel = kwargs["model"]

        if self.ref_model is not None and state.global_step % args.ref_model_sync_steps == 0:
            if self.accelerator:
                model = self.accelerator.unwrap_model(model)
            self.sync_target_model(model, self.ref_model, args.ref_model_mixup_alpha)


class RichProgressCallback(TrainerCallback):
    """
    A [`TrainerCallback`] that displays the progress of training or evaluation using Rich.
    """

    def __init__(self):
        if not is_rich_available():
            raise ImportError("RichProgressCallback requires the `rich` extra. To install, run `pip install rich`.")

        self.training_bar = None
        self.evaluation_bar = None
        self.training_task = None
        self.evaluation_task = None
        self.rich_group = None
        self.rich_console = None
        self.training_status = None
        self.current_step = None

    def on_train_begin(self, args, state, control, **kwargs):
        if not state.is_world_process_zero:
            return

        self.training_bar = Progress()
        self.evaluation_bar = Progress()
        self.rich_console = Console()
        self.training_status = self.rich_console.status("Nothing to log yet ...")
        self.rich_group = Live(Panel(Group(self.training_bar, self.evaluation_bar, self.training_status)))
        self.rich_group.start()
        self.training_task = self.training_bar.add_task("[blue]Training  ", total=state.max_steps)
        self.current_step = 0

    def on_step_end(self, args, state, control, **kwargs):
        if not state.is_world_process_zero:
            return

        self.training_bar.update(self.training_task, advance=state.global_step - self.current_step, update=True)
        self.current_step = state.global_step

    def on_prediction_step(self, args, state, control, eval_dataloader=None, **kwargs):
        if not state.is_world_process_zero:
            return

        if has_length(eval_dataloader):
            if self.evaluation_task is None:
                self.evaluation_task = self.evaluation_bar.add_task("[blue]Evaluation", total=len(eval_dataloader))
            self.evaluation_bar.update(self.evaluation_task, advance=1, update=True)

    def on_evaluate(self, args, state, control, **kwargs):
        if not state.is_world_process_zero:
            return

        if self.evaluation_task is not None:
            self.evaluation_bar.remove_task(self.evaluation_task)
            self.evaluation_task = None

    def on_predict(self, args, state, control, **kwargs):
        if not state.is_world_process_zero:
            return

        if self.evaluation_task is not None:
            self.evaluation_bar.remove_task(self.evaluation_task)
            self.evaluation_task = None

    def on_log(self, args, state, control, logs=None, **kwargs):
        if not (state.is_world_process_zero and self.training_bar):
            return

        # Group keys by top-level prefix
        grouped_logs = {}
        for key, value in logs.items():
            parts = key.split("/")
            group = parts[0] if len(parts) > 1 else None
            subkey = "/".join(parts[1:]) if len(parts) > 1 else key
            grouped_logs.setdefault(group, {})[subkey] = value

        # Create a table per group
        tables = []
        for group_name, metrics in grouped_logs.items():
            table = Table(
                title=f"[bold blue]{group_name}[/]" if group_name else None, header_style="bold magenta", box=None
            )
            table.add_column("Metric", justify="left", no_wrap=True)
            table.add_column("Value", justify="right")

            for metric, val in metrics.items():
                formatted = f"{val:.3f}" if isinstance(val, (float, int)) else str(val)
                table.add_row(metric, formatted)

            tables.append(Panel(table, border_style="cyan", padding=(0, 1)))

        # Arrange tables in columns using Columns
        column_layout = Columns(tables, equal=False, expand=True)
        self.training_status.update(
            Panel(column_layout, title=f"[bold green]Step {state.global_step}[/bold green]", border_style="green")
        )

    def on_train_end(self, args, state, control, **kwargs):
        if not state.is_world_process_zero:
            return

        self.rich_group.stop()
        self.training_bar = None
        self.evaluation_bar = None
        self.training_task = None
        self.evaluation_task = None
        self.rich_group = None
        self.rich_console = None
        self.training_status = None
        self.current_step = None


def _win_rate_completions_df(
    state: TrainerState, prompts: list[str], completions: list[str], winner_indices: list[str]
) -> pd.DataFrame:
    global_step = [str(state.global_step)] * len(prompts)
    data = list(zip(global_step, prompts, completions, winner_indices, strict=True))
    # Split completions from reference model and policy
    split_data = [(item[0], item[1], item[2][0], item[2][1], item[3]) for item in data]
    return pd.DataFrame(split_data, columns=["step", "prompt", "reference_model", "policy", "winner_index"])


class WinRateCallback(TrainerCallback):
    """
    A [`~transformers.TrainerCallback`] that computes the win rate of a model based on a reference.

    It generates completions using prompts from the evaluation dataset and compares the trained model's outputs against
    a reference. The reference is either the initial version of the model (before training) or the reference model, if
    available in the trainer. During each evaluation step, a judge determines how often the trained model's completions
    win against the reference using a judge. The win rate is then logged in the trainer's logs under the key
    `"eval_win_rate"`.

    Usage:
    ```python
    trainer = DPOTrainer(...)
    judge = PairRMJudge()
    win_rate_callback = WinRateCallback(judge=judge, trainer=trainer)
    trainer.add_callback(win_rate_callback)
    ```

    Args:
        judge ([`BasePairwiseJudge`]):
            The judge to use for comparing completions.
        trainer (`Trainer`):
            Trainer to which the callback will be attached. The trainer's evaluation dataset must include a `"prompt"`
            column containing the prompts for generating completions. If the `Trainer` has a reference model (via the
            `ref_model` attribute), it will use this reference model for generating the reference completions;
            otherwise, it defaults to using the initial model.
        generation_config ([`~transformers.GenerationConfig`], *optional*):
            The generation config to use for generating completions.
        num_prompts (`int`, *optional*):
            The number of prompts to generate completions for. If not provided, defaults to the number of examples in
            the evaluation dataset.
        shuffle_order (`bool`, *optional*, defaults to `True`):
            Whether to shuffle the order of the completions before judging.
        use_soft_judge (`bool`, *optional*, defaults to `False`):
            Whether to use a soft judge that returns a win probability between 0 and 1 for the first completion vs the
            second.
    """

    def __init__(
        self,
        judge: BasePairwiseJudge,
        trainer: Trainer,
        generation_config: GenerationConfig | None = None,
        num_prompts: int | None = None,
        shuffle_order: bool = True,
        use_soft_judge: bool = False,
    ):
        self.judge = judge
        self.trainer = trainer
        self.shuffle_order = shuffle_order
        self.generation_config = generation_config
        self.ref_completions = []
        self.use_soft_judge = use_soft_judge

        if self.trainer.eval_dataset is None:
            raise ValueError("Trainer must have an evaluation dataset to use the WinRateCallback.")
        else:
            self.eval_dataset = self.trainer.eval_dataset

        if num_prompts is not None:
            self.eval_dataset = self.eval_dataset.select(range(num_prompts))

    def on_train_begin(self, args: TrainingArguments, state: TrainerState, control: TrainerControl, **kwargs):
        # When the trainer is initialized, we generate completions for the reference model.
        tokenizer = kwargs["processing_class"]
        tokenizer.padding_side = "left"
        accelerator = self.trainer.accelerator
        # Use the reference model if available, otherwise use the initial model
        model = getattr(self.trainer, "ref_model", None)
        # At this point, there are two cases where `ref_model` is None:
        # 1. The method doesn't require a reference model.
        # 2. The method uses a reference model, but `ref_model` is set to None.
        #    This occurs when using PEFT, where the reference model can be obtained by simply disabling the model's adapter.
        #    In theory, we should disable the adapter here, but since it's zero-initialized at the start of training,
        #    the model behaves identically with or without the adapter.
        #    Therefore, there's no need to explicitly disable it at this point.
        if model is None:
            model = self.trainer.model_wrapped
        with accelerator.split_between_processes(self.eval_dataset["prompt"]) as prompts:
            self.ref_completions = _generate_completions(
                prompts,
                model=model,
                tokenizer=tokenizer,
                accelerator=accelerator,
                generation_config=self.generation_config,
                batch_size=args.per_device_eval_batch_size,
            )
            # Compute initial win rate as a reference point
            completions = list(zip(self.ref_completions, self.ref_completions, strict=True))
            if self.use_soft_judge:
                ref_win_probs = self.judge.judge(prompts, completions, self.shuffle_order, return_scores=True)
                winner_indices = [0 if score > 0.5 else 1 for score in ref_win_probs]
                ref_win_probs = gather_object(ref_win_probs)
            else:
                winner_indices = self.judge.judge(prompts, completions, self.shuffle_order)
            prompts = gather_object(prompts)
            completions = gather_object(completions)
            winner_indices = gather_object(winner_indices)

        # Logging
        if self.trainer.accelerator.is_main_process:
            win_rate = sum(winner_idx == 1 for winner_idx in winner_indices) / len(winner_indices)
            if self.use_soft_judge:
                avg_win_prob = 1.0 - sum(ref_win_probs) / len(ref_win_probs)
                self.trainer.log({"eval_avg_win_prob": avg_win_prob, "eval_win_rate": win_rate})
            else:
                self.trainer.log({"eval_win_rate": win_rate})

            if "wandb" in args.report_to:
                if wandb.run is not None:
                    df = _win_rate_completions_df(
                        state=state,
                        prompts=prompts,
                        completions=completions,
                        winner_indices=winner_indices,
                    )
                    wandb.log({"win_rate_completions": wandb.Table(dataframe=df)})

            if "comet_ml" in args.report_to:
                df = _win_rate_completions_df(
                    state=state,
                    prompts=prompts,
                    completions=completions,
                    winner_indices=winner_indices,
                )
                log_table_to_comet_experiment(
                    name="win_rate_completions.csv",
                    table=df,
                )

    def on_evaluate(self, args: TrainingArguments, state: TrainerState, control: TrainerControl, **kwargs):
        # At every evaluation step, we generate completions for the model and compare them with the reference
        # completions that have been generated at the beginning of training. We then compute the win rate and log it to
        # the trainer.
        tokenizer = kwargs["processing_class"]
        tokenizer.padding_side = "left"
        accelerator = self.trainer.accelerator
        model = self.trainer.model_wrapped
        with accelerator.split_between_processes(self.eval_dataset["prompt"]) as prompts:
            completions = _generate_completions(
                prompts,
                model=model,
                tokenizer=tokenizer,
                accelerator=accelerator,
                generation_config=self.generation_config,
                batch_size=args.per_device_eval_batch_size,
            )

            completions = list(zip(self.ref_completions, completions, strict=True))

            if self.use_soft_judge:
                ref_win_probs = self.judge.judge(prompts, completions, self.shuffle_order, return_scores=True)
                winner_indices = [0 if score > 0.5 else 1 for score in ref_win_probs]
                ref_win_probs = gather_object(ref_win_probs)
            else:
                winner_indices = self.judge.judge(prompts, completions, self.shuffle_order)
            prompts = gather_object(prompts)
            completions = gather_object(completions)
            winner_indices = gather_object(winner_indices)

        # Logging
        if self.trainer.accelerator.is_main_process:
            win_rate = sum(winner_idx == 1 for winner_idx in winner_indices) / len(winner_indices)
            if self.use_soft_judge:
                avg_win_prob = 1.0 - sum(ref_win_probs) / len(ref_win_probs)
                self.trainer.log({"eval_avg_win_prob": avg_win_prob, "eval_win_rate": win_rate})
            else:
                self.trainer.log({"eval_win_rate": win_rate})

            if "wandb" in args.report_to:
                if wandb.run is not None:
                    df = _win_rate_completions_df(
                        state=state,
                        prompts=prompts,
                        completions=completions,
                        winner_indices=winner_indices,
                    )
                    wandb.log({"win_rate_completions": wandb.Table(dataframe=df)})

            if "comet_ml" in args.report_to:
                df = _win_rate_completions_df(
                    state=state,
                    prompts=prompts,
                    completions=completions,
                    winner_indices=winner_indices,
                )
                log_table_to_comet_experiment(
                    name="win_rate_completions.csv",
                    table=df,
                )


class LogCompletionsCallback(TrainerCallback):
    r"""
    A [`~transformers.TrainerCallback`] that logs completions to Weights & Biases and/or Comet.

    Usage:
    ```python
    trainer = DPOTrainer(...)
    completions_callback = LogCompletionsCallback(trainer=trainer)
    trainer.add_callback(completions_callback)
    ```

    Args:
        trainer (`Trainer`):
            Trainer to which the callback will be attached. The trainer's evaluation dataset must include a `"prompt"`
            column containing the prompts for generating completions.
        generation_config ([`~transformers.GenerationConfig`], *optional*):
            The generation config to use for generating completions.
        num_prompts (`int`, *optional*):
            The number of prompts to generate completions for. If not provided, defaults to the number of examples in
            the evaluation dataset.
        freq (`int`, *optional*):
            The frequency at which to log completions. If not provided, defaults to the trainer's `eval_steps`.
    """

    def __init__(
        self,
        trainer: Trainer,
        generation_config: GenerationConfig | None = None,
        num_prompts: int | None = None,
        freq: int | None = None,
    ):
        self.trainer = trainer
        self.generation_config = generation_config
        self.freq = freq
        self.table = []
        self._last_logged_step = -1

        if self.trainer.eval_dataset is None:
            raise ValueError("Trainer must have an evaluation dataset to use the LogCompletionsCallback.")
        else:
            self.eval_dataset = self.trainer.eval_dataset

        if num_prompts is not None:
            self.eval_dataset = self.eval_dataset.select(range(num_prompts))

    def on_step_end(self, args, state, control, **kwargs):
        # Only log once per step (this method may be called multiple times)
        if state.global_step == self._last_logged_step:
            return

        # Only log every `freq` steps (if no `freq` is provided, log every `eval_steps` steps)
        freq = self.freq or state.eval_steps
        if state.global_step % freq != 0:
            return

        tokenizer = kwargs["processing_class"]
        tokenizer.padding_side = "left"
        accelerator = self.trainer.accelerator
        model = self.trainer.model_wrapped
        with accelerator.split_between_processes(self.eval_dataset["prompt"]) as prompts:
            prompts = [maybe_apply_chat_template({"prompt": prompt}, tokenizer)["prompt"] for prompt in prompts]
            completions = _generate_completions(
                prompts,
                model=model,
                tokenizer=tokenizer,
                accelerator=accelerator,
                generation_config=self.generation_config,
                batch_size=args.per_device_eval_batch_size,
            )
            completions = gather_object(completions)
            prompts = gather_object(prompts)

        # Build the data to log
        if self.trainer.accelerator.is_main_process:
            global_step = [str(state.global_step)] * len(prompts)
            data = list(zip(global_step, prompts, completions, strict=True))
            self.table.extend(data)
            table = pd.DataFrame(columns=["step", "prompt", "completion"], data=self.table)

            if "wandb" in args.report_to:
                wandb.log({"completions": table})

            if "comet_ml" in args.report_to:
                log_table_to_comet_experiment(
                    name="completions.csv",
                    table=table,
                )

        # Save the last logged step, so we don't log the same completions multiple times
        self._last_logged_step = state.global_step


class WeaveCallback(TrainerCallback):
    r"""
    A [`~transformers.TrainerCallback`] that logs traces and evaluations to W&B Weave. The callback uses
    https://weave-docs.wandb.ai/guides/evaluation/evaluation_logger/ to log traces and evaluations at each evaluation
    step.

    Supports two modes based on the `scorers` parameter:
    - **Tracing Mode** (when scorers=None): Logs predictions for data exploration and analysis
    - **Evaluation Mode** (when scorers provided): Logs predictions with scoring and summary metrics

    Both modes use Weave's EvaluationLogger for structured, consistent data logging.

    The callback logs data during evaluation phases (`on_evaluate`) rather than training steps, making it more
    efficient and semantically correct. It gracefully handles missing weave installation by logging warnings and
    skipping weave-specific functionality. It also checks for existing weave clients before initializing new ones.

    Usage:
    ```python
    # Tracing mode (just log predictions)
    trainer = DPOTrainer(...)
    weave_callback = WeaveTraceCallback(trainer=trainer)  # project_name optional
    trainer.add_callback(weave_callback)

    # Or specify a project name
    weave_callback = WeaveTraceCallback(trainer=trainer, project_name="my-llm-training")
    trainer.add_callback(weave_callback)


    # Evaluation mode (log predictions + scores + summary)
    def accuracy_scorer(prompt: str, completion: str) -> float:
        # Your scoring logic here (metadata available via eval_attributes)
        return score


    weave_callback = WeaveTraceCallback(
        trainer=trainer,
        project_name="my-llm-training",  # optional and needed only if weave client is not initialized
        scorers={"accuracy": accuracy_scorer},
    )
    trainer.add_callback(weave_callback)
    ```

    Args:
        trainer (`Trainer`):
            Trainer to which the callback will be attached. The trainer's evaluation dataset must include a `"prompt"`
            column containing the prompts for generating completions.
        project_name (`str`, *optional*):
            Name of the Weave project where data will be logged. If not provided, will try to use existing weave client
            or fall back to the active wandb run's project name. Raises an error if none of these are available.
        scorers (`dict[str, Callable]`, *optional*):
            Dictionary mapping scorer names to scorer functions. If `None`, operates in tracing mode (predictions
            only). If provided, operates in evaluation mode (predictions + scores + summary). Scorer functions should
            have signature: `scorer(prompt: str, completion: str) -> float | int`
        generation_config ([`~transformers.GenerationConfig`], *optional*):
            Generation config to use for generating completions.
        num_prompts (`int` or `None`, *optional*):
            Number of prompts to generate completions for. If not provided, defaults to the number of examples in the
            evaluation dataset.
        dataset_name (`str`, *optional*, defaults to `"eval_dataset"`):
            Name for the dataset metadata in Weave.
        model_name (`str`, *optional*):
            Name for the model metadata in Weave. If not provided, attempts to extract from model config.
    """

    def __init__(
        self,
        trainer: Trainer,
        project_name: str | None = None,
        scorers: dict[str, callable] | None = None,
        generation_config: GenerationConfig | None = None,
        num_prompts: int | None = None,
        dataset_name: str = "eval_dataset",
        model_name: str | None = None,
    ):
        self.trainer = trainer
        self.project_name = project_name
        self.scorers = scorers or {}
        self.generation_config = generation_config
        self.dataset_name = dataset_name
        self.model_name = model_name
        self._last_logged_step = -1
        self._weave_initialized = False
        self._eval_logger = None

        if self.trainer.eval_dataset is None:
            raise ValueError("Trainer must have an evaluation dataset to use the WeaveCallback.")
        else:
            self.eval_dataset = self.trainer.eval_dataset

        if num_prompts is not None:
            self.eval_dataset = self.eval_dataset.select(range(num_prompts))

    def _initialize_weave(self):
        """Initialize Weave and EvaluationLogger if not already initialized."""
        if not self._weave_initialized:
            if not is_weave_available():
                logger.warning("Weave is not available. Please install weave to enable logging: `pip install weave`")
                return

            if wc := weave_client_context.get_weave_client():
                self._weave_client = wc
            else:
                if self.project_name is None:
                    if is_wandb_available():
                        if wandb.run is not None:
                            self.project_name = wandb.run.entity + "/" + wandb.run.project
                            logger.info(f"Using project name from active wandb run: {self.project_name}")

                    if self.project_name is None:
                        raise ValueError(
                            "No existing Weave client found and no project_name provided. "
                            "Please either initialize weave with `weave.init('project-name')`, "
                            "provide a project_name to the `WeaveTraceCallback`, "
                            "or ensure an active wandb run exists."
                        )

                self._weave_client = weave.init(self.project_name)
                logger.info(f"Initialized Weave with project: {self.project_name}")

            if self.model_name is None:
                self.model_name = getattr(self.trainer.model_wrapped.config, "_name_or_path", "unknown_model")

            self._EvaluationLogger = EvaluationLogger

            self._weave_initialized = True

    @property
    def is_evaluation_mode(self) -> bool:
        """True if scorers are provided (evaluation mode), False for tracing mode."""
        return bool(self.scorers)

    def on_train_begin(self, args, state, control, **kwargs):
        """Initialize Weave when training begins."""
        self._initialize_weave()

    def on_evaluate(self, args, state, control, **kwargs):
        if state.global_step == self._last_logged_step:
            return

        self._initialize_weave()

        if not self._weave_initialized:
            logger.debug("Weave not initialized, skipping logging")
            return

        tokenizer = kwargs["processing_class"]
        tokenizer.padding_side = "left"
        accelerator = self.trainer.accelerator
        model = self.trainer.model_wrapped

        with accelerator.split_between_processes(self.eval_dataset["prompt"]) as prompts:
            prompts = [maybe_apply_chat_template({"prompt": prompt}, tokenizer)["prompt"] for prompt in prompts]

            completions = _generate_completions(
                prompts=prompts,
                model=model,
                tokenizer=tokenizer,
                accelerator=accelerator,
                generation_config=self.generation_config,
                batch_size=args.per_device_eval_batch_size,
            )

            all_prompts = gather_object(prompts)
            all_completions = gather_object(completions)

        if self.trainer.accelerator.is_main_process:
            eval_attributes = {
                "training_step": state.global_step,
                "model_name": self.model_name,
                "generation_config": (self.generation_config.to_dict() if self.generation_config else None),
            }

            eval_logger = self._EvaluationLogger(
                model=self.model_name,
                dataset=self.dataset_name,
                eval_attributes=eval_attributes,
            )

            successful_predictions = 0
            total_score_values = {}  # For summary statistics

            for prompt, completion in zip(all_prompts, all_completions, strict=True):
                try:
                    pred_logger = eval_logger.log_prediction(inputs={"prompt": prompt}, output=completion)

                    if self.is_evaluation_mode:
                        for scorer_name, scorer_func in self.scorers.items():
                            try:
                                score = scorer_func(prompt, completion)
                                pred_logger.log_score(scorer=scorer_name, score=score)

                                if scorer_name not in total_score_values:
                                    total_score_values[scorer_name] = []
                                total_score_values[scorer_name].append(score)

                            except Exception as scorer_e:
                                logger.warning(f"Failed to apply scorer '{scorer_name}': {scorer_e}")

                    pred_logger.finish()
                    successful_predictions += 1

                except Exception as pred_e:
                    logger.warning(f"Failed to log prediction for prompt: {pred_e}")
                    # Continue with other predictions even if one fails

            if self.is_evaluation_mode and total_score_values:
                try:
                    summary_stats = {
                        "total_predictions": len(all_prompts),
                        "successful_predictions": successful_predictions,
                    }

                    for scorer_name, scores in total_score_values.items():
                        if scores:  # Only if we have valid scores
                            summary_stats[f"avg_{scorer_name}"] = sum(scores) / len(scores)

                    eval_logger.log_summary(summary_stats)

                except Exception as summary_e:
                    logger.warning(f"Failed to log summary: {summary_e}")
            else:
                try:
                    eval_logger.finish()
                except Exception as finish_e:
                    logger.warning(f"Failed to finish evaluation logger: {finish_e}")

        self._last_logged_step = state.global_step


<<<<<<< HEAD
=======
class MergeModelCallback(TrainerCallback):
    r"""
    A [`~transformers.TrainerCallback`] that merges the policy model (the model being trained) with another model based
    on a merge configuration.

    Args:
        merge_config ([`MergeConfig`], *optional*):
            Configuration used for the merging process. If not provided, the default [`MergeConfig`] is used.
        merge_at_every_checkpoint (`bool`, *optional*, defaults to `False`):
            Whether to merge the model at every checkpoint.
        push_to_hub (`bool`, *optional*, defaults to `False`):
            Whether to push the merged model to the Hub after merging.

    Example:

    ```python
    from trl.mergekit_utils import MergeConfig
    from trl import MergeModelCallback

    config = MergeConfig()
    merge_callback = MergeModelCallback(config)
    trainer = DPOTrainer(..., callbacks=[merge_callback])
    ```
    """

    def __init__(
        self,
        merge_config: "MergeConfig | None" = None,
        merge_at_every_checkpoint: bool = False,
        push_to_hub: bool = False,
    ):
        if not is_mergekit_available():
            raise ImportError(
                "MergeModelCallback requires the `mergekit` extra. To install, run `pip install mergekit`."
            )
        self.merge_config = merge_config or MergeConfig()
        self.merge_at_every_checkpoint = merge_at_every_checkpoint
        self.push_to_hub = push_to_hub

    def _merge_and_maybe_push(self, output_dir, global_step, model):
        checkpoint_path = os.path.join(output_dir, f"checkpoint-{global_step}")
        self.merge_config.policy_model_path = checkpoint_path
        if self.merge_config.target_model_path is None:
            self.merge_config.target_model_path = get_config_model_id(model.config)
        merge_path = os.path.join(checkpoint_path, "merged")

        merge_models(self.merge_config.create(), merge_path)

        if self.push_to_hub:
            repo_name = f"{output_dir}_checkpoint-{global_step}_merged"
            upload_model_to_hf(merge_path, repo_name)

    def on_save(self, args, state, control, model=None, **kwargs):
        if self.merge_at_every_checkpoint:
            self._merge_and_maybe_push(args.output_dir, state.global_step, model)

    def on_train_end(self, args, state, control, model=None, **kwargs):
        if not self.merge_at_every_checkpoint:
            self._merge_and_maybe_push(args.output_dir, state.global_step, model)


>>>>>>> 91e7cdc3
class BEMACallback(TrainerCallback):
    # docstyle-ignore
    r"""
    A [`~transformers.TrainerCallback`] that implements [BEMA](https://huggingface.co/papers/2508.00180)
    (Bias-Corrected Exponential Moving Average) by [Adam Block](https://huggingface.co/abblock) and [Cyril
    Zhang](https://huggingface.co/cyrilzhang). Code from https://github.com/abblock/bema under MIT license.

    BEMA computes model weights that scale like:

    $$
    \theta_t' = \alpha_t \cdot (\theta_t - \theta_0) + \text{EMA}_t
    $$

    where  \\( \theta_t \\) is the current model weights,  \\( \theta_0 \\) is a snapshot of the model weights at the
    first `update_after` step,  \\( \text{EMA}_t  \\) is the exponential moving average of the model weights, and
     \\( \alpha_t \\) is a scaling factor that decays with the number of steps  \\( t \\) as

    $$
    \alpha_t = (\rho + \gamma \cdot t)^{-\eta}.
    $$

    The EMA is computed as:

    $$
    \text{EMA}_t = (1 - \beta_t) \cdot \text{EMA}_{t-1} + \beta_t \cdot \theta_t
    $$

    where  \\( \beta_t \\) is a decay factor that decays with the number of steps  \\( t \\) as

    $$
    \beta_t = (\rho + \gamma \cdot t)^{-\kappa}.
    $$

    Args:
        update_freq (`int`, *optional*, defaults to `400`):
            Update the BEMA weights every X steps. Denoted this as  \\( \phi \\) in the paper.
        ema_power (`float`, *optional*, defaults to `0.5`):
            Power for the EMA decay factor. Denoted  \\( \kappa \\) in the paper. To disable EMA, set this to `0.0`.
        bias_power (`float`, *optional*, defaults to `0.2`):
            Power for the BEMA scaling factor. Denoted  \\( \eta \\) in the paper. To disable BEMA, set this to `0.0`.
        lag (`int`, *optional*, defaults to `10`):
            Initial offset in the weight decay schedule that controls early-stage smoothness by acting as a virtual
            starting age for the updates. Denoted as  \\( \rho \\) in the paper.
        update_after (`int`, *optional*, defaults to `0`):
            Burn-in time before starting to update the BEMA weights. Denoted  \\( \tau \\) in the paper.
        multiplier (`float`, *optional*, defaults to `1.0`):
            Initial value for the EMA decay factor. Denoted as  \\( \gamma \\) in the paper.
        min_ema_multiplier (`float`, *optional*, defaults to `0.0`):
            Minimum value for the EMA decay factor.
        device (`str`, *optional*, defaults to `"cpu"`):
            Device to use for the BEMA buffers, e.g. `"cpu"` or `"cuda"`. Note that in most cases, this device SHOULD
            BE DIFFERENT from the device used for training in order to avoid OOM.

    Example:

    ```python
    from trl import BEMACallback

    trainer = Trainer(..., callbacks=[BEMACallback()])
    ```
    """

    def __init__(
        self,
        update_freq: int = 400,
        ema_power: float = 0.5,
        bias_power: float = 0.2,
        lag: int = 10,
        update_after: int = 0,
        multiplier: float = 1.0,
        min_ema_multiplier: float = 0.0,
        device: str = "cpu",
    ):
        # User-provided hyperparams
        self.update_freq = update_freq
        self.ema_power = ema_power
        self.bias_power = bias_power
        self.lag = lag
        self.update_after = update_after
        self.multiplier = multiplier
        self.min_ema_multiplier = min_ema_multiplier
        self.device = device

        # Internal state
        self.param_names = []  # references to training model param names
        self.thetat_params = []  # references to training model params
        self.theta0_params = []  # θ₀ buffers (on self.device)
        self.ema_params = []  # EMA buffers (on self.device)
        self.running_model = None  # a copy of the model to run BEMA on

    @staticmethod
    def _unwrap_model(model):
        """
        Helper function to unwrap model from various wrappers including DataParallel, DistributedDataParallel,
        DeepSpeed, and FSDP.
        """
        # Handle DeepSpeed
        if hasattr(model, "module") and hasattr(model, "engine"):
            # DeepSpeed engine
            return model.module

        # Handle FSDP
        if hasattr(model, "_fsdp_wrapped_module"):
            # FSDP wrapped model
            return model._fsdp_wrapped_module

        # Handle DataParallel/DistributedDataParallel
        if hasattr(model, "module"):
            return model.module

        return model

    @torch.no_grad()
    def on_train_begin(
        self, args: TrainingArguments, state: TrainerState, control: TrainerControl, model: PreTrainedModel, **kwargs
    ):
        model = self._unwrap_model(model)

        # Create a new instance and load state_dict
        self.running_model = type(model)(model.config).to(self.device)
        self.running_model.load_state_dict(model.state_dict())

        # Cache trainable parameters once in a fixed order
        for name, param in model.named_parameters():
            if not param.requires_grad:
                continue
            self.param_names.append(name)
            self.thetat_params.append(param)

            # Clone θ₀ and EMA on the same device as model
            theta0 = param.detach().clone().to(self.device)
            self.theta0_params.append(theta0)
            self.ema_params.append(theta0.clone())  # initialize EMA with θ₀

    def _ema_beta(self, step: int) -> float:
        """Compute the EMA decay factor βₜ = (ρ + γ·t)⁻ᵏᵃᵖᵖᵃ."""
        beta = (self.lag + self.multiplier * step) ** (-self.ema_power)
        return max(beta, self.min_ema_multiplier)

    def _bema_alpha(self, step: int) -> float:
        """Compute the BEMA scaling factor αₜ = (ρ + γ·t)⁻ᵉᵗᵃ."""
        return (self.lag + self.multiplier * step) ** (-self.bias_power)

    def _update_bema_weights(self, step: int):
        beta = self._ema_beta(step)
        alpha = self._bema_alpha(step)

        # Compute EMA + BEMA in-place and write directly to running_model
        for thetat, theta0, ema, run_param in zip(
            self.thetat_params, self.theta0_params, self.ema_params, self.running_model.parameters(), strict=True
        ):
            thetat = thetat.detach().to(self.device)
            ema.mul_(1 - beta).add_(thetat, alpha=beta)  # EMA update: ema = (1 - beta) * ema + beta * θₜ
            run_param.copy_(ema + alpha * (thetat - theta0))  # BEMA update: run_param = ema + alpha * (θₜ - θ₀)

    @torch.no_grad()
    def on_step_end(
        self, args: TrainingArguments, state: TrainerState, control: TrainerControl, model: PreTrainedModel, **kwargs
    ):
        step = state.global_step

        # If we haven't reached the update_after step, skip the BEMA update
        if step < self.update_after:
            return

        # Snapshot θ₀ and EMA at first update
        if step == self.update_after:
            for thetat_param, theta0_param, ema_param in zip(
                self.thetat_params, self.theta0_params, self.ema_params, strict=True
            ):
                theta0_param.copy_(thetat_param)
                ema_param.copy_(thetat_param)

        # Update BEMA weights every `update_freq` steps
        elif (step - self.update_after) % self.update_freq == 0:
            self._update_bema_weights(step)
            logger.info(f"Updated BEMA weights at step {step}")

    @torch.no_grad()
    def on_train_end(self, args: TrainingArguments, state: TrainerState, control: TrainerControl, **kwargs):
        if state.is_world_process_zero:
            save_directory = f"{args.output_dir}/bema"
            self.running_model.save_pretrained(save_directory)
            logger.info(f"Saved BEMA model to {save_directory}")<|MERGE_RESOLUTION|>--- conflicted
+++ resolved
@@ -775,70 +775,6 @@
         self._last_logged_step = state.global_step
 
 
-<<<<<<< HEAD
-=======
-class MergeModelCallback(TrainerCallback):
-    r"""
-    A [`~transformers.TrainerCallback`] that merges the policy model (the model being trained) with another model based
-    on a merge configuration.
-
-    Args:
-        merge_config ([`MergeConfig`], *optional*):
-            Configuration used for the merging process. If not provided, the default [`MergeConfig`] is used.
-        merge_at_every_checkpoint (`bool`, *optional*, defaults to `False`):
-            Whether to merge the model at every checkpoint.
-        push_to_hub (`bool`, *optional*, defaults to `False`):
-            Whether to push the merged model to the Hub after merging.
-
-    Example:
-
-    ```python
-    from trl.mergekit_utils import MergeConfig
-    from trl import MergeModelCallback
-
-    config = MergeConfig()
-    merge_callback = MergeModelCallback(config)
-    trainer = DPOTrainer(..., callbacks=[merge_callback])
-    ```
-    """
-
-    def __init__(
-        self,
-        merge_config: "MergeConfig | None" = None,
-        merge_at_every_checkpoint: bool = False,
-        push_to_hub: bool = False,
-    ):
-        if not is_mergekit_available():
-            raise ImportError(
-                "MergeModelCallback requires the `mergekit` extra. To install, run `pip install mergekit`."
-            )
-        self.merge_config = merge_config or MergeConfig()
-        self.merge_at_every_checkpoint = merge_at_every_checkpoint
-        self.push_to_hub = push_to_hub
-
-    def _merge_and_maybe_push(self, output_dir, global_step, model):
-        checkpoint_path = os.path.join(output_dir, f"checkpoint-{global_step}")
-        self.merge_config.policy_model_path = checkpoint_path
-        if self.merge_config.target_model_path is None:
-            self.merge_config.target_model_path = get_config_model_id(model.config)
-        merge_path = os.path.join(checkpoint_path, "merged")
-
-        merge_models(self.merge_config.create(), merge_path)
-
-        if self.push_to_hub:
-            repo_name = f"{output_dir}_checkpoint-{global_step}_merged"
-            upload_model_to_hf(merge_path, repo_name)
-
-    def on_save(self, args, state, control, model=None, **kwargs):
-        if self.merge_at_every_checkpoint:
-            self._merge_and_maybe_push(args.output_dir, state.global_step, model)
-
-    def on_train_end(self, args, state, control, model=None, **kwargs):
-        if not self.merge_at_every_checkpoint:
-            self._merge_and_maybe_push(args.output_dir, state.global_step, model)
-
-
->>>>>>> 91e7cdc3
 class BEMACallback(TrainerCallback):
     # docstyle-ignore
     r"""
