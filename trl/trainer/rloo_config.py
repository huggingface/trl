# Copyright 2020-2025 The HuggingFace Team. All rights reserved.
#
# Licensed under the Apache License, Version 2.0 (the "License");
# you may not use this file except in compliance with the License.
# You may obtain a copy of the License at
#
#     http://www.apache.org/licenses/LICENSE-2.0
#
# Unless required by applicable law or agreed to in writing, software
# distributed under the License is distributed on an "AS IS" BASIS,
# WITHOUT WARRANTIES OR CONDITIONS OF ANY KIND, either express or implied.
# See the License for the specific language governing permissions and
# limitations under the License.

from dataclasses import dataclass, field

from transformers import TrainingArguments


@dataclass
class RLOOConfig(TrainingArguments):
    r"""
    Configuration class for the [`RLOOTrainer`].

    This class includes only the parameters that are specific to RLOO training. For a full list of training arguments,
    please refer to the [`~transformers.TrainingArguments`] documentation. Note that default values in this class may
    differ from those in [`~transformers.TrainingArguments`].

    Using [`~transformers.HfArgumentParser`] we can turn this class into
    [argparse](https://docs.python.org/3/library/argparse#module-argparse) arguments that can be specified on the
    command line.

    Parameters:
        > Parameters that control the model and reference model

        model_init_kwargs (`str`, `dict[str, Any]`, *optional*):
            Keyword arguments for [`~transformers.AutoModelForCausalLM.from_pretrained`], used when the `model`
            argument of the [`RLOOTrainer`] is provided as a string.
        disable_dropout (`bool`, *optional*, defaults to `False`):
            Whether to disable dropout in the model. This is useful for training with a reference model, as it prevents
            the model from generating different logprobs for the same input.

        > Parameters that control the data preprocessing

        remove_unused_columns (`bool`, *optional*, defaults to `False`):
            Whether to only keep the column `"prompt"` in the dataset. If you use a custom reward function that
            requires any column other than `"prompts"` and `"completions"`, you should keep this to `False`.
        max_prompt_length (`int` or `None`, *optional*, defaults to `512`):
            Maximum length of the prompt. If the prompt is longer than this value, it will be truncated left.
        num_generations (`int`, *optional*, defaults to `2`):
            Number of generations per prompt to sample. The effective batch size (num_processes * per_device_batch_size
            * gradient_accumulation_steps) must be evenly divisible by this value.
        num_generations_eval (`int` or `None`, *optional*):
            Number of generations to sample during evaluation. This allows using fewer generations during evaluation to
            save computation. If `None`, uses the value of `num_generations`.
        max_completion_length (`int` or `None`, *optional*, defaults to `256`):
            Maximum length of the generated completion.
        ds3_gather_for_generation (`bool`, *optional*, defaults to `True`):
            This setting applies to DeepSpeed ZeRO-3. If enabled, the policy model weights are gathered for generation,
            improving generation speed. However, disabling this option allows training models that exceed the VRAM
            capacity of a single GPU, albeit at the cost of slower generation. Disabling this option is not compatible
            with vLLM generation.
        shuffle_dataset (`bool`, *optional*, defaults to `True`):
            Whether to shuffle the training dataset.

        > Parameters that control generation

        generation_batch_size: (`int`, *optional*):
            Batch size to use for generation. If `None`, it defaults to the effective training batch size:
            `per_device_train_batch_size * num_processes * steps_per_generation`. In other words, there is one
            generation batch processed per optimization step. Mutually exclusive with `steps_per_generation`.
        steps_per_generation: (`int`, *optional*):
            Number of steps per generation. If `None`, it defaults to `gradient_accumulation_steps`. Mutually exclusive
            with `generation_batch_size`.
        temperature (`float`, defaults to `1.0`):
            Temperature for sampling. The higher the temperature, the more random the completions.
        top_p (`float`, *optional*, defaults to `1.0`):
            Float that controls the cumulative probability of the top tokens to consider. Must be in (0, 1]. Set to
            `1.0` to consider all tokens.
        top_k (`int`, *optional*):
            Number of highest probability vocabulary tokens to keep for top-k-filtering. If `None`, top-k-filtering is
            disabled and all tokens are considered.
        min_p (`float`, *optional*):
            Minimum token probability, which will be scaled by the probability of the most likely token. It must be a
            value between `0.0` and `1.0`. Typical values are in the `0.01-0.2` range.
        generation_kwargs (`dict[str, Any]`, *optional*):
            Additional keyword arguments to pass to [`~transformers.GenerationConfig`] (if using transformers) or
            `SamplingParams` (if using vLLM) when sampling completions. This can be used to further customize the
            generation behavior, such as setting `suppress_tokens`, `num_beams`, etc. If it contains keys that conflict
            with the other generation parameters (like `min_p`, `top_p`, etc.), they will override them.
        chat_template_kwargs (`dict[str, Any]`, *optional*):
            Additional keyword arguments to pass to the `apply_chat_template` function when generating completions.
        repetition_penalty (`float`, *optional*, defaults to `1.0`):
            Float that penalizes new tokens based on whether they appear in the prompt and the generated text so far.
            Values > `1.0` encourage the model to use new tokens, while values < `1.0` encourage the model to repeat
            tokens.
        use_transformers_paged (`bool`, *optional*, defaults to `False`):
            Whether to use the `transformers` paged implementation for generation. If set to `True`, the `transformers`
            paged implementation will be used for generation instead of the default padded implementation. This
            parameter is only effective when `use_vllm` is set to `False`.
        cache_implementation (`str`, *optional*):
            Implementation of the cache method for faster generation when `use_vllm` is set to `False`.

        > Parameters that control generation acceleration powered by vLLM

        use_vllm (`bool`, *optional*, defaults to `False`):
            Whether to use vLLM for generating completions. If set to `True`, the trainer will use vLLM for generation
            instead of the default model.generate(). Requires `vllm` to be installed.
        vllm_mode (`str`, *optional*, defaults to `"server"`):
            Mode to use for vLLM integration when `use_vllm` is set to `True`. Must be one of `"server"` or
            `"colocate"`.

            - `"server"`: The trainer will send generation requests to a separate vLLM server. Make sure a TRL vLLM
              server is running (start with `trl vllm-serve`).
            - `"colocate"`: vLLM will run in the same process and share the training GPUs. This avoids the need for a
              separate server but may cause resource contention with training.
        vllm_model_impl (`str`, *optional*, defaults to `"vllm"`):
            Model implementation to use for vLLM. Must be one of `"transformers"` or `"vllm"`. `"transformers"`: Use
            the `transformers` backend for model implementation. `"vllm"`: Use the `vllm` library for model
            implementation.
        vllm_structured_outputs_regex (`str`, *optional*):
            Regex for vLLM structured outputs. If `None` (default), structured outputs is disabled.

        > Parameters that control the vLLM server (only used when `vllm_mode` is `"server"`)

        vllm_server_base_url (`str`, *optional*):
            Base URL for the vLLM server (e.g., `"http://localhost:8000"`). If provided, `vllm_server_host` and
            `vllm_server_port` are ignored.
        vllm_server_host (`str`, *optional*, defaults to `"0.0.0.0"`):
            Host of the vLLM server to connect to. Ignored if `vllm_server_base_url` is provided.
        vllm_server_port (`int`, *optional*, defaults to `8000`):
            Port of the vLLM server to connect to. Ignored if `vllm_server_base_url` is provided.
        vllm_server_timeout (`float`, *optional*, defaults to `240.0`):
            Total timeout duration in seconds to wait for the vLLM server to be up. If the server is not up after the
            timeout, a `ConnectionError` is raised.
        vllm_group_port (`int`, *optional*, defaults to `51216`):
            Port number for the weight update group. This is used to communicate with the vLLM server. Unless the port
            is occupied, there is no need to change it.

        > Parameters that control colocated vLLM execution (only used when `vllm_mode` is `"colocate"`)

        vllm_gpu_memory_utilization (`float`, *optional*, defaults to `0.3`):
            Control the GPU memory utilization for vLLM. This setting only applies when `vllm_mode` is set to
            `"colocate"`. If you are using `vllm_mode="server"`, this parameter must be passed separately when
            launching the vLLM server via the `--vllm_gpu_memory_utilization` flag.
        vllm_tensor_parallel_size (`int`, *optional*, defaults to `1`):
            Control the tensor parallel size for vLLM. This setting only applies when `vllm_mode` is set to
            `"colocate"`. If you are using `vllm_mode="server"`, this parameter must be passed separately when
            launching the vLLM server via the `--vllm_tensor_parallel_size` flag.
        vllm_enable_sleep_mode (`bool`, *optional*, defaults to `False`):
            Enable vLLM sleep mode to offload weights/cache during the optimizer step. Keeps GPU memory usage low, but
            waking the engine adds host–device transfer latency.

        > Parameters that control the training

        beta (`float`, *optional*, defaults to `0.05`):
            KL coefficient. If `0.0`, the reference model is not loaded, reducing memory usage and improving training
            speed.
        num_iterations (`int`, *optional*, defaults to `1`):
            Number of iterations per batch (denoted as μ in the algorithm).
        epsilon (`float`, *optional*, defaults to `0.2`):
            Epsilon value for clipping.
        epsilon_high (`float`, *optional*):
            Upper-bound epsilon value for clipping. If not specified, it defaults to the same value as the lower-bound
            specified in argument `epsilon`. Paper [DAPO](https://huggingface.co/papers/2503.14476) recommends `0.28`.
        reward_weights (`list[float]`, *optional*):
            Weights for each reward function. Must match the number of reward functions. If `None`, all rewards are
            weighted equally with weight `1.0`.
        normalize_advantages (`bool`, *optional*, defaults to `False`):
            Whether to normalize advantages. Normalization is done per generation batch to have mean `0.0` and standard
            deviation of `1.0`.
        reward_clip_range (`tuple[float, float]`, *optional*):
            Clip range for rewards as (min, max). If `None`, no clipping is applied.
        mask_truncated_completions (`bool`, *optional*, defaults to `False`):
            When enabled, truncated completions are excluded from the loss calculation, preventing them from being
            incorrectly penalized and introducing noise during training. According to the
            [DAPO](https://huggingface.co/papers/2503.14476) paper, this is a good practice for training stability.
        sync_ref_model (`bool`, *optional*, defaults to `False`):
            Whether to synchronize the reference model with the active model every `ref_model_sync_steps` steps, using
            the `ref_model_mixup_alpha` parameter. This synchronization originates from the
            [TR-DPO](https://huggingface.co/papers/2404.09656) paper.
        ref_model_mixup_alpha (`float`, *optional*, defaults to `0.6`):
            α parameter from the [TR-DPO](https://huggingface.co/papers/2404.09656) paper, which controls the mix
            between the current policy and the previous reference policy during updates. The reference policy is
            updated according to the equation: `π_ref = α * π_θ + (1 - α) * π_ref_prev`. To use this parameter, you
            must set `sync_ref_model=True`.
        ref_model_sync_steps (`int`, *optional*, defaults to `512`):
            τ parameter from the [TR-DPO](https://huggingface.co/papers/2404.09656) paper, which determines how
            frequently the current policy is synchronized with the reference policy. To use this parameter, you must
            set `sync_ref_model=True`.

        > Parameters that control the logging

        log_completions (`bool`, *optional*, defaults to `False`):
            Whether to log a sample of (prompt, completion) pairs every `logging_steps` steps. If `rich` is installed,
            it prints the sample. If `wandb` and/or `trackio` logging is enabled, it logs it to `wandb` and/or
            `trackio`.
        num_completions_to_print (`int`, *optional*):
            Number of completions to print with `rich`. If `None`, all completions are logged.
        log_unique_prompts (`bool`, *optional*, defaults to `False`):
            Whether to log unique prompts. If `True`, only unique prompts are logged. If `False`, all prompts are
            logged.
    """

    _VALID_DICT_FIELDS = TrainingArguments._VALID_DICT_FIELDS + ["model_init_kwargs"]

    # Parameters whose default values are overridden from TrainingArguments
    learning_rate: float = field(
        default=1e-6,
        metadata={"help": "The initial learning rate for AdamW."},
    )
    logging_steps: float = field(
        default=10,
        metadata={
            "help": "Log every X updates steps. Should be an integer or a float in range `[0,1)`. If smaller than 1, "
            "will be interpreted as ratio of total training steps."
        },
    )
    gradient_checkpointing: bool = field(
        default=True,
        metadata={
            "help": "If True, use gradient checkpointing to save memory at the expense of slower backward pass."
        },
    )
    bf16: bool | None = field(
        default=None,
        metadata={
            "help": "Whether to use bf16 (mixed) precision instead of 32-bit. Requires Ampere or higher NVIDIA "
            "architecture or Intel XPU or using CPU (use_cpu) or Ascend NPU. If not set, it defaults to `True` if "
            "`fp16` is not set."
        },
    )
    # Transformers 4.57.0 introduced a bug that caused the dtype of `lr_scheduler_kwargs` to be unparsable. This issue
    # was fixed in https://github.com/huggingface/transformers/pull/41322, but the fix has not yet been released. We
    # add a temporary workaround here, which can be removed once the fix is available—likely in Transformers 4.57.2.
    lr_scheduler_kwargs: dict | str | None = field(
        default=None,
        metadata={
            "help": "Additional parameters for the lr_scheduler, such as {'num_cycles': 1} for cosine with hard "
            "restarts."
        },
    )

    # Parameters that control the model and reference model
    model_init_kwargs: dict | str | None = field(
        default=None,
        metadata={
            "help": "Keyword arguments for `transformers.AutoModelForCausalLM.from_pretrained`, used when the `model` "
            "argument of the `RLOOTrainer` is provided as a string."
        },
    )
    disable_dropout: bool = field(
        default=False,
        metadata={
            "help": "Whether to disable dropout in the model. This is useful for training with a reference model, as "
            "it prevents the model from generating different logprobs for the same input."
        },
    )

    # Parameters that control the data preprocessing
    # The default value remove_unused_columns is overwritten from the parent class, because in RLOO we usually rely on
    # additional columns to compute the reward
    remove_unused_columns: bool | None = field(
        default=False,
        metadata={
            "help": "Whether to only keep the column 'prompt' in the dataset. If you use a custom reward function "
            "that requires any column other than 'prompts' and 'completions', you should keep this to `False`."
        },
    )
    max_prompt_length: int | None = field(
        default=512,
        metadata={
            "help": "Maximum length of the prompt. If the prompt is longer than this value, it will be truncated left."
        },
    )
    num_generations: int | None = field(
        default=2,
        metadata={
            "help": "Number of generations to sample. The effective batch size (num_processes * per_device_batch_size "
            "* gradient_accumulation_steps) must be evenly divisible by this value."
        },
    )
    num_generations_eval: int | None = field(
        default=None,
        metadata={
            "help": "Number of generations to sample during evaluation. This allows using fewer generations during "
            "evaluation to save computation. If `None`, uses the value of `num_generations`."
        },
    )
    max_completion_length: int | None = field(
        default=256,
        metadata={"help": "Maximum length of the generated completion."},
    )
    ds3_gather_for_generation: bool = field(
        default=True,
        metadata={
            "help": "This setting applies to DeepSpeed ZeRO-3. If enabled, the policy model weights are gathered for "
            "generation, improving generation speed. However, disabling this option allows training models that "
            "exceed the VRAM capacity of a single GPU, albeit at the cost of slower generation. Disabling this option "
            "is not compatible with vLLM generation."
        },
    )
    shuffle_dataset: bool | None = field(
        default=True,
        metadata={"help": "Whether to shuffle the training dataset."},
    )

    # Parameters that control generation
    generation_batch_size: int | None = field(
        default=None,
        metadata={
            "help": "Batch size to use for generation. If `None`, it defaults to the effective training batch size: "
            "`per_device_train_batch_size * num_processes * steps_per_generation`."
        },
    )
    steps_per_generation: int | None = field(
        default=None,
        metadata={"help": "Number of steps per generation. If `None`, it defaults to `gradient_accumulation_steps`."},
    )
    temperature: float = field(
        default=1.0,
        metadata={"help": "Temperature for sampling. The higher the temperature, the more random the completions."},
    )
    top_p: float = field(
        default=1.0,
        metadata={
            "help": "Float that controls the cumulative probability of the top tokens to consider. Must be in (0, 1]. "
            "Set to 1.0 to consider all tokens."
        },
    )
    top_k: int | None = field(
        default=None,
        metadata={
            "help": "Number of highest probability vocabulary tokens to keep for top-k-filtering. If `None`, "
            "top-k-filtering is disabled and all tokens are considered."
        },
    )
    min_p: float | None = field(
        default=None,
        metadata={
            "help": "Minimum token probability, which will be scaled by the probability of the most likely token. It "
            "must be a value between 0.0 and 1.0. Typical values are in the 0.01-0.2 range."
        },
    )
    generation_kwargs: dict | None = field(
        default=None,
        metadata={
            "help": "Additional keyword arguments to pass to `GenerationConfig` (if using transformers) or "
            "`SamplingParams` (if using vLLM) when sampling completions. This can be used to further customize the "
            "generation behavior, such as setting `suppress_tokens`, `num_beams`, etc. If it contains keys that "
            "conflict with the other generation parameters (like `min_p`, `top_p`, etc.), they will override them."
        },
    )
    chat_template_kwargs: dict | None = field(
        default=None,
        metadata={
            "help": "Additional keyword arguments to pass to the `apply_chat_template` function when generating "
            "completions."
        },
    )
    repetition_penalty: float = field(
        default=1.0,
        metadata={
            "help": "Float that penalizes new tokens based on whether they appear in the prompt and the generated "
            "text so far. Values > 1.0 encourage the model to use new tokens, while values < 1.0 encourage the model "
            "to repeat tokens."
        },
    )
    use_transformers_paged: bool = field(
        default=False,
        metadata={
            "help": "Whether to use the `transformers` paged implementation for generation. If set to `True`, the "
            "`transformers` paged implementation will be used for generation instead of the default padded "
            "implementation. This parameter is only effective when `use_vllm` is set to `False`."
        },
    )
    cache_implementation: str | None = field(
        default=None,
        metadata={"help": "Implementation of the cache method for faster generation when use_vllm is set to False."},
    )

    # Parameters that control generation acceleration powered by vLLM
    use_vllm: bool = field(
        default=False,
        metadata={
            "help": "Whether to use vLLM for generating completions. If set to `True`, the trainer will use vLLM for "
            "generation instead of the default model.generate(). Requires `vllm` to be installed."
        },
    )
    vllm_mode: str = field(
        default="server",
        metadata={
            "help": "Mode to use for vLLM integration when `use_vllm` is set to `True`. Must be one of `'server'` or "
            "`'colocate'`. `'server'`: The trainer will send generation requests to a separate vLLM server. Make sure "
            "a TRL vLLM server is running (start with `trl vllm-serve`). `'colocate'`: vLLM will run in the same "
            "process and share the training GPUs. This avoids the need for a separate server but may cause resource "
            "contention with training."
        },
    )
    vllm_model_impl: str = field(
        default="vllm",
        metadata={
            "help": "Model implementation to use for vLLM. Must be one of `transformers` or `vllm`. `transformers`: "
            "Use the `transformers` backend for model implementation. `vllm`: Use the `vllm` library for "
            "model implementation."
        },
    )
<<<<<<< HEAD
    vllm_structured_outputs_regex: Optional[str] = field(
=======
    vllm_enable_sleep_mode: bool = field(
        default=False,
        metadata={
            "help": "Enable vLLM sleep mode to offload weights/cache during the optimizer step. Keeps GPU memory "
            "usage low, but waking the engine adds host–device transfer latency."
        },
    )
    vllm_guided_decoding_regex: str | None = field(
>>>>>>> e1b7eb80
        default=None,
        metadata={"help": "Regex for vLLM structured outputs. If `None` (default), structured outputs is disabled."},
    )

    # Parameters that control the vLLM server (only used when `vllm_mode` is `"server"`)
    vllm_server_base_url: str | None = field(
        default=None,
        metadata={
            "help": "Base URL for the vLLM server (e.g., 'http://localhost:8000'). If provided, `vllm_server_host` "
            "and `vllm_server_port` are ignored."
        },
    )
    vllm_server_host: str = field(
        default="0.0.0.0",
        metadata={"help": "Host of the vLLM server to connect to. Ignored if vllm_server_base_url is provided."},
    )
    vllm_server_port: int = field(
        default=8000,
        metadata={"help": "Port of the vLLM server to connect to. Ignored if vllm_server_base_url is provided."},
    )
    vllm_server_timeout: float = field(
        default=240.0,
        metadata={
            "help": "Total timeout duration in seconds to wait for the vLLM server to be up. If the server is not up "
            "after the timeout, a `ConnectionError` is raised."
        },
    )
    vllm_group_port: int = field(
        default=51216,
        metadata={
            "help": "Port number for the weight update group. This is used to communicate with the vLLM server. "
            "Unless the port is occupied, there is no need to change it.",
        },
    )

    # Parameters that control colocated vLLM execution (only used when `vllm_mode` is `"colocate"`)
    vllm_gpu_memory_utilization: float = field(
        default=0.3,
        metadata={
            "help": "Control the GPU memory utilization for vLLM. This setting only applies when `vllm_mode` is set "
            "to `'colocate'`. If you are using `vllm_mode='server'`, this parameter must be passed separately when "
            "launching the vLLM server via the `--vllm_gpu_memory_utilization` flag."
        },
    )
    vllm_tensor_parallel_size: int = field(
        default=1,
        metadata={
            "help": "Control the tensor parallel size for vLLM. This setting only applies when `vllm_mode` is set "
            "to `'colocate'`. If you are using `vllm_mode='server'`, this parameter must be passed separately when "
            "launching the vLLM server via the `--vllm_tensor_parallel_size` flag."
        },
    )

    # Parameters that control the training
    beta: float = field(
        default=0.05,
        metadata={
            "help": "KL coefficient. If `0.0`, the reference model is not loaded, reducing memory usage and improving "
            "training speed."
        },
    )
    num_iterations: int = field(
        default=1,
        metadata={"help": "Number of iterations per batch (denoted as μ in the algorithm)."},
    )
    epsilon: float = field(
        default=0.2,
        metadata={"help": "Epsilon value for clipping."},
    )
    epsilon_high: float | None = field(
        default=None,
        metadata={
            "help": "Upper-bound epsilon value for clipping. If not specified, it defaults to the same value as the "
            "lower-bound specified in argument `epsilon`. Paper DAPO recommends `0.28`."
        },
    )
    reward_weights: list[float] | None = field(
        default=None,
        metadata={
            "help": "Weights for each reward function. Must match the number of reward functions. If `None`, all "
            "rewards are weighted equally with weight `1.0`."
        },
    )
    normalize_advantages: bool = field(
        default=False,
        metadata={
            "help": "Whether to normalize advantages. Normalization is done per generation batch to have mean `0.0` "
            "and standard deviation of `1.0`."
        },
    )
    reward_clip_range: tuple[float, float] | None = field(
        default=None,
        metadata={"help": "Clip range for rewards as (min, max). If None, no clipping is applied."},
    )
    mask_truncated_completions: bool = field(
        default=False,
        metadata={
            "help": "When enabled, truncated completions are excluded from the loss calculation, preventing them from "
            "being incorrectly penalized and introducing noise during training. According to the DAPO paper, this is "
            "a good practice for training stability."
        },
    )
    sync_ref_model: bool = field(
        default=False,
        metadata={
            "help": "Whether to synchronize the reference model with the active model every `ref_model_sync_steps` "
            "steps, using the `ref_model_mixup_alpha` parameter."
        },
    )
    ref_model_mixup_alpha: float = field(
        default=0.6,
        metadata={
            "help": "α parameter from the TR-DPO paper, which controls the mix between the current policy and the "
            "previous reference policy during updates. The reference policy is updated according to the equation: "
            "`π_ref = α * π_θ + (1 - α) * π_ref_prev`. To use this parameter, you must set `sync_ref_model=True`."
        },
    )
    ref_model_sync_steps: int = field(
        default=512,
        metadata={
            "help": "τ parameter from the TR-DPO paper, which determines how frequently the current policy is "
            "synchronized with the reference policy. To use this parameter, you must set `sync_ref_model=True`."
        },
    )

    # Parameters that control the logging
    log_completions: bool = field(
        default=False,
        metadata={
            "help": "Whether to log a sample of (prompt, completion) pairs every `logging_steps` steps. If `rich` is "
            "installed, it prints the sample. If `wandb` logging is enabled, it logs it to `wandb`."
        },
    )
    num_completions_to_print: int | None = field(
        default=None,
        metadata={"help": "Number of completions to print with `rich`. If `None`, all completions are logged."},
    )
    log_unique_prompts: bool = field(
        default=False,
        metadata={
            "help": "Whether to log unique prompts. If `True`, only unique prompts are logged. If `False`, all "
            "prompts are logged."
        },
    )

    def __post_init__(self):
        self.bf16 = not (self.fp16) if self.bf16 is None else self.bf16

        super().__post_init__()

        num_processes = self.world_size
        # The current default effective batch size
        if self.generation_batch_size is None and self.steps_per_generation is None:
            self.steps_per_generation = self.gradient_accumulation_steps
            self.generation_batch_size = self.per_device_train_batch_size * num_processes * self.steps_per_generation
        elif self.generation_batch_size is not None and self.steps_per_generation is None:
            # Just ensure the value is divisible by the global batch size
            if self.generation_batch_size % (self.per_device_train_batch_size * num_processes) != 0:
                raise ValueError(
                    f"generation_batch_size ({self.generation_batch_size}) must be divisible by the global batch size "
                    f"({self.per_device_train_batch_size * num_processes})."
                )
            self.steps_per_generation = self.generation_batch_size // (
                self.per_device_train_batch_size * num_processes
            )
        elif self.generation_batch_size is None and self.steps_per_generation is not None:
            self.generation_batch_size = self.per_device_train_batch_size * num_processes * self.steps_per_generation
        else:
            raise ValueError(
                "'generation_batch_size' and 'steps_per_generation' can not be both configured at the same time"
            )

        if self.do_eval and self.eval_strategy != "no":
            # Just ensure the value is divisible by the global batch size
            if (self.per_device_eval_batch_size * num_processes) % self.num_generations != 0:
                raise ValueError(
                    f"The global eval batch size ({self.per_device_eval_batch_size} * {num_processes}) must be "
                    f"divisible by num_generations ({self.num_generations})."
                )

        # The generation batch must contain full prompt groups (no partials), so it must be divisible by
        # num_generations.
        if self.generation_batch_size % self.num_generations != 0:
            raise ValueError(
                f"generation_batch_size ({self.generation_batch_size}) must be divisible by num_generations "
                f"({self.num_generations})."
            )

        if self.num_generations < 2:
            raise ValueError(
                "RLOO requires at least 2 generations per prompt to calculate the advantages. You provided "
                f"{self.num_generations}, which is less than the minimum required."
            )<|MERGE_RESOLUTION|>--- conflicted
+++ resolved
@@ -405,9 +405,6 @@
             "model implementation."
         },
     )
-<<<<<<< HEAD
-    vllm_structured_outputs_regex: Optional[str] = field(
-=======
     vllm_enable_sleep_mode: bool = field(
         default=False,
         metadata={
@@ -415,8 +412,7 @@
             "usage low, but waking the engine adds host–device transfer latency."
         },
     )
-    vllm_guided_decoding_regex: str | None = field(
->>>>>>> e1b7eb80
+    vllm_structured_outputs_regex: str | None = field(
         default=None,
         metadata={"help": "Regex for vLLM structured outputs. If `None` (default), structured outputs is disabled."},
     )
