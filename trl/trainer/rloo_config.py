--- conflicted
+++ resolved
@@ -5,11 +5,8 @@
 
 @dataclass
 class RLOOConfig(OnPolicyConfig):
-<<<<<<< HEAD
-=======
     exp_name: str = os.path.basename(__file__)[: -len(".py")]
     """the name of this experiment"""
->>>>>>> ddf4c8dc
     reward_model_path: str = "EleutherAI/pythia-160m"
     """the path to the reward model"""
 
