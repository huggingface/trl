# Copyright 2024 The HuggingFace Team. All rights reserved.
#
# Licensed under the Apache License, Version 2.0 (the "License");
# you may not use this file except in compliance with the License.
# You may obtain a copy of the License at
#
#     http://www.apache.org/licenses/LICENSE-2.0
#
# Unless required by applicable law or agreed to in writing, software
# distributed under the License is distributed on an "AS IS" BASIS,
# WITHOUT WARRANTIES OR CONDITIONS OF ANY KIND, either express or implied.
# See the License for the specific language governing permissions and
# limitations under the License.

from dataclasses import dataclass, field
from typing import Optional

from transformers import TrainingArguments


@dataclass
class PRMConfig(TrainingArguments):
    r"""
    Configuration class for the [`PRMTrainer`].

    Using [`~transformers.HfArgumentParser`] we can turn this class into
    [argparse](https://docs.python.org/3/library/argparse#module-argparse) arguments that can be specified on the
    command line.

    Parameters:
        learning_rate (`float`, *optional*, defaults to `1e-5`):
            Initial learning rate for [`AdamW`] optimizer. The default value replaces that of
            [`~transformers.TrainingArguments`].
        max_length (`int` or `None`, *optional*, defaults to `None`):
            Maximum length of the sequences (prompt + completion) used for truncation.
        max_completion_length (`int` or `None`, *optional*, defaults to `None`):
            Maximum length of the completion used for truncation. The completion is the concatenation of the steps.
        disable_dropout (`bool`, *optional*, defaults to `True`):
            Whether to disable dropout in the model.
        step_separator (`str`, *optional*, defaults to `"\n"`):
            Separator used to separate each step of the reasoning process.
        train_on_last_step_only (`bool`, *optional*, defaults to `False`):
            Whether to train only on the last step.
        dataset_num_proc (`int`, *optional*, defaults to `None`):
            Number of processes to use for processing the dataset.
    """

<<<<<<< HEAD
    learning_rate: float = field(
        default=1e-5,
        metadata={
            "help": "Initial learning rate for `AdamW` optimizer. The default value replaces that of "
            "`TrainingArguments`."
        },
    )
    max_length: Optional[int] = field(
        default=None,
        metadata={"help": "Maximum length of the sequences (prompt + completion) used for truncation."},
    )
    max_completion_length: Optional[int] = field(
        default=None,
        metadata={
            "help": "Maximum length of the completion used for truncation. The completion is the concatenation of the "
            "steps."
        },
    )
    step_separator: str = field(
        default="\n",
        metadata={"help": "Separator used to separate each step of the reasoning process."},
    )
    train_on_last_step_only: bool = field(
        default=False,
        metadata={"help": "Whether to train only on the last step."},
    )
    dataset_num_proc: Optional[int] = field(
        default=None,
        metadata={"help": "Number of processes to use for processing the dataset."},
    )
=======
    learning_rate: float = 1e-5
    max_length: Optional[int] = None
    max_completion_length: Optional[int] = None
    disable_dropout: bool = True
    step_separator: str = "\n"
    train_on_last_step_only: bool = False
    dataset_num_proc: Optional[int] = None
>>>>>>> d9ee2fd2
<|MERGE_RESOLUTION|>--- conflicted
+++ resolved
@@ -45,7 +45,6 @@
             Number of processes to use for processing the dataset.
     """
 
-<<<<<<< HEAD
     learning_rate: float = field(
         default=1e-5,
         metadata={
@@ -64,6 +63,12 @@
             "steps."
         },
     )
+    disable_dropout: bool = field(
+        default=True,
+        metadata={
+            "help": "Whether to disable dropout in the model and reference model."
+        },
+    )
     step_separator: str = field(
         default="\n",
         metadata={"help": "Separator used to separate each step of the reasoning process."},
@@ -75,13 +80,4 @@
     dataset_num_proc: Optional[int] = field(
         default=None,
         metadata={"help": "Number of processes to use for processing the dataset."},
-    )
-=======
-    learning_rate: float = 1e-5
-    max_length: Optional[int] = None
-    max_completion_length: Optional[int] = None
-    disable_dropout: bool = True
-    step_separator: str = "\n"
-    train_on_last_step_only: bool = False
-    dataset_num_proc: Optional[int] = None
->>>>>>> d9ee2fd2
+    )