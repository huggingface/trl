--- conflicted
+++ resolved
@@ -376,62 +376,12 @@
         else:
             raise KeyError(f"Unexpected input keys in examples: {list(examples[0].keys())}.")
 
-<<<<<<< HEAD
-=======
-    @staticmethod
-    def prepare_multimodal_messages(messages: list[dict[str, Any]], num_images: int) -> None:
-        """
-        Convert messages into a structured multimodal format if needed.
-
-        Each message's content is transformed from a raw string into a list of typed parts. The first user message is
-        prefixed with an image placeholder, while all other user and assistant messages are wrapped as text entries.
-
-        Args:
-            messages (`list[dict[str, Any]]`):
-                Messages with "role" and "content". Content may be a raw string before transformation.
-            num_images (`int`):
-                Number of images to include in the first user message. This is used to determine how many image
-                placeholders to add.
-
-        Example:
-        ```python
-        # Input
-        [
-            {"role": "user", "content": "What's in this image?"},
-            {"role": "assistant", "content": "It looks like a cat."},
-        ]
-
-        # Output (num_images=1)
-        [
-            {"role": "user", "content": [{"type": "image"}, {"type": "text", "text": "What's in this image?"}]},
-            {"role": "assistant", "content": [{"type": "text", "text": "It looks like a cat."}]},
-        ]
-        ```
-        """
-        image_included = False
-        for message in messages:
-            if message["role"] == "user":
-                if isinstance(message["content"], str) and not image_included:
-                    placeholders = [{"type": "image"}] * num_images
-                    message["content"] = [*placeholders, {"type": "text", "text": message["content"]}]
-                    image_included = True
-                elif isinstance(message["content"], str) and image_included:
-                    message["content"] = [{"type": "text", "text": message["content"]}]
-            if message["role"] == "assistant":
-                if isinstance(message["content"], str):
-                    message["content"] = [{"type": "text", "text": message["content"]}]
-
->>>>>>> 8793a467
     def _collate_language_modeling(self, examples: list[Union[list[int], Any, dict[str, Any]]]) -> dict[str, Any]:
         images = [example["images"] for example in examples]
 
         if "messages" in examples[0]:  # conversational case
             for example in examples:
-<<<<<<< HEAD
-                prepare_multimodal_messages(example["messages"])
-=======
-                self.prepare_multimodal_messages(example["messages"], len(example["images"]))
->>>>>>> 8793a467
+                prepare_multimodal_messages(example["messages"], len(example["images"]))
             messages = [example["messages"] for example in examples]
             texts = self.processor.apply_chat_template(messages)
         elif self.dataset_text_field in examples[0]:  # standard case
@@ -470,11 +420,7 @@
         images = [example["images"] for example in examples]
         if is_conversational(examples[0]):  # conversational case
             for example in examples:
-<<<<<<< HEAD
-                prepare_multimodal_messages(example["prompt"] + example["completion"])
-=======
-                self.prepare_multimodal_messages(example["prompt"] + example["completion"], len(example["images"]))
->>>>>>> 8793a467
+                prepare_multimodal_messages(example["prompt"] + example["completion"], len(example["images"]))
             examples = [apply_chat_template(example, self.processor) for example in examples]
 
         prompts = [example["prompt"] for example in examples]
