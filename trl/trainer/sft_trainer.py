# Copyright 2023 The HuggingFace Team. All rights reserved.
#
# Licensed under the Apache License, Version 2.0 (the "License");
# you may not use this file except in compliance with the License.
# You may obtain a copy of the License at
#
#     http://www.apache.org/licenses/LICENSE-2.0
#
# Unless required by applicable law or agreed to in writing, software
# distributed under the License is distributed on an "AS IS" BASIS,
# WITHOUT WARRANTIES OR CONDITIONS OF ANY KIND, either express or implied.
# See the License for the specific language governing permissions and
# limitations under the License.
import dataclasses
import inspect
import warnings
from functools import wraps
from typing import Callable, Dict, List, Optional, Tuple, Union

import datasets
import torch
import torch.nn as nn
from accelerate.state import PartialState
from datasets import Dataset
from datasets.arrow_writer import SchemaInferenceError
from datasets.builder import DatasetGenerationError
from transformers import (
    AutoModelForCausalLM,
    AutoTokenizer,
    DataCollator,
    DataCollatorForLanguageModeling,
    PreTrainedModel,
    PreTrainedTokenizerBase,
    Trainer,
    TrainingArguments,
)
from transformers.modeling_utils import unwrap_model
from transformers.trainer_callback import TrainerCallback
from transformers.trainer_utils import EvalPrediction

from ..extras.dataset_formatting import get_formatting_func_from_dataset
from ..import_utils import is_peft_available
from .utils import (
    ConstantLengthDataset,
    DataCollatorForCompletionOnlyLM,
    RichProgressCallback,
    neftune_post_forward_hook,
    peft_module_casting_to_bf16,
    trl_sanitze_kwargs_for_tagging,
)


if is_peft_available():
    from peft import PeftConfig, PeftModel, get_peft_model, prepare_model_for_kbit_training


class SFTTrainer(Trainer):
    r"""
    Class definition of the Supervised Finetuning Trainer (SFT Trainer).
    This class is a wrapper around the `transformers.Trainer` class and inherits all of its attributes and methods.
    The trainer takes care of properly initializing the PeftModel in case a user passes a `PeftConfig` object.

    Args:
        model (Union[`transformers.PreTrainedModel`, `nn.Module`, `str`]):
            The model to train, can be a `PreTrainedModel`, a `torch.nn.Module` or a string with the model name to
            load from cache or download. The model can be also converted to a `PeftModel` if a `PeftConfig` object is
            passed to the `peft_config` argument.
        args (Optional[`transformers.TrainingArguments`]):
            The arguments to tweak for training. Please refer to the official documentation of `transformers.TrainingArguments`
            for more information.
        data_collator (Optional[`transformers.DataCollator`]):
            The data collator to use for training.
        train_dataset (Optional[`datasets.Dataset`]):
            The dataset to use for training. We recommend users to use `trl.trainer.ConstantLengthDataset` to create their dataset.
        eval_dataset (Optional[Union[`datasets.Dataset`, Dict[`str`, `datasets.Dataset`]]]):
            The dataset to use for evaluation. We recommend users to use `trl.trainer.ConstantLengthDataset` to create their dataset.
        tokenizer (Optional[`transformers.PreTrainedTokenizer`]):
            The tokenizer to use for training. If not specified, the tokenizer associated to the model will be used.
        model_init (`Callable[[], transformers.PreTrainedModel]`):
            The model initializer to use for training. If None is specified, the default model initializer will be used.
        compute_metrics (`Callable[[transformers.EvalPrediction], Dict]`, *optional* defaults to None):
            The function used to compute metrics during evaluation. It should return a dictionary mapping metric names to metric values.
            If not specified, only the loss will be computed during evaluation.
        callbacks (`List[transformers.TrainerCallback]`):
            The callbacks to use for training.
        optimizers (`Tuple[torch.optim.Optimizer, torch.optim.lr_scheduler.LambdaLR]`):
            The optimizer and scheduler to use for training.
        preprocess_logits_for_metrics (`Callable[[torch.Tensor, torch.Tensor], torch.Tensor]`):
            The function to use to preprocess the logits before computing the metrics.
        peft_config (`Optional[PeftConfig]`):
            The PeftConfig object to use to initialize the PeftModel.
        dataset_text_field (`Optional[str]`):
            The name of the text field of the dataset, in case this is passed by a user, the trainer will automatically create a
            `ConstantLengthDataset` based on the `dataset_text_field` argument.
        formatting_func (`Optional[Callable]`):
            The formatting function to be used for creating the `ConstantLengthDataset`.
        max_seq_length (`Optional[int]`):
            The maximum sequence length to use for the `ConstantLengthDataset` and for automatically creating the Dataset. Defaults to `512`.
        infinite (`Optional[bool]`):
            Whether to use an infinite dataset or not. Defaults to `False`.
        num_of_sequences (`Optional[int]`):
            The number of sequences to use for the `ConstantLengthDataset`. Defaults to `1024`.
        chars_per_token (`Optional[float]`):
            The number of characters per token to use for the `ConstantLengthDataset`. Defaults to `3.6`. You can check how this is computed in the
            stack-llama example: https://github.com/huggingface/trl/blob/08f550674c553c36c51d1027613c29f14f3676a5/examples/stack_llama/scripts/supervised_finetuning.py#L53.
        packing (`Optional[bool]`):
            Used only in case `dataset_text_field` is passed. This argument is used by the `ConstantLengthDataset` to pack the sequences
            of the dataset.
        dataset_num_proc (`Optional[int]`):
            The number of workers to use to tokenize the data. Only used when `packing=False`. Defaults to None.
        dataset_batch_size (`int`):
            The number of examples to tokenize per batch. If batch_size <= 0 or batch_size == None,
            tokenize the full dataset as a single batch. Defaults to 1000.
        neftune_noise_alpha (`Optional[float]`):
            If not `None`, this will activate NEFTune noise embeddings. This has been proven to drastically improve model performances for instruction
            fine-tuning. Check out the original paper here: https://arxiv.org/abs/2310.05914 and the original code here: https://github.com/neelsjain/NEFTune
        model_init_kwargs: (`Optional[Dict]`, *optional*):
            Dict of Optional kwargs to pass when instantiating the model from a string
        dataset_kwargs: (`Optional[Dict]`, *optional*):
            Dict of Optional kwargs to pass when creating packed or non-packed datasets
        eval_packing: (`Optional[bool]`, *optional*):
            Whether to pack the eval dataset as well. Defaults to `packing` if `None` is passed.
    """

    _tag_names = ["trl", "sft"]

    def __init__(
        self,
        model: Optional[Union[PreTrainedModel, nn.Module, str]] = None,
        args: Optional[TrainingArguments] = None,
        data_collator: Optional[DataCollator] = None,  # type: ignore
        train_dataset: Optional[Dataset] = None,
        eval_dataset: Optional[Union[Dataset, Dict[str, Dataset]]] = None,
        tokenizer: Optional[PreTrainedTokenizerBase] = None,
        model_init: Optional[Callable[[], PreTrainedModel]] = None,
        compute_metrics: Optional[Callable[[EvalPrediction], Dict]] = None,
        callbacks: Optional[List[TrainerCallback]] = None,
        optimizers: Tuple[torch.optim.Optimizer, torch.optim.lr_scheduler.LambdaLR] = (None, None),
        preprocess_logits_for_metrics: Optional[Callable[[torch.Tensor, torch.Tensor], torch.Tensor]] = None,
        peft_config: Optional["PeftConfig"] = None,
        dataset_text_field: Optional[str] = None,
        packing: Optional[bool] = False,
        formatting_func: Optional[Callable] = None,
        max_seq_length: Optional[int] = None,
        infinite: Optional[bool] = None,
        num_of_sequences: Optional[int] = 1024,
        chars_per_token: Optional[float] = 3.6,
        dataset_num_proc: Optional[int] = None,
        dataset_batch_size: int = 1000,
        neftune_noise_alpha: Optional[float] = None,
        model_init_kwargs: Optional[Dict] = None,
        dataset_kwargs: Optional[Dict] = None,
        eval_packing: Optional[bool] = None,
    ):
        if model_init_kwargs is None:
            model_init_kwargs = {}
        elif not isinstance(model, str):
            raise ValueError("You passed model_kwargs to the SFTTrainer. But your model is already instantiated.")

        if infinite is not None:
            warnings.warn(
                "The `infinite` argument is deprecated and will be removed in a future version of TRL. Use `TrainingArguments.max_steps` or `TrainingArguments.num_train_epochs` instead to control training length."
            )

        if isinstance(model, str):
            warnings.warn(
                "You passed a model_id to the SFTTrainer. This will automatically create an "
                "`AutoModelForCausalLM` or a `PeftModel` (if you passed a `peft_config`) for you."
            )
            model = AutoModelForCausalLM.from_pretrained(model, **model_init_kwargs)

        if packing and data_collator is not None and isinstance(data_collator, DataCollatorForCompletionOnlyLM):
            raise ValueError(
                "You passed a `DataCollatorForCompletionOnlyLM` to the SFTTrainer. This is not compatible with the `packing` argument."
            )

        if is_peft_available() and peft_config is not None:
            if not isinstance(peft_config, PeftConfig):
                raise ValueError(
                    "If you want to use the PeftModel, you need to pass a PeftConfig object to the SFTTrainer."
                    f" and you passed a {type(peft_config)}."
                )

            if not isinstance(model, PeftModel):
                _support_gc_kwargs = hasattr(
                    args, "gradient_checkpointing_kwargs"
                ) and "gradient_checkpointing_kwargs" in list(
                    inspect.signature(prepare_model_for_kbit_training).parameters
                )
                gradient_checkpointing_kwargs = getattr(args, "gradient_checkpointing_kwargs", None) or {}
                is_sharded_qlora = False
                # Below is to support QLoRA + FSDP / DS-Zero3 - one should never call
                # peft_module_casting_to_bf16 or prepare_model_for_kbit_training when doing
                # QLoRA + FSDP / DS-Zero3
                if getattr(model, "is_loaded_in_4bit", False):
                    for _, param in model.named_parameters():
                        if param.__class__.__name__ == "Params4bit":
                            is_sharded_qlora = param.data.device.type == "cpu"
                            break
                if getattr(model, "is_loaded_in_8bit", False) or (
                    getattr(model, "is_loaded_in_4bit", False) and not is_sharded_qlora
                ):
                    prepare_model_kwargs = {
                        "use_gradient_checkpointing": getattr(args, "gradient_checkpointing", False)
                    }

                    if _support_gc_kwargs:
                        prepare_model_kwargs["gradient_checkpointing_kwargs"] = gradient_checkpointing_kwargs

                    model = prepare_model_for_kbit_training(model, **prepare_model_kwargs)

                    if args is not None:
                        args = dataclasses.replace(args, gradient_checkpointing=False)
                elif getattr(args, "gradient_checkpointing", False) and (
                    "use_reentrant" not in gradient_checkpointing_kwargs
                    or gradient_checkpointing_kwargs["use_reentrant"]
                ):
                    # For backward compatibility with older versions of transformers
                    if hasattr(model, "enable_input_require_grads"):
                        model.enable_input_require_grads()
                    else:

                        def make_inputs_require_grad(module, input, output):
                            output.requires_grad_(True)

                        model.get_input_embeddings().register_forward_hook(make_inputs_require_grad)

                model = get_peft_model(model, peft_config)
                if (
                    args is not None
                    and args.bf16
                    and getattr(model, "is_loaded_in_4bit", False)
                    and not is_sharded_qlora
                ):
                    peft_module_casting_to_bf16(model)

        if tokenizer is None:
            tokenizer = AutoTokenizer.from_pretrained(model.config._name_or_path)
            if getattr(tokenizer, "pad_token", None) is None:
                tokenizer.pad_token = tokenizer.eos_token

        if max_seq_length is None:
            # to overcome some issues with broken tokenizers
            max_seq_length = min(tokenizer.model_max_length, 1024)

            warnings.warn(
                f"You didn't pass a `max_seq_length` argument to the SFTTrainer, this will default to {max_seq_length}"
            )

        self.dataset_num_proc = dataset_num_proc
        self.dataset_batch_size = dataset_batch_size

        self._trainer_supports_neftune = hasattr(args, "neftune_noise_alpha")

        if neftune_noise_alpha is not None and self._trainer_supports_neftune:
            args.neftune_noise_alpha = neftune_noise_alpha
            warnings.warn(
                "You passed a `neftune_noise_alpha` argument to the SFTTrainer, the value you passed will override the one in the `TrainingArguments`."
            )
            # self.neftune_noise_alpha is done at Trainer level
        elif not self._trainer_supports_neftune:
            self.neftune_noise_alpha = neftune_noise_alpha

        if formatting_func is None and dataset_text_field is None:
            # check if dataset has ChatML format or instruction format and is supported
            # if not stays #None
            formatting_func = get_formatting_func_from_dataset(train_dataset, tokenizer)

        if not packing:
            if dataset_text_field is None and formatting_func is None:
                raise ValueError(
                    "You passed `packing=False` to the SFTTrainer, but you didn't pass a `dataset_text_field` or `formatting_func` argument."
                )

            if data_collator is None:
                data_collator = DataCollatorForLanguageModeling(tokenizer=tokenizer, mlm=False)

        # Pre-process the datasets only once per node. The remaining processes will use the cache.
        with PartialState().local_main_process_first():
            if dataset_kwargs is None:
                dataset_kwargs = {}
            if train_dataset is not None:
                train_dataset = self._prepare_dataset(
                    train_dataset,
                    tokenizer,
                    packing,
                    dataset_text_field,
                    max_seq_length,
                    formatting_func,
                    num_of_sequences,
                    chars_per_token,
                    remove_unused_columns=args.remove_unused_columns if args is not None else True,
                    **dataset_kwargs,
                )
            if eval_dataset is not None:
                _multiple = isinstance(eval_dataset, dict)
                _eval_datasets = eval_dataset if _multiple else {"singleton": eval_dataset}

                eval_packing = packing if eval_packing is None else eval_packing

                for _eval_dataset_name, _eval_dataset in _eval_datasets.items():
                    _eval_datasets[_eval_dataset_name] = self._prepare_dataset(
                        _eval_dataset,
                        tokenizer,
                        eval_packing,
                        dataset_text_field,
                        max_seq_length,
                        formatting_func,
                        num_of_sequences,
                        chars_per_token,
                        remove_unused_columns=args.remove_unused_columns if args is not None else True,
                        **dataset_kwargs,
                    )
                if not _multiple:
                    eval_dataset = _eval_datasets["singleton"]

        if tokenizer.padding_side is not None and tokenizer.padding_side != "right":
            warnings.warn(
                "You passed a tokenizer with `padding_side` not equal to `right` to the SFTTrainer. This might lead to some unexpected behaviour due to "
                "overflow issues when training a model in half-precision. You might consider adding `tokenizer.padding_side = 'right'` to your code."
            )

        super().__init__(
            model=model,
            args=args,
            data_collator=data_collator,
            train_dataset=train_dataset,
            eval_dataset=eval_dataset,
            tokenizer=tokenizer,
            model_init=model_init,
            compute_metrics=compute_metrics,
            callbacks=callbacks,
            optimizers=optimizers,
            preprocess_logits_for_metrics=preprocess_logits_for_metrics,
        )

        # Add tags for models that have been loaded with the correct transformers version
        if hasattr(self.model, "add_model_tags"):
            self.model.add_model_tags(self._tag_names)

        if self.args.max_steps > 0 and packing:
            warnings.warn(
                "You passed `packing=True` to the SFTTrainer, and you are training your model with `max_steps` strategy. The dataset will be iterated until the `max_steps` are reached."
            )
            self.train_dataset.infinite = True
        elif self.args.max_steps == -1 and packing:
            self.train_dataset.infinite = False

        if any(isinstance(callback, RichProgressCallback) for callback in self.callback_handler.callbacks):
            for callback in self.callback_handler.callbacks:
                # Remove the PrinterCallback to avoid duplicated prints in case we passed a `RichProgressCallback`
                if callback.__class__.__name__ == "PrinterCallback":
                    self.callback_handler.pop_callback(callback)

    @wraps(Trainer.train)
    def train(self, *args, **kwargs):
        # Activate neftune right before training.
        if self.neftune_noise_alpha is not None and not self._trainer_supports_neftune:
            self.model = self._trl_activate_neftune(self.model)

        output = super().train(*args, **kwargs)

        # After training we make sure to retrieve back the original forward pass method
        # for the embedding layer by removing the forward post hook.
        if self.neftune_noise_alpha is not None and not self._trainer_supports_neftune:
            unwrapped_model = unwrap_model(self.model)
            if is_peft_available() and isinstance(unwrapped_model, PeftModel):
                embeddings = unwrapped_model.base_model.model.get_input_embeddings()
            else:
                embeddings = unwrapped_model.get_input_embeddings()

            self.neftune_hook_handle.remove()
            del embeddings.neftune_noise_alpha

        return output

    @wraps(Trainer.push_to_hub)
    def push_to_hub(self, commit_message: Optional[str] = "End of training", blocking: bool = True, **kwargs) -> str:
        """
        Overwrite the `push_to_hub` method in order to force-add the tag "sft" when pushing the
        model on the Hub. Please refer to `~transformers.Trainer.push_to_hub` for more details.
        """
        kwargs = trl_sanitze_kwargs_for_tagging(model=self.model, tag_names=self._tag_names, kwargs=kwargs)

        return super().push_to_hub(commit_message=commit_message, blocking=blocking, **kwargs)

    def _prepare_dataset(
        self,
        dataset,
        tokenizer,
        packing,
        dataset_text_field,
        max_seq_length,
        formatting_func,
        num_of_sequences,
        chars_per_token,
        remove_unused_columns=True,
        append_concat_token=True,
        add_special_tokens=True,
        skip_prepare_dataset=False,
    ):
        if dataset is None:
            raise ValueError("The dataset should not be None")

        # check if torch dataset / dataloader and do nothing
<<<<<<< HEAD
        if skip_prepare_dataset or isinstance(
            dataset, (torch.utils.data.IterableDataset, torch.utils.data.Dataset, ConstantLengthDataset)
        ):
=======
        if isinstance(
            dataset, (torch.utils.data.IterableDataset, torch.utils.data.Dataset, ConstantLengthDataset)
        ) and not isinstance(dataset, datasets.IterableDataset):
>>>>>>> e667550a
            return dataset

        if not packing:
            return self._prepare_non_packed_dataloader(
                tokenizer,
                dataset,
                dataset_text_field,
                max_seq_length,
                formatting_func,
                add_special_tokens,
                remove_unused_columns,
            )

        else:
            return self._prepare_packed_dataloader(
                tokenizer,
                dataset,
                dataset_text_field,
                max_seq_length,
                num_of_sequences,
                chars_per_token,
                formatting_func,
                append_concat_token,
                add_special_tokens,
            )

    def _prepare_non_packed_dataloader(
        self,
        tokenizer,
        dataset,
        dataset_text_field,
        max_seq_length,
        formatting_func=None,
        add_special_tokens=True,
        remove_unused_columns=True,
    ):
        use_formatting_func = formatting_func is not None and dataset_text_field is None
        self._dataset_sanity_checked = False

        # Inspired from: https://huggingface.co/learn/nlp-course/chapter7/6?fw=pt
        def tokenize(element):
            outputs = tokenizer(
                element[dataset_text_field] if not use_formatting_func else formatting_func(element),
                add_special_tokens=add_special_tokens,
                truncation=True,
                padding=False,
                max_length=max_seq_length,
                return_overflowing_tokens=False,
                return_length=False,
            )

            if use_formatting_func and not self._dataset_sanity_checked:
                if not isinstance(formatting_func(element), list):
                    raise ValueError(
                        "The `formatting_func` should return a list of processed strings since it can lead to silent bugs."
                    )
                else:
                    self._dataset_sanity_checked = True

            return {"input_ids": outputs["input_ids"], "attention_mask": outputs["attention_mask"]}

        signature_columns = ["input_ids", "labels", "attention_mask"]

        extra_columns = list(set(dataset.column_names) - set(signature_columns))

        if not remove_unused_columns and len(extra_columns) > 0:
            warnings.warn(
                "You passed `remove_unused_columns=False` on a non-packed dataset. This might create some issues with the default collator and yield to errors. If you want to "
                f"inspect dataset other columns (in this case {extra_columns}), you can subclass `DataCollatorForLanguageModeling` in case you used the default collator and create your own data collator in order to inspect the unused dataset columns."
            )

        tokenized_dataset = dataset.map(
            tokenize,
            batched=True,
            remove_columns=dataset.column_names if remove_unused_columns else None,
            num_proc=self.dataset_num_proc,
            batch_size=self.dataset_batch_size,
        )

        return tokenized_dataset

    def _prepare_packed_dataloader(
        self,
        tokenizer,
        dataset,
        dataset_text_field,
        max_seq_length,
        num_of_sequences,
        chars_per_token,
        formatting_func=None,
        append_concat_token=True,
        add_special_tokens=True,
    ):
        if dataset_text_field is not None or formatting_func is not None:
            if tokenizer is None:
                raise ValueError("You need to pass a tokenizer when using `dataset_text_field` with `SFTTrainer`.")

            constant_length_iterator = ConstantLengthDataset(
                tokenizer,
                dataset,
                dataset_text_field=dataset_text_field,
                formatting_func=formatting_func,
                seq_length=max_seq_length,
                infinite=False,
                num_of_sequences=num_of_sequences,
                chars_per_token=chars_per_token,
                eos_token_id=tokenizer.eos_token_id,
                append_concat_token=append_concat_token,
                add_special_tokens=add_special_tokens,
            )

            if isinstance(dataset, datasets.IterableDataset):
                return constant_length_iterator

            def data_generator(constant_length_iterator):
                yield from constant_length_iterator

            try:
                packed_dataset = Dataset.from_generator(
                    data_generator, gen_kwargs={"constant_length_iterator": constant_length_iterator}
                )
            except (DatasetGenerationError, SchemaInferenceError) as exc:
                raise ValueError(
                    "Error occurred while packing the dataset. "
                    "Make sure that your dataset has enough samples to at least yield one packed sequence."
                ) from exc
            return packed_dataset
        else:
            raise ValueError(
                "You need to pass a `dataset_text_field` or `formatting_func` argument to the SFTTrainer if you want to use the `ConstantLengthDataset`."
            )

    def _trl_activate_neftune(self, model):
        r"""
        Activates the neftune as presented in this code: https://github.com/neelsjain/NEFTune and paper: https://arxiv.org/abs/2310.05914
        Since in transformers Trainer we do have an `_activate_neftune` method, we need to rename this method to avoid conflicts.
        """
        unwrapped_model = unwrap_model(model)
        if is_peft_available() and isinstance(unwrapped_model, PeftModel):
            embeddings = unwrapped_model.base_model.model.get_input_embeddings()
        else:
            embeddings = unwrapped_model.get_input_embeddings()

        embeddings.neftune_noise_alpha = self.neftune_noise_alpha
        hook_handle = embeddings.register_forward_hook(neftune_post_forward_hook)
        self.neftune_hook_handle = hook_handle
        return model<|MERGE_RESOLUTION|>--- conflicted
+++ resolved
@@ -402,16 +402,13 @@
         if dataset is None:
             raise ValueError("The dataset should not be None")
 
+        if skip_prepare_dataset:
+          return dataset
+        
         # check if torch dataset / dataloader and do nothing
-<<<<<<< HEAD
-        if skip_prepare_dataset or isinstance(
-            dataset, (torch.utils.data.IterableDataset, torch.utils.data.Dataset, ConstantLengthDataset)
-        ):
-=======
         if isinstance(
             dataset, (torch.utils.data.IterableDataset, torch.utils.data.Dataset, ConstantLengthDataset)
         ) and not isinstance(dataset, datasets.IterableDataset):
->>>>>>> e667550a
             return dataset
 
         if not packing:
