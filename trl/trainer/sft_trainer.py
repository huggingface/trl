# Copyright 2020-2025 The HuggingFace Team. All rights reserved.
#
# Licensed under the Apache License, Version 2.0 (the "License");
# you may not use this file except in compliance with the License.
# You may obtain a copy of the License at
#
#     http://www.apache.org/licenses/LICENSE-2.0
#
# Unless required by applicable law or agreed to in writing, software
# distributed under the License is distributed on an "AS IS" BASIS,
# WITHOUT WARRANTIES OR CONDITIONS OF ANY KIND, either express or implied.
# See the License for the specific language governing permissions and
# limitations under the License.

import contextlib
import os
import warnings
from collections import defaultdict
from collections.abc import Mapping
from dataclasses import dataclass
from pathlib import Path
from typing import Any, Callable, Optional, TypeVar, Union

import torch
import torch.nn as nn
import transformers
from accelerate import PartialState
from datasets import Dataset, IterableDataset
from transformers import (
    AutoConfig,
    AutoProcessor,
    BaseImageProcessor,
    DataCollator,
    FeatureExtractionMixin,
    PreTrainedModel,
    PreTrainedTokenizerBase,
    ProcessorMixin,
    Trainer,
    TrainingArguments,
    is_wandb_available,
)
from transformers.data.data_collator import DataCollatorMixin
from transformers.trainer_callback import TrainerCallback
from transformers.trainer_utils import EvalPrediction
from transformers.utils import is_peft_available

from ..data_utils import (
    is_conversational,
    is_conversational_from_value,
    maybe_convert_to_chatml,
    pack_dataset,
    truncate_dataset,
)
from ..models import clone_chat_template, get_act_offloading_ctx_manager, prepare_peft_model
from .sft_config import SFTConfig
from .utils import generate_model_card, get_comet_experiment_url, pad


if is_peft_available():
    from peft import PeftConfig, PeftModel

if is_wandb_available():
    import wandb


TListOrMapping = TypeVar("TListOrMapping", list, Mapping)


def remove_none_values(example: TListOrMapping) -> TListOrMapping:
    """
    Recursively removes entries with `None` values from a nested structure (list or dictionary).

    Args:
        example (`list` or `Mapping`):
            Input nested structure (list or dictionary) from which to remove `None`.

    Example:
    ```python
    >>> [
    ...     {
    ...         "a": {"aa": None, "ab": 1},
    ...         "b": "my_string",
    ...     }
    ... ]
    >>> remove_none_values(example)
    [{'a': {'ab': 1}, 'b': 'my_string'}]
    ```
    """
    if isinstance(example, list):
        return [remove_none_values(value) if isinstance(value, (dict, list)) else value for value in example]
    elif isinstance(example, Mapping):
        return {
            key: remove_none_values(value) if isinstance(value, (dict, list)) else value
            for key, value in example.items()
            if value is not None
        }
    else:
        raise TypeError("Input must be a list or a dictionary.")


@dataclass
class DataCollatorForLanguageModeling(DataCollatorMixin):
    """
    Data collator used for language modeling data. Inputs are dynamically padded to the maximum length of a batch.

    This collator expects each example in the input list to be a dictionary containing at least the `"input_ids"` key.
    If the input contains a `"completion_mask"`, it is used to set the labels to `-100` for tokens that are not in the
    completion. If `"assistant_masks"` are present, they are used to set the labels to `-100` for tokens that are not
    in the assistant part of the sequence. The collator returns a dictionary containing the following keys:
    - `"input_ids"`: Tensor of input IDs, padded to the maximum length of the batch.
    - `"attention_mask"`: Tensor of attention mask, padded to the maximum length of the batch.
    - `"position_ids"`: Tensor of position IDs, padded to the maximum length of the batch.
    - `"labels"`: Tensor of labels, padded to the maximum length of the batch. If `completion_only_loss` is set to
    `True`, tokens that are not in the completion are set to -100. If `assistant_masks` are present, tokens that are
    not in the assistant part of the sequence are set to -100.

    Args:
        pad_token_id (`int`):
            Token ID to use for padding.
        completion_only_loss (`bool`, *optional*, defaults to `True`):
            When the input contains a completion mask (`completion_mask`), the labels are set to -100 for the tokens
            that are no in the completion.
        padding_free (`bool`, *optional*, defaults to `False`):
            If set to `True`, the sequences will be flattened into a single sequence, and the position IDs will be
            generated accordingly. The attention mask will be set to 1 for all tokens.
        pad_to_multiple_of (`int` or `None`, *optional*, defaults to `None`):
            If set, the sequences will be padded to a multiple of this value.
        return_tensors (`str`, *optional*, defaults to `"pt"`):
            Type of Tensor to return. Only `"pt"` is currently supported.

    Examples:
    ```python
    >>> from trl import DataCollatorForLanguageModeling

    >>> collator = DataCollatorForLanguageModeling(pad_token_id=0)
    >>> examples = [{"input_ids": [1, 2, 3]}, {"input_ids": [4, 5]}]
    >>> collator(examples)
    {'input_ids': tensor([[  1,  2,  3],
                          [  4,  5,  0]]),
     'attention_mask': tensor([[  1,  1,  1],
                               [  1,  1,  0]]),
     'position_ids': tensor([[0, 1, 2],
                             [0, 1, 0]]),
     'labels': tensor([[   1,    2,    3],
                       [   4,    5, -100]])}

    >>> # With completion mask
    >>> examples = [
    ...     {"input_ids": [1, 2, 3], "completion_mask": [0, 1, 1]},
    ...     {"input_ids": [4, 5], "completion_mask": [0, 1]},
    ... ]
    >>> collator(examples)
    {'input_ids': tensor([[  1,  2,  3],
                          [  4,  5,  0]]),
     'attention_mask': tensor([[  1,  1,  1],
                               [  1,  1,  0]]),
     'position_ids': tensor([[0, 1, 2],
                             [0, 1, 0]]),
     'labels': tensor([[-100,    2,    3],
                       [-100,    5, -100]])}

    >>> # With padding_free
    >>> collator = DataCollatorForLanguageModeling(pad_token_id=0, padding_free=True)
    >>> collator(examples)
    {'input_ids': tensor([[ 1, 2, 3, 4, 5]]),
     'attention_mask': tensor([[1, 1, 1, 1, 1]]),
     'position_ids': tensor([[0, 1, 2, 0, 1]]),
     'labels': tensor([[1, 2, 3, 4, 5]])}
    ```
    """

    pad_token_id: int
    completion_only_loss: bool = True
    padding_free: bool = False
    return_position_ids: bool = True
    pad_to_multiple_of: Optional[int] = None
    return_tensors: str = "pt"

    def torch_call(self, examples: list[Union[list[int], Any, dict[str, Any]]]) -> dict[str, Any]:
        # Convert to tensor
        input_ids = [torch.tensor(example["input_ids"]) for example in examples]

        # Check if we have meaningful seq_lengths from packing (restarting sequences)
        has_packed_position_ids = self.return_position_ids and "seq_lengths" in examples[0] and self.padding_free

        # For packing with position_ids, we should NOT create attention_mask as it causes
        # FlashAttention to ignore position_ids and compute wrong cu_seq_lens from the all-1s mask
        if not has_packed_position_ids:
            attention_mask = [torch.ones_like(input_ids) for input_ids in input_ids]

        if self.return_position_ids:
            if "seq_lengths" in examples[0]:
                position_ids = self._convert_seq_lengths_to_position_ids(
                    [example["seq_lengths"] for example in examples]
                )
            else:
                position_ids = [torch.arange(len(ids)) for ids in input_ids]
        if "labels" in examples[0]:
            labels = [torch.tensor(example["labels"]) for example in examples]
        else:
            labels = [torch.tensor(example["input_ids"]) for example in examples]
        if self.completion_only_loss and "completion_mask" in examples[0]:
            completion_mask = [torch.tensor(example["completion_mask"]) for example in examples]
        if "assistant_masks" in examples[0]:
            assistant_masks = [torch.tensor(example["assistant_masks"]) for example in examples]

        # Pad
        output = {}
        if self.padding_free:
            output["input_ids"] = torch.cat(input_ids, dim=0).unsqueeze(0)
            if not has_packed_position_ids:
                output["attention_mask"] = torch.cat(attention_mask, dim=0).unsqueeze(0)
            if self.return_position_ids:
                output["position_ids"] = torch.cat(position_ids, dim=0).unsqueeze(0)
            output["labels"] = torch.cat(labels, dim=0).unsqueeze(0)
            if self.completion_only_loss and "completion_mask" in examples[0]:
                completion_mask = torch.cat(completion_mask, dim=0).unsqueeze(0)
                output["labels"][completion_mask == 0] = -100
            if "assistant_masks" in examples[0]:
                assistant_masks = torch.cat(assistant_masks, dim=0).unsqueeze(0)
                output["labels"][assistant_masks == 0] = -100
        else:
            output["input_ids"] = pad(
                input_ids,
                padding_value=self.pad_token_id,
                padding_side="right",
                pad_to_multiple_of=self.pad_to_multiple_of,
            )
            output["attention_mask"] = pad(
                attention_mask, padding_value=0, padding_side="right", pad_to_multiple_of=self.pad_to_multiple_of
            )
            if self.return_position_ids:
                output["position_ids"] = pad(
                    position_ids, padding_value=0, padding_side="right", pad_to_multiple_of=self.pad_to_multiple_of
                )
            output["labels"] = pad(
                labels, padding_value=-100, padding_side="right", pad_to_multiple_of=self.pad_to_multiple_of
            )
            if self.completion_only_loss and "completion_mask" in examples[0]:
                completion_mask = pad(
                    completion_mask, padding_value=0, padding_side="right", pad_to_multiple_of=self.pad_to_multiple_of
                )
                output["labels"][completion_mask == 0] = -100  # mask everything that is not in the completion
            if "assistant_masks" in examples[0]:
                assistant_masks = pad(
                    assistant_masks, padding_value=0, padding_side="right", pad_to_multiple_of=self.pad_to_multiple_of
                )
                output["labels"][assistant_masks == 0] = -100
        return output

    @staticmethod
    def _convert_seq_lengths_to_position_ids(batch_seq_lengths: list[list[int]]) -> list[torch.Tensor]:
        example_lengths = [sum(seq_lengths) for seq_lengths in batch_seq_lengths]
        batch_seq_lengths = torch.tensor(
            [seq_length for seq_lengths in batch_seq_lengths for seq_length in seq_lengths]
        )
        position_ids = torch.ones(sum(example_lengths), dtype=batch_seq_lengths.dtype)
        position_ids[0] = 0
        position_ids[batch_seq_lengths[:-1].cumsum(0)] = -(batch_seq_lengths[:-1] - 1)
        position_ids = position_ids.cumsum(0)
        return list(position_ids.split(example_lengths))


@dataclass
class DataCollatorForVisionLanguageModeling(DataCollatorMixin):
    """
    Data collator for vision-language modeling tasks.

    Unlike text-only datasets—where the collator typically receives pre-tokenized inputs ready for batching,
    vision-language data processing involves converting images into pixel values. This conversion is disk-intensive,
    making upfront preprocessing of the entire dataset impractical. Therefore, this collator performs tokenization and
    image processing on-the-fly to efficiently prepare batches.

    Each input example should be a dictionary containing at least:
    - An `"images"` key holding the image data.
    - Either a `"messages"` key for conversational inputs or a `"text"` key for standard text inputs.

    The collator outputs a dictionary including:
    - `"input_ids"`: Tensor of token IDs.
    - `"attention_mask"`: Tensor indicating attention mask.
    - `"pixel_values"`: Tensor representing image pixel values.
    - `"labels"`: Tensor for training labels.

    Additional keys may be present depending on the processor, such as `"image_grid_thw"`.

    Args:
        processor (`ProcessorMixin`):
            The processor used to tokenize text and process images. It must be a subclass of `ProcessorMixin` and
            include a `tokenizer` with a defined `pad_token_id`.
        max_length (`int` or `None`, optional, defaults to `None`):
            Maximum sequence length for input tokens. If `None`, no truncation is applied.
        pad_to_multiple_of (`int` or `None`, optional, defaults to `None`):
            If set, the sequences will be padded to a multiple of this value.
        dataset_text_field (`str`, optional, defaults to `"text"`):
            Name of the column that contains text data in the dataset. This parameter is only relevant for [standard
            datasets format](dataset_formats#standard).
        return_tensors (`str`, optional, defaults to `"pt"`):
            The tensor type to return. Currently, only `"pt"` (PyTorch tensors) is supported.

    Example:
    ```python
    >>> from trl import DataCollatorForVisionLanguageModeling
    >>> from transformers import AutoProcessor

    >>> processor = AutoProcessor.from_pretrained("Qwen/Qwen2.5-VL-7B-Instruct")
    >>> collator = DataCollatorForVisionLanguageModeling(processor)
    >>> examples = [
    ...     {"images": [Image.open("image_0.png")], "messages": [{"role": "user", "content": "What is this?"}]},
    ...     {"images": [Image.open("image_1.png")], "messages": [{"role": "user", "content": "Describe this image."}]},
    ... ]
    >>> collator(examples)
    {'input_ids': tensor([[151644,   8948,    198,   2610,    525,    264,  10950,  17847,     13,  151645,    198,
                           151644,    872,    198, 151652, 151655, 151655, 151655,  151655, 151653,   3838,    374,
                              419,     30, 151645,    198],
                          [151644,   8948,    198,   2610,    525,    264,  10950,  17847,     13,  151645,    198,
                           151644,    872,    198, 151652, 151655, 151655, 151655,  151655, 151653,  74785,    419,
                             2168,     13, 151645,    198]]),
     'attention_mask': tensor([[1, 1, 1, 1, 1, 1, 1, 1, 1, 1, 1, 1, 1, 1, 1, 1, 1, 1, 1, 1, 1, 1, 1, 1, 1, 1],
                               [1, 1, 1, 1, 1, 1, 1, 1, 1, 1, 1, 1, 1, 1, 1, 1, 1, 1, 1, 1, 1, 1, 1, 1, 1, 1]]),
     'pixel_values': tensor([[-0.9893,  0.1785,  1.5362,  ..., -0.0582,  0.8661, -0.2431],
                             [-0.2302,  0.9522, -1.1061,  ...,  0.0555,  1.3354, -0.6412],
                             [ 1.2150,  0.9084,  0.7041,  ...,  0.2404, -0.8403, -0.5133],
                             ...,
                             [ 0.6895,  0.2807,  0.2515,  ..., -0.2004, -1.2100,  0.0555],
                             [ 0.8209, -0.9748,  1.5654,  ...,  1.6055, -0.4706,  0.5817],
                             [-1.0915,  0.4559,  0.9230,  ...,  0.5106,  0.0982, -0.1720]]),
     'image_grid_thw': tensor([[1, 4, 4],
                               [1, 4, 4]]),
     'labels': tensor([[151644,   8948,    198,   2610,    525,    264,  10950,  17847,     13,  151645,    198,
                        151644,    872,    198, 151652, 151655, 151655, 151655,  151655, 151653,   3838,    374,
                           419,     30, 151645,    198],
                        [151644,   8948,    198,   2610,    525,    264,  10950,  17847,     13,  151645,    198,
                         151644,    872,    198, 151652, 151655, 151655, 151655,  151655, 151653,  74785,    419,
                           2168,     13, 151645,    198]])}
    ```
    """

    processor: ProcessorMixin
    max_length: Optional[int] = None
    pad_to_multiple_of: Optional[int] = None
    dataset_text_field: str = "text"
    return_tensors: str = "pt"

    def torch_call(self, examples: list[Union[list[int], Any, dict[str, Any]]]) -> dict[str, Any]:
        images = [example["images"] for example in examples]

        if "messages" in examples[0]:  # conversational case
            for example in examples:
                image_included = False
                for message in example["messages"]:
                    if message["role"] == "user":
                        if isinstance(message["content"], str) and not image_included:
                            message["content"] = [{"type": "image"}, {"type": "text", "text": message["content"]}]
                            image_included = True
                        elif isinstance(message["content"], str) and image_included:
                            message["content"] = [{"type": "text", "text": message["content"]}]
                    if message["role"] == "assistant":
                        if isinstance(message["content"], str):
                            message["content"] = [{"type": "text", "text": message["content"]}]
            messages = [example["messages"] for example in examples]
            texts = self.processor.apply_chat_template(messages, images=images)
        elif self.dataset_text_field in examples[0]:  # standard case
            texts = [example[self.dataset_text_field] for example in examples]
        else:
            raise KeyError(
                "The input examples must contain either 'messages' for conversational data or 'text' for standard "
                "data."
            )

        output = self.processor(
            images=images,
            text=texts,
            padding=True,
            pad_to_multiple_of=self.pad_to_multiple_of,
            truncation=self.max_length is not None,
            max_length=self.max_length,
            return_tensors=self.return_tensors,
            add_special_tokens=False,  # to avoid adding the BOS, twice see https://huggingface.co/blog/qgallouedec/gotchas-in-tokenizer-behavior#7-chat-template-and-tokenization-dont-compose-due-to-special-tokens
        )
        labels = output["input_ids"].clone()
        labels[labels == self.processor.tokenizer.pad_token_id] = -100
        # We mask only padding tokens (-100) in the labels. Vision tokens are left unchanged because their handling in
        # loss computation has to be done by the model, and masking them here would be infeasible in practice as vision
        # token definitions vary across architectures.
        output["labels"] = labels
        return output


class SFTTrainer(Trainer):
    """
    Trainer for Supervised Fine-Tuning (SFT) method.

    This class is a wrapper around the [`transformers.Trainer`] class and inherits all of its attributes and methods.

    Example:

    ```python
    from datasets import load_dataset
    from trl import SFTTrainer

    dataset = load_dataset("roneneldan/TinyStories", split="train[:1%]")

    trainer = SFTTrainer(model="Qwen/Qwen2-0.5B-Instruct", train_dataset=dataset)
    trainer.train()
    ```

    Args:
        model (`Union[str, PreTrainedModel]`):
            Model to be trained. Can be either:

            - A string, being the *model id* of a pretrained model hosted inside a model repo on huggingface.co, or a
              path to a *directory* containing model weights saved using
              [`~transformers.PreTrainedModel.save_pretrained`], e.g., `'./my_model_directory/'`. The model is loaded
              using [`~transformers.AutoModelForCausalLM.from_pretrained`] with the keyword arguments in
              `args.model_init_kwargs`.
            - A [`~transformers.PreTrainedModel`] object. Only causal language models are supported.
        args ([`SFTConfig`], *optional*, defaults to `None`):
            Configuration for this trainer. If `None`, a default configuration is used.
        data_collator (`DataCollator`, *optional*):
            Function to use to form a batch from a list of elements of the processed `train_dataset` or `eval_dataset`.
            Will default to a custom [`DataCollatorForLanguageModeling`].
        train_dataset ([`~datasets.Dataset`] or [`~datasets.IterableDataset`]):
            Dataset to use for training. SFT supports both [language modeling](#language-modeling) type and
            [prompt-completion](#prompt-completion) type. The format of the samples can be either:

            - [Standard](dataset_formats#standard): Each sample contains plain text.
            - [Conversational](dataset_formats#conversational): Each sample contains structured messages (e.g., role
              and content).

            The trainer also supports processed datasets (tokenized) as long as they contain an `input_ids` field.
        eval_dataset ([`~datasets.Dataset`], [`~datasets.IterableDataset`] or `dict[str, Union[Dataset,
        IterableDataset]]`):
            Dataset to use for evaluation. It must meet the same requirements as `train_dataset`.
        processing_class ([`~transformers.PreTrainedTokenizerBase`], [`~transformers.ProcessorMixin`] or `None`, *optional*, defaults to `None`):
            Processing class used to process the data. If `None`, the processing class is loaded from the model's name
            with [`~transformers.AutoProcessor.from_pretrained`]. A padding token, `tokenizer.pad_token`, must be set.
            If the processing class has not set a padding token, `tokenizer.eos_token` will be used as the default.
        callbacks (list of [`~transformers.TrainerCallback`], *optional*, defaults to `None`):
            List of callbacks to customize the training loop. Will add those to the list of default callbacks detailed
            in [here](https://huggingface.co/docs/transformers/main_classes/callback).

            If you want to remove one of the default callbacks used, use the [`~transformers.Trainer.remove_callback`]
            method.
        optimizers (`tuple[torch.optim.Optimizer, torch.optim.lr_scheduler.LambdaLR]`, *optional*, defaults to `(None,
        None)`):
            A tuple containing the optimizer and the scheduler to use. Will default to an instance of [`AdamW`] on your
            model and a scheduler given by [`get_linear_schedule_with_warmup`] controlled by `args`.
        optimizer_cls_and_kwargs (`Tuple[Type[torch.optim.Optimizer], Dict[str, Any]]`, *optional*, defaults to
        `None`):
            A tuple containing the optimizer class and keyword arguments to use. Overrides `optim` and `optim_args` in
            `args`. Incompatible with the `optimizers` argument.

            Unlike `optimizers`, this argument avoids the need to place model parameters on the correct devices before
            initializing the Trainer.
        preprocess_logits_for_metrics (`Callable[[torch.Tensor, torch.Tensor], torch.Tensor]`, *optional*, defaults to
        `None`):
            A function that preprocess the logits right before caching them at each evaluation step. Must take two
            tensors, the logits and the labels, and return the logits once processed as desired. The modifications made
            by this function will be reflected in the predictions received by `compute_metrics`.

            Note that the labels (second parameter) will be `None` if the dataset does not have them.
        peft_config ([`~peft.PeftConfig`], *optional*, defaults to `None`):
            PEFT configuration used to wrap the model. If `None`, the model is not wrapped.
        formatting_func (`Optional[Callable]`):
            Formatting function applied to the dataset before tokenization. Applying the formatting function explicitly
            converts the dataset into a [language modeling](#language-modeling) type.
    """

    _tag_names = ["trl", "sft"]

    def __init__(
        self,
        model: Union[str, nn.Module, PreTrainedModel],
        args: Optional[Union[SFTConfig, TrainingArguments]] = None,
        data_collator: Optional[DataCollator] = None,  # type: ignore
        train_dataset: Optional[Union[Dataset, IterableDataset]] = None,
        eval_dataset: Optional[Union[Dataset, dict[str, Dataset]]] = None,
        processing_class: Optional[Union[PreTrainedTokenizerBase, ProcessorMixin]] = None,
        compute_loss_func: Optional[Callable] = None,
        compute_metrics: Optional[Callable[[EvalPrediction], dict]] = None,
        callbacks: Optional[list[TrainerCallback]] = None,
        optimizers: tuple[Optional[torch.optim.Optimizer], Optional[torch.optim.lr_scheduler.LambdaLR]] = (None, None),
        optimizer_cls_and_kwargs: Optional[tuple[type[torch.optim.Optimizer], dict[str, Any]]] = None,
        preprocess_logits_for_metrics: Optional[Callable[[torch.Tensor, torch.Tensor], torch.Tensor]] = None,
        peft_config: Optional["PeftConfig"] = None,
        formatting_func: Optional[Callable[[dict], str]] = None,
    ):
        # Args
        if args is None:
            model_name = model if isinstance(model, str) else model.config._name_or_path
            model_name = model_name.split("/")[-1]
            args = SFTConfig(f"{model_name}-SFT")
        elif isinstance(args, TrainingArguments) and not isinstance(args, SFTConfig):
            dict_args = args.to_dict()
            dict_args["hub_token"] = args.hub_token  # to_dict hides the hub_token
            dict_args.pop("push_to_hub_token")
            args = SFTConfig(**dict_args)

        # Model
        model_init_kwargs = args.model_init_kwargs or {}
        if isinstance(model, str):
            model_id = model
            torch_dtype = model_init_kwargs.get("torch_dtype")
            if isinstance(torch_dtype, torch.dtype) or torch_dtype == "auto" or torch_dtype is None:
                pass  # torch_dtype is already a torch.dtype or "auto" or None
            elif isinstance(torch_dtype, str) and torch_dtype in ["bfloat16", "float16", "float32"]:
                torch_dtype = getattr(torch, torch_dtype)
                model_init_kwargs["torch_dtype"] = torch_dtype
            else:
                raise ValueError(
                    "Invalid `torch_dtype` passed to `SFTConfig`. Expected either 'auto' or a string representing "
                    f"a valid `torch.dtype` (e.g., 'float32'), but got {torch_dtype}."
                )
            config = AutoConfig.from_pretrained(model_id)
            architecture = getattr(transformers, config.architectures[0])
            model = architecture.from_pretrained(model_id, **model_init_kwargs)
        else:
            model_id = model.config._name_or_path
            if args.model_init_kwargs is not None:
                warnings.warn(
                    "You passed `model_init_kwargs` to the `SFTConfig`, but your model is already instantiated. "
                    "The `model_init_kwargs` will be ignored."
                )

        # Processing class
        if processing_class is None:
            processing_class = AutoProcessor.from_pretrained(model_id)

        # Handle pad token for processors or tokenizers
        if isinstance(processing_class, ProcessorMixin):
            tokenizer = processing_class.tokenizer
            self._is_vlm = True
        elif isinstance(processing_class, PreTrainedTokenizerBase):
            tokenizer = processing_class
            self._is_vlm = False
        else:
            raise TypeError("The `processing_class` must be either a `PreTrainedTokenizerBase` or a `ProcessorMixin`")

        if args.eos_token is not None:
            eos_token = args.eos_token
            eos_token_id = tokenizer.convert_tokens_to_ids(eos_token)
            if eos_token_id is None:
                raise ValueError(
                    f"The specified `eos_token` ('{eos_token}') is not found in the vocabulary of the given "
                    f"`processing_class` ({processing_class.__class__.__name__}). Ensure that the `eos_token` exists "
                    "in the vocabulary before using it as an EOS token."
                )
            tokenizer.eos_token_id = eos_token_id

        if args.chat_template_path is not None:
            if os.path.isfile(args.chat_template_path) and args.chat_template_path.endswith((".jinja", ".j2")):
                with open(args.chat_template_path, encoding="utf-8") as chat_template_file:
                    processing_class.chat_template = chat_template_file.read()
                added_tokens = []
            else:
                model, processing_class, added_tokens = clone_chat_template(
                    model, processing_class, args.chat_template_path
                )
        else:
            added_tokens = []

        # Catch some wrong configurations related to VLMs
        if self._is_vlm and args.packing:
            raise ValueError(
                "Packing is not supported for vision-language models. Please set `packing=False` in the SFTConfig."
            )
        if self._is_vlm and args.padding_free:
            raise ValueError(
                "Padding-free training is yet not supported for vision-language models. Please set "
                "`padding_free=False` in the `SFTConfig`."
            )
        if self._is_vlm and args.completion_only_loss:
            raise ValueError(
                "Completion-only loss is not yet supported for vision-language models. Please set "
                "`completion_only_loss=False` in the `SFTConfig`."
            )
        if self._is_vlm and args.assistant_only_loss:
            raise ValueError(
                "Assistant-only loss is not yet supported for vision-language models. Please set "
                "`assistant_only_loss=False` in the `SFTConfig`."
            )
        first_example = next(iter(train_dataset))
        if self._is_vlm and "prompt" in first_example and "completion" in first_example:
            raise ValueError(
                "Prompt-completion datasets are not yet supported for vision-language models in `SFTTrainer`. "
                "Please use a language-modeling type dataset instead."
            )

        # PEFT configuration and model wrapping
        if peft_config is not None:
            if added_tokens:
                # Ensure that the added tokens are trainable
                if peft_config.trainable_token_indices is None:
                    peft_config.trainable_token_indices = {"embed_tokens": added_tokens}
                elif "embed_tokens" not in peft_config.trainable_token_indices:
                    peft_config.trainable_token_indices["embed_tokens"] = added_tokens
                else:
                    peft_config.trainable_token_indices["embed_tokens"].extend(added_tokens)

                # Ensure that the lm_head is trainable
                if peft_config.modules_to_save is None or "lm_head" not in peft_config.modules_to_save:
                    warnings.warn(
                        "Cloning chat template added new tokens to the tokenizer, but 'lm_head' is not in PEFT's "
                        "`modules_to_save`. As a result, the model may not learn to generate outputs with these new "
                        "tokens, leading to degraded generation quality. To fix this, add "
                        "`modules_to_save=['lm_head']` to your PEFT configuration."
                    )

                    if peft_config.modules_to_save is None:
                        peft_config.modules_to_save = ["lm_head"]
                    else:
                        peft_config.modules_to_save.append("lm_head")

        # In Prompt Tuning a small set of trainable virtual tokens (continuous prompt embeddings) is prepended to the
        # input. We store the number of these tokens so we can account for them correctly when calculating accuracy.
        self.num_virtual_tokens = 0
        if peft_config is not None or (is_peft_available() and isinstance(model, PeftModel)):
            model = prepare_peft_model(model, peft_config, args)
            if model.active_adapter in model.peft_config:
                peft_model_config = model.peft_config[model.active_adapter]
                self.num_virtual_tokens = getattr(peft_model_config, "num_virtual_tokens", 0)

        # Data collator
        # BFD packing requires padding-free mode; otherwise, the collator outputs padded attention masks, causing
        # FlashAttention to ignore position_ids and recompute them incorrectly from the padded attention mask.
        self.padding_free = args.padding_free or (args.packing and args.packing_strategy == "bfd")
        use_flash_attention = model.config._attn_implementation in [
            "flash_attention_2",
            "kernels-community/vllm-flash-attn3",
        ]
        if self.padding_free:
            if data_collator is not None:
                raise ValueError("Passing a custom data collator is not supported when using padding-free.")
            if args.packing and args.packing_strategy == "wrapped":
                warnings.warn(
                    "You are passing `padding_free=True` with the 'wrapped' packing strategy, which is not "
                    "recommended. Please refer to the documentation to understand why this is not recommended."
                )
            if not use_flash_attention:
                warnings.warn(
                    "Padding-free training is enabled, but the attention implementation is not set to "
                    "'flash_attention_2'. Padding-free training flattens batches into a single sequence, and "
                    "'flash_attention_2' is the only known attention mechanism that reliably supports this. Using "
                    "other implementations may lead to unexpected behavior. To ensure compatibility, set "
                    "`attn_implementation='flash_attention_2'` in the model configuration, or verify that your "
                    "attention mechanism can handle flattened sequences."
                )
            if args.per_device_train_batch_size == 1 and not args.packing:
                warnings.warn(
                    "You are using a per_device_train_batch_size of 1 with padding-free training. Using a batch size "
                    "of 1 anihilate the benefits of padding-free training. Please consider increasing the batch size "
                    "to at least 2."
                )

        # Decide whether to use completion-only loss: if not specified, then it is set to True if the dataset format
        # is prompt-completion, and False if the dataset format is language modeling.
        dataset_sample = next(iter(train_dataset))
        if args.completion_only_loss is None:
            self.completion_only_loss = "prompt" in dataset_sample
        else:
            self.completion_only_loss = args.completion_only_loss

        if data_collator is None and not self._is_vlm:
            # Get the pad token: if not provided, use the one from the processing class or the eos token
            # if the processing class does not have a pad token.
            pad_token = args.pad_token or tokenizer.pad_token or tokenizer.eos_token
            pad_token_id = tokenizer.convert_tokens_to_ids(pad_token)
            if pad_token_id is None:
                raise ValueError(
                    f"The specified `pad_token` ('{pad_token}') is not found in the vocabulary of the given "
                    f"`processing_class` ({processing_class.__class__.__name__}). Ensure that the `pad_token` exists "
                    "in the vocabulary before using it as a padding token."
                )
            data_collator = DataCollatorForLanguageModeling(
                pad_token_id=pad_token_id,
                completion_only_loss=self.completion_only_loss,
                padding_free=self.padding_free,
                # Using position_ids without flash_attn hurts the training
                return_position_ids=use_flash_attention,
                pad_to_multiple_of=args.pad_to_multiple_of,
            )
        elif data_collator is None and self._is_vlm:
            data_collator = DataCollatorForVisionLanguageModeling(
                processor=processing_class,
                max_length=args.max_length,
                pad_to_multiple_of=args.pad_to_multiple_of,
                dataset_text_field=args.dataset_text_field,
            )

        if args.packing and args.packing_strategy == "bfd" and not use_flash_attention:
            warnings.warn(
                "You are using packing, but the attention implementation is not set to 'flash_attention_2' or "
                "'kernels-community/vllm-flash-attn3'. Packing flattens batches into a single sequence, and Flash "
                "Attention is the only known attention mechanisms that reliably support this. Using other "
                "implementations may lead to cross-contamination between batches. To avoid this, either disable "
                "packing by setting `packing=False`, or set `attn_implementation='flash_attention_2'` or "
                "`attn_implementation='kernels-community/vllm-flash-attn3'` in the model configuration."
            )
        if args.assistant_only_loss and not is_conversational(dataset_sample):
            raise ValueError(
                "You set `assistant_only_loss=True`, but the dataset is not conversational. This option is only "
                "supported for conversational datasets."
            )

        # Dataset
        # Skip dataset preparation if `skip_prepare_dataset=True` in `dataset_kwargs`, or if it's a VLM, where
        # preprocessing (e.g., image-to-pixel conversion) is too costly and done on the fly instead.
        skip_prepare_dataset = (
            args.dataset_kwargs is not None and args.dataset_kwargs.get("skip_prepare_dataset", False) or self._is_vlm
        )
        if not skip_prepare_dataset:
            if self.completion_only_loss and formatting_func:
                raise ValueError(
                    "A formatting function was provided while `completion_only_loss=True`, which is incompatible. "
                    "Using a formatter converts the dataset to a language modeling type, conflicting with "
                    "completion-only loss. To resolve this, apply your formatting function before passing the "
                    "dataset, or disable `completion_only_loss` in `SFTConfig`."
                )
            train_dataset = self._prepare_dataset(
                train_dataset, processing_class, args, args.packing, formatting_func, "train"
            )
            if eval_dataset is not None:
                packing = args.packing if args.eval_packing is None else args.eval_packing
                if isinstance(eval_dataset, dict):
                    eval_dataset = {
                        key: self._prepare_dataset(dataset, processing_class, args, packing, formatting_func, key)
                        for key, dataset in eval_dataset.items()
                    }
                else:
                    eval_dataset = self._prepare_dataset(
                        eval_dataset, processing_class, args, packing, formatting_func, "eval"
                    )

        # Initialize the metrics
        self._metrics = {"train": defaultdict(list), "eval": defaultdict(list)}
        self._total_train_tokens = 0

        # Initialize the Trainer. Parent class will handle:
        # - DeepSpeed configuration (through create_accelerator_and_postprocess)
        # - FSDP setup
        # - Distributed training setup
        # - Optimizer and scheduler creation

        super().__init__(
            model=model,
            args=args,
            data_collator=data_collator,
            train_dataset=train_dataset,
            eval_dataset=eval_dataset,
            processing_class=processing_class,
            compute_loss_func=compute_loss_func,
            compute_metrics=compute_metrics,
            callbacks=callbacks,
            optimizers=optimizers,
            optimizer_cls_and_kwargs=optimizer_cls_and_kwargs,
            preprocess_logits_for_metrics=preprocess_logits_for_metrics,
        )

        # Initialize activation offloading context
        if self.args.activation_offloading:
            self.maybe_activation_offload_context = get_act_offloading_ctx_manager(model=self.model)
        else:
            self.maybe_activation_offload_context = contextlib.nullcontext()

        # Add tags for models that have been loaded with the correct transformers version
        if hasattr(self.model, "add_model_tags"):
            self.model.add_model_tags(self._tag_names)

    def _prepare_dataset(
        self,
        dataset: Union[Dataset, IterableDataset],
        processing_class: Union[PreTrainedTokenizerBase, BaseImageProcessor, FeatureExtractionMixin, ProcessorMixin],
        args: SFTConfig,
        packing: bool,
        formatting_func: Optional[Callable[[dict], str]],
        dataset_name: str,
    ) -> Union[Dataset, IterableDataset]:
        # Tabular backends like Arrow/Parquet insert `None` for mismatched keys in nested structures. Clean them from
        # sampled data.
        if isinstance(dataset, Dataset):  # IterableDataset does not support `with_transform`
            dataset = dataset.with_transform(remove_none_values)

        # If the dataset is already preprocessed (tokenized), skip the processing steps.
        column_names = list(next(iter(dataset)).keys())
        is_processed = "input_ids" in column_names

        # Build the kwargs for the `map` function
        map_kwargs = {}
        if isinstance(dataset, Dataset):  # IterableDataset does not support num_proc
            map_kwargs["num_proc"] = args.dataset_num_proc

        with PartialState().main_process_first():
            # Apply the formatting function if any
            if formatting_func is not None and is_processed:
                warnings.warn(
                    "You passed a dataset that is already processed (contains an `input_ids` field) together with a "
                    "formatting function. Therefore `formatting_func` will be ignored. Either remove the "
                    "`formatting_func` or pass a dataset that is not already processed.",
                    UserWarning,
                )

            if formatting_func is not None and not is_processed:
                if isinstance(dataset, Dataset):  # `IterableDataset.map` does not support `desc`
                    map_kwargs["desc"] = f"Applying formatting function to {dataset_name} dataset"

                def _func(example):
                    return {"text": formatting_func(example)}

                dataset = dataset.map(_func, batched=False, **map_kwargs)

            if not is_processed:
                # Convert the dataset to ChatML if needed
                first_example = next(iter(dataset))
                if is_conversational_from_value(first_example):
                    if isinstance(dataset, Dataset):  # `IterableDataset.map` does not support `desc`
                        map_kwargs["desc"] = f"Converting {dataset_name} dataset to ChatML"
                    column_names = next(iter(dataset)).keys()
                    dataset = dataset.map(
                        maybe_convert_to_chatml,
                        remove_columns="conversations" if "conversations" in column_names else None,
                        **map_kwargs,
                    )

                # Apply the chat template if needed
                first_example = next(iter(dataset))
                if not is_conversational(first_example):
                    if isinstance(dataset, Dataset):  # `IterableDataset.map` does not support `desc`
                        map_kwargs["desc"] = f"Adding EOS to {dataset_name} dataset"

                    def add_eos(example, eos_token):
                        if "text" in example and not example["text"].endswith(eos_token):  # language modeling case
                            example["text"] = example["text"] + eos_token
                        elif "completion" in example and not example["completion"].endswith(eos_token):
                            example["completion"] = example["completion"] + eos_token
                        return example

                    dataset = dataset.map(
                        add_eos,
                        fn_kwargs={"eos_token": processing_class.eos_token},
                        remove_columns="messages" if "messages" in column_names else None,  # renamed to "text"
                        **map_kwargs,
                    )

                # Tokenize the dataset
                if isinstance(dataset, Dataset):  # `IterableDataset.map` does not support `desc`
                    map_kwargs["desc"] = f"Tokenizing {dataset_name} dataset"

                def tokenize(example, processing_class, dataset_text_field, assistant_only_loss):
                    if "prompt" in example:  # prompt-completion case
                        output = {}
                        if is_conversational(example):
                            prompt_ids = processing_class.apply_chat_template(
                                example["prompt"],
                                tools=example.get("tools"),
                                **example.get("chat_template_kwargs", {}),
                            )
                            prompt_completion_processed = processing_class.apply_chat_template(
                                example["prompt"] + example["completion"],
                                return_dict=True,
                                return_assistant_tokens_mask=assistant_only_loss,
                                tools=example.get("tools"),
                                **example.get("chat_template_kwargs", {}),
                            )
                            prompt_completion_ids = prompt_completion_processed["input_ids"]
                            if "assistant_masks" in prompt_completion_processed:
                                output["assistant_masks"] = prompt_completion_processed["assistant_masks"]
                        else:
                            prompt_ids = processing_class(text=example["prompt"])["input_ids"]
                            prompt_completion_ids = processing_class(text=example["prompt"] + example["completion"])[
                                "input_ids"
                            ]

                        # Check if the tokenized prompt starts with the tokenized prompt+completion
                        if not prompt_completion_ids[: len(prompt_ids)] == prompt_ids:
                            warnings.warn(
                                "Mismatch between tokenized prompt and the start of tokenized prompt+completion. "
                                "This may be due to unexpected tokenizer behavior, whitespace issues, or special "
                                "token handling. Verify that the tokenizer is processing text consistently."
                            )

                        # Create a completion mask
                        completion_mask = [0] * len(prompt_ids) + [1] * (len(prompt_completion_ids) - len(prompt_ids))
                        output["input_ids"] = prompt_completion_ids
                        output["completion_mask"] = completion_mask

                    else:  # language modeling case
                        if is_conversational(example):
                            processed = processing_class.apply_chat_template(
                                example["messages"],
                                return_dict=True,
                                return_assistant_tokens_mask=assistant_only_loss,
                                tools=example.get("tools"),
                                **example.get("chat_template_kwargs", {}),
                            )
                            if "assistant_masks" in processed and 1 not in processed["assistant_masks"]:
                                raise RuntimeError(
                                    "You're using `assistant_only_loss=True`, but at least one example has no "
                                    "assistant tokens. This usually means the tokenizer's chat template doesn't "
                                    "generate assistant masks — it may be missing the `{% generation %}` keyword. Please "
                                    "check the template and ensure it's correctly configured to support assistant "
                                    "masking."
                                )
                            output = {k: processed[k] for k in ("input_ids", "assistant_masks") if k in processed}
                        else:
                            output = {"input_ids": processing_class(text=example[dataset_text_field])["input_ids"]}
                    return output

                dataset = dataset.map(
                    tokenize,
                    fn_kwargs={
                        "processing_class": processing_class,
                        "dataset_text_field": args.dataset_text_field,
                        "assistant_only_loss": args.assistant_only_loss,
                    },
                    **map_kwargs,
                )

            # Pack or truncate
            if packing:
                if args.max_length is None:
                    raise ValueError("When packing is enabled, `max_length` can't be `None`.")
                if isinstance(dataset, Dataset):  # `IterableDataset.map` does not support `desc`
                    map_kwargs["desc"] = f"Packing {dataset_name} dataset"

                columns = ["input_ids"]
                if "completion_mask" in dataset.column_names:
                    columns.append("completion_mask")
                if "assistant_masks" in dataset.column_names:
                    columns.append("assistant_masks")

                dataset = dataset.select_columns(columns)

                # Packing adds new column "seq_lengths" needed for document aware FlashAttention
                dataset = pack_dataset(dataset, args.max_length, args.packing_strategy, map_kwargs)
            elif args.max_length is not None:
                if isinstance(dataset, Dataset):  # `IterableDataset.map` does not support `desc`
                    map_kwargs["desc"] = f"Truncating {dataset_name} dataset"
                dataset = truncate_dataset(dataset, args.max_length, map_kwargs)
            # For Liger kernel, ensure only the essential columns
            if args.use_liger_kernel:
                dataset = dataset.select_columns(
                    {"input_ids", "seq_lengths", "completion_mask"}.intersection(dataset.column_names)
                )

        return dataset

    def _set_signature_columns_if_needed(self):
        # If `self.args.remove_unused_columns` is True, non-signature columns are removed.
        # By default, this method sets `self._signature_columns` to the model's expected inputs (usually, "input_ids"
        # and "attention_mask"). When using `train_on_completion_only` we add a "completion_mask" column to the
        # dataset. So we need to override the default signature columns to include "completion_mask" as well.
        if self._signature_columns is None:
            if self._is_vlm:
                self._signature_columns = ["messages", "images"]
            else:
                self._signature_columns = ["input_ids", "labels", "seq_lengths", "completion_mask", "assistant_masks"]

    def compute_loss(self, model, inputs, return_outputs=False, num_items_in_batch=None):
        """
        Compute training loss and additionally compute token accuracies
        """
        mode = "train" if self.model.training else "eval"
        (loss, outputs) = super().compute_loss(
            model, inputs, return_outputs=True, num_items_in_batch=num_items_in_batch
        )
        if mode == "train":
            # When using padding-free, the attention_mask is not present in the inputs, instead we have cu_seq_lens_q,
            # cu_seq_lens_k, and max_length_k, max_length_q and position_ids.
            if "attention_mask" in inputs:
                num_tokens_in_batch = self.accelerator.gather_for_metrics(inputs["attention_mask"].sum()).sum().item()
            elif "position_ids" in inputs:
                local_num_tokens = torch.tensor(inputs["position_ids"].size(1), device=inputs["position_ids"].device)
                num_tokens_in_batch = self.accelerator.gather_for_metrics(local_num_tokens).sum().item()
            else:
                raise ValueError("Expected 'attention_mask' or 'position_ids' in inputs.")
            self._total_train_tokens += num_tokens_in_batch
        self._metrics[mode]["num_tokens"] = [self._total_train_tokens]

        # Compute token accuracy if we have labels and if the model is not using Liger (no logits)
        if "labels" in inputs and not self.args.use_liger_kernel:
            with torch.no_grad():
                shift_logits = outputs.logits[..., :-1, :].contiguous()
                shift_labels = inputs["labels"][..., 1:].contiguous()

<<<<<<< HEAD
            # When using Prompt Tuning, skip the virtual tokens in logits before accuracy computation, since they do
            # not correspond to actual input labels.
            shift_logits = shift_logits[:, self.num_virtual_tokens :, :]

            # Get predictions
            predictions = shift_logits.argmax(dim=-1)
=======
                # Get predictions
                predictions = shift_logits.argmax(dim=-1)
>>>>>>> 7ee8f796

                # Create mask for non-padding tokens (assuming ignore_index is -100)
                mask = shift_labels != -100

                # Calculate accuracy only on non-padding tokens
                correct_predictions = (predictions == shift_labels) & mask
                total_tokens = mask.sum()
                correct_tokens = correct_predictions.sum()

                # Gather the correct_tokens and total_tokens across all processes
                correct_tokens = self.accelerator.gather_for_metrics(correct_tokens)
                total_tokens = self.accelerator.gather_for_metrics(total_tokens)

                # Compute the mean token accuracy and log it
                total_sum = total_tokens.sum()
                accuracy = (correct_tokens.sum() / total_sum).item() if total_sum > 0 else 0.0
                self._metrics[mode]["mean_token_accuracy"].append(accuracy)

        return (loss, outputs) if return_outputs else loss

    # Override training step to add activation offloading context.
    def training_step(self, *args, **kwargs):
        with self.maybe_activation_offload_context:
            return super().training_step(*args, **kwargs)

    def log(self, logs: dict[str, float], start_time: Optional[float] = None) -> None:
        mode = "train" if self.model.training else "eval"
        metrics = {key: sum(val) / len(val) for key, val in self._metrics[mode].items()}  # average the metrics

        # This method can be called both in training and evaluation. When called in evaluation, the keys in `logs`
        # start with "eval_". We need to add the prefix "eval_" to the keys in `metrics` to match the format.
        if mode == "eval":
            metrics = {f"eval_{key}": val for key, val in metrics.items()}

        logs.update(metrics)
        super().log(logs, start_time)
        self._metrics[mode].clear()

    # Ensure the model card is saved along with the checkpoint
    def _save_checkpoint(self, model, trial):
        if self.args.hub_model_id is None:
            model_name = Path(self.args.output_dir).name
        else:
            model_name = self.args.hub_model_id.split("/")[-1]
        self.create_model_card(model_name=model_name)
        super()._save_checkpoint(model, trial)

    def create_model_card(
        self,
        model_name: Optional[str] = None,
        dataset_name: Optional[str] = None,
        tags: Union[str, list[str], None] = None,
    ):
        """
        Creates a draft of a model card using the information available to the `Trainer`.

        Args:
            model_name (`str` or `None`, *optional*, defaults to `None`):
                Name of the model.
            dataset_name (`str` or `None`, *optional*, defaults to `None`):
                Name of the dataset used for training.
            tags (`str`, `list[str]` or `None`, *optional*, defaults to `None`):
                Tags to be associated with the model card.
        """
        if not self.is_world_process_zero():
            return

        if hasattr(self.model.config, "_name_or_path") and not os.path.isdir(self.model.config._name_or_path):
            base_model = self.model.config._name_or_path
        else:
            base_model = None

        # normalize `tags` to a mutable set
        if tags is None:
            tags = set()
        elif isinstance(tags, str):
            tags = {tags}
        else:
            tags = set(tags)

        if hasattr(self.model.config, "unsloth_version"):
            tags.add("unsloth")

        tags.update(self._tag_names)

        model_card = generate_model_card(
            base_model=base_model,
            model_name=model_name,
            hub_model_id=self.hub_model_id,
            dataset_name=dataset_name,
            tags=list(tags),
            wandb_url=wandb.run.url if is_wandb_available() and wandb.run is not None else None,
            comet_url=get_comet_experiment_url(),
            trainer_name="SFT",
        )

        model_card.save(os.path.join(self.args.output_dir, "README.md"))<|MERGE_RESOLUTION|>--- conflicted
+++ resolved
@@ -982,17 +982,12 @@
                 shift_logits = outputs.logits[..., :-1, :].contiguous()
                 shift_labels = inputs["labels"][..., 1:].contiguous()
 
-<<<<<<< HEAD
-            # When using Prompt Tuning, skip the virtual tokens in logits before accuracy computation, since they do
-            # not correspond to actual input labels.
-            shift_logits = shift_logits[:, self.num_virtual_tokens :, :]
-
-            # Get predictions
-            predictions = shift_logits.argmax(dim=-1)
-=======
+                # When using Prompt Tuning, skip the virtual tokens in logits before accuracy computation, since they do
+                # not correspond to actual input labels.
+                shift_logits = shift_logits[:, self.num_virtual_tokens :, :]
+
                 # Get predictions
                 predictions = shift_logits.argmax(dim=-1)
->>>>>>> 7ee8f796
 
                 # Create mask for non-padding tokens (assuming ignore_index is -100)
                 mask = shift_labels != -100
