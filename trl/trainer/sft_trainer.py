# Copyright 2020-2025 The HuggingFace Team. All rights reserved.
#
# Licensed under the Apache License, Version 2.0 (the "License");
# you may not use this file except in compliance with the License.
# You may obtain a copy of the License at
#
#     http://www.apache.org/licenses/LICENSE-2.0
#
# Unless required by applicable law or agreed to in writing, software
# distributed under the License is distributed on an "AS IS" BASIS,
# WITHOUT WARRANTIES OR CONDITIONS OF ANY KIND, either express or implied.
# See the License for the specific language governing permissions and
# limitations under the License.

import contextlib
import dataclasses
import os
import warnings
from collections import defaultdict
from dataclasses import dataclass
from pathlib import Path
from typing import Any, Callable, Optional, Union

import torch
import torch.nn as nn
from accelerate import PartialState
from datasets import Dataset, IterableDataset
from packaging import version
from transformers import (
    AutoModelForCausalLM,
    AutoTokenizer,
    BaseImageProcessor,
    DataCollator,
    FeatureExtractionMixin,
    PreTrainedModel,
    PreTrainedTokenizerBase,
    ProcessorMixin,
    Trainer,
    TrainingArguments,
    is_wandb_available,
)
from transformers.data.data_collator import DataCollatorMixin
from transformers.trainer_callback import TrainerCallback
from transformers.trainer_utils import EvalPrediction
from transformers.utils import is_peft_available

from ..data_utils import (
    is_conversational,
    is_conversational_from_value,
    maybe_convert_to_chatml,
    pack_dataset,
    truncate_dataset,
)
from ..models import get_act_offloading_ctx_manager
from .sft_config import SFTConfig
from .utils import (
    ConstantLengthDataset,
    generate_model_card,
    get_comet_experiment_url,
    pad,
    peft_module_casting_to_bf16,
)


if is_peft_available():
    import peft
    from peft import PeftConfig, PeftModel, get_peft_model, prepare_model_for_kbit_training

if is_wandb_available():
    import wandb


@dataclass
class DataCollatorForLanguageModeling(DataCollatorMixin):
    """
    Data collator used for language modeling data. Inputs are dynamically padded to the maximum length of a batch.

    This collator expects each example in the input list to be a dictionary containing at least the `"input_ids"` key.
    If the input contains a `"completion_mask"`, it is used to set the labels to `-100` for tokens that are not in the
    completion. If `"assistant_masks"` are present, they are used to set the labels to `-100` for tokens that are not
    in the assistant part of the sequence. The collator returns a dictionary containing the following keys:
    - `"input_ids"`: Tensor of input IDs, padded to the maximum length of the batch.
    - `"attention_mask"`: Tensor of attention mask, padded to the maximum length of the batch.
    - `"position_ids"`: Tensor of position IDs, padded to the maximum length of the batch.
    - `"labels"`: Tensor of labels, padded to the maximum length of the batch. If `completion_only_loss` is set to
    `True`, tokens that are not in the completion are set to -100. If `assistant_masks` are present, tokens that are
    not in the assistant part of the sequence are set to -100.

    Args:
        pad_token_id (`int`):
            Token ID to use for padding.
        completion_only_loss (`bool`, *optional*, defaults to `True`):
            When the input contains a completion mask (`completion_mask`), the labels are set to -100 for the tokens
            that are no in the completion.
        padding_free (`bool`, *optional*, defaults to `False`):
            If set to `True`, the sequences will be flattened into a single sequence, and the position IDs will be
            generated accordingly. The attention mask will be set to 1 for all tokens.
        pad_to_multiple_of (`int` or `None`, *optional*, defaults to `None`):
            If set, the sequences will be padded to a multiple of this value.
        return_tensors (`str`, *optional*, defaults to `"pt"`):
            Type of Tensor to return. Only `"pt"` is currently supported.

    Examples:
    ```python
    >>> from trl import DataCollatorForLanguageModeling

    >>> collator = DataCollatorForLanguageModeling(pad_token_id=0)
    >>> examples = [{"input_ids": [1, 2, 3]}, {"input_ids": [4, 5]}]
    >>> collator(examples)
    {'input_ids': tensor([[  1,  2,  3],
                          [  4,  5,  0]]),
     'attention_mask': tensor([[  1,  1,  1],
                               [  1,  1,  0]]),
     'position_ids': tensor([[0, 1, 2],
                             [0, 1, 0]]),
     'labels': tensor([[   1,    2,    3],
                       [   4,    5, -100]])}

    >>> # With completion mask
    >>> examples = [
    ...     {"input_ids": [1, 2, 3], "completion_mask": [0, 1, 1]},
    ...     {"input_ids": [4, 5], "completion_mask": [0, 1]},
    ... ]
    >>> collator(examples)
    {'input_ids': tensor([[  1,  2,  3],
                          [  4,  5,  0]]),
     'attention_mask': tensor([[  1,  1,  1],
                               [  1,  1,  0]]),
     'position_ids': tensor([[0, 1, 2],
                             [0, 1, 0]]),
     'labels': tensor([[-100,    2,    3],
                       [-100,    5, -100]])}

    >>> # With padding_free
    >>> collator = DataCollatorForLanguageModeling(pad_token_id=0, padding_free=True)
    >>> collator(examples)
    {'input_ids': tensor([[ 1, 2, 3, 4, 5]]),
     'attention_mask': tensor([[1, 1, 1, 1, 1]]),
     'position_ids': tensor([[0, 1, 2, 0, 1]]),
     'labels': tensor([[1, 2, 3, 4, 5]])}
    ```
    """

    pad_token_id: int
    completion_only_loss: bool = True
    padding_free: bool = False
    return_position_ids: bool = True
    pad_to_multiple_of: Optional[int] = None
    return_tensors: str = "pt"

    def torch_call(self, examples: list[Union[list[int], Any, dict[str, Any]]]) -> dict[str, Any]:
        # Convert to tensor
        input_ids = [torch.tensor(example["input_ids"]) for example in examples]
        attention_mask = [torch.ones_like(input_ids) for input_ids in input_ids]
        if self.return_position_ids:
            if "position_ids" in examples[0]:
                position_ids = [torch.tensor(example["position_ids"]) for example in examples]
            else:
                position_ids = [torch.arange(len(ids)) for ids in input_ids]
        if "labels" in examples[0]:
            labels = [torch.tensor(example["labels"]) for example in examples]
        else:
            labels = [torch.tensor(example["input_ids"]) for example in examples]
        if self.completion_only_loss and "completion_mask" in examples[0]:
            completion_mask = [torch.tensor(example["completion_mask"]) for example in examples]
        if "assistant_masks" in examples[0]:
            assistant_masks = [torch.tensor(example["assistant_masks"]) for example in examples]

        # Pad
        output = {}
        if self.padding_free:
            output["input_ids"] = torch.cat(input_ids, dim=0).unsqueeze(0)
            output["attention_mask"] = torch.cat(attention_mask, dim=0).unsqueeze(0)
            if self.return_position_ids:
                output["position_ids"] = torch.cat(position_ids, dim=0).unsqueeze(0)
            output["labels"] = torch.cat(labels, dim=0).unsqueeze(0)
            if self.completion_only_loss and "completion_mask" in examples[0]:
                completion_mask = torch.cat(completion_mask, dim=0).unsqueeze(0)
                output["labels"][completion_mask == 0] = -100
            if "assistant_masks" in examples[0]:
                assistant_masks = torch.cat(assistant_masks, dim=0).unsqueeze(0)
                output["labels"][assistant_masks == 0] = -100

        else:
            output["input_ids"] = pad(
                input_ids,
                padding_value=self.pad_token_id,
                padding_side="right",
                pad_to_multiple_of=self.pad_to_multiple_of,
            )
            output["attention_mask"] = pad(
                attention_mask, padding_value=0, padding_side="right", pad_to_multiple_of=self.pad_to_multiple_of
            )
            if self.return_position_ids:
                output["position_ids"] = pad(
                    position_ids, padding_value=0, padding_side="right", pad_to_multiple_of=self.pad_to_multiple_of
                )
            output["labels"] = pad(
                labels, padding_value=-100, padding_side="right", pad_to_multiple_of=self.pad_to_multiple_of
            )
            if self.completion_only_loss and "completion_mask" in examples[0]:
                completion_mask = pad(
                    completion_mask, padding_value=0, padding_side="right", pad_to_multiple_of=self.pad_to_multiple_of
                )
                output["labels"][completion_mask == 0] = -100  # mask everything that is not in the completion
            if "assistant_masks" in examples[0]:
                assistant_masks = pad(
                    assistant_masks, padding_value=0, padding_side="right", pad_to_multiple_of=self.pad_to_multiple_of
                )
                output["labels"][assistant_masks == 0] = -100
        return output


class SFTTrainer(Trainer):
    """
    Trainer for Supervised Fine-Tuning (SFT) method.

    This class is a wrapper around the [`transformers.Trainer`] class and inherits all of its attributes and methods.

    Example:

    ```python
    from datasets import load_dataset
    from trl import SFTTrainer

    dataset = load_dataset("roneneldan/TinyStories", split="train[:1%]")

    trainer = SFTTrainer(model="Qwen/Qwen2-0.5B-Instruct", train_dataset=dataset)
    trainer.train()
    ```

    Args:
        model (`Union[str, PreTrainedModel]`):
            Model to be trained. Can be either:

            - A string, being the *model id* of a pretrained model hosted inside a model repo on huggingface.co, or a
              path to a *directory* containing model weights saved using
              [`~transformers.PreTrainedModel.save_pretrained`], e.g., `'./my_model_directory/'`. The model is loaded
<<<<<<< HEAD
              using [`~transformers.AutoModelForCausalLM.from_pretrained`] with the keywork arguments in
=======
              using [`~transformers.AutoModelForCausalLM.from_pretrained`] with the keyword arguments in
>>>>>>> 8bad863f
              `args.model_init_kwargs`.
            - A [`~transformers.PreTrainedModel`] object. Only causal language models are supported.
        args ([`SFTConfig`], *optional*, defaults to `None`):
            Configuration for this trainer. If `None`, a default configuration is used.
        data_collator (`DataCollator`, *optional*):
            Function to use to form a batch from a list of elements of the processed `train_dataset` or `eval_dataset`.
            Will default to a custom [`DataCollatorForLanguageModeling`].
        train_dataset ([`~datasets.Dataset`] or [`~datasets.IterableDataset`]):
            Dataset to use for training. SFT supports both [language modeling](#language-modeling) type and
            [prompt-completion](#prompt-completion) type. The format of the samples can be either:

            - [Standard](dataset_formats#standard): Each sample contains plain text.
            - [Conversational](dataset_formats#conversational): Each sample contains structured messages (e.g., role
              and content).

            The trainer also supports processed datasets (tokenized) as long as they contain an `input_ids` field.
        eval_dataset ([`~datasets.Dataset`], [`~datasets.IterableDataset`] or `dict[str, Union[Dataset, IterableDataset]]`):
            Dataset to use for evaluation. It must meet the same requirements as `train_dataset`.
        processing_class ([`~transformers.PreTrainedTokenizerBase`], *optional*, defaults to `None`):
            Processing class used to process the data. If `None`, the processing class is loaded from the model's name
            with [`~transformers.AutoTokenizer.from_pretrained`].
        callbacks (list of [`~transformers.TrainerCallback`], *optional*, defaults to `None`):
            List of callbacks to customize the training loop. Will add those to the list of default callbacks detailed
            in [here](https://huggingface.co/docs/transformers/main_classes/callback).

            If you want to remove one of the default callbacks used, use the [`~transformers.Trainer.remove_callback`]
            method.
        optimizers (`tuple[torch.optim.Optimizer, torch.optim.lr_scheduler.LambdaLR]`, *optional*, defaults to `(None, None)`):
            A tuple containing the optimizer and the scheduler to use. Will default to an instance of [`AdamW`] on your
            model and a scheduler given by [`get_linear_schedule_with_warmup`] controlled by `args`.
        optimizer_cls_and_kwargs (`Tuple[Type[torch.optim.Optimizer], Dict[str, Any]]`, *optional*, defaults to `None`):
            A tuple containing the optimizer class and keyword arguments to use. Overrides `optim` and `optim_args` in
            `args`. Incompatible with the `optimizers` argument.

            Unlike `optimizers`, this argument avoids the need to place model parameters on the correct devices before
            initializing the Trainer.
        preprocess_logits_for_metrics (`Callable[[torch.Tensor, torch.Tensor], torch.Tensor]`, *optional*, defaults to `None`):
            A function that preprocess the logits right before caching them at each evaluation step. Must take two
            tensors, the logits and the labels, and return the logits once processed as desired. The modifications made
            by this function will be reflected in the predictions received by `compute_metrics`.

            Note that the labels (second parameter) will be `None` if the dataset does not have them.
        peft_config ([`~peft.PeftConfig`], *optional*, defaults to `None`):
            PEFT configuration used to wrap the model. If `None`, the model is not wrapped.
        formatting_func (`Optional[Callable]`):
            Formatting function applied to the dataset before tokenization. Applying the formatting function explicitly
            converts the dataset into a [language modeling](#language-modeling) type.
    """

    _tag_names = ["trl", "sft"]

    def __init__(
        self,
        model: Union[str, nn.Module, PreTrainedModel],
        args: Optional[Union[SFTConfig, TrainingArguments]] = None,
        data_collator: Optional[DataCollator] = None,  # type: ignore
        train_dataset: Optional[Union[Dataset, IterableDataset]] = None,
        eval_dataset: Optional[Union[Dataset, dict[str, Dataset]]] = None,
        processing_class: Optional[
            Union[PreTrainedTokenizerBase, BaseImageProcessor, FeatureExtractionMixin, ProcessorMixin]
        ] = None,
        compute_loss_func: Optional[Callable] = None,
        compute_metrics: Optional[Callable[[EvalPrediction], dict]] = None,
        callbacks: Optional[list[TrainerCallback]] = None,
        optimizers: tuple[Optional[torch.optim.Optimizer], Optional[torch.optim.lr_scheduler.LambdaLR]] = (None, None),
        optimizer_cls_and_kwargs: Optional[tuple[type[torch.optim.Optimizer], dict[str, Any]]] = None,
        preprocess_logits_for_metrics: Optional[Callable[[torch.Tensor, torch.Tensor], torch.Tensor]] = None,
        peft_config: Optional["PeftConfig"] = None,
        formatting_func: Optional[Callable[[dict], str]] = None,
    ):
        # Args
        model_id = model if isinstance(model, str) else model.config._name_or_path
        if args is None:
            model_name = model_id.split("/")[-1]
            args = SFTConfig(f"{model_name}-SFT")
        elif isinstance(args, TrainingArguments) and not isinstance(args, SFTConfig):
            dict_args = args.to_dict()
            dict_args["hub_token"] = args.hub_token  # to_dict hides the hub_token
            dict_args.pop("push_to_hub_token")
            args = SFTConfig(**dict_args)

        # Handle the tokenizer
        if processing_class is None:
            processing_class = AutoTokenizer.from_pretrained(model_id)

        if args.eos_token is not None:
            eos_token = args.eos_token
            eos_token_id = processing_class.convert_tokens_to_ids(eos_token)
            if eos_token_id is None:
                raise ValueError(
                    f"The specified `eos_token` ('{eos_token}') is not found in the vocabulary of the given "
                    f"`processing_class` ({processing_class.__class__.__name__}). Ensure that the `eos_token` exists "
                    "in the vocabulary before using it as an EOS token."
                )
            processing_class.eos_token_id = eos_token_id

        # Model
        if args.model_init_kwargs is not None and not isinstance(model, str):
            warnings.warn(
                "You passed model_init_kwargs to the `SFTConfig`, but your model is already instantiated. "
                "The `model_init_kwargs` will be ignored."
            )
        if isinstance(model, str):
            model = self._create_model_from_path(model, args)

        # PEFT configuration and model wrapping
        if peft_config is not None:
            model = self._prepare_peft_model(model, peft_config, args)

        # Data collator
        # FFD packing requires padding-free mode; otherwise, the collator outputs padded attention masks, causing
        # FlashAttention to ignore position_ids and recompute them incorrectly from the padded attention mask.
        self.padding_free = args.padding_free or (args.packing and args.packing_strategy == "ffd")
        if self.padding_free:
            if data_collator is not None:
                raise ValueError("Passing a custom data collator is not supported when using padding-free.")
            if args.packing and args.packing_strategy == "wrapped":
                warnings.warn(
                    "You are passing `padding_free=True` with the 'wrapped' packing strategy, which is not "
                    "recommended. Please refer to the documentation to understand why this is not recommended."
                )
            if model.config._attn_implementation != "flash_attention_2":
                warnings.warn(
                    "Padding-free training is enabled, but the attention implementation is not set to "
                    "'flash_attention_2'. Padding-free training flattens batches into a single sequence, and "
                    "'flash_attention_2' is the only known attention mechanism that reliably supports this. Using "
                    "other implementations may lead to unexpected behavior. To ensure compatibility, set "
                    "`attn_implementation='flash_attention_2'` in the model configuration, or verify that your "
                    "attention mechanism can handle flattened sequences."
                )
            if args.per_device_train_batch_size == 1 and not args.packing:
                warnings.warn(
                    "You are using a per_device_train_batch_size of 1 with padding-free training. Using a batch size "
                    "of 1 anihilate the benefits of padding-free training. Please consider increasing the batch size "
                    "to at least 2."
                )

        if args.completion_only_loss is None:
            first_example = next(iter(train_dataset))
            self.completion_only_loss = "prompt" in first_example
        else:
            self.completion_only_loss = args.completion_only_loss

        if data_collator is None:
            # Get the pad token: if not provided, use the one from the processing class or the eos token
            # if the processing class does not have a pad token.
            pad_token = args.pad_token or processing_class.pad_token or processing_class.eos_token
            pad_token_id = processing_class.convert_tokens_to_ids(pad_token)
            if pad_token_id is None:
                raise ValueError(
                    f"The specified `pad_token` ('{pad_token}') is not found in the vocabulary of the given "
                    f"`processing_class` ({processing_class.__class__.__name__}). Ensure that the `pad_token` exists "
                    "in the vocabulary before using it as a padding token."
                )
            data_collator = DataCollatorForLanguageModeling(
                pad_token_id=pad_token_id,
                completion_only_loss=self.completion_only_loss,
                padding_free=self.padding_free,
                # Using position_ids without flash_attn hurts the training
                return_position_ids=model.config._attn_implementation == "flash_attention_2",
                pad_to_multiple_of=args.pad_to_multiple_of,
            )

        if (
            args.packing
            and args.packing_strategy == "ffd"
            and model.config._attn_implementation != "flash_attention_2"
        ):
            warnings.warn(
                "You are using packing, but the attention implementation is not set to 'flash_attention_2'. Packing "
                "flattens batches into a single sequence, and 'flash_attention_2' is the only known attention "
                "mechanism that reliably supports this. Using other implementations may lead to cross-contamination "
                "between batches. To avoid this, either disable packing by setting `packing=False`, or set "
                "`attn_implementation='flash_attention_2'` in the model configuration."
            )
        if args.assistant_only_loss and not is_conversational(train_dataset[0]):
            raise ValueError(
                "You set `assistant_only_loss=True`, but the dataset is not conversational. This option is only "
                "supported for conversational datasets."
            )

        # Dataset
        preprocess_dataset = args.dataset_kwargs is None or not args.dataset_kwargs.get("skip_prepare_dataset", False)
        if preprocess_dataset:
            if self.completion_only_loss and formatting_func:
                raise ValueError(
                    "A formatting function was provided while `completion_only_loss=True`, which is incompatible. "
                    "Using a formatter converts the dataset to a language modeling type, conflicting with "
                    "completion-only loss. To resolve this, apply your formatting function before passing the "
                    "dataset, or disable `completion_only_loss` in `SFTConfig`."
                )

            train_dataset = self._prepare_dataset(
                train_dataset, processing_class, args, args.packing, formatting_func, "train"
            )
            if eval_dataset is not None:
                packing = args.packing if args.eval_packing is None else args.eval_packing
                if isinstance(eval_dataset, dict):
                    eval_dataset = {
                        key: self._prepare_dataset(dataset, processing_class, args, packing, formatting_func, key)
                        for key, dataset in eval_dataset.items()
                    }
                else:
                    eval_dataset = self._prepare_dataset(
                        eval_dataset, processing_class, args, packing, formatting_func, "eval"
                    )

        # Initialize the metrics
        self._metrics = {"train": defaultdict(list), "eval": defaultdict(list)}
        self._total_train_tokens = 0

        # Initialize the Trainer. Parent class will handle:
        # - DeepSpeed configuration (through create_accelerator_and_postprocess)
        # - FSDP setup
        # - Distributed training setup
        # - Optimizer and scheduler creation

        super().__init__(
            model=model,
            args=args,
            data_collator=data_collator,
            train_dataset=train_dataset,
            eval_dataset=eval_dataset,
            processing_class=processing_class,
            compute_loss_func=compute_loss_func,
            compute_metrics=compute_metrics,
            callbacks=callbacks,
            optimizers=optimizers,
            optimizer_cls_and_kwargs=optimizer_cls_and_kwargs,
            preprocess_logits_for_metrics=preprocess_logits_for_metrics,
        )

        # Initialize activation offloading context
        if self.args.activation_offloading:
            self.maybe_activation_offload_context = get_act_offloading_ctx_manager(model=self.model)
        else:
            self.maybe_activation_offload_context = contextlib.nullcontext()

        # Add tags for models that have been loaded with the correct transformers version
        if hasattr(self.model, "add_model_tags"):
            self.model.add_model_tags(self._tag_names)

    def _create_model_from_path(self, model_path: str, args: SFTConfig) -> PreTrainedModel:
        """Creates a model from a path or model identifier."""
        model_init_kwargs = args.model_init_kwargs or {}
        # Handle torch dtype
        torch_dtype = model_init_kwargs.get("torch_dtype")
        if isinstance(torch_dtype, torch.dtype) or torch_dtype == "auto" or torch_dtype is None:
            pass  # torch_dtype is already a torch.dtype or "auto" or None
        elif isinstance(torch_dtype, str):  # it's a str, but not "auto"
            torch_dtype = getattr(torch, torch_dtype)
            model_init_kwargs["torch_dtype"] = torch_dtype
        else:
            raise ValueError(
                "Invalid `torch_dtype` passed to `SFTConfig`. Expected either 'auto' or a string representing "
                f"a `torch.dtype` (e.g., 'float32'), but got {torch_dtype}."
            )
        # Disable caching if gradient checkpointing is enabled (not supported)
        # if args.gradient_checkpointing:
        #     model_init_kwargs["use_cache"] = False

        # Create model
        model = AutoModelForCausalLM.from_pretrained(model_path, **model_init_kwargs)
        return model

    def _prepare_peft_model(self, model: PreTrainedModel, peft_config: Any, args: SFTConfig) -> PreTrainedModel:
        """Prepares a model for PEFT training."""
        if not is_peft_available():
            raise ImportError("To use PeftModel, you need to install the `peft` library.")

        if not isinstance(peft_config, PeftConfig):
            raise ValueError(
                f"Expected PeftConfig object but got {type(peft_config)}. If you want to use the PeftModel, you need "
                "to pass a PeftConfig object to the SFTTrainer."
            )

        if isinstance(model, PeftModel):
            return model

        # Handle quantized models (QLoRA)
        is_qlora = getattr(model, "is_loaded_in_4bit", False) or getattr(model, "is_loaded_in_8bit", False)

        is_sharded_qlora = False
        if getattr(model, "is_loaded_in_4bit", False):
            # Check if model is sharded (FSDP/DS-Zero3)
            for _, param in model.named_parameters():
                if param.__class__.__name__ == "Params4bit":
                    is_sharded_qlora = param.data.device.type in {"cpu", "meta"}
                    break

        # Prepare model for kbit training if needed
        if is_qlora and not is_sharded_qlora:
            model = self._prepare_model_for_kbit_training(model, args)
            # Disable gradient checkpointing as it's handled by prepare_model_for_kbit_training
            args = dataclasses.replace(args, gradient_checkpointing=False)
        elif args.gradient_checkpointing:
            model = self._enable_gradient_checkpointing(model, args)

        # Create PEFT model
        if (
            version.parse(peft.__version__) >= version.parse("0.12")  # autocast_adapter_dtype introduced in 0.12
            and getattr(model, "is_loaded_in_4bit", False)
            and is_sharded_qlora
        ):
            model = get_peft_model(model, peft_config, autocast_adapter_dtype=False)
        else:
            model = get_peft_model(model, peft_config)

        # Handle bf16 casting for 4-bit models
        if args.bf16 and getattr(model, "is_loaded_in_4bit", False) and not is_sharded_qlora:
            peft_module_casting_to_bf16(model)

        return model

    def _prepare_model_for_kbit_training(self, model: PreTrainedModel, args: SFTConfig) -> PreTrainedModel:
        """Prepares a quantized model for kbit training."""
        prepare_model_kwargs = {
            "use_gradient_checkpointing": args.gradient_checkpointing,
            "gradient_checkpointing_kwargs": args.gradient_checkpointing_kwargs or {},
        }

        return prepare_model_for_kbit_training(model, **prepare_model_kwargs)

    def _enable_gradient_checkpointing(self, model: PreTrainedModel, args: SFTConfig) -> PreTrainedModel:
        """Enables gradient checkpointing for the model."""
        gradient_checkpointing_kwargs = args.gradient_checkpointing_kwargs or {}
        use_reentrant = (
            "use_reentrant" not in gradient_checkpointing_kwargs or gradient_checkpointing_kwargs["use_reentrant"]
        )

        if use_reentrant:
            if hasattr(model, "enable_input_require_grads"):
                model.enable_input_require_grads()
            else:

                def make_inputs_require_grad(module, input, output):
                    output.requires_grad_(True)

                model.get_input_embeddings().register_forward_hook(make_inputs_require_grad)

        return model

    def _prepare_dataset(
        self,
        dataset: Union[Dataset, IterableDataset],
        processing_class: Union[PreTrainedTokenizerBase, BaseImageProcessor, FeatureExtractionMixin, ProcessorMixin],
        args: SFTConfig,
        packing: bool,
        formatting_func: Optional[Callable[[dict], str]],
        dataset_name: str,
    ) -> Union[Dataset, IterableDataset]:
        # Convert the dataset to an IterableDataset if it is a ConstantLengthDataset
        if isinstance(dataset, ConstantLengthDataset):
            return dataset

        # If the dataset is already preprocessed (tokenized), skip the processing steps.
        column_names = list(next(iter(dataset)).keys())
        is_processed = "input_ids" in column_names

        # Build the kwargs for the `map` function
        map_kwargs = {}
        if isinstance(dataset, Dataset):  # IterableDataset does not support num_proc
            map_kwargs["num_proc"] = args.dataset_num_proc

        with PartialState().main_process_first():
            # Apply the formatting function if any
            if formatting_func is not None and is_processed:
                warnings.warn(
                    "You passed a dataset that is already processed (contains an `input_ids` field) together with a "
                    "formatting function. Therefore `formatting_func` will be ignored. Either remove the "
                    "`formatting_func` or pass a dataset that is not already processed.",
                    UserWarning,
                )

            if formatting_func is not None and not is_processed:
                if isinstance(dataset, Dataset):  # `IterableDataset.map` does not support `desc`
                    map_kwargs["desc"] = f"Applying formatting function to {dataset_name} dataset"

                def _func(example):
                    return {"text": formatting_func(example)}

                try:
                    dataset = dataset.map(_func, batched=False, **map_kwargs)
                except Exception as e:
                    warnings.warn(
                        f"Failed to apply the formatting function due to the following error: {e}. This may be "
                        "because the function is designed for batched input. Please update it to process one example "
                        "at a time (i.e., accept and return a single example). For now, we will attempt to apply the "
                        "function in batched mode, but note that batched formatting is deprecated and will be removed "
                        "in version 0.21.",
                        DeprecationWarning,
                    )
                    dataset = dataset.map(_func, batched=True, **map_kwargs)

            if not is_processed:
                # Convert the dataset to ChatML if needed
                first_example = next(iter(dataset))
                if is_conversational_from_value(first_example):
                    if isinstance(dataset, Dataset):  # `IterableDataset.map` does not support `desc`
                        map_kwargs["desc"] = f"Converting {dataset_name} dataset to ChatML"
                    column_names = next(iter(dataset)).keys()
                    dataset = dataset.map(
                        maybe_convert_to_chatml,
                        remove_columns="conversations" if "conversations" in column_names else None,
                        **map_kwargs,
                    )

                # Apply the chat template if needed
                first_example = next(iter(dataset))
                if not is_conversational(first_example):
                    if isinstance(dataset, Dataset):  # `IterableDataset.map` does not support `desc`
                        map_kwargs["desc"] = f"Adding EOS to {dataset_name} dataset"

                    def add_eos(example, eos_token):
                        if "text" in example and not example["text"].endswith(eos_token):  # language modeling case
                            example["text"] = example["text"] + eos_token
                        elif "completion" in example and not example["completion"].endswith(eos_token):
                            example["completion"] = example["completion"] + eos_token
                        return example

                    dataset = dataset.map(
                        add_eos,
                        fn_kwargs={"eos_token": processing_class.eos_token},
                        remove_columns="messages" if "messages" in column_names else None,  # renamed to "text"
                        **map_kwargs,
                    )

                # Tokenize the dataset
                if isinstance(dataset, Dataset):  # `IterableDataset.map` does not support `desc`
                    map_kwargs["desc"] = f"Tokenizing {dataset_name} dataset"

                def tokenize(example, processing_class, dataset_text_field, assistant_only_loss):
                    if "prompt" in example:  # prompt-completion case
                        if is_conversational(example):
                            prompt_ids = processing_class.apply_chat_template(
                                example["prompt"], **example.get("chat_template_kwargs", {})
                            )
                            prompt_completion_ids = processing_class.apply_chat_template(
                                example["prompt"] + example["completion"], **example.get("chat_template_kwargs", {})
                            )
                        else:
                            prompt_ids = processing_class(text=example["prompt"]).input_ids
                            prompt_completion_ids = processing_class(
                                text=example["prompt"] + example["completion"]
                            ).input_ids

                        # Check if the tokenized prompt starts with the tokenized prompt+completion
                        if not prompt_completion_ids[: len(prompt_ids)] == prompt_ids:
                            warnings.warn(
                                "Mismatch between tokenized prompt and the start of tokenized prompt+completion. "
                                "This may be due to unexpected tokenizer behavior, whitespace issues, or special "
                                "token handling. Verify that the tokenizer is processing text consistently."
                            )

                        # Create a completion mask
                        completion_mask = [0] * len(prompt_ids) + [1] * (len(prompt_completion_ids) - len(prompt_ids))
                        processed = {"input_ids": prompt_completion_ids, "completion_mask": completion_mask}

                    else:  # language modeling case
                        if is_conversational(example):
                            processed = processing_class.apply_chat_template(
                                example["messages"],
                                return_dict=True,
                                return_assistant_tokens_mask=assistant_only_loss,
                                **example.get("chat_template_kwargs", {}),
                            )
                            if "assistant_masks" in processed and 1 not in processed["assistant_masks"]:
                                raise RuntimeError(
                                    "You're using `assistant_only_loss=True`, but at least one example has no "
                                    "assistant tokens. This usually means the tokenizer's chat template doesn't "
                                    "generate assistant masks — it may be missing the `{% generation %}` keyword. Please "
                                    "check the template and ensure it's correctly configured to support assistant "
                                    "masking."
                                )
                            processed = {k: processed[k] for k in ("input_ids", "assistant_masks") if k in processed}
                        else:
                            processed = {"input_ids": processing_class(text=example[dataset_text_field]).input_ids}
                    return processed

                dataset = dataset.map(
                    tokenize,
                    fn_kwargs={
                        "processing_class": processing_class,
                        "dataset_text_field": args.dataset_text_field,
                        "assistant_only_loss": args.assistant_only_loss,
                    },
                    **map_kwargs,
                )

            # Pack or truncate
            if packing:
                if args.max_length is None:
                    raise ValueError("When packing is enabled, `max_length` can't be `None`.")
                if isinstance(dataset, Dataset):  # `IterableDataset.map` does not support `desc`
                    map_kwargs["desc"] = f"Packing {dataset_name} dataset"
                dataset = dataset.select_columns("input_ids")
                # Packing adds new column "position_ids" needed for document aware flash attention
                dataset = pack_dataset(dataset, args.max_length, args.packing_strategy, map_kwargs)
            elif args.max_length is not None:
                if isinstance(dataset, Dataset):  # `IterableDataset.map` does not support `desc`
                    map_kwargs["desc"] = f"Truncating {dataset_name} dataset"
                dataset = truncate_dataset(dataset, args.max_length, map_kwargs)
            # For Liger kernel, ensure only input_ids is present
            if args.use_liger_kernel:
                dataset = dataset.select_columns({"input_ids", "position_ids"}.intersection(dataset.column_names))

        return dataset

    def _set_signature_columns_if_needed(self):
        # If `self.args.remove_unused_columns` is True, non-signature columns are removed.
        # By default, this method sets `self._signature_columns` to the model's expected inputs (usually, "input_ids"
        # and "attention_mask"). When using `train_on_completion_only` we add a "completion_mask" column to the
        # dataset. So we need to override the default signature columns to include "completion_mask" as well.
        if self._signature_columns is None:
            self._signature_columns = [
                "input_ids",
                "labels",
                "position_ids",
                "completion_mask",
                "assistant_masks",
            ]

    def compute_loss(self, model, inputs, return_outputs=False, num_items_in_batch=None):
        """
        Compute training loss and additionally compute token accuracies
        """
        mode = "train" if self.model.training else "eval"
        (loss, outputs) = super().compute_loss(
            model, inputs, return_outputs=True, num_items_in_batch=num_items_in_batch
        )
        if mode == "train":
            # When using padding-free, the attention_mask is not present in the inputs, instead we have cu_seq_lens_q,
            # cu_seq_lens_k, and max_length_k, max_length_q and position_ids.
            if "attention_mask" in inputs:
                num_tokens_in_batch = self.accelerator.gather_for_metrics(inputs["attention_mask"].sum()).sum().item()
            elif "position_ids" in inputs:
                local_num_tokens = torch.tensor(inputs["position_ids"].size(1), device=inputs["position_ids"].device)
                num_tokens_in_batch = self.accelerator.gather_for_metrics(local_num_tokens).sum().item()
            else:
                raise ValueError("Expected 'attention_mask' or 'position_ids' in inputs.")
            self._total_train_tokens += num_tokens_in_batch
        self._metrics[mode]["num_tokens"] = [self._total_train_tokens]

        # Compute token accuracy if we have labels and if the model is not using Liger (no logits)
        if "labels" in inputs and not self.args.use_liger_kernel:
            shift_logits = outputs.logits[..., :-1, :].contiguous()
            shift_labels = inputs["labels"][..., 1:].contiguous()

            # Get predictions
            predictions = shift_logits.argmax(dim=-1)

            # Create mask for non-padding tokens (assuming ignore_index is -100)
            mask = shift_labels != -100

            # Calculate accuracy only on non-padding tokens
            correct_predictions = (predictions == shift_labels) & mask
            total_tokens = mask.sum()
            correct_tokens = correct_predictions.sum()

            # Gather the correct_tokens and total_tokens across all processes
            correct_tokens = self.accelerator.gather_for_metrics(correct_tokens)
            total_tokens = self.accelerator.gather_for_metrics(total_tokens)

            # Compute the mean token accuracy and log it
            total_sum = total_tokens.sum()
            accuracy = (correct_tokens.sum() / total_sum).item() if total_sum > 0 else 0.0
            self._metrics[mode]["mean_token_accuracy"].append(accuracy)

        return (loss, outputs) if return_outputs else loss

    # Override training step to add activation offloading context.
    def training_step(self, *args, **kwargs):
        with self.maybe_activation_offload_context:
            return super().training_step(*args, **kwargs)

    def log(self, logs: dict[str, float], start_time: Optional[float] = None) -> None:
        mode = "train" if self.model.training else "eval"
        metrics = {key: sum(val) / len(val) for key, val in self._metrics[mode].items()}  # average the metrics

        # This method can be called both in training and evaluation. When called in evaluation, the keys in `logs`
        # start with "eval_". We need to add the prefix "eval_" to the keys in `metrics` to match the format.
        if mode == "eval":
            metrics = {f"eval_{key}": val for key, val in metrics.items()}

        logs = {**logs, **metrics}
        super().log(logs, start_time)
        self._metrics[mode].clear()

    # Ensure the model card is saved along with the checkpoint
    def _save_checkpoint(self, model, trial):
        if self.args.hub_model_id is None:
            model_name = Path(self.args.output_dir).name
        else:
            model_name = self.args.hub_model_id.split("/")[-1]
        self.create_model_card(model_name=model_name)
        super()._save_checkpoint(model, trial)

    def create_model_card(
        self,
        model_name: Optional[str] = None,
        dataset_name: Optional[str] = None,
        tags: Union[str, list[str], None] = None,
    ):
        """
        Creates a draft of a model card using the information available to the `Trainer`.

        Args:
            model_name (`str` or `None`, *optional*, defaults to `None`):
                Name of the model.
            dataset_name (`str` or `None`, *optional*, defaults to `None`):
                Name of the dataset used for training.
            tags (`str`, `list[str]` or `None`, *optional*, defaults to `None`):
                Tags to be associated with the model card.
        """
        if not self.is_world_process_zero():
            return

        if hasattr(self.model.config, "_name_or_path") and not os.path.isdir(self.model.config._name_or_path):
            base_model = self.model.config._name_or_path
        else:
            base_model = None

        # normalize `tags` to a mutable set
        if tags is None:
            tags = set()
        elif isinstance(tags, str):
            tags = {tags}
        else:
            tags = set(tags)

        if hasattr(self.model.config, "unsloth_version"):
            tags.add("unsloth")

        tags.update(self._tag_names)

        model_card = generate_model_card(
            base_model=base_model,
            model_name=model_name,
            hub_model_id=self.hub_model_id,
            dataset_name=dataset_name,
            tags=list(tags),
            wandb_url=wandb.run.get_url() if is_wandb_available() and wandb.run is not None else None,
            comet_url=get_comet_experiment_url(),
            trainer_name="SFT",
        )

        model_card.save(os.path.join(self.args.output_dir, "README.md"))<|MERGE_RESOLUTION|>--- conflicted
+++ resolved
@@ -236,11 +236,7 @@
             - A string, being the *model id* of a pretrained model hosted inside a model repo on huggingface.co, or a
               path to a *directory* containing model weights saved using
               [`~transformers.PreTrainedModel.save_pretrained`], e.g., `'./my_model_directory/'`. The model is loaded
-<<<<<<< HEAD
-              using [`~transformers.AutoModelForCausalLM.from_pretrained`] with the keywork arguments in
-=======
               using [`~transformers.AutoModelForCausalLM.from_pretrained`] with the keyword arguments in
->>>>>>> 8bad863f
               `args.model_init_kwargs`.
             - A [`~transformers.PreTrainedModel`] object. Only causal language models are supported.
         args ([`SFTConfig`], *optional*, defaults to `None`):
@@ -257,7 +253,8 @@
               and content).
 
             The trainer also supports processed datasets (tokenized) as long as they contain an `input_ids` field.
-        eval_dataset ([`~datasets.Dataset`], [`~datasets.IterableDataset`] or `dict[str, Union[Dataset, IterableDataset]]`):
+        eval_dataset ([`~datasets.Dataset`], [`~datasets.IterableDataset`] or `dict[str, Union[Dataset,
+        IterableDataset]]`):
             Dataset to use for evaluation. It must meet the same requirements as `train_dataset`.
         processing_class ([`~transformers.PreTrainedTokenizerBase`], *optional*, defaults to `None`):
             Processing class used to process the data. If `None`, the processing class is loaded from the model's name
@@ -268,16 +265,19 @@
 
             If you want to remove one of the default callbacks used, use the [`~transformers.Trainer.remove_callback`]
             method.
-        optimizers (`tuple[torch.optim.Optimizer, torch.optim.lr_scheduler.LambdaLR]`, *optional*, defaults to `(None, None)`):
+        optimizers (`tuple[torch.optim.Optimizer, torch.optim.lr_scheduler.LambdaLR]`, *optional*, defaults to `(None,
+        None)`):
             A tuple containing the optimizer and the scheduler to use. Will default to an instance of [`AdamW`] on your
             model and a scheduler given by [`get_linear_schedule_with_warmup`] controlled by `args`.
-        optimizer_cls_and_kwargs (`Tuple[Type[torch.optim.Optimizer], Dict[str, Any]]`, *optional*, defaults to `None`):
+        optimizer_cls_and_kwargs (`Tuple[Type[torch.optim.Optimizer], Dict[str, Any]]`, *optional*, defaults to
+        `None`):
             A tuple containing the optimizer class and keyword arguments to use. Overrides `optim` and `optim_args` in
             `args`. Incompatible with the `optimizers` argument.
 
             Unlike `optimizers`, this argument avoids the need to place model parameters on the correct devices before
             initializing the Trainer.
-        preprocess_logits_for_metrics (`Callable[[torch.Tensor, torch.Tensor], torch.Tensor]`, *optional*, defaults to `None`):
+        preprocess_logits_for_metrics (`Callable[[torch.Tensor, torch.Tensor], torch.Tensor]`, *optional*, defaults to
+        `None`):
             A function that preprocess the logits right before caching them at each evaluation step. Must take two
             tensors, the logits and the labels, and return the logits once processed as desired. The modifications made
             by this function will be reflected in the predictions received by `compute_metrics`.
