--- conflicted
+++ resolved
@@ -399,34 +399,23 @@
                 # Convert the dataset to ChatML if needed
                 if isinstance(dataset, Dataset):  # `IterableDataset.map` does not support `desc`
                     map_kwargs["desc"] = f"Converting {dataset_name} dataset to ChatML"
-<<<<<<< HEAD
-                dataset = dataset.map(
-                    maybe_convert_to_chatml,
-                    remove_columns="conversations" if "conversations" in dataset.column_names else None,
-=======
+
                 column_names = next(iter(dataset)).keys()
                 dataset = dataset.map(
                     maybe_convert_to_chatml,
                     remove_columns="conversations" if "conversations" in column_names else None,
->>>>>>> 4871c82b
                     **map_kwargs,
                 )
 
                 # Apply the chat template if needed
                 if isinstance(dataset, Dataset):  # `IterableDataset.map` does not support `desc`
                     map_kwargs["desc"] = f"Applying chat template to {dataset_name} dataset"
-<<<<<<< HEAD
-                dataset = dataset.map(
-                    maybe_apply_chat_template,
-                    fn_kwargs={"tokenizer": processing_class},
-                    remove_columns="messages" if "messages" in dataset.column_names else None,  # renamed to "text"
-=======
+
                 column_names = next(iter(dataset)).keys()
                 dataset = dataset.map(
                     maybe_apply_chat_template,
                     fn_kwargs={"tokenizer": processing_class},
                     remove_columns="messages" if "messages" in column_names else None,  # renamed to "text"
->>>>>>> 4871c82b
                     **map_kwargs,
                 )
 
@@ -480,9 +469,6 @@
             model, inputs, return_outputs=True, num_items_in_batch=num_items_in_batch
         )
         if mode == "train":
-<<<<<<< HEAD
-            self._total_train_tokens += self.accelerator.gather_for_metrics(inputs["attention_mask"]).sum().item()
-=======
             # When using padding-free, the attention_mask is not present in the inputs, instead we have cu_seq_lens_q,
             # cu_seq_lens_k, and max_length_k, max_length_q and position_ids.
             if "cu_seq_lens_q" in inputs:
@@ -490,7 +476,7 @@
             else:
                 num_tokens_in_batch = self.accelerator.gather_for_metrics(inputs["attention_mask"].sum()).sum().item()
             self._total_train_tokens += num_tokens_in_batch
->>>>>>> 4871c82b
+
         self._metrics[mode]["num_tokens"] = [self._total_train_tokens]
 
         # Compute token accuracy if we have labels and if the model is not using Liger (no logits)
