# Copyright 2020-2025 The HuggingFace Team. All rights reserved.
#
# Licensed under the Apache License, Version 2.0 (the "License");
# you may not use this file except in compliance with the License.
# You may obtain a copy of the License at
#
#     http://www.apache.org/licenses/LICENSE-2.0
#
# Unless required by applicable law or agreed to in writing, software
# distributed under the License is distributed on an "AS IS" BASIS,
# WITHOUT WARRANTIES OR CONDITIONS OF ANY KIND, either express or implied.
# See the License for the specific language governing permissions and
# limitations under the License.

import contextlib
import os
from collections import defaultdict
from collections.abc import Mapping
from dataclasses import dataclass
from pathlib import Path
from typing import Any, Callable, Optional, TypeVar, Union

import torch
import torch.nn as nn
import transformers
from accelerate import PartialState, logging
from datasets import Dataset, IterableDataset
from transformers import (
    AutoConfig,
    AutoProcessor,
    BaseImageProcessor,
    DataCollator,
    FeatureExtractionMixin,
    PreTrainedModel,
    PreTrainedTokenizerBase,
    ProcessorMixin,
    Trainer,
    TrainingArguments,
    is_wandb_available,
)
from transformers.data.data_collator import DataCollatorMixin
from transformers.trainer_callback import TrainerCallback
from transformers.trainer_utils import EvalPrediction
from transformers.utils import is_peft_available

from ..data_utils import (
    apply_chat_template,
    is_conversational,
    is_conversational_from_value,
    maybe_convert_to_chatml,
    pack_dataset,
    prepare_multimodal_messages,
    truncate_dataset,
)
from ..models import clone_chat_template, get_act_offloading_ctx_manager, prepare_peft_model
from .sft_config import SFTConfig
from .utils import entropy_from_logits, flush_left, generate_model_card, get_comet_experiment_url, pad


if is_peft_available():
    from peft import PeftConfig, PeftModel

if is_wandb_available():
    import wandb

logger = logging.get_logger(__name__)

TListOrMapping = TypeVar("TListOrMapping", list, Mapping)


def remove_none_values(example: TListOrMapping) -> TListOrMapping:
    """
    Recursively removes entries with `None` values from a nested structure (list or dictionary).

    Args:
        example (`list` or `Mapping`):
            Input nested structure (list or dictionary) from which to remove `None`.

    Example:
    ```python
    >>> [
    ...     {
    ...         "a": {"aa": None, "ab": 1},
    ...         "b": "my_string",
    ...     }
    ... ]
    >>> remove_none_values(example)
    [{'a': {'ab': 1}, 'b': 'my_string'}]
    ```
    """
    if isinstance(example, list):
        return [remove_none_values(value) if isinstance(value, (dict, list)) else value for value in example]
    elif isinstance(example, Mapping):
        return {
            key: remove_none_values(value) if isinstance(value, (dict, list)) else value
            for key, value in example.items()
            if value is not None
        }
    else:
        raise TypeError("Input must be a list or a dictionary.")


@dataclass
class DataCollatorForLanguageModeling(DataCollatorMixin):
    """
    Data collator used for language modeling data. Inputs are dynamically padded to the maximum length of a batch.

    This collator expects each example in the input list to be a dictionary containing at least the `"input_ids"` key.
    If the input contains a `"completion_mask"`, it is used to set the labels to `-100` for tokens that are not in the
    completion. If `"assistant_masks"` are present, they are used to set the labels to `-100` for tokens that are not
    in the assistant part of the sequence. The collator returns a dictionary containing the following keys:
    - `"input_ids"`: Tensor of input IDs, padded to the maximum length of the batch.
    - `"attention_mask"`: Tensor of attention mask, padded to the maximum length of the batch.
    - `"position_ids"`: Tensor of position IDs, padded to the maximum length of the batch.
    - `"labels"`: Tensor of labels, padded to the maximum length of the batch. If `completion_only_loss` is set to
    `True`, tokens that are not in the completion are set to -100. If `assistant_masks` are present, tokens that are
    not in the assistant part of the sequence are set to -100.

    Args:
        pad_token_id (`int`):
            Token ID to use for padding.
        completion_only_loss (`bool`, *optional*, defaults to `True`):
            When the input contains a completion mask (`completion_mask`), the labels are set to -100 for the tokens
            that are no in the completion.
        padding_free (`bool`, *optional*, defaults to `False`):
            If set to `True`, the sequences will be flattened into a single sequence, and the position IDs will be
            generated accordingly.
        pad_to_multiple_of (`int` or `None`, *optional*, defaults to `None`):
            If set, the sequences will be padded to a multiple of this value.
        return_tensors (`str`, *optional*, defaults to `"pt"`):
            Type of Tensor to return. Only `"pt"` is currently supported.

    Examples:
    ```python
    >>> from trl import DataCollatorForLanguageModeling

    >>> collator = DataCollatorForLanguageModeling(pad_token_id=0)
    >>> examples = [{"input_ids": [1, 2, 3]}, {"input_ids": [4, 5]}]
    >>> collator(examples)
    {'input_ids': tensor([[  1,  2,  3],
                          [  4,  5,  0]]),
     'attention_mask': tensor([[  1,  1,  1],
                               [  1,  1,  0]]),
     'position_ids': tensor([[0, 1, 2],
                             [0, 1, 0]]),
     'labels': tensor([[   1,    2,    3],
                       [   4,    5, -100]])}

    >>> # With completion mask
    >>> examples = [
    ...     {"input_ids": [1, 2, 3], "completion_mask": [0, 1, 1]},
    ...     {"input_ids": [4, 5], "completion_mask": [0, 1]},
    ... ]
    >>> collator(examples)
    {'input_ids': tensor([[  1,  2,  3],
                          [  4,  5,  0]]),
     'attention_mask': tensor([[  1,  1,  1],
                               [  1,  1,  0]]),
     'position_ids': tensor([[0, 1, 2],
                             [0, 1, 0]]),
     'labels': tensor([[-100,    2,    3],
                       [-100,    5, -100]])}

    >>> # With padding_free
    >>> collator = DataCollatorForLanguageModeling(pad_token_id=0, padding_free=True)
    >>> collator(examples)
    {'input_ids': tensor([[ 1, 2, 3, 4, 5]]),
     'attention_mask': tensor([[1, 1, 1, 1, 1]]),
     'position_ids': tensor([[0, 1, 2, 0, 1]]),
     'labels': tensor([[1, 2, 3, 4, 5]])}
    ```
    """

    pad_token_id: int
    completion_only_loss: bool = True
    padding_free: bool = False
    return_position_ids: bool = True
    pad_to_multiple_of: Optional[int] = None
    return_tensors: str = "pt"

    def torch_call(self, examples: list[Union[list[int], Any, dict[str, Any]]]) -> dict[str, Any]:
        # Convert to tensor
        input_ids = [torch.tensor(example["input_ids"]) for example in examples]

        # Check if we have meaningful seq_lengths from packing (restarting sequences)
        has_packed_position_ids = self.return_position_ids and "seq_lengths" in examples[0] and self.padding_free

        # For packing with position_ids, we should NOT create attention_mask as it causes
        # FlashAttention to ignore position_ids and compute wrong cu_seq_lens from the all-1s mask
        if not has_packed_position_ids:
            attention_mask = [torch.ones_like(input_ids) for input_ids in input_ids]

        if self.return_position_ids:
            if "seq_lengths" in examples[0]:
                position_ids = self.get_position_ids_from_packed_seq_lengths(
                    [example["seq_lengths"] for example in examples]
                )
            else:
                position_ids = [torch.arange(len(ids)) for ids in input_ids]
        if "labels" in examples[0]:
            labels = [torch.tensor(example["labels"]) for example in examples]
        else:
            labels = [torch.tensor(example["input_ids"]) for example in examples]
        if self.completion_only_loss and "completion_mask" in examples[0]:
            completion_mask = [torch.tensor(example["completion_mask"]) for example in examples]
        if "assistant_masks" in examples[0]:
            assistant_masks = [torch.tensor(example["assistant_masks"]) for example in examples]

        # If padding_free, flatten everything into a single sequence
        output = {}
        if self.padding_free:
            input_ids = [torch.cat(input_ids, dim=0)]
            if not has_packed_position_ids:
                attention_mask = [torch.cat(attention_mask, dim=0)]
            if self.return_position_ids:
                position_ids = [torch.cat(position_ids, dim=0)]
            labels = [torch.cat(labels, dim=0)]
            if self.completion_only_loss and "completion_mask" in examples[0]:
                completion_mask = [torch.cat(completion_mask, dim=0)]
            if "assistant_masks" in examples[0]:
                assistant_masks = [torch.cat(assistant_masks, dim=0)]

        # Pad
        output["input_ids"] = pad(
            input_ids,
            padding_value=self.pad_token_id,
            padding_side="right",
            pad_to_multiple_of=self.pad_to_multiple_of,
        )
        if not has_packed_position_ids:
            output["attention_mask"] = pad(
                attention_mask, padding_value=0, padding_side="right", pad_to_multiple_of=self.pad_to_multiple_of
            )
        if self.return_position_ids:
            output["position_ids"] = pad(
                position_ids, padding_value=0, padding_side="right", pad_to_multiple_of=self.pad_to_multiple_of
            )
        output["labels"] = pad(
            labels, padding_value=-100, padding_side="right", pad_to_multiple_of=self.pad_to_multiple_of
        )
        if self.completion_only_loss and "completion_mask" in examples[0]:
            completion_mask = pad(
                completion_mask, padding_value=0, padding_side="right", pad_to_multiple_of=self.pad_to_multiple_of
            )
            output["labels"][completion_mask == 0] = -100  # mask everything that is not in the completion
        if "assistant_masks" in examples[0]:
            assistant_masks = pad(
                assistant_masks, padding_value=0, padding_side="right", pad_to_multiple_of=self.pad_to_multiple_of
            )
            output["labels"][assistant_masks == 0] = -100
        return output

    @staticmethod
    def get_position_ids_from_packed_seq_lengths(batch_seq_lengths: list[list[int]]) -> list[torch.Tensor]:
        """
        Get position IDs for packed sequences.

        Args:
            batch_seq_lengths (`list[list[int]]`):
                A list of lists containing the lengths of each individual document in the packed batch.

        Return:
            `list[torch.Tensor]`:
                A list of tensors containing the position IDs for each packed sequence.
        """
        # Get lengths per row
        example_lengths = [sum(seq_lengths) for seq_lengths in batch_seq_lengths]
        # Flat list of lengths
        batch_seq_lengths = torch.tensor(
            [seq_length for seq_lengths in batch_seq_lengths for seq_length in seq_lengths]
        )
        position_ids = torch.ones(sum(example_lengths), dtype=batch_seq_lengths.dtype)
        position_ids[0] = 0
        # Reset position ids to 0 at the start of each sequence
        position_ids[batch_seq_lengths[:-1].cumsum(0)] = -(batch_seq_lengths[:-1] - 1)
        position_ids = position_ids.cumsum(0)
        # Split back into one tensor per example
        return list(position_ids.split(example_lengths))


@dataclass
class DataCollatorForVisionLanguageModeling(DataCollatorMixin):
    """
    Data collator for vision-language modeling tasks.

    Unlike text-only datasets—where the collator typically receives pre-tokenized inputs ready for batching,
    vision-language data processing involves converting images into pixel values. This conversion is disk-intensive,
    making upfront preprocessing of the entire dataset impractical. Therefore, this collator performs tokenization and
    image processing on-the-fly to efficiently prepare batches.

    Each input example should be a dictionary containing at least:
    - An `"images"` key holding the image data.
    - [language modeling](#language-modeling) type: either a `"messages"` key for conversational inputs or a `"text"`
      key for standard text inputs.
    - [prompt-completion](#prompt-completion) type: keys `"prompt"` and `"completion"` for the prompt and completion.

    The collator outputs a dictionary including:
    - `"input_ids"`: Tensor of token IDs.
    - `"attention_mask"`: Tensor indicating attention mask.
    - `"pixel_values"`: Tensor representing image pixel values.
    - `"labels"`: Tensor for training labels.

    Additional keys may be present depending on the processor, such as `"image_grid_thw"`.

    Args:
        processor (`ProcessorMixin`):
            The processor used to tokenize text and process images. It must be a subclass of `ProcessorMixin` and
            include a `tokenizer` with a defined `pad_token_id`.
        max_length (`int` or `None`, optional, defaults to `None`):
            Maximum sequence length for input tokens. If `None`, no truncation is applied.
        completion_only_loss (`bool`, *optional*, defaults to `False`):
            Whether to compute loss only on the completion part of the sequence. When `True`, the labels for the prompt
            part are set to -100. It requires the dataset type to be prompt-completion.
        pad_to_multiple_of (`int` or `None`, optional, defaults to `None`):
            If set, the sequences will be padded to a multiple of this value.
        dataset_text_field (`str`, optional, defaults to `"text"`):
            Name of the column that contains text data in the dataset. This parameter is only relevant for [standard
            datasets format](dataset_formats#standard).
        return_tensors (`str`, optional, defaults to `"pt"`):
            The tensor type to return. Currently, only `"pt"` (PyTorch tensors) is supported.

    Example:
    ```python
    >>> from trl import DataCollatorForVisionLanguageModeling
    >>> from transformers import AutoProcessor

    >>> processor = AutoProcessor.from_pretrained("Qwen/Qwen2.5-VL-7B-Instruct")
    >>> collator = DataCollatorForVisionLanguageModeling(processor)
    >>> examples = [
    ...     {"images": [Image.open("image_0.png")], "messages": [{"role": "user", "content": "What is this?"}]},
    ...     {"images": [Image.open("image_1.png")], "messages": [{"role": "user", "content": "Describe this image."}]},
    ... ]
    >>> collator(examples)
    {'input_ids': tensor([[151644,   8948,    198,   2610,    525,    264,  10950,  17847,     13,  151645,    198,
                           151644,    872,    198, 151652, 151655, 151655, 151655,  151655, 151653,   3838,    374,
                              419,     30, 151645,    198],
                          [151644,   8948,    198,   2610,    525,    264,  10950,  17847,     13,  151645,    198,
                           151644,    872,    198, 151652, 151655, 151655, 151655,  151655, 151653,  74785,    419,
                             2168,     13, 151645,    198]]),
     'attention_mask': tensor([[1, 1, 1, 1, 1, 1, 1, 1, 1, 1, 1, 1, 1, 1, 1, 1, 1, 1, 1, 1, 1, 1, 1, 1, 1, 1],
                               [1, 1, 1, 1, 1, 1, 1, 1, 1, 1, 1, 1, 1, 1, 1, 1, 1, 1, 1, 1, 1, 1, 1, 1, 1, 1]]),
     'pixel_values': tensor([[-0.9893,  0.1785,  1.5362,  ..., -0.0582,  0.8661, -0.2431],
                             [-0.2302,  0.9522, -1.1061,  ...,  0.0555,  1.3354, -0.6412],
                             [ 1.2150,  0.9084,  0.7041,  ...,  0.2404, -0.8403, -0.5133],
                             ...,
                             [ 0.6895,  0.2807,  0.2515,  ..., -0.2004, -1.2100,  0.0555],
                             [ 0.8209, -0.9748,  1.5654,  ...,  1.6055, -0.4706,  0.5817],
                             [-1.0915,  0.4559,  0.9230,  ...,  0.5106,  0.0982, -0.1720]]),
     'image_grid_thw': tensor([[1, 4, 4],
                               [1, 4, 4]]),
     'labels': tensor([[151644,   8948,    198,   2610,    525,    264,  10950,  17847,     13,  151645,    198,
                        151644,    872,    198, 151652, 151655, 151655, 151655,  151655, 151653,   3838,    374,
                           419,     30, 151645,    198],
                        [151644,   8948,    198,   2610,    525,    264,  10950,  17847,     13,  151645,    198,
                         151644,    872,    198, 151652, 151655, 151655, 151655,  151655, 151653,  74785,    419,
                           2168,     13, 151645,    198]])}
    ```
    """

    processor: ProcessorMixin
    max_length: Optional[int] = None
    completion_only_loss: bool = False  # default not used in practice; SFTTrainer always passes the relevant value
    pad_to_multiple_of: Optional[int] = None
    dataset_text_field: str = "text"
    return_tensors: str = "pt"

    def torch_call(self, examples: list[Union[list[int], Any, dict[str, Any]]]) -> dict[str, Any]:
        if "messages" in examples[0] or self.dataset_text_field in examples[0]:
            if self.completion_only_loss:
                raise ValueError(
                    "The `completion_only_loss` argument is not supported for language modeling datasets."
                )
            return self._collate_language_modeling(examples)
        elif "prompt" in examples[0] and "completion" in examples[0]:
            return self._collate_prompt_completion(examples)
        else:
            raise KeyError(f"Unexpected input keys in examples: {list(examples[0].keys())}.")

    def _collate_language_modeling(self, examples: list[Union[list[int], Any, dict[str, Any]]]) -> dict[str, Any]:
        images = [example["images"] for example in examples]

        if "messages" in examples[0]:  # conversational case
            for example in examples:
                prepare_multimodal_messages(example["messages"], len(example["images"]))
            messages = [example["messages"] for example in examples]
            texts = self.processor.apply_chat_template(messages)
        elif self.dataset_text_field in examples[0]:  # standard case
            texts = [example[self.dataset_text_field] for example in examples]
        else:
            raise KeyError(
                "The input examples must contain either 'messages' for conversational data or 'text' for standard "
                "data."
            )

        output = self.processor(
            images=images,
            text=texts,
            padding=True,
            padding_side="right",
            pad_to_multiple_of=self.pad_to_multiple_of,
            truncation=self.max_length is not None,
            max_length=self.max_length,
            return_tensors=self.return_tensors,
            add_special_tokens=False,  # to avoid adding the BOS, twice see https://huggingface.co/blog/qgallouedec/gotchas-in-tokenizer-behavior#7-chat-template-and-tokenization-dont-compose-due-to-special-tokens
        )
        labels = output["input_ids"].clone()
        labels[output["attention_mask"] == 0] = -100
        # We mask only padding tokens (-100) in the labels. Vision tokens are left unchanged because their handling in
        # loss computation has to be done by the model, and masking them here would be infeasible in practice as vision
        # token definitions vary across architectures.
        output["labels"] = labels
        return output

    def _collate_prompt_completion(self, examples: list[Union[list[int], Any, dict[str, Any]]]) -> dict[str, Any]:
        if self.pad_to_multiple_of is not None:
            raise NotImplementedError(
                "Padding to a multiple of a value is not yet implemented for vision-language modeling and "
                "prompt-completion data yet."
            )
        images = [example["images"] for example in examples]
        if is_conversational(examples[0]):  # conversational case
            for example in examples:
                prepare_multimodal_messages(example["prompt"] + example["completion"], len(example["images"]))
            examples = [apply_chat_template(example, self.processor) for example in examples]

        prompts = [example["prompt"] for example in examples]
        completions = [example["completion"] for example in examples]

        processed_prompts = self.processor(
            images=images,
            text=prompts,
            padding=True,
            padding_side="left",
            return_tensors=self.return_tensors,
            add_special_tokens=False,  # to avoid adding the BOS, twice see https://huggingface.co/blog/qgallouedec/gotchas-in-tokenizer-behavior#7-chat-template-and-tokenization-dont-compose-due-to-special-tokens
        )
        processed_completions = self.processor(
            text=completions,
            padding=True,
            padding_side="right",
            return_tensors=self.return_tensors,
            add_special_tokens=False,  # to avoid adding the BOS, twice see https://huggingface.co/blog/qgallouedec/gotchas-in-tokenizer-behavior#7-chat-template-and-tokenization-dont-compose-due-to-special-tokens
        )

        # Concatenate prompts and completions
        prompt_ids, completion_ids = processed_prompts["input_ids"], processed_completions["input_ids"]
        prompt_mask, completion_mask = processed_prompts["attention_mask"], processed_completions["attention_mask"]
        input_ids = torch.cat((prompt_ids, completion_ids), dim=1)
        attention_mask = torch.cat((prompt_mask, completion_mask), dim=1)
        completion_mask = torch.cat((torch.zeros_like(prompt_mask), completion_mask), dim=1)

        # Flush left to reduce padding
        attention_mask, input_ids, completion_mask = flush_left(attention_mask, input_ids, completion_mask)

        # Truncate if necessary
        if self.max_length is not None:
            input_ids = input_ids[:, : self.max_length]
            attention_mask = attention_mask[:, : self.max_length]
            completion_mask = completion_mask[:, : self.max_length]

        # Create labels and mask padding tokens
        labels = input_ids.clone()
        labels[attention_mask == 0] = -100
        if self.completion_only_loss:
            labels[completion_mask == 0] = -100

        # Build the output dictionary
        output = processed_prompts  # we take processed_prompts because it contains the images
        output["input_ids"] = input_ids
        output["attention_mask"] = attention_mask
        output["labels"] = labels
        return output


class SFTTrainer(Trainer):
    """
    Trainer for Supervised Fine-Tuning (SFT) method.

    This class is a wrapper around the [`transformers.Trainer`] class and inherits all of its attributes and methods.

    Example:

    ```python
    from datasets import load_dataset
    from trl import SFTTrainer

    dataset = load_dataset("roneneldan/TinyStories", split="train[:1%]")

    trainer = SFTTrainer(model="Qwen/Qwen2-0.5B-Instruct", train_dataset=dataset)
    trainer.train()
    ```

    Args:
        model (`Union[str, PreTrainedModel]`):
            Model to be trained. Can be either:

            - A string, being the *model id* of a pretrained model hosted inside a model repo on huggingface.co, or a
              path to a *directory* containing model weights saved using
              [`~transformers.PreTrainedModel.save_pretrained`], e.g., `'./my_model_directory/'`. The model is loaded
              using [`~transformers.AutoModelForCausalLM.from_pretrained`] with the keyword arguments in
              `args.model_init_kwargs`.
            - A [`~transformers.PreTrainedModel`] object. Only causal language models are supported.
        args ([`SFTConfig`], *optional*, defaults to `None`):
            Configuration for this trainer. If `None`, a default configuration is used.
        data_collator (`DataCollator`, *optional*):
            Function to use to form a batch from a list of elements of the processed `train_dataset` or `eval_dataset`.
            Will default to a custom [`DataCollatorForLanguageModeling`].
        train_dataset ([`~datasets.Dataset`] or [`~datasets.IterableDataset`]):
            Dataset to use for training. SFT supports both [language modeling](#language-modeling) type and
            [prompt-completion](#prompt-completion) type. The format of the samples can be either:

            - [Standard](dataset_formats#standard): Each sample contains plain text.
            - [Conversational](dataset_formats#conversational): Each sample contains structured messages (e.g., role
              and content).

            The trainer also supports processed datasets (tokenized) as long as they contain an `input_ids` field.
        eval_dataset ([`~datasets.Dataset`], [`~datasets.IterableDataset`] or `dict[str, Union[Dataset,
        IterableDataset]]`):
            Dataset to use for evaluation. It must meet the same requirements as `train_dataset`.
        processing_class ([`~transformers.PreTrainedTokenizerBase`], [`~transformers.ProcessorMixin`] or `None`, *optional*, defaults to `None`):
            Processing class used to process the data. If `None`, the processing class is loaded from the model's name
<<<<<<< HEAD
            with [`~transformers.AutoTokenizer.from_pretrained`].
        compute_loss_func (`Callable`, *optional*):
            A function that accepts the raw model outputs, labels, and the number of items in the entire accumulated
            batch (batch_size * gradient_accumulation_steps) and returns the loss. For example, see the default [loss function](https://github.com/huggingface/transformers/blob/052e652d6d53c2b26ffde87e039b723949a53493/src/transformers/trainer.py#L3618) used by [`Trainer`].
        compute_metrics (`Callable[[EvalPrediction], Dict]`, *optional*):
            The function that will be used to compute metrics at evaluation. Must take a [`EvalPrediction`] and return
            a dictionary string to metric values. *Note* When passing TrainingArgs with `batch_eval_metrics` set to
            `True`, your compute_metrics function must take a boolean `compute_result` argument. This will be triggered
            after the last eval batch to signal that the function needs to calculate and return the global summary
            statistics rather than accumulating the batch-level statistics
=======
            with [`~transformers.AutoProcessor.from_pretrained`]. A padding token, `tokenizer.pad_token`, must be set.
            If the processing class has not set a padding token, `tokenizer.eos_token` will be used as the default.
>>>>>>> 3bfa981b
        callbacks (list of [`~transformers.TrainerCallback`], *optional*, defaults to `None`):
            List of callbacks to customize the training loop. Will add those to the list of default callbacks detailed
            in [here](https://huggingface.co/docs/transformers/main_classes/callback).

            If you want to remove one of the default callbacks used, use the [`~transformers.Trainer.remove_callback`]
            method.
        optimizers (`tuple[torch.optim.Optimizer, torch.optim.lr_scheduler.LambdaLR]`, *optional*, defaults to `(None,
        None)`):
            A tuple containing the optimizer and the scheduler to use. Will default to an instance of [`AdamW`] on your
            model and a scheduler given by [`get_linear_schedule_with_warmup`] controlled by `args`.
        optimizer_cls_and_kwargs (`Tuple[Type[torch.optim.Optimizer], Dict[str, Any]]`, *optional*, defaults to
        `None`):
            A tuple containing the optimizer class and keyword arguments to use. Overrides `optim` and `optim_args` in
            `args`. Incompatible with the `optimizers` argument.

            Unlike `optimizers`, this argument avoids the need to place model parameters on the correct devices before
            initializing the Trainer.
        preprocess_logits_for_metrics (`Callable[[torch.Tensor, torch.Tensor], torch.Tensor]`, *optional*, defaults to
        `None`):
            A function that preprocess the logits right before caching them at each evaluation step. Must take two
            tensors, the logits and the labels, and return the logits once processed as desired. The modifications made
            by this function will be reflected in the predictions received by `compute_metrics`.

            Note that the labels (second parameter) will be `None` if the dataset does not have them.
        peft_config ([`~peft.PeftConfig`], *optional*, defaults to `None`):
            PEFT configuration used to wrap the model. If `None`, the model is not wrapped.
        formatting_func (`Optional[Callable]`):
            Formatting function applied to the dataset before tokenization. Applying the formatting function explicitly
            converts the dataset into a [language modeling](#language-modeling) type.
    """

    _tag_names = ["trl", "sft"]

    def __init__(
        self,
        model: Union[str, nn.Module, PreTrainedModel],
        args: Optional[Union[SFTConfig, TrainingArguments]] = None,
        data_collator: Optional[DataCollator] = None,  # type: ignore
        train_dataset: Optional[Union[Dataset, IterableDataset]] = None,
        eval_dataset: Optional[Union[Dataset, dict[str, Dataset]]] = None,
        processing_class: Optional[Union[PreTrainedTokenizerBase, ProcessorMixin]] = None,
        compute_loss_func: Optional[Callable] = None,
        compute_metrics: Optional[Callable[[EvalPrediction], dict]] = None,
        callbacks: Optional[list[TrainerCallback]] = None,
        optimizers: tuple[Optional[torch.optim.Optimizer], Optional[torch.optim.lr_scheduler.LambdaLR]] = (None, None),
        optimizer_cls_and_kwargs: Optional[tuple[type[torch.optim.Optimizer], dict[str, Any]]] = None,
        preprocess_logits_for_metrics: Optional[Callable[[torch.Tensor, torch.Tensor], torch.Tensor]] = None,
        peft_config: Optional["PeftConfig"] = None,
        formatting_func: Optional[Callable[[dict], str]] = None,
    ):
        # Args
        if args is None:
            model_name = model if isinstance(model, str) else model.config._name_or_path
            model_name = model_name.split("/")[-1]
            args = SFTConfig(f"{model_name}-SFT")
        elif isinstance(args, TrainingArguments) and not isinstance(args, SFTConfig):
            dict_args = args.to_dict()
            dict_args["hub_token"] = args.hub_token  # to_dict hides the hub_token
            dict_args.pop("push_to_hub_token")
            args = SFTConfig(**dict_args)

        # Model
        model_init_kwargs = args.model_init_kwargs or {}
        if isinstance(model, str):
            model_id = model
            torch_dtype = model_init_kwargs.get("torch_dtype")
            if isinstance(torch_dtype, torch.dtype) or torch_dtype == "auto" or torch_dtype is None:
                pass  # torch_dtype is already a torch.dtype or "auto" or None
            elif isinstance(torch_dtype, str) and torch_dtype in ["bfloat16", "float16", "float32"]:
                torch_dtype = getattr(torch, torch_dtype)
                model_init_kwargs["torch_dtype"] = torch_dtype
            else:
                raise ValueError(
                    "Invalid `torch_dtype` passed to `SFTConfig`. Expected either 'auto' or a string representing "
                    f"a valid `torch.dtype` (e.g., 'float32'), but got {torch_dtype}."
                )
            config = AutoConfig.from_pretrained(model_id)
            architecture = getattr(transformers, config.architectures[0])
            model = architecture.from_pretrained(model_id, **model_init_kwargs)
        else:
            model_id = model.config._name_or_path
            if args.model_init_kwargs is not None:
                logger.warning(
                    "You passed `model_init_kwargs` to the `SFTConfig`, but your model is already instantiated. "
                    "The `model_init_kwargs` will be ignored."
                )

        # Processing class
        if processing_class is None:
            processing_class = AutoProcessor.from_pretrained(model_id)

        # Handle pad token for processors or tokenizers
        if isinstance(processing_class, ProcessorMixin):
            tokenizer = processing_class.tokenizer
            self._is_vlm = True
        elif isinstance(processing_class, PreTrainedTokenizerBase):
            tokenizer = processing_class
            self._is_vlm = False
        else:
            raise TypeError("The `processing_class` must be either a `PreTrainedTokenizerBase` or a `ProcessorMixin`")

        if args.eos_token is not None:
            eos_token = args.eos_token
            eos_token_id = tokenizer.convert_tokens_to_ids(eos_token)
            if eos_token_id is None:
                raise ValueError(
                    f"The specified `eos_token` ('{eos_token}') is not found in the vocabulary of the given "
                    f"`processing_class` ({processing_class.__class__.__name__}). Ensure that the `eos_token` exists "
                    "in the vocabulary before using it as an EOS token."
                )
            tokenizer.eos_token_id = eos_token_id

        if args.chat_template_path is not None:
            if os.path.isfile(args.chat_template_path) and args.chat_template_path.endswith((".jinja", ".j2")):
                with open(args.chat_template_path, encoding="utf-8") as chat_template_file:
                    processing_class.chat_template = chat_template_file.read()
                added_tokens = []
            else:
                model, processing_class, added_tokens = clone_chat_template(
                    model, processing_class, args.chat_template_path
                )
        else:
            added_tokens = []

        # Catch some wrong configurations related to VLMs
        if self._is_vlm and args.packing:
            raise ValueError(
                "Packing is not supported for vision-language models. Please set `packing=False` in the SFTConfig."
            )
        if self._is_vlm and args.padding_free:
            raise ValueError(
                "Padding-free training is yet not supported for vision-language models. Please set "
                "`padding_free=False` in the `SFTConfig`."
            )
        if self._is_vlm and args.assistant_only_loss:
            raise ValueError(
                "Assistant-only loss is not yet supported for vision-language models. Please set "
                "`assistant_only_loss=False` in the `SFTConfig`."
            )

        # PEFT configuration and model wrapping
        if peft_config is not None:
            if added_tokens:
                # Ensure that the added tokens are trainable
                if peft_config.trainable_token_indices is None:
                    peft_config.trainable_token_indices = {"embed_tokens": added_tokens}
                elif "embed_tokens" not in peft_config.trainable_token_indices:
                    peft_config.trainable_token_indices["embed_tokens"] = added_tokens
                else:
                    peft_config.trainable_token_indices["embed_tokens"].extend(added_tokens)

                # Ensure that the lm_head is trainable
                if peft_config.modules_to_save is None or "lm_head" not in peft_config.modules_to_save:
                    logger.warning(
                        "Cloning chat template added new tokens to the tokenizer, but 'lm_head' is not in PEFT's "
                        "`modules_to_save`. As a result, the model may not learn to generate outputs with these new "
                        "tokens, leading to degraded generation quality. To fix this, add "
                        "`modules_to_save=['lm_head']` to your PEFT configuration."
                    )

                    if peft_config.modules_to_save is None:
                        peft_config.modules_to_save = ["lm_head"]
                    else:
                        peft_config.modules_to_save.append("lm_head")

        # In Prompt Tuning a small set of trainable virtual tokens (continuous prompt embeddings) is prepended to the
        # input. We store the number of these tokens so we can account for them correctly when calculating accuracy.
        self.num_virtual_tokens = 0

        if peft_config is not None or (is_peft_available() and isinstance(model, PeftModel)):
            model = prepare_peft_model(model, peft_config, args)
            if model.active_adapter in model.peft_config:
                peft_model_config = model.peft_config[model.active_adapter]
                self.num_virtual_tokens = getattr(peft_model_config, "num_virtual_tokens", 0)

        # Data collator
        # BFD packing requires padding-free mode; otherwise, the collator outputs padded attention masks, causing
        # FlashAttention to ignore position_ids and recompute them incorrectly from the padded attention mask.
        self.padding_free = args.padding_free or (args.packing and args.packing_strategy == "bfd")
        use_flash_attention = model.config._attn_implementation in [
            "flash_attention_2",
            "flash_attention_3",
            "kernels-community/vllm-flash-attn3",
        ]
        if self.padding_free:
            if data_collator is not None:
                raise ValueError("Passing a custom data collator is not supported when using padding-free.")
            if args.packing and args.packing_strategy == "wrapped":
                logger.warning(
                    "You are passing `padding_free=True` with the 'wrapped' packing strategy, which is not "
                    "recommended. Please refer to the documentation to understand why this is not recommended."
                )
            if not use_flash_attention:
                logger.warning(
                    "Padding-free training is enabled, but the attention implementation is not set to "
                    "'flash_attention_2'. Padding-free training flattens batches into a single sequence, and "
                    "'flash_attention_2' is the only known attention mechanism that reliably supports this. Using "
                    "other implementations may lead to unexpected behavior. To ensure compatibility, set "
                    "`attn_implementation='flash_attention_2'` in the model configuration, or verify that your "
                    "attention mechanism can handle flattened sequences."
                )
            if args.per_device_train_batch_size == 1 and not args.packing:
                logger.warning(
                    "You are using a per_device_train_batch_size of 1 with padding-free training. Using a batch size "
                    "of 1 anihilate the benefits of padding-free training. Please consider increasing the batch size "
                    "to at least 2."
                )

        # Decide whether to use completion-only loss: if not specified, then it is set to True if the dataset format
        # is prompt-completion, and False if the dataset format is language modeling.
        dataset_sample = next(iter(train_dataset))
        if args.completion_only_loss is None:
            self.completion_only_loss = "prompt" in dataset_sample and "completion" in dataset_sample
        else:
            self.completion_only_loss = args.completion_only_loss

        if data_collator is None and not self._is_vlm:
            # Get the pad token: if not provided, use the one from the processing class or the eos token
            # if the processing class does not have a pad token.
            pad_token = args.pad_token or tokenizer.pad_token or tokenizer.eos_token
            pad_token_id = tokenizer.convert_tokens_to_ids(pad_token)
            if pad_token_id is None:
                raise ValueError(
                    f"The specified `pad_token` ('{pad_token}') is not found in the vocabulary of the given "
                    f"`processing_class` ({processing_class.__class__.__name__}). Ensure that the `pad_token` exists "
                    "in the vocabulary before using it as a padding token."
                )
            data_collator = DataCollatorForLanguageModeling(
                pad_token_id=pad_token_id,
                completion_only_loss=self.completion_only_loss,
                padding_free=self.padding_free,
                # Using position_ids without flash_attn hurts the training
                return_position_ids=use_flash_attention,
                pad_to_multiple_of=args.pad_to_multiple_of,
            )
        elif data_collator is None and self._is_vlm:
            data_collator = DataCollatorForVisionLanguageModeling(
                processor=processing_class,
                max_length=args.max_length,
                completion_only_loss=self.completion_only_loss,
                pad_to_multiple_of=args.pad_to_multiple_of,
                dataset_text_field=args.dataset_text_field,
            )

        if args.packing and args.packing_strategy == "bfd" and not use_flash_attention:
            logger.warning(
                "You are using packing, but the attention implementation is not set to 'flash_attention_2' or "
                "'kernels-community/vllm-flash-attn3'. Packing flattens batches into a single sequence, and Flash "
                "Attention is the only known attention mechanisms that reliably support this. Using other "
                "implementations may lead to cross-contamination between batches. To avoid this, either disable "
                "packing by setting `packing=False`, or set `attn_implementation='flash_attention_2'` or "
                "`attn_implementation='kernels-community/vllm-flash-attn3'` in the model configuration."
            )
        if args.assistant_only_loss and not is_conversational(dataset_sample):
            raise ValueError(
                "You set `assistant_only_loss=True`, but the dataset is not conversational. This option is only "
                "supported for conversational datasets."
            )

        # Dataset
        # Skip dataset preparation if `skip_prepare_dataset=True` in `dataset_kwargs`, or if it's a VLM, where
        # preprocessing (e.g., image-to-pixel conversion) is too costly and done on the fly instead.
        skip_prepare_dataset = (
            args.dataset_kwargs is not None and args.dataset_kwargs.get("skip_prepare_dataset", False) or self._is_vlm
        )
        if not skip_prepare_dataset:
            if self.completion_only_loss and formatting_func:
                raise ValueError(
                    "A formatting function was provided while `completion_only_loss=True`, which is incompatible. "
                    "Using a formatter converts the dataset to a language modeling type, conflicting with "
                    "completion-only loss. To resolve this, apply your formatting function before passing the "
                    "dataset, or disable `completion_only_loss` in `SFTConfig`."
                )
            train_dataset = self._prepare_dataset(
                train_dataset, processing_class, args, args.packing, formatting_func, "train"
            )
            if eval_dataset is not None:
                packing = args.packing if args.eval_packing is None else args.eval_packing
                if isinstance(eval_dataset, dict):
                    eval_dataset = {
                        key: self._prepare_dataset(dataset, processing_class, args, packing, formatting_func, key)
                        for key, dataset in eval_dataset.items()
                    }
                else:
                    eval_dataset = self._prepare_dataset(
                        eval_dataset, processing_class, args, packing, formatting_func, "eval"
                    )

        # Initialize the metrics
        self._metrics = {"train": defaultdict(list), "eval": defaultdict(list)}
        self._total_train_tokens = 0

        # Initialize the Trainer. Parent class will handle:
        # - DeepSpeed configuration (through create_accelerator_and_postprocess)
        # - FSDP setup
        # - Distributed training setup
        # - Optimizer and scheduler creation

        super().__init__(
            model=model,
            args=args,
            data_collator=data_collator,
            train_dataset=train_dataset,
            eval_dataset=eval_dataset,
            processing_class=processing_class,
            compute_loss_func=compute_loss_func,
            compute_metrics=compute_metrics,
            callbacks=callbacks,
            optimizers=optimizers,
            optimizer_cls_and_kwargs=optimizer_cls_and_kwargs,
            preprocess_logits_for_metrics=preprocess_logits_for_metrics,
        )

        # Initialize activation offloading context
        if self.args.activation_offloading:
            self.maybe_activation_offload_context = get_act_offloading_ctx_manager(model=self.model)
        else:
            self.maybe_activation_offload_context = contextlib.nullcontext()

        # Add tags for models that have been loaded with the correct transformers version
        if hasattr(self.model, "add_model_tags"):
            self.model.add_model_tags(self._tag_names)

    def _prepare_dataset(
        self,
        dataset: Union[Dataset, IterableDataset],
        processing_class: Union[PreTrainedTokenizerBase, BaseImageProcessor, FeatureExtractionMixin, ProcessorMixin],
        args: SFTConfig,
        packing: bool,
        formatting_func: Optional[Callable[[dict], str]],
        dataset_name: str,
    ) -> Union[Dataset, IterableDataset]:
        # Tabular backends like Arrow/Parquet insert `None` for mismatched keys in nested structures. Clean them from
        # sampled data.
        if isinstance(dataset, Dataset):  # IterableDataset does not support `with_transform`
            dataset = dataset.with_transform(remove_none_values)

        # If the dataset is already preprocessed (tokenized), skip the processing steps.
        column_names = list(next(iter(dataset)).keys())
        is_processed = "input_ids" in column_names

        # Build the kwargs for the `map` function
        map_kwargs = {}
        if isinstance(dataset, Dataset):  # IterableDataset does not support num_proc
            map_kwargs["num_proc"] = args.dataset_num_proc

        with PartialState().main_process_first():
            # Apply the formatting function if any
            if formatting_func is not None and is_processed:
                logger.warning(
                    "You passed a dataset that is already processed (contains an `input_ids` field) together with a "
                    "formatting function. Therefore `formatting_func` will be ignored. Either remove the "
                    "`formatting_func` or pass a dataset that is not already processed.",
                )

            if formatting_func is not None and not is_processed:
                if isinstance(dataset, Dataset):  # `IterableDataset.map` does not support `desc`
                    map_kwargs["desc"] = f"Applying formatting function to {dataset_name} dataset"

                def _func(example):
                    return {"text": formatting_func(example)}

                dataset = dataset.map(_func, batched=False, **map_kwargs)

            if not is_processed:
                # Convert the dataset to ChatML if needed
                first_example = next(iter(dataset))
                if is_conversational_from_value(first_example):
                    if isinstance(dataset, Dataset):  # `IterableDataset.map` does not support `desc`
                        map_kwargs["desc"] = f"Converting {dataset_name} dataset to ChatML"
                    column_names = next(iter(dataset)).keys()
                    dataset = dataset.map(
                        maybe_convert_to_chatml,
                        remove_columns="conversations" if "conversations" in column_names else None,
                        **map_kwargs,
                    )

                # Apply the chat template if needed
                first_example = next(iter(dataset))
                if not is_conversational(first_example):
                    if isinstance(dataset, Dataset):  # `IterableDataset.map` does not support `desc`
                        map_kwargs["desc"] = f"Adding EOS to {dataset_name} dataset"

                    def add_eos(example, eos_token):
                        if "text" in example and not example["text"].endswith(eos_token):  # language modeling case
                            example["text"] = example["text"] + eos_token
                        elif "completion" in example and not example["completion"].endswith(eos_token):
                            example["completion"] = example["completion"] + eos_token
                        return example

                    dataset = dataset.map(
                        add_eos,
                        fn_kwargs={"eos_token": processing_class.eos_token},
                        remove_columns="messages" if "messages" in column_names else None,  # renamed to "text"
                        **map_kwargs,
                    )

                # Tokenize the dataset
                if isinstance(dataset, Dataset):  # `IterableDataset.map` does not support `desc`
                    map_kwargs["desc"] = f"Tokenizing {dataset_name} dataset"

                def tokenize(example, processing_class, dataset_text_field, assistant_only_loss):
                    if "prompt" in example:  # prompt-completion case
                        output = {}
                        if is_conversational(example):
                            prompt_ids = processing_class.apply_chat_template(
                                example["prompt"],
                                tools=example.get("tools"),
                                **example.get("chat_template_kwargs", {}),
                            )
                            prompt_completion_processed = processing_class.apply_chat_template(
                                example["prompt"] + example["completion"],
                                return_dict=True,
                                return_assistant_tokens_mask=assistant_only_loss,
                                tools=example.get("tools"),
                                **example.get("chat_template_kwargs", {}),
                            )
                            prompt_completion_ids = prompt_completion_processed["input_ids"]
                            if "assistant_masks" in prompt_completion_processed:
                                output["assistant_masks"] = prompt_completion_processed["assistant_masks"]
                        else:
                            prompt_ids = processing_class(text=example["prompt"])["input_ids"]
                            prompt_completion_ids = processing_class(text=example["prompt"] + example["completion"])[
                                "input_ids"
                            ]

                        # Check if the tokenized prompt starts with the tokenized prompt+completion
                        if not prompt_completion_ids[: len(prompt_ids)] == prompt_ids:
                            logger.warning(
                                "Mismatch between tokenized prompt and the start of tokenized prompt+completion. "
                                "This may be due to unexpected tokenizer behavior, whitespace issues, or special "
                                "token handling. Verify that the tokenizer is processing text consistently."
                            )

                        # Create a completion mask
                        completion_mask = [0] * len(prompt_ids) + [1] * (len(prompt_completion_ids) - len(prompt_ids))
                        output["input_ids"] = prompt_completion_ids
                        output["completion_mask"] = completion_mask

                    else:  # language modeling case
                        if is_conversational(example):
                            processed = processing_class.apply_chat_template(
                                example["messages"],
                                return_dict=True,
                                return_assistant_tokens_mask=assistant_only_loss,
                                tools=example.get("tools"),
                                **example.get("chat_template_kwargs", {}),
                            )
                            if "assistant_masks" in processed and 1 not in processed["assistant_masks"]:
                                raise RuntimeError(
                                    "You're using `assistant_only_loss=True`, but at least one example has no "
                                    "assistant tokens. This usually means the tokenizer's chat template doesn't "
                                    "generate assistant masks — it may be missing the `{% generation %}` keyword. Please "
                                    "check the template and ensure it's correctly configured to support assistant "
                                    "masking."
                                )
                            output = {k: processed[k] for k in ("input_ids", "assistant_masks") if k in processed}
                        else:
                            output = {"input_ids": processing_class(text=example[dataset_text_field])["input_ids"]}
                    return output

                dataset = dataset.map(
                    tokenize,
                    fn_kwargs={
                        "processing_class": processing_class,
                        "dataset_text_field": args.dataset_text_field,
                        "assistant_only_loss": args.assistant_only_loss,
                    },
                    **map_kwargs,
                )

            # Pack or truncate
            if packing:
                if args.max_length is None:
                    raise ValueError("When packing is enabled, `max_length` can't be `None`.")
                if isinstance(dataset, Dataset):  # `IterableDataset.map` does not support `desc`
                    map_kwargs["desc"] = f"Packing {dataset_name} dataset"

                columns = ["input_ids"]
                if "completion_mask" in dataset.column_names:
                    columns.append("completion_mask")
                if "assistant_masks" in dataset.column_names:
                    columns.append("assistant_masks")

                dataset = dataset.select_columns(columns)

                # Packing adds new column "seq_lengths" needed for document aware FlashAttention
                dataset = pack_dataset(dataset, args.max_length, args.packing_strategy, map_kwargs)
            elif args.max_length is not None:
                if isinstance(dataset, Dataset):  # `IterableDataset.map` does not support `desc`
                    map_kwargs["desc"] = f"Truncating {dataset_name} dataset"
                dataset = truncate_dataset(dataset, args.max_length, map_kwargs)
            # For Liger kernel, ensure only the essential columns
            if args.use_liger_kernel:
                collator_expected_keys = {"input_ids", "seq_lengths", "completion_mask", "assistant_masks"}
                dataset = dataset.select_columns(collator_expected_keys.intersection(dataset.column_names))

        return dataset

    def _set_signature_columns_if_needed(self):
        # If `self.args.remove_unused_columns` is True, non-signature columns are removed.
        # By default, this method sets `self._signature_columns` to the model's expected inputs (usually, "input_ids"
        # and "attention_mask"). When using `train_on_completion_only` we add a "completion_mask" column to the
        # dataset. So we need to override the default signature columns to include "completion_mask" as well.
        if self._signature_columns is None:
            if self._is_vlm:
                self._signature_columns = ["messages", "prompt", "completion", "images"]
            else:
                self._signature_columns = ["input_ids", "labels", "seq_lengths", "completion_mask", "assistant_masks"]

    def compute_loss(self, model, inputs, return_outputs=False, num_items_in_batch=None):
        """
        Compute training loss and additionally compute token accuracies
        """
        mode = "train" if self.model.training else "eval"
        # If not set, defaults from model config and may warn since cache isn't compatible with gradient checkpointing
        inputs["use_cache"] = False
        (loss, outputs) = super().compute_loss(
            model, inputs, return_outputs=True, num_items_in_batch=num_items_in_batch
        )

        # Compute entropy
        if not self.args.use_liger_kernel:  # liger doesn't return logits
            with torch.no_grad():
                per_token_entropy = entropy_from_logits(outputs.logits)
                if "attention_mask" in inputs:
                    attention_mask = inputs["attention_mask"]
                    # When using Prompt Tuning, we need to add attention for the virtual tokens (all set to 1).
                    virtual_attention_mask = torch.ones(
                        attention_mask.size(0), self.num_virtual_tokens, device=attention_mask.device
                    )
                    attention_mask = torch.cat((virtual_attention_mask, attention_mask), dim=1)
                    entropy = torch.sum(per_token_entropy * attention_mask) / attention_mask.sum()
                elif "position_ids" in inputs:
                    entropy = torch.mean(per_token_entropy)
                else:
                    raise ValueError("Expected 'attention_mask' or 'position_ids' in inputs.")
                entropy = self.accelerator.gather_for_metrics(entropy).mean().item()
            self._metrics[mode]["entropy"].append(entropy)

        if mode == "train":
            # When using padding-free, the attention_mask is not present in the inputs, instead we have cu_seq_lens_q,
            # cu_seq_lens_k, and max_length_k, max_length_q and position_ids.
            if "attention_mask" in inputs:
                num_tokens_in_batch = self.accelerator.gather_for_metrics(inputs["attention_mask"].sum()).sum().item()
            elif "position_ids" in inputs:
                local_num_tokens = torch.tensor(inputs["position_ids"].size(1), device=inputs["position_ids"].device)
                num_tokens_in_batch = self.accelerator.gather_for_metrics(local_num_tokens).sum().item()
            else:
                raise ValueError("Expected 'attention_mask' or 'position_ids' in inputs.")
            self._total_train_tokens += num_tokens_in_batch
        self._metrics[mode]["num_tokens"] = [self._total_train_tokens]

        # Compute token accuracy if we have labels and if the model is not using Liger (no logits)
        if "labels" in inputs and not self.args.use_liger_kernel:
            with torch.no_grad():
                shift_logits = outputs.logits[..., :-1, :].contiguous()
                shift_labels = inputs["labels"][..., 1:].contiguous()

                # When using Prompt Tuning, skip the virtual tokens in logits before accuracy computation, since they do
                # not correspond to actual input labels.
                shift_logits = shift_logits[:, self.num_virtual_tokens :, :]

                # Get predictions
                predictions = shift_logits.argmax(dim=-1)

                # Create mask for non-padding tokens (assuming ignore_index is -100)
                mask = shift_labels != -100

                # Calculate accuracy only on non-padding tokens
                correct_predictions = (predictions == shift_labels) & mask
                total_tokens = mask.sum()
                correct_tokens = correct_predictions.sum()

                # Gather the correct_tokens and total_tokens across all processes
                correct_tokens = self.accelerator.gather_for_metrics(correct_tokens)
                total_tokens = self.accelerator.gather_for_metrics(total_tokens)

                # Compute the mean token accuracy and log it
                total_sum = total_tokens.sum()
                accuracy = (correct_tokens.sum() / total_sum).item() if total_sum > 0 else 0.0
                self._metrics[mode]["mean_token_accuracy"].append(accuracy)

        return (loss, outputs) if return_outputs else loss

    # Override training step to add activation offloading context.
    def training_step(self, *args, **kwargs):
        with self.maybe_activation_offload_context:
            return super().training_step(*args, **kwargs)

    def log(self, logs: dict[str, float], start_time: Optional[float] = None) -> None:
        mode = "train" if self.model.training else "eval"
        metrics = {key: sum(val) / len(val) for key, val in self._metrics[mode].items()}  # average the metrics

        # This method can be called both in training and evaluation. When called in evaluation, the keys in `logs`
        # start with "eval_". We need to add the prefix "eval_" to the keys in `metrics` to match the format.
        if mode == "eval":
            metrics = {f"eval_{key}": val for key, val in metrics.items()}

        logs.update(metrics)
        super().log(logs, start_time)
        self._metrics[mode].clear()

    # Ensure the model card is saved along with the checkpoint
    def _save_checkpoint(self, model, trial):
        if self.args.hub_model_id is None:
            model_name = Path(self.args.output_dir).name
        else:
            model_name = self.args.hub_model_id.split("/")[-1]
        self.create_model_card(model_name=model_name)
        super()._save_checkpoint(model, trial)

    def create_model_card(
        self,
        model_name: Optional[str] = None,
        dataset_name: Optional[str] = None,
        tags: Union[str, list[str], None] = None,
    ):
        """
        Creates a draft of a model card using the information available to the `Trainer`.

        Args:
            model_name (`str` or `None`, *optional*, defaults to `None`):
                Name of the model.
            dataset_name (`str` or `None`, *optional*, defaults to `None`):
                Name of the dataset used for training.
            tags (`str`, `list[str]` or `None`, *optional*, defaults to `None`):
                Tags to be associated with the model card.
        """
        if not self.is_world_process_zero():
            return

        if hasattr(self.model.config, "_name_or_path") and not os.path.isdir(self.model.config._name_or_path):
            base_model = self.model.config._name_or_path
        else:
            base_model = None

        # normalize `tags` to a mutable set
        if tags is None:
            tags = set()
        elif isinstance(tags, str):
            tags = {tags}
        else:
            tags = set(tags)

        if hasattr(self.model.config, "unsloth_version"):
            tags.add("unsloth")

        if "JOB_ID" in os.environ:
            tags.add("hf_jobs")

        tags.update(self._tag_names)

        model_card = generate_model_card(
            base_model=base_model,
            model_name=model_name,
            hub_model_id=self.hub_model_id,
            dataset_name=dataset_name,
            tags=list(tags),
            wandb_url=wandb.run.url if is_wandb_available() and wandb.run is not None else None,
            comet_url=get_comet_experiment_url(),
            trainer_name="SFT",
        )

        model_card.save(os.path.join(self.args.output_dir, "README.md"))<|MERGE_RESOLUTION|>--- conflicted
+++ resolved
@@ -519,8 +519,8 @@
             Dataset to use for evaluation. It must meet the same requirements as `train_dataset`.
         processing_class ([`~transformers.PreTrainedTokenizerBase`], [`~transformers.ProcessorMixin`] or `None`, *optional*, defaults to `None`):
             Processing class used to process the data. If `None`, the processing class is loaded from the model's name
-<<<<<<< HEAD
-            with [`~transformers.AutoTokenizer.from_pretrained`].
+            with [`~transformers.AutoProcessor.from_pretrained`]. A padding token, `tokenizer.pad_token`, must be set.
+            If the processing class has not set a padding token, `tokenizer.eos_token` will be used as the default.
         compute_loss_func (`Callable`, *optional*):
             A function that accepts the raw model outputs, labels, and the number of items in the entire accumulated
             batch (batch_size * gradient_accumulation_steps) and returns the loss. For example, see the default [loss function](https://github.com/huggingface/transformers/blob/052e652d6d53c2b26ffde87e039b723949a53493/src/transformers/trainer.py#L3618) used by [`Trainer`].
@@ -530,10 +530,6 @@
             `True`, your compute_metrics function must take a boolean `compute_result` argument. This will be triggered
             after the last eval batch to signal that the function needs to calculate and return the global summary
             statistics rather than accumulating the batch-level statistics
-=======
-            with [`~transformers.AutoProcessor.from_pretrained`]. A padding token, `tokenizer.pad_token`, must be set.
-            If the processing class has not set a padding token, `tokenizer.eos_token` will be used as the default.
->>>>>>> 3bfa981b
         callbacks (list of [`~transformers.TrainerCallback`], *optional*, defaults to `None`):
             List of callbacks to customize the training loop. Will add those to the list of default callbacks detailed
             in [here](https://huggingface.co/docs/transformers/main_classes/callback).
