# Copyright 2023 The HuggingFace Team. All rights reserved.
#
# Licensed under the Apache License, Version 2.0 (the "License");
# you may not use this file except in compliance with the License.
# You may obtain a copy of the License at
#
#     http://www.apache.org/licenses/LICENSE-2.0
#
# Unless required by applicable law or agreed to in writing, software
# distributed under the License is distributed on an "AS IS" BASIS,
# WITHOUT WARRANTIES OR CONDITIONS OF ANY KIND, either express or implied.
# See the License for the specific language governing permissions and
# limitations under the License.
import dataclasses
import inspect
import warnings
from functools import wraps
from typing import Callable, Dict, List, Optional, Tuple, Union

import torch
import torch.nn as nn
from datasets import Dataset
from datasets.arrow_writer import SchemaInferenceError
from datasets.builder import DatasetGenerationError
from transformers import (
    AutoModelForCausalLM,
    AutoTokenizer,
    DataCollator,
    DataCollatorForLanguageModeling,
    PreTrainedModel,
    PreTrainedTokenizerBase,
    Trainer,
    TrainingArguments,
)
from transformers.modeling_utils import unwrap_model
from transformers.trainer_callback import TrainerCallback
from transformers.trainer_utils import EvalPrediction

from ..import_utils import is_peft_available, is_unsloth_available
from .utils import (
    ConstantLengthDataset,
    DataCollatorForCompletionOnlyLM,
    neftune_post_forward_hook,
    peft_module_casting_to_bf16,
    trl_sanitze_kwargs_for_tagging,
)


if is_peft_available():
    from peft import PeftConfig, PeftModel, get_peft_model, prepare_model_for_kbit_training


class SFTTrainer(Trainer):
    r"""
    Class definition of the Supervised Finetuning Trainer (SFT Trainer).
    This class is a wrapper around the `transformers.Trainer` class and inherits all of its attributes and methods.
    The trainer takes care of properly initializing the PeftModel in case a user passes a `PeftConfig` object.

    Args:
        model (Union[`transformers.PreTrainedModel`, `nn.Module`, `str`]):
            The model to train, can be a `PreTrainedModel`, a `torch.nn.Module` or a string with the model name to
            load from cache or download. The model can be also converted to a `PeftModel` if a `PeftConfig` object is
            passed to the `peft_config` argument.
        args (Optional[`transformers.TrainingArguments`]):
            The arguments to tweak for training. Please refer to the official documentation of `transformers.TrainingArguments`
            for more information.
        data_collator (Optional[`transformers.DataCollator`]):
            The data collator to use for training.
        train_dataset (Optional[`datasets.Dataset`]):
            The dataset to use for training. We recommend users to use `trl.trainer.ConstantLengthDataset` to create their dataset.
        eval_dataset (Optional[Union[`datasets.Dataset`, Dict[`str`, `datasets.Dataset`]]]):
            The dataset to use for evaluation. We recommend users to use `trl.trainer.ConstantLengthDataset` to create their dataset.
        tokenizer (Optional[`transformers.PreTrainedTokenizer`]):
            The tokenizer to use for training. If not specified, the tokenizer associated to the model will be used.
        model_init (`Callable[[], transformers.PreTrainedModel]`):
            The model initializer to use for training. If None is specified, the default model initializer will be used.
        compute_metrics (`Callable[[transformers.EvalPrediction], Dict]`, *optional* defaults to None):
            The function used to compute metrics during evaluation. It should return a dictionary mapping metric names to metric values.
            If not specified, only the loss will be computed during evaluation.
        callbacks (`List[transformers.TrainerCallback]`):
            The callbacks to use for training.
        optimizers (`Tuple[torch.optim.Optimizer, torch.optim.lr_scheduler.LambdaLR]`):
            The optimizer and scheduler to use for training.
        preprocess_logits_for_metrics (`Callable[[torch.Tensor, torch.Tensor], torch.Tensor]`):
            The function to use to preprocess the logits before computing the metrics.
        peft_config (`Optional[PeftConfig]`):
            The PeftConfig object to use to initialize the PeftModel.
        dataset_text_field (`Optional[str]`):
            The name of the text field of the dataset, in case this is passed by a user, the trainer will automatically create a
            `ConstantLengthDataset` based on the `dataset_text_field` argument.
        formatting_func (`Optional[Callable]`):
            The formatting function to be used for creating the `ConstantLengthDataset`.
        max_seq_length (`Optional[int]`):
            The maximum sequence length to use for the `ConstantLengthDataset` and for automaticallty creating the Dataset. Defaults to `512`.
        infinite (`Optional[bool]`):
            Whether to use an infinite dataset or not. Defaults to `False`.
        num_of_sequences (`Optional[int]`):
            The number of sequences to use for the `ConstantLengthDataset`. Defaults to `1024`.
        chars_per_token (`Optional[float]`):
            The number of characters per token to use for the `ConstantLengthDataset`. Defaults to `3.6`. You can check how this is computed in the
            stack-llama example: https://github.com/huggingface/trl/blob/08f550674c553c36c51d1027613c29f14f3676a5/examples/stack_llama/scripts/supervised_finetuning.py#L53.
        packing (`Optional[bool]`):
            Used only in case `dataset_text_field` is passed. This argument is used by the `ConstantLengthDataset` to pack the sequences
            of the dataset.
        dataset_num_proc (`Optional[int]`):
            The number of workers to use to tokenize the data. Only used when `packing=False`. Defaults to None.
        dataset_batch_size (`int`):
            The number of examples to tokenize per batch. If batch_size <= 0 or batch_size == None,
            tokenize the full dataset as a single batch. Defaults to 1000.
        neftune_noise_alpha (`Optional[float]`):
            If not `None`, this will activate NEFTune noise embeddings. This has been proven to drastically improve model performances for instrcution
            fine-tuning. Check out the original paper here: https://arxiv.org/abs/2310.05914 and the original code here: https://github.com/neelsjain/NEFTune
        model_init_kwargs: (`Optional[Dict]`, *optional*):
            Dict of Optional kwargs to pass when instantiating the model from a string
        dataset_kwargs: (`Optional[Dict]`, *optional*):
            Dict of Optional kwargs to pass when creating packed or non-packed datasets
    """
    _tag_names = ["trl", "sft"]

    def __init__(
        self,
        model: Union[PreTrainedModel, nn.Module, str] = None,
        args: TrainingArguments = None,
        data_collator: Optional[DataCollator] = None,
        train_dataset: Optional[Dataset] = None,
        eval_dataset: Optional[Union[Dataset, Dict[str, Dataset]]] = None,
        tokenizer: Optional[PreTrainedTokenizerBase] = None,
        model_init: Optional[Callable[[], PreTrainedModel]] = None,
        compute_metrics: Optional[Callable[[EvalPrediction], Dict]] = None,
        callbacks: Optional[List[TrainerCallback]] = None,
        optimizers: Tuple[torch.optim.Optimizer, torch.optim.lr_scheduler.LambdaLR] = (None, None),
        preprocess_logits_for_metrics: Optional[Callable[[torch.Tensor, torch.Tensor], torch.Tensor]] = None,
        peft_config: Optional["PeftConfig"] = None,
        dataset_text_field: Optional[str] = None,
        packing: Optional[bool] = False,
        formatting_func: Optional[Callable] = None,
        max_seq_length: Optional[int] = None,
        infinite: Optional[bool] = None,
        num_of_sequences: Optional[int] = 1024,
        chars_per_token: Optional[float] = 3.6,
        dataset_num_proc: Optional[int] = None,
        dataset_batch_size: int = 1000,
        neftune_noise_alpha: Optional[float] = None,
        model_init_kwargs: Optional[Dict] = None,
        dataset_kwargs: Optional[Dict] = None,
    ):
        if model_init_kwargs is None:
            model_init_kwargs = {}
        elif not isinstance(model, str):
            raise ValueError("You passed model_kwargs to the SFTTrainer. But your model is already instantiated.")

        if infinite is not None:
            warnings.warn(
                "The `infinite` argument is deprecated and will be removed in a future version of TRL. Use `TrainingArguments.max_steps` or `TrainingArguments.num_train_epochs` instead to control training length."
            )

        if isinstance(model, str):
            warnings.warn(
                "You passed a model_id to the SFTTrainer. This will automatically create an "
                "`AutoModelForCausalLM` or a `PeftModel` (if you passed a `peft_config`) for you."
            )
            model = AutoModelForCausalLM.from_pretrained(model, **model_init_kwargs)

        if packing and data_collator is not None and isinstance(data_collator, DataCollatorForCompletionOnlyLM):
            raise ValueError(
                "You passed a `DataCollatorForCompletionOnlyLM` to the SFTTrainer. This is not compatible with the `packing` argument."
            )

        if is_peft_available() and peft_config is not None:
            if not isinstance(peft_config, PeftConfig):
                raise ValueError(
                    "If you want to use the PeftModel, you need to pass a PeftConfig object to the SFTTrainer."
                    f" and you passed a {type(peft_config)}."
                )

            if not isinstance(model, PeftModel):
                _support_gc_kwargs = hasattr(
                    args, "gradient_checkpointing_kwargs"
                ) and "gradient_checkpointing_kwargs" in list(
                    inspect.signature(prepare_model_for_kbit_training).parameters
                )
                gradient_checkpointing_kwargs = getattr(args, "gradient_checkpointing_kwargs", None) or {}
                if getattr(model, "is_loaded_in_8bit", False) or getattr(model, "is_loaded_in_4bit", False):
                    preprare_model_kwargs = {
                        "use_gradient_checkpointing": getattr(args, "gradient_checkpointing", False)
                    }

                    if _support_gc_kwargs:
                        preprare_model_kwargs["gradient_checkpointing_kwargs"] = gradient_checkpointing_kwargs

                    model = prepare_model_for_kbit_training(model, **preprare_model_kwargs)

                    if args is not None:
                        args = dataclasses.replace(args, gradient_checkpointing=False)
                elif getattr(args, "gradient_checkpointing", False) and (
                    "use_reentrant" not in gradient_checkpointing_kwargs
                    or gradient_checkpointing_kwargs["use_reentrant"]
                ):
                    # For backward compatibility with older versions of transformers
                    if hasattr(model, "enable_input_require_grads"):
                        model.enable_input_require_grads()
                    else:

                        def make_inputs_require_grad(module, input, output):
                            output.requires_grad_(True)

                        model.get_input_embeddings().register_forward_hook(make_inputs_require_grad)

                model = get_peft_model(model, peft_config)
                if args.bf16 and getattr(model, "is_loaded_in_4bit", False):
                    peft_module_casting_to_bf16(model)

        if tokenizer is None:
            tokenizer = AutoTokenizer.from_pretrained(model.config._name_or_path)
            if getattr(tokenizer, "pad_token", None) is None:
                tokenizer.pad_token = tokenizer.eos_token

        if max_seq_length is None:
            # to overcome some issues with broken tokenizers
            max_seq_length = min(tokenizer.model_max_length, 1024)

            warnings.warn(
                f"You didn't pass a `max_seq_length` argument to the SFTTrainer, this will default to {max_seq_length}"
            )

        self.dataset_num_proc = dataset_num_proc
        self.dataset_batch_size = dataset_batch_size

        self._trainer_supports_neftune = hasattr(args, "neftune_noise_alpha")

        if neftune_noise_alpha is not None and self._trainer_supports_neftune:
            args.neftune_noise_alpha = neftune_noise_alpha
            warnings.warn(
                "You passed a `neftune_noise_alpha` argument to the SFTTrainer, the value you passed will override the one in the `TrainingArguments`."
            )
            # self.neftune_noise_alpha is done at Trainer level
        elif not self._trainer_supports_neftune:
            self.neftune_noise_alpha = neftune_noise_alpha

        if not packing:
            if dataset_text_field is None and formatting_func is None:
                raise ValueError(
                    "You passed `packing=False` to the SFTTrainer, but you didn't pass a `dataset_text_field` or `formatting_func` argument."
                )

            if data_collator is None:
                data_collator = DataCollatorForLanguageModeling(tokenizer=tokenizer, mlm=False)

        if dataset_kwargs is None:
            dataset_kwargs = {}
        if train_dataset is not None:
            train_dataset = self._prepare_dataset(
                train_dataset,
                tokenizer,
                packing,
                dataset_text_field,
                max_seq_length,
                formatting_func,
                num_of_sequences,
                chars_per_token,
                **dataset_kwargs,
            )
        if eval_dataset is not None:
            _multiple = isinstance(eval_dataset, dict)
            _eval_datasets = eval_dataset if _multiple else {"singleton": eval_dataset}
            for _eval_dataset_name, _eval_dataset in _eval_datasets.items():
                _eval_datasets[_eval_dataset_name] = self._prepare_dataset(
                    _eval_dataset,
                    tokenizer,
                    packing,
                    dataset_text_field,
                    max_seq_length,
                    formatting_func,
                    num_of_sequences,
                    chars_per_token,
                    **dataset_kwargs,
                )
            if not _multiple:
                eval_dataset = _eval_datasets["singleton"]

        if tokenizer.padding_side is not None and tokenizer.padding_side != "right":
            warnings.warn(
                "You passed a tokenizer with `padding_side` not equal to `right` to the SFTTrainer. This might lead to some unexpected behaviour due to "
                "overflow issues when training a model in half-precision. You might consider adding `tokenizer.padding_side = 'right'` to your code."
            )

        super().__init__(
            model=model,
            args=args,
            data_collator=data_collator,
            train_dataset=train_dataset,
            eval_dataset=eval_dataset,
            tokenizer=tokenizer,
            model_init=model_init,
            compute_metrics=compute_metrics,
            callbacks=callbacks,
            optimizers=optimizers,
            preprocess_logits_for_metrics=preprocess_logits_for_metrics,
        )

        if self.args.max_steps > 0 and packing:
            warnings.warn(
                "You passed `packing=True` to the SFTTrainer, and you are training your model with `max_steps` strategy. The dataset will be iterated until the `max_steps` are reached."
            )
            self.train_dataset.infinite = True
        elif self.args.max_steps == -1 and packing:
            self.train_dataset.infinite = False

    @wraps(Trainer.train)
    def train(self, *args, **kwargs):
        # Activate neftune right before training.
        if self.neftune_noise_alpha is not None and not self._trainer_supports_neftune:
            self.model = self._trl_activate_neftune(self.model)

        output = super().train(*args, **kwargs)

        # After training we make sure to retrieve back the original forward pass method
        # for the embedding layer by removing the forward post hook.
        if self.neftune_noise_alpha is not None and not self._trainer_supports_neftune:
            unwrapped_model = unwrap_model(self.model)
            if is_peft_available() and isinstance(unwrapped_model, PeftModel):
                embeddings = unwrapped_model.base_model.model.get_input_embeddings()
            else:
                embeddings = unwrapped_model.get_input_embeddings()

            self.neftune_hook_handle.remove()
            del embeddings.neftune_noise_alpha

        return output

    @wraps(Trainer.push_to_hub)
    def push_to_hub(self, commit_message: Optional[str] = "End of training", blocking: bool = True, **kwargs) -> str:
        """
        Overwrite the `push_to_hub` method in order to force-add the tag "sft" when pushing the
        model on the Hub. Please refer to `~transformers.Trainer.push_to_hub` for more details.
        """
<<<<<<< HEAD
        if is_unsloth_available():
            from unsloth import FastLlamaModel, FastMistralModel

            if isinstance(self.model, (FastLlamaModel, FastMistralModel)):
                self._tag_name = "trl-unsloth"

        kwargs = trl_sanitze_kwargs_for_tagging(tag_name=self._tag_name, kwargs=kwargs)
=======
        kwargs = trl_sanitze_kwargs_for_tagging(tag_names=self._tag_names, kwargs=kwargs)
>>>>>>> 54babd95

        return super().push_to_hub(commit_message=commit_message, blocking=blocking, **kwargs)

    def _prepare_dataset(
        self,
        dataset,
        tokenizer,
        packing,
        dataset_text_field,
        max_seq_length,
        formatting_func,
        num_of_sequences,
        chars_per_token,
        append_concat_token=True,
        add_special_tokens=True,
    ):
        if dataset is None:
            raise ValueError("The dataset should not be None")

        # check if torch dataset / dataloader and do nothing
        if isinstance(dataset, (torch.utils.data.IterableDataset, torch.utils.data.Dataset, ConstantLengthDataset)):
            return dataset

        if not packing:
            return self._prepare_non_packed_dataloader(
                tokenizer, dataset, dataset_text_field, max_seq_length, formatting_func, add_special_tokens
            )

        else:
            return self._prepare_packed_dataloader(
                tokenizer,
                dataset,
                dataset_text_field,
                max_seq_length,
                num_of_sequences,
                chars_per_token,
                formatting_func,
                append_concat_token,
                add_special_tokens,
            )

    def _prepare_non_packed_dataloader(
        self, tokenizer, dataset, dataset_text_field, max_seq_length, formatting_func=None, add_special_tokens=True
    ):
        use_formatting_func = formatting_func is not None and dataset_text_field is None
        self._dataset_sanity_checked = False

        # Inspired from: https://huggingface.co/learn/nlp-course/chapter7/6?fw=pt
        def tokenize(element):
            outputs = tokenizer(
                element[dataset_text_field] if not use_formatting_func else formatting_func(element),
                add_special_tokens=add_special_tokens,
                truncation=True,
                padding=False,
                max_length=max_seq_length,
                return_overflowing_tokens=False,
                return_length=False,
            )

            if use_formatting_func and not self._dataset_sanity_checked:
                if not isinstance(formatting_func(element), list):
                    raise ValueError(
                        "The `formatting_func` should return a list of processed strings since it can lead to silent bugs."
                    )
                else:
                    self._dataset_sanity_checked = True

            return {"input_ids": outputs["input_ids"], "attention_mask": outputs["attention_mask"]}

        tokenized_dataset = dataset.map(
            tokenize,
            batched=True,
            remove_columns=dataset.column_names,
            num_proc=self.dataset_num_proc,
            batch_size=self.dataset_batch_size,
        )

        return tokenized_dataset

    def _prepare_packed_dataloader(
        self,
        tokenizer,
        dataset,
        dataset_text_field,
        max_seq_length,
        num_of_sequences,
        chars_per_token,
        formatting_func=None,
        append_concat_token=True,
        add_special_tokens=True,
    ):
        if dataset_text_field is not None or formatting_func is not None:
            if tokenizer is None:
                raise ValueError("You need to pass a tokenizer when using `dataset_text_field` with `SFTTrainer`.")

            constant_length_iterator = ConstantLengthDataset(
                tokenizer,
                dataset,
                dataset_text_field=dataset_text_field,
                formatting_func=formatting_func,
                seq_length=max_seq_length,
                infinite=False,
                num_of_sequences=num_of_sequences,
                chars_per_token=chars_per_token,
                eos_token_id=tokenizer.eos_token_id,
                append_concat_token=append_concat_token,
                add_special_tokens=add_special_tokens,
            )

            def data_generator(constant_length_iterator):
                for i in constant_length_iterator:
                    yield i

            try:
                packed_dataset = Dataset.from_generator(
                    data_generator, gen_kwargs={"constant_length_iterator": constant_length_iterator}
                )
            except (DatasetGenerationError, SchemaInferenceError):
                raise ValueError(
                    "Error occurred while packing the dataset. Make sure that your dataset has enough samples to at least yield one packed sequence."
                )
            return packed_dataset
        else:
            raise ValueError(
                "You need to pass a `dataset_text_field` or `formatting_func` argument to the SFTTrainer if you want to use the `ConstantLengthDataset`."
            )

    def _trl_activate_neftune(self, model):
        r"""
        Activates the neftune as presented in this code: https://github.com/neelsjain/NEFTune and paper: https://arxiv.org/abs/2310.05914
        Since in transformers Trainer we do have an `_activate_neftune` method, we need to rename this method to avoid conflicts.
        """
        unwrapped_model = unwrap_model(model)
        if is_peft_available() and isinstance(unwrapped_model, PeftModel):
            embeddings = unwrapped_model.base_model.model.get_input_embeddings()
        else:
            embeddings = unwrapped_model.get_input_embeddings()

        embeddings.neftune_noise_alpha = self.neftune_noise_alpha
        hook_handle = embeddings.register_forward_hook(neftune_post_forward_hook)
        self.neftune_hook_handle = hook_handle
        return model<|MERGE_RESOLUTION|>--- conflicted
+++ resolved
@@ -334,17 +334,12 @@
         Overwrite the `push_to_hub` method in order to force-add the tag "sft" when pushing the
         model on the Hub. Please refer to `~transformers.Trainer.push_to_hub` for more details.
         """
-<<<<<<< HEAD
         if is_unsloth_available():
             from unsloth import FastLlamaModel, FastMistralModel
 
             if isinstance(self.model, (FastLlamaModel, FastMistralModel)):
-                self._tag_name = "trl-unsloth"
-
-        kwargs = trl_sanitze_kwargs_for_tagging(tag_name=self._tag_name, kwargs=kwargs)
-=======
+                self._tag_names = ["trl", "unsloth"]
         kwargs = trl_sanitze_kwargs_for_tagging(tag_names=self._tag_names, kwargs=kwargs)
->>>>>>> 54babd95
 
         return super().push_to_hub(commit_message=commit_message, blocking=blocking, **kwargs)
 
