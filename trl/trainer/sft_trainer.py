--- conflicted
+++ resolved
@@ -703,8 +703,7 @@
                 if isinstance(dataset, Dataset):  # `IterableDataset.map` does not support `desc`
                     map_kwargs["desc"] = f"Tokenizing {dataset_name} dataset"
 
-<<<<<<< HEAD
-                def tokenize(example, processing_class, dataset_text_field):
+                def tokenize(example, processing_class, dataset_text_field, assistant_only_loss):
                     # Tabular backends like Arrow/Parquet insert `None` for mismatched keys in nested structures. Clean
                     # them from sampled data.
                     example = remove_none_values(example)
@@ -712,19 +711,9 @@
 
                     if "prompt" in example:  # prompt-completion case
                         if is_conversational(example):
-                            prompt_ids = processing_class.apply_chat_template(example["prompt"], tools=tools)
+                            prompt_ids = processing_class.apply_chat_template(example["prompt"], tools=tools, **example.get("chat_template_kwargs", {}))
                             prompt_completion_ids = processing_class.apply_chat_template(
                                 example["prompt"] + example["completion"], tools=tools
-=======
-                def tokenize(example, processing_class, dataset_text_field, assistant_only_loss):
-                    if "prompt" in example:  # prompt-completion case
-                        if is_conversational(example):
-                            prompt_ids = processing_class.apply_chat_template(
-                                example["prompt"], **example.get("chat_template_kwargs", {})
-                            )
-                            prompt_completion_ids = processing_class.apply_chat_template(
-                                example["prompt"] + example["completion"], **example.get("chat_template_kwargs", {})
->>>>>>> d0044150
                             )
                         else:
                             prompt_ids = processing_class(text=example["prompt"]).input_ids
@@ -746,15 +735,11 @@
 
                     else:  # language modeling case
                         if is_conversational(example):
-<<<<<<< HEAD
-                            processed = {
-                                "input_ids": processing_class.apply_chat_template(example["messages"], tools=tools)
-                            }
-=======
                             processed = processing_class.apply_chat_template(
                                 example["messages"],
                                 return_dict=True,
                                 return_assistant_tokens_mask=assistant_only_loss,
+                                tools=tools
                                 **example.get("chat_template_kwargs", {}),
                             )
                             if "assistant_masks" in processed and 1 not in processed["assistant_masks"]:
@@ -766,7 +751,6 @@
                                     "masking."
                                 )
                             processed = {k: processed[k] for k in ("input_ids", "assistant_masks") if k in processed}
->>>>>>> d0044150
                         else:
                             processed = {"input_ids": processing_class(text=example[dataset_text_field]).input_ids}
                     return processed
