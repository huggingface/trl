--- conflicted
+++ resolved
@@ -523,9 +523,6 @@
             Processing class used to process the data. If `None`, the processing class is loaded from the model's name
             with [`~transformers.AutoProcessor.from_pretrained`]. A padding token, `tokenizer.pad_token`, must be set.
             If the processing class has not set a padding token, `tokenizer.eos_token` will be used as the default.
-<<<<<<< HEAD
-        callbacks (list of [`~transformers.TrainerCallback`] or `None`, *optional*, defaults to `None`):
-=======
         compute_loss_func (`Callable` or `None`, *optional*, defaults to `None`):
             A function that accepts the raw model outputs, labels, and the number of items in the entire accumulated
             batch (batch_size * gradient_accumulation_steps) and returns the loss. For example, see the default [loss function](https://github.com/huggingface/transformers/blob/052e652d6d53c2b26ffde87e039b723949a53493/src/transformers/trainer.py#L3618) used by [`Trainer`].
@@ -536,8 +533,7 @@
             `compute_result` argument. This will be triggered after the last eval batch to signal that the function
             needs to calculate and return the global summary statistics rather than accumulating the batch-level
             statistics.
-        callbacks (list of [`~transformers.TrainerCallback`], *optional*, defaults to `None`):
->>>>>>> 19f9b9ee
+        callbacks (list of [`~transformers.TrainerCallback`] or `None`, *optional*, defaults to `None`):
             List of callbacks to customize the training loop. Will add those to the list of default callbacks detailed
             in [here](https://huggingface.co/docs/transformers/main_classes/callback).
 
