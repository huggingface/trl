# Copyright 2023 The HuggingFace Team. All rights reserved.
#
# Licensed under the Apache License, Version 2.0 (the "License");
# you may not use this file except in compliance with the License.
# You may obtain a copy of the License at
#
#     http://www.apache.org/licenses/LICENSE-2.0
#
# Unless required by applicable law or agreed to in writing, software
# distributed under the License is distributed on an "AS IS" BASIS,
# WITHOUT WARRANTIES OR CONDITIONS OF ANY KIND, either express or implied.
# See the License for the specific language governing permissions and
# limitations under the License.
import os
import warnings
from typing import Callable, Dict, List, Optional, Tuple, Union

import torch
import torch.nn as nn
from datasets import Dataset
from transformers import (
    AutoModelForCausalLM,
    AutoTokenizer,
    DataCollator,
    DataCollatorForLanguageModeling,
    PreTrainedModel,
    PreTrainedTokenizerBase,
    Trainer,
    TrainingArguments,
)
from transformers.trainer_callback import TrainerCallback
from transformers.trainer_utils import EvalPrediction

from ..import_utils import is_peft_available
from .utils import ConstantLengthDataset


if is_peft_available():
    from peft import PeftConfig, PeftModel, get_peft_model, prepare_model_for_int8_training


class PeftSavingCallback(TrainerCallback):
    def on_save(self, args, state, control, **kwargs):
        if args.should_save:
            checkpoint_path = os.path.join(args.output_dir, f"checkpoint-{state.global_step}")
            kwargs["model"].save_pretrained(checkpoint_path)

            if "pytorch_model.bin" in os.listdir(checkpoint_path):
                os.remove(os.path.join(checkpoint_path, "pytorch_model.bin"))


class SFTTrainer(Trainer):
    r"""
    Class definition of the Supervised Finetuning Trainer (SFT Trainer).
    This class is a wrapper around the `transformers.Trainer` class and inherits all of its attributes and methods.
    The trainer takes care of properly initializing the PeftModel in case a user passes a `PeftConfig` object.

    Args:
        model (Union[`transformers.PreTrainedModel`, `nn.Module`, `str`]):
            The model to train, can be a `PreTrainedModel`, a `torch.nn.Module` or a string with the model name to
            load from cache or download. The model can be also converted to a `PeftModel` if a `PeftConfig` object is
            passed to the `peft_config` argument.
        args (Optional[`transformers.TrainingArguments`]):
            The arguments to tweak for training. Please refer to the official documentation of `transformers.TrainingArguments`
            for more information.
        data_collator (Optional[`transformers.DataCollator`]):
            The data collator to use for training.
        train_dataset (Optional[`datasets.Dataset`]):
            The dataset to use for training. We recommend users to use `trl.trainer.ConstantLengthDataset` to create their dataset.
        eval_dataset (Optional[Union[`datasets.Dataset`, Dict[`str`, `datasets.Dataset`]]]):
            The dataset to use for evaluation. We recommend users to use `trl.trainer.ConstantLengthDataset` to create their dataset.
        tokenizer (Optional[`transformers.PreTrainedTokenizer`]):
            The tokenizer to use for training. If not specified, the tokenizer associated to the model will be used.
        model_init (`Callable[[], transformers.PreTrainedModel]`):
                The model initializer to use for training. If None is specified, the default model initializer will be used.
        compute_metrics (`Callable[[transformers.EvalPrediction], Dict]`, *optional* defaults to `compute_accuracy`):
            The metrics to use for evaluation. If no metrics are specified, the default metric (`compute_accuracy`) will be used.
        callbacks (`List[transformers.TrainerCallback]`):
            The callbacks to use for training.
        optimizers (`Tuple[torch.optim.Optimizer, torch.optim.lr_scheduler.LambdaLR]`):
            The optimizer and scheduler to use for training.
        preprocess_logits_for_metrics (`Callable[[torch.Tensor, torch.Tensor], torch.Tensor]`):
            The function to use to preprocess the logits before computing the metrics.
        peft_config (`Optional[PeftConfig]`):
            The PeftConfig object to use to initialize the PeftModel.
        dataset_text_field (`Optional[str]`):
            The name of the text field of the dataset, in case this is passed by a user, the trainer will automatically create a
            `ConstantLengthDataset` based on the `dataset_text_field` argument.
        formatting_func (`Optional[Callable]`):
            The formatting function to be used for creating the `ConstantLengthDataset`.
        max_seq_length (`Optional[int]`):
            The maximum sequence length to use for the `ConstantLengthDataset` and for automaticallty creating the Dataset. Defaults to `512`.
        infinite (`Optional[bool]`):
            Whether to use an infinite dataset or not. Defaults to `False`.
        num_of_sequences (`Optional[int]`):
            The number of sequences to use for the `ConstantLengthDataset`. Defaults to `1024`.
        chars_per_token (`Optional[float]`):
            The number of characters per token to use for the `ConstantLengthDataset`. Defaults to `3.6`. You can check how this is computed in the
            stack-llama example: https://github.com/lvwerra/trl/blob/08f550674c553c36c51d1027613c29f14f3676a5/examples/stack_llama/scripts/supervised_finetuning.py#L53.
        packing (`Optional[bool]`):
            Used only in case `dataset_text_field` is passed. This argument is used by the `ConstantLengthDataset` to pack the sequences
            of the dataset.
    """

    def __init__(
        self,
        model: Union[PreTrainedModel, nn.Module, str] = None,
        args: TrainingArguments = None,
        data_collator: Optional[DataCollator] = None,
        train_dataset: Optional[Dataset] = None,
        eval_dataset: Optional[Union[Dataset, Dict[str, Dataset]]] = None,
        tokenizer: Optional[PreTrainedTokenizerBase] = None,
        model_init: Optional[Callable[[], PreTrainedModel]] = None,
        compute_metrics: Optional[Callable[[EvalPrediction], Dict]] = None,
        callbacks: Optional[List[TrainerCallback]] = None,
        optimizers: Tuple[torch.optim.Optimizer, torch.optim.lr_scheduler.LambdaLR] = (None, None),
        preprocess_logits_for_metrics: Optional[Callable[[torch.Tensor, torch.Tensor], torch.Tensor]] = None,
        peft_config: Optional[Dict] = None,
        dataset_text_field: Optional[str] = None,
        packing: Optional[bool] = False,
        formatting_func: Optional[Callable] = None,
        max_seq_length: Optional[int] = None,
        infinite: Optional[bool] = False,
        num_of_sequences: Optional[int] = 1024,
        chars_per_token: Optional[float] = 3.6,
    ):
        if isinstance(model, str):
            warnings.warn(
                "You passed a model_id to the SFTTrainer. This will automatically create an "
                "`AutoModelForCausalLM` or a `PeftModel` (if you passed a `peft_config`) for you."
            )

        if is_peft_available() and peft_config is not None:
            if not isinstance(peft_config, PeftConfig):
                raise ValueError(
                    "If you want to use the PeftModel, you need to pass a PeftConfig object to the SFTTrainer."
                    f" and you passed a {type(peft_config)}."
                )

            if not isinstance(model, PeftModel):
                if not isinstance(model, PreTrainedModel):
                    model = AutoModelForCausalLM.from_pretrained(
                        model,
                    )

                if getattr(model, "is_loaded_in_8bit", False) or getattr(model, "is_loaded_in_4bit", False):
                    model = prepare_model_for_int8_training(model)

                model = get_peft_model(model, peft_config)

            if callbacks is None:
                callbacks = [PeftSavingCallback]
        elif not isinstance(model, PreTrainedModel):
            model = AutoModelForCausalLM.from_pretrained(model)

        if tokenizer is None:
            tokenizer = AutoTokenizer.from_pretrained(model.config._name_or_path)
            if getattr(tokenizer, "pad_token", None) is None:
                tokenizer.pad_token = tokenizer.eos_token

        if max_seq_length is None:
            # to overcome some issues with broken tokenizers
            max_seq_length = min(tokenizer.model_max_length, 1024)

            warnings.warn(
                f"You didn't pass a `max_seq_length` argument to the SFTTrainer, this will default to {max_seq_length}"
            )

        if not packing:
            if dataset_text_field is None and formatting_func is None:
                raise ValueError(
                    "You passed `packing=False` to the SFTTrainer, but you didn't pass a `dataset_text_field` or `formatting_func` argument."
                )

            if data_collator is None:
                data_collator = DataCollatorForLanguageModeling(tokenizer=tokenizer, mlm=False)

        if train_dataset is not None:
            train_dataset = self._prepare_dataset(
                train_dataset,
                tokenizer,
                packing,
                dataset_text_field,
                max_seq_length,
                formatting_func,
                infinite,
                num_of_sequences,
                chars_per_token,
            )
        if eval_dataset is not None:
            eval_dataset = self._prepare_dataset(
                eval_dataset,
                tokenizer,
                packing,
                dataset_text_field,
                max_seq_length,
                formatting_func,
                infinite,
                num_of_sequences,
                chars_per_token,
            )

        super().__init__(
            model=model,
            args=args,
            data_collator=data_collator,
            train_dataset=train_dataset,
            eval_dataset=eval_dataset,
            tokenizer=tokenizer,
            model_init=model_init,
            compute_metrics=compute_metrics,
            callbacks=callbacks,
            optimizers=optimizers,
            preprocess_logits_for_metrics=preprocess_logits_for_metrics,
        )

    def _prepare_dataset(
        self,
        dataset,
        tokenizer,
        packing,
        dataset_text_field,
        max_seq_length,
        formatting_func,
        infinite,
        num_of_sequences,
        chars_per_token,
    ):
        # check if torch dataset / dataloader and do nothing
        if dataset is not None and (
            isinstance(
                dataset,
                (torch.utils.data.IterableDataset, torch.utils.data.Dataset),
            )
        ):
            is_already_dataset = True
        elif dataset is not None and isinstance(dataset, ConstantLengthDataset):
            is_already_dataset = True
            packing = True
        else:
            is_already_dataset = False

        if not packing:
            dataset = self._prepare_non_packed_dataloader(
                tokenizer, dataset, dataset_text_field, max_seq_length, formatting_func
            )

            is_already_dataset = True

        if not is_already_dataset and (dataset_text_field is not None or formatting_func is not None):
            if tokenizer is None:
                raise ValueError(
                    "You need to pass a tokenizer when using the SFT Trainer when passing a `dataset_text_field`."
                )

            dataset = ConstantLengthDataset(
                tokenizer,
                dataset,
                dataset_text_field=dataset_text_field,
                formatting_func=formatting_func,
                seq_length=max_seq_length,
                infinite=infinite,
                num_of_sequences=num_of_sequences,
                chars_per_token=chars_per_token,
                eos_token_id=tokenizer.eos_token_id,
            )

        elif not is_already_dataset and (dataset_text_field is None and formatting_func is None):
            raise ValueError(
                "You need to pass a `dataset_text_field` or `formatting_func` argument to the SFTTrainer if you want to use the `ConstantLengthDataset`."
            )

        return dataset

    def _prepare_non_packed_dataloader(
        self, tokenizer, dataset, dataset_text_field, max_seq_len, formatting_func=None
    ):
        use_formatting_func = formatting_func is not None and dataset_text_field is None
        self._dataset_sanity_checked = False

        # Inspired from: https://huggingface.co/learn/nlp-course/chapter7/6?fw=pt
        def tokenize(element):
            input_batch = []
            attention_masks = []

            outputs = tokenizer(
                element[dataset_text_field] if not use_formatting_func else formatting_func(element),
                truncation=True,
                padding=True,
                max_length=max_seq_len,
                return_overflowing_tokens=False,
                return_length=True,
            )
<<<<<<< HEAD
            have_max_length_example = False
            input_batch = []
            for length, input_ids in zip(outputs["length"], outputs["input_ids"]):
                input_batch.append(input_ids)
                have_max_length_example = have_max_length_example or length == max_seq_len
=======

            if use_formatting_func and not self._dataset_sanity_checked:
                if not isinstance(formatting_func(element), list):
                    raise ValueError(
                        "The `formatting_func` should return a list of processed strings since it can lead to silent bugs."
                    )
                else:
                    self._dataset_sanity_checked = True

            for length, input_ids, attention_mask in zip(
                outputs["length"], outputs["input_ids"], outputs["attention_mask"]
            ):
                if length == max_seq_len:
                    input_batch.append(input_ids)
                    attention_masks.append(attention_mask)
>>>>>>> d1ad5405

            if not have_max_length_example:
                # warn users
                warnings.warn(
                    f"Found 0 samples with a length of {max_seq_len}. You might want to decrease the `max_seq_len` argument."
                )
            return {"input_ids": input_batch, "attention_mask": attention_masks}

        tokenized_dataset = dataset.map(tokenize, batched=True, remove_columns=dataset.column_names)

        return tokenized_dataset<|MERGE_RESOLUTION|>--- conflicted
+++ resolved
@@ -291,13 +291,6 @@
                 return_overflowing_tokens=False,
                 return_length=True,
             )
-<<<<<<< HEAD
-            have_max_length_example = False
-            input_batch = []
-            for length, input_ids in zip(outputs["length"], outputs["input_ids"]):
-                input_batch.append(input_ids)
-                have_max_length_example = have_max_length_example or length == max_seq_len
-=======
 
             if use_formatting_func and not self._dataset_sanity_checked:
                 if not isinstance(formatting_func(element), list):
@@ -307,13 +300,13 @@
                 else:
                     self._dataset_sanity_checked = True
 
+            have_max_length_example = False
             for length, input_ids, attention_mask in zip(
                 outputs["length"], outputs["input_ids"], outputs["attention_mask"]
             ):
-                if length == max_seq_len:
-                    input_batch.append(input_ids)
-                    attention_masks.append(attention_mask)
->>>>>>> d1ad5405
+                have_max_length_example = have_max_length_example or length == max_seq_len
+                input_batch.append(input_ids)
+                attention_masks.append(attention_mask)
 
             if not have_max_length_example:
                 # warn users
