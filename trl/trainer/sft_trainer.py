--- conflicted
+++ resolved
@@ -14,25 +14,14 @@
 
 import os
 import warnings
-<<<<<<< HEAD
+from collections import defaultdict
 from typing import Any, Callable, Optional, Type, Union
-=======
-from collections import defaultdict
-from typing import Callable, Optional, Union
->>>>>>> 84d73fd0
 
 import torch
 import torch.nn as nn
 import transformers
-<<<<<<< HEAD
 from accelerate import PartialState
 from datasets import Dataset, IterableDataset
-=======
-from accelerate.state import PartialState
-from datasets import Dataset
-from datasets.arrow_writer import SchemaInferenceError
-from datasets.builder import DatasetGenerationError
->>>>>>> 84d73fd0
 from packaging import version
 from transformers import (
     AutoModelForCausalLM,
@@ -55,18 +44,7 @@
 
 from ..data_utils import maybe_apply_chat_template, pack_examples
 from .sft_config import SFTConfig
-<<<<<<< HEAD
-from .utils import ConstantLengthDataset, generate_model_card, get_comet_experiment_url
-=======
-from .utils import (
-    ConstantLengthDataset,
-    DataCollatorForCompletionOnlyLM,
-    compute_token_accuracy,
-    generate_model_card,
-    get_comet_experiment_url,
-    peft_module_casting_to_bf16,
-)
->>>>>>> 84d73fd0
+from .utils import ConstantLengthDataset, compute_token_accuracy, generate_model_card, get_comet_experiment_url
 
 
 if is_peft_available():
