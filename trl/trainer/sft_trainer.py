--- conflicted
+++ resolved
@@ -384,11 +384,7 @@
 
     processor: ProcessorMixin
     max_length: Optional[int] = None
-<<<<<<< HEAD
-    completion_only_loss: bool = False
-=======
     completion_only_loss: bool = False  # default not used in practice; SFTTrainer always passes the relevant value
->>>>>>> 52eaa552
     pad_to_multiple_of: Optional[int] = None
     dataset_text_field: str = "text"
     return_tensors: str = "pt"
@@ -401,20 +397,14 @@
                     "The `completion_only_loss` argument is not supported for language modeling datasets."
                 )
             return self._collate_language_modeling(examples)
-<<<<<<< HEAD
         elif "prompt" in examples[0] and "completion" in examples[0] and "images" in examples[0]:
             return self._collate_prompt_completion(examples)
         elif "prompt" in examples[0] and "completion" in examples[0] and "images" not in examples[0]:
             return self._collate_prompt_completion_without_images(examples)
-=======
-        elif "prompt" in examples[0] and "completion" in examples[0]:
-            return self._collate_prompt_completion(examples)
->>>>>>> 52eaa552
         else:
             raise KeyError(f"Unexpected input keys in examples: {list(examples[0].keys())}.")
 
     @staticmethod
-<<<<<<< HEAD
     def _process_examples(examples: list[Union[list[int], Any, dict[str, Any]]]) -> list[dict[str, Any]]:
         """
         Clean prompt/completion messages by removing None values inside content lists.
@@ -500,8 +490,6 @@
         return processed_examples
 
     @staticmethod
-=======
->>>>>>> 52eaa552
     def prepare_multimodal_messages(messages: list[dict[str, Any]]) -> None:
         """
         Convert messages into a structured multimodal format.
@@ -634,7 +622,6 @@
         output["attention_mask"] = attention_mask
         output["labels"] = labels
         return output
-<<<<<<< HEAD
     
     def _collate_prompt_completion_without_images(self, examples: list[Union[list[int], Any, dict[str, Any]]]) -> dict[str, Any]:
         # Process and clean the examples first
@@ -684,8 +671,6 @@
         output["labels"] = labels
         output["completion_mask"] = completion_mask
         return output
-=======
->>>>>>> 52eaa552
 
 
 class SFTTrainer(Trainer):
