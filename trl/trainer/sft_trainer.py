# Copyright 2020-2025 The HuggingFace Team. All rights reserved.
#
# Licensed under the Apache License, Version 2.0 (the "License");
# you may not use this file except in compliance with the License.
# You may obtain a copy of the License at
#
#     http://www.apache.org/licenses/LICENSE-2.0
#
# Unless required by applicable law or agreed to in writing, software
# distributed under the License is distributed on an "AS IS" BASIS,
# WITHOUT WARRANTIES OR CONDITIONS OF ANY KIND, either express or implied.
# See the License for the specific language governing permissions and
# limitations under the License.

import contextlib
import dataclasses
import os
import warnings
from collections import defaultdict
from collections.abc import Mapping
from dataclasses import dataclass
from pathlib import Path
from typing import Any, Callable, Optional, TypeVar, Union

import torch
import torch.nn as nn
from accelerate import PartialState
from datasets import Dataset, IterableDataset
from packaging import version
from transformers import (
    AutoModelForCausalLM,
    AutoTokenizer,
    BaseImageProcessor,
    DataCollator,
    FeatureExtractionMixin,
    PreTrainedModel,
    PreTrainedTokenizerBase,
    ProcessorMixin,
    Trainer,
    TrainingArguments,
    is_wandb_available,
)
from transformers.data.data_collator import DataCollatorMixin
from transformers.trainer_callback import TrainerCallback
from transformers.trainer_utils import EvalPrediction
from transformers.utils import is_peft_available

from ..data_utils import (
    is_conversational,
    is_conversational_from_value,
    maybe_convert_to_chatml,
    pack_dataset,
    truncate_dataset,
)
from ..models import clone_chat_template, get_act_offloading_ctx_manager
from .sft_config import SFTConfig
from .utils import generate_model_card, get_comet_experiment_url, pad, peft_module_casting_to_bf16


if is_peft_available():
    import peft
    from peft import PeftConfig, PeftModel, get_peft_model, prepare_model_for_kbit_training

if is_wandb_available():
    import wandb


TListOrMapping = TypeVar("TListOrMapping", list, Mapping)


def remove_none_values(example: TListOrMapping) -> TListOrMapping:
    """
    Recursively removes entries with `None` values from a nested structure (list or dictionary).

    Args:
        example (`list` or `Mapping`):
            Input nested structure (list or dictionary) from which to remove `None`.

    Example:
    ```python
    >>> [{
    ...     "a": {"aa": None,
    ...           "ab": 1},
    ...     "b": "my_string",
    ... }]
    >>> remove_none_values(example)
    [{'a': {'ab': 1}, 'b': 'my_string'}]
    ```
    """
    if isinstance(example, list):
        return [remove_none_values(value) if isinstance(value, (dict, list)) else value for value in example]
    elif isinstance(example, Mapping):
        return {
            key: remove_none_values(value) if isinstance(value, (dict, list)) else value
            for key, value in example.items()
            if value is not None
        }
    else:
        raise TypeError("Input must be a list or a dictionary.")


@dataclass
class DataCollatorForLanguageModeling(DataCollatorMixin):
    """
    Data collator used for language modeling data. Inputs are dynamically padded to the maximum length of a batch.

    This collator expects each example in the input list to be a dictionary containing at least the `"input_ids"` key.
    If the input contains a `"completion_mask"`, it is used to set the labels to `-100` for tokens that are not in the
    completion. If `"assistant_masks"` are present, they are used to set the labels to `-100` for tokens that are not
    in the assistant part of the sequence. The collator returns a dictionary containing the following keys:
    - `"input_ids"`: Tensor of input IDs, padded to the maximum length of the batch.
    - `"attention_mask"`: Tensor of attention mask, padded to the maximum length of the batch.
    - `"position_ids"`: Tensor of position IDs, padded to the maximum length of the batch.
    - `"labels"`: Tensor of labels, padded to the maximum length of the batch. If `completion_only_loss` is set to
    `True`, tokens that are not in the completion are set to -100. If `assistant_masks` are present, tokens that are
    not in the assistant part of the sequence are set to -100.

    Args:
        pad_token_id (`int`):
            Token ID to use for padding.
        completion_only_loss (`bool`, *optional*, defaults to `True`):
            When the input contains a completion mask (`completion_mask`), the labels are set to -100 for the tokens
            that are no in the completion.
        padding_free (`bool`, *optional*, defaults to `False`):
            If set to `True`, the sequences will be flattened into a single sequence, and the position IDs will be
            generated accordingly. The attention mask will be set to 1 for all tokens.
        pad_to_multiple_of (`int` or `None`, *optional*, defaults to `None`):
            If set, the sequences will be padded to a multiple of this value.
        return_tensors (`str`, *optional*, defaults to `"pt"`):
            Type of Tensor to return. Only `"pt"` is currently supported.

    Examples:
    ```python
    >>> from trl import DataCollatorForLanguageModeling

    >>> collator = DataCollatorForLanguageModeling(pad_token_id=0)
    >>> examples = [{"input_ids": [1, 2, 3]}, {"input_ids": [4, 5]}]
    >>> collator(examples)
    {'input_ids': tensor([[  1,  2,  3],
                          [  4,  5,  0]]),
     'attention_mask': tensor([[  1,  1,  1],
                               [  1,  1,  0]]),
     'position_ids': tensor([[0, 1, 2],
                             [0, 1, 0]]),
     'labels': tensor([[   1,    2,    3],
                       [   4,    5, -100]])}

    >>> # With completion mask
    >>> examples = [
    ...     {"input_ids": [1, 2, 3], "completion_mask": [0, 1, 1]},
    ...     {"input_ids": [4, 5], "completion_mask": [0, 1]},
    ... ]
    >>> collator(examples)
    {'input_ids': tensor([[  1,  2,  3],
                          [  4,  5,  0]]),
     'attention_mask': tensor([[  1,  1,  1],
                               [  1,  1,  0]]),
     'position_ids': tensor([[0, 1, 2],
                             [0, 1, 0]]),
     'labels': tensor([[-100,    2,    3],
                       [-100,    5, -100]])}

    >>> # With padding_free
    >>> collator = DataCollatorForLanguageModeling(pad_token_id=0, padding_free=True)
    >>> collator(examples)
    {'input_ids': tensor([[ 1, 2, 3, 4, 5]]),
     'attention_mask': tensor([[1, 1, 1, 1, 1]]),
     'position_ids': tensor([[0, 1, 2, 0, 1]]),
     'labels': tensor([[1, 2, 3, 4, 5]])}
    ```
    """

    pad_token_id: int
    completion_only_loss: bool = True
    padding_free: bool = False
    return_position_ids: bool = True
    pad_to_multiple_of: Optional[int] = None
    return_tensors: str = "pt"

    def torch_call(self, examples: list[Union[list[int], Any, dict[str, Any]]]) -> dict[str, Any]:
        # Convert to tensor
        input_ids = [torch.tensor(example["input_ids"]) for example in examples]

        # Check if we have meaningful seq_lengths from packing (restarting sequences)
        has_packed_position_ids = self.return_position_ids and "seq_lengths" in examples[0] and self.padding_free

        # For packing with position_ids, we should NOT create attention_mask as it causes
        # flash attention to ignore position_ids and compute wrong cu_seq_lens from the all-1s mask
        if not has_packed_position_ids:
            attention_mask = [torch.ones_like(input_ids) for input_ids in input_ids]

        if self.return_position_ids:
            if "seq_lengths" in examples[0]:
                position_ids = self._convert_seq_lengths_to_position_ids(
                    [example["seq_lengths"] for example in examples]
                )
            else:
                position_ids = [torch.arange(len(ids)) for ids in input_ids]
        if "labels" in examples[0]:
            labels = [torch.tensor(example["labels"]) for example in examples]
        else:
            labels = [torch.tensor(example["input_ids"]) for example in examples]
        if self.completion_only_loss and "completion_mask" in examples[0]:
            completion_mask = [torch.tensor(example["completion_mask"]) for example in examples]
        if "assistant_masks" in examples[0]:
            assistant_masks = [torch.tensor(example["assistant_masks"]) for example in examples]

        # Pad
        output = {}
        if self.padding_free:
            output["input_ids"] = torch.cat(input_ids, dim=0).unsqueeze(0)
            if not has_packed_position_ids:
                output["attention_mask"] = torch.cat(attention_mask, dim=0).unsqueeze(0)
            if self.return_position_ids:
                output["position_ids"] = torch.cat(position_ids, dim=0).unsqueeze(0)
            output["labels"] = torch.cat(labels, dim=0).unsqueeze(0)
            if self.completion_only_loss and "completion_mask" in examples[0]:
                completion_mask = torch.cat(completion_mask, dim=0).unsqueeze(0)
                output["labels"][completion_mask == 0] = -100
            if "assistant_masks" in examples[0]:
                assistant_masks = torch.cat(assistant_masks, dim=0).unsqueeze(0)
                output["labels"][assistant_masks == 0] = -100
        else:
            output["input_ids"] = pad(
                input_ids,
                padding_value=self.pad_token_id,
                padding_side="right",
                pad_to_multiple_of=self.pad_to_multiple_of,
            )
            output["attention_mask"] = pad(
                attention_mask, padding_value=0, padding_side="right", pad_to_multiple_of=self.pad_to_multiple_of
            )
            if self.return_position_ids:
                output["position_ids"] = pad(
                    position_ids, padding_value=0, padding_side="right", pad_to_multiple_of=self.pad_to_multiple_of
                )
            output["labels"] = pad(
                labels, padding_value=-100, padding_side="right", pad_to_multiple_of=self.pad_to_multiple_of
            )
            if self.completion_only_loss and "completion_mask" in examples[0]:
                completion_mask = pad(
                    completion_mask, padding_value=0, padding_side="right", pad_to_multiple_of=self.pad_to_multiple_of
                )
                output["labels"][completion_mask == 0] = -100  # mask everything that is not in the completion
            if "assistant_masks" in examples[0]:
                assistant_masks = pad(
                    assistant_masks, padding_value=0, padding_side="right", pad_to_multiple_of=self.pad_to_multiple_of
                )
                output["labels"][assistant_masks == 0] = -100
        return output

    @staticmethod
    def _convert_seq_lengths_to_position_ids(batch_seq_lengths: list[list[int]]) -> list[torch.Tensor]:
        example_lengths = [sum(seq_lengths) for seq_lengths in batch_seq_lengths]
        batch_seq_lengths = torch.tensor(
            [seq_length for seq_lengths in batch_seq_lengths for seq_length in seq_lengths]
        )
        position_ids = torch.ones(sum(example_lengths), dtype=batch_seq_lengths.dtype)
        position_ids[0] = 0
        position_ids[batch_seq_lengths[:-1].cumsum(0)] = -(batch_seq_lengths[:-1] - 1)
        position_ids = position_ids.cumsum(0)
        return list(position_ids.split(example_lengths))


class SFTTrainer(Trainer):
    """
    Trainer for Supervised Fine-Tuning (SFT) method.

    This class is a wrapper around the [`transformers.Trainer`] class and inherits all of its attributes and methods.

    Example:

    ```python
    from datasets import load_dataset
    from trl import SFTTrainer

    dataset = load_dataset("roneneldan/TinyStories", split="train[:1%]")

    trainer = SFTTrainer(model="Qwen/Qwen2-0.5B-Instruct", train_dataset=dataset)
    trainer.train()
    ```

    Args:
        model (`Union[str, PreTrainedModel]`):
            Model to be trained. Can be either:

            - A string, being the *model id* of a pretrained model hosted inside a model repo on huggingface.co, or a
              path to a *directory* containing model weights saved using
              [`~transformers.PreTrainedModel.save_pretrained`], e.g., `'./my_model_directory/'`. The model is loaded
              using [`~transformers.AutoModelForCausalLM.from_pretrained`] with the keyword arguments in
              `args.model_init_kwargs`.
            - A [`~transformers.PreTrainedModel`] object. Only causal language models are supported.
        args ([`SFTConfig`], *optional*, defaults to `None`):
            Configuration for this trainer. If `None`, a default configuration is used.
        data_collator (`DataCollator`, *optional*):
            Function to use to form a batch from a list of elements of the processed `train_dataset` or `eval_dataset`.
            Will default to a custom [`DataCollatorForLanguageModeling`].
        train_dataset ([`~datasets.Dataset`] or [`~datasets.IterableDataset`]):
            Dataset to use for training. SFT supports both [language modeling](#language-modeling) type and
            [prompt-completion](#prompt-completion) type. The format of the samples can be either:

            - [Standard](dataset_formats#standard): Each sample contains plain text.
            - [Conversational](dataset_formats#conversational): Each sample contains structured messages (e.g., role
              and content).

            The trainer also supports processed datasets (tokenized) as long as they contain an `input_ids` field.
        eval_dataset ([`~datasets.Dataset`], [`~datasets.IterableDataset`] or `dict[str, Union[Dataset, IterableDataset]]`):
            Dataset to use for evaluation. It must meet the same requirements as `train_dataset`.
        processing_class ([`~transformers.PreTrainedTokenizerBase`], [`~transformers.BaseImageProcessor`], [`~transformers.FeatureExtractionMixin`] or [`~transformers.ProcessorMixin`], *optional*, defaults to `None`):
            Processing class used to process the data. If `None`, the processing class is loaded from the model's name
            with [`~transformers.AutoTokenizer.from_pretrained`].
        callbacks (list of [`~transformers.TrainerCallback`], *optional*, defaults to `None`):
            List of callbacks to customize the training loop. Will add those to the list of default callbacks detailed
            in [here](https://huggingface.co/docs/transformers/main_classes/callback).

            If you want to remove one of the default callbacks used, use the [`~transformers.Trainer.remove_callback`]
            method.
        optimizers (`tuple[torch.optim.Optimizer, torch.optim.lr_scheduler.LambdaLR]`, *optional*, defaults to `(None, None)`):
            A tuple containing the optimizer and the scheduler to use. Will default to an instance of [`AdamW`] on your
            model and a scheduler given by [`get_linear_schedule_with_warmup`] controlled by `args`.
        optimizer_cls_and_kwargs (`Tuple[Type[torch.optim.Optimizer], Dict[str, Any]]`, *optional*, defaults to `None`):
            A tuple containing the optimizer class and keyword arguments to use. Overrides `optim` and `optim_args` in
            `args`. Incompatible with the `optimizers` argument.

            Unlike `optimizers`, this argument avoids the need to place model parameters on the correct devices before
            initializing the Trainer.
        preprocess_logits_for_metrics (`Callable[[torch.Tensor, torch.Tensor], torch.Tensor]`, *optional*, defaults to `None`):
            A function that preprocess the logits right before caching them at each evaluation step. Must take two
            tensors, the logits and the labels, and return the logits once processed as desired. The modifications made
            by this function will be reflected in the predictions received by `compute_metrics`.

            Note that the labels (second parameter) will be `None` if the dataset does not have them.
        peft_config ([`~peft.PeftConfig`], *optional*, defaults to `None`):
            PEFT configuration used to wrap the model. If `None`, the model is not wrapped.
        formatting_func (`Optional[Callable]`):
            Formatting function applied to the dataset before tokenization. Applying the formatting function explicitly
            converts the dataset into a [language modeling](#language-modeling) type.
    """

    _tag_names = ["trl", "sft"]

    def __init__(
        self,
        model: Union[str, nn.Module, PreTrainedModel],
        args: Optional[Union[SFTConfig, TrainingArguments]] = None,
        data_collator: Optional[DataCollator] = None,  # type: ignore
        train_dataset: Optional[Union[Dataset, IterableDataset]] = None,
        eval_dataset: Optional[Union[Dataset, dict[str, Dataset]]] = None,
        processing_class: Optional[
            Union[PreTrainedTokenizerBase, BaseImageProcessor, FeatureExtractionMixin, ProcessorMixin]
        ] = None,
        compute_loss_func: Optional[Callable] = None,
        compute_metrics: Optional[Callable[[EvalPrediction], dict]] = None,
        callbacks: Optional[list[TrainerCallback]] = None,
        optimizers: tuple[Optional[torch.optim.Optimizer], Optional[torch.optim.lr_scheduler.LambdaLR]] = (None, None),
        optimizer_cls_and_kwargs: Optional[tuple[type[torch.optim.Optimizer], dict[str, Any]]] = None,
        preprocess_logits_for_metrics: Optional[Callable[[torch.Tensor, torch.Tensor], torch.Tensor]] = None,
        peft_config: Optional["PeftConfig"] = None,
        formatting_func: Optional[Callable[[dict], str]] = None,
    ):
        # Args
        model_id = model if isinstance(model, str) else model.config._name_or_path
        if args is None:
            model_name = model_id.split("/")[-1]
            args = SFTConfig(f"{model_name}-SFT")
        elif isinstance(args, TrainingArguments) and not isinstance(args, SFTConfig):
            dict_args = args.to_dict()
            dict_args["hub_token"] = args.hub_token  # to_dict hides the hub_token
            dict_args.pop("push_to_hub_token")
            args = SFTConfig(**dict_args)

        # Handle the tokenizer
        if processing_class is None:
            processing_class = AutoTokenizer.from_pretrained(model_id)

        if args.eos_token is not None:
            eos_token = args.eos_token
            eos_token_id = processing_class.convert_tokens_to_ids(eos_token)
            if eos_token_id is None:
                raise ValueError(
                    f"The specified `eos_token` ('{eos_token}') is not found in the vocabulary of the given "
                    f"`processing_class` ({processing_class.__class__.__name__}). Ensure that the `eos_token` exists "
                    "in the vocabulary before using it as an EOS token."
                )
            processing_class.eos_token_id = eos_token_id

        # Model
        if args.model_init_kwargs is not None and not isinstance(model, str):
            warnings.warn(
                "You passed model_init_kwargs to the `SFTConfig`, but your model is already instantiated. "
                "The `model_init_kwargs` will be ignored."
            )
        if isinstance(model, str):
            model = self._create_model_from_path(model, args)

        if args.chat_template_path is not None:
            if os.path.isfile(args.chat_template_path) and args.chat_template_path.endswith((".jinja", ".j2")):
                with open(args.chat_template_path, encoding="utf-8") as chat_template_file:
                    processing_class.chat_template = chat_template_file.read()
                added_tokens = []
            else:
                model, processing_class, added_tokens = clone_chat_template(
                    model, processing_class, args.chat_template_path
                )
        else:
            added_tokens = []

        # PEFT configuration and model wrapping
<<<<<<< HEAD
        if peft_config is not None:
            if added_tokens:
                # Ensure that the added tokens are trainable
                if peft_config.trainable_token_indices is None:
                    peft_config.trainable_token_indices = {"embed_tokens": added_tokens}
                elif "embed_tokens" not in peft_config.trainable_token_indices:
                    peft_config.trainable_token_indices["embed_tokens"] = added_tokens
                else:
                    peft_config.trainable_token_indices["embed_tokens"].extend(added_tokens)

                # Ensure that the lm_head is trainable
                if peft_config.modules_to_save is None or "lm_head" not in peft_config.modules_to_save:
                    warnings.warn(
                        "Cloning chat template added new tokens to the tokenizer, but 'lm_head' is not in PEFT's "
                        "`modules_to_save`. As a result, the model may not learn to generate outputs with these new "
                        "tokens, leading to degraded generation quality. To fix this, add "
                        "`modules_to_save=['lm_head']` to your PEFT configuration."
                    )

                    if peft_config.modules_to_save is None:
                        peft_config.modules_to_save = ["lm_head"]
                    else:
                        peft_config.modules_to_save.append("lm_head")

=======
        if peft_config is not None or (is_peft_available() and isinstance(model, PeftModel)):
>>>>>>> 5bb3ca4b
            model = self._prepare_peft_model(model, peft_config, args)

        # Data collator
        # BFD packing requires padding-free mode; otherwise, the collator outputs padded attention masks, causing
        # FlashAttention to ignore position_ids and recompute them incorrectly from the padded attention mask.
        self.padding_free = args.padding_free or (args.packing and args.packing_strategy == "bfd")
        if self.padding_free:
            if data_collator is not None:
                raise ValueError("Passing a custom data collator is not supported when using padding-free.")
            if args.packing and args.packing_strategy == "wrapped":
                warnings.warn(
                    "You are passing `padding_free=True` with the 'wrapped' packing strategy, which is not "
                    "recommended. Please refer to the documentation to understand why this is not recommended."
                )
            if model.config._attn_implementation != "flash_attention_2":
                warnings.warn(
                    "Padding-free training is enabled, but the attention implementation is not set to "
                    "'flash_attention_2'. Padding-free training flattens batches into a single sequence, and "
                    "'flash_attention_2' is the only known attention mechanism that reliably supports this. Using "
                    "other implementations may lead to unexpected behavior. To ensure compatibility, set "
                    "`attn_implementation='flash_attention_2'` in the model configuration, or verify that your "
                    "attention mechanism can handle flattened sequences."
                )
            if args.per_device_train_batch_size == 1 and not args.packing:
                warnings.warn(
                    "You are using a per_device_train_batch_size of 1 with padding-free training. Using a batch size "
                    "of 1 anihilate the benefits of padding-free training. Please consider increasing the batch size "
                    "to at least 2."
                )

        dataset_sample = next(iter(train_dataset))
        if args.completion_only_loss is None:
            self.completion_only_loss = "prompt" in dataset_sample
        else:
            self.completion_only_loss = args.completion_only_loss

        if data_collator is None:
            # Get the pad token: if not provided, use the one from the processing class or the eos token
            # if the processing class does not have a pad token.
            pad_token = args.pad_token or processing_class.pad_token or processing_class.eos_token
            pad_token_id = processing_class.convert_tokens_to_ids(pad_token)
            if pad_token_id is None:
                raise ValueError(
                    f"The specified `pad_token` ('{pad_token}') is not found in the vocabulary of the given "
                    f"`processing_class` ({processing_class.__class__.__name__}). Ensure that the `pad_token` exists "
                    "in the vocabulary before using it as a padding token."
                )
            data_collator = DataCollatorForLanguageModeling(
                pad_token_id=pad_token_id,
                completion_only_loss=self.completion_only_loss,
                padding_free=self.padding_free,
                # Using position_ids without flash_attn hurts the training
                return_position_ids=model.config._attn_implementation == "flash_attention_2",
                pad_to_multiple_of=args.pad_to_multiple_of,
            )

        if (
            args.packing
            and args.packing_strategy == "bfd"
            and model.config._attn_implementation != "flash_attention_2"
        ):
            warnings.warn(
                "You are using packing, but the attention implementation is not set to 'flash_attention_2'. Packing "
                "flattens batches into a single sequence, and 'flash_attention_2' is the only known attention "
                "mechanism that reliably supports this. Using other implementations may lead to cross-contamination "
                "between batches. To avoid this, either disable packing by setting `packing=False`, or set "
                "`attn_implementation='flash_attention_2'` in the model configuration."
            )
        if args.assistant_only_loss and not is_conversational(dataset_sample):
            raise ValueError(
                "You set `assistant_only_loss=True`, but the dataset is not conversational. This option is only "
                "supported for conversational datasets."
            )

        # Dataset
        preprocess_dataset = args.dataset_kwargs is None or not args.dataset_kwargs.get("skip_prepare_dataset", False)
        if preprocess_dataset:
            if self.completion_only_loss and formatting_func:
                raise ValueError(
                    "A formatting function was provided while `completion_only_loss=True`, which is incompatible. "
                    "Using a formatter converts the dataset to a language modeling type, conflicting with "
                    "completion-only loss. To resolve this, apply your formatting function before passing the "
                    "dataset, or disable `completion_only_loss` in `SFTConfig`."
                )
            train_dataset = self._prepare_dataset(
                train_dataset, processing_class, args, args.packing, formatting_func, "train"
            )
            if eval_dataset is not None:
                packing = args.packing if args.eval_packing is None else args.eval_packing
                if isinstance(eval_dataset, dict):
                    eval_dataset = {
                        key: self._prepare_dataset(dataset, processing_class, args, packing, formatting_func, key)
                        for key, dataset in eval_dataset.items()
                    }
                else:
                    eval_dataset = self._prepare_dataset(
                        eval_dataset, processing_class, args, packing, formatting_func, "eval"
                    )

        # Initialize the metrics
        self._metrics = {"train": defaultdict(list), "eval": defaultdict(list)}
        self._total_train_tokens = 0

        # Initialize the Trainer. Parent class will handle:
        # - DeepSpeed configuration (through create_accelerator_and_postprocess)
        # - FSDP setup
        # - Distributed training setup
        # - Optimizer and scheduler creation

        super().__init__(
            model=model,
            args=args,
            data_collator=data_collator,
            train_dataset=train_dataset,
            eval_dataset=eval_dataset,
            processing_class=processing_class,
            compute_loss_func=compute_loss_func,
            compute_metrics=compute_metrics,
            callbacks=callbacks,
            optimizers=optimizers,
            optimizer_cls_and_kwargs=optimizer_cls_and_kwargs,
            preprocess_logits_for_metrics=preprocess_logits_for_metrics,
        )

        # Initialize activation offloading context
        if self.args.activation_offloading:
            self.maybe_activation_offload_context = get_act_offloading_ctx_manager(model=self.model)
        else:
            self.maybe_activation_offload_context = contextlib.nullcontext()

        # Add tags for models that have been loaded with the correct transformers version
        if hasattr(self.model, "add_model_tags"):
            self.model.add_model_tags(self._tag_names)

    def _create_model_from_path(self, model_path: str, args: SFTConfig) -> PreTrainedModel:
        """Creates a model from a path or model identifier."""
        model_init_kwargs = args.model_init_kwargs or {}
        # Handle torch dtype
        torch_dtype = model_init_kwargs.get("torch_dtype")
        if isinstance(torch_dtype, torch.dtype) or torch_dtype == "auto" or torch_dtype is None:
            pass  # torch_dtype is already a torch.dtype or "auto" or None
        elif isinstance(torch_dtype, str):  # it's a str, but not "auto"
            torch_dtype = getattr(torch, torch_dtype)
            model_init_kwargs["torch_dtype"] = torch_dtype
        else:
            raise ValueError(
                "Invalid `torch_dtype` passed to `SFTConfig`. Expected either 'auto' or a string representing "
                f"a `torch.dtype` (e.g., 'float32'), but got {torch_dtype}."
            )
        # Disable caching if gradient checkpointing is enabled (not supported)
        # if args.gradient_checkpointing:
        #     model_init_kwargs["use_cache"] = False

        # Create model
        model = AutoModelForCausalLM.from_pretrained(model_path, **model_init_kwargs)
        return model

    def _prepare_peft_model(self, model: PreTrainedModel, peft_config: Any, args: SFTConfig) -> PreTrainedModel:
        """Prepares a model for PEFT training."""
        if not is_peft_available():
            raise ImportError("To use PeftModel, you need to install the `peft` library.")

        # Handle quantized models (QLoRA)
        is_qlora = getattr(model, "is_loaded_in_4bit", False) or getattr(model, "is_loaded_in_8bit", False)

        is_sharded_qlora = False
        if getattr(model, "is_loaded_in_4bit", False):
            # Check if model is sharded (FSDP/DS-Zero3)
            for _, param in model.named_parameters():
                if param.__class__.__name__ == "Params4bit":
                    is_sharded_qlora = param.data.device.type in {"cpu", "meta"}
                    break

        # Prepare model for kbit training if needed
        if is_qlora and not is_sharded_qlora:
            model = self._prepare_model_for_kbit_training(model, args)
            # Disable gradient checkpointing as it's handled by prepare_model_for_kbit_training
            args = dataclasses.replace(args, gradient_checkpointing=False)
        elif args.gradient_checkpointing:
            model = self._enable_gradient_checkpointing(model, args)

        # Create PEFT model
        if peft_config is not None:
            if (
                version.parse(peft.__version__) >= version.parse("0.12")  # autocast_adapter_dtype introduced in 0.12
                and getattr(model, "is_loaded_in_4bit", False)
                and is_sharded_qlora
            ):
                model = get_peft_model(model, peft_config, autocast_adapter_dtype=False)
            else:
                model = get_peft_model(model, peft_config)

        # Handle bf16 casting for 4-bit models
        if args.bf16 and getattr(model, "is_loaded_in_4bit", False) and not is_sharded_qlora:
            peft_module_casting_to_bf16(model)

        return model

    def _prepare_model_for_kbit_training(self, model: PreTrainedModel, args: SFTConfig) -> PreTrainedModel:
        """Prepares a quantized model for kbit training."""
        prepare_model_kwargs = {
            "use_gradient_checkpointing": args.gradient_checkpointing,
            "gradient_checkpointing_kwargs": args.gradient_checkpointing_kwargs or {},
        }

        return prepare_model_for_kbit_training(model, **prepare_model_kwargs)

    def _enable_gradient_checkpointing(self, model: PreTrainedModel, args: SFTConfig) -> PreTrainedModel:
        """Enables gradient checkpointing for the model."""
        gradient_checkpointing_kwargs = args.gradient_checkpointing_kwargs or {}
        use_reentrant = (
            "use_reentrant" not in gradient_checkpointing_kwargs or gradient_checkpointing_kwargs["use_reentrant"]
        )

        if use_reentrant:
            if hasattr(model, "enable_input_require_grads"):
                model.enable_input_require_grads()
            else:

                def make_inputs_require_grad(module, input, output):
                    output.requires_grad_(True)

                model.get_input_embeddings().register_forward_hook(make_inputs_require_grad)

        return model

    def _prepare_dataset(
        self,
        dataset: Union[Dataset, IterableDataset],
        processing_class: Union[PreTrainedTokenizerBase, BaseImageProcessor, FeatureExtractionMixin, ProcessorMixin],
        args: SFTConfig,
        packing: bool,
        formatting_func: Optional[Callable[[dict], str]],
        dataset_name: str,
    ) -> Union[Dataset, IterableDataset]:
        # Tabular backends like Arrow/Parquet insert `None` for mismatched keys in nested structures. Clean them from
        # sampled data.
        if isinstance(dataset, Dataset):  # IterableDataset does not support `with_transform`
            dataset = dataset.with_transform(remove_none_values)

        # If the dataset is already preprocessed (tokenized), skip the processing steps.
        column_names = list(next(iter(dataset)).keys())
        is_processed = "input_ids" in column_names

        # Build the kwargs for the `map` function
        map_kwargs = {}
        if isinstance(dataset, Dataset):  # IterableDataset does not support num_proc
            map_kwargs["num_proc"] = args.dataset_num_proc

        with PartialState().main_process_first():
            # Apply the formatting function if any
            if formatting_func is not None and is_processed:
                warnings.warn(
                    "You passed a dataset that is already processed (contains an `input_ids` field) together with a "
                    "formatting function. Therefore `formatting_func` will be ignored. Either remove the "
                    "`formatting_func` or pass a dataset that is not already processed.",
                    UserWarning,
                )

            if formatting_func is not None and not is_processed:
                if isinstance(dataset, Dataset):  # `IterableDataset.map` does not support `desc`
                    map_kwargs["desc"] = f"Applying formatting function to {dataset_name} dataset"

                def _func(example):
                    return {"text": formatting_func(example)}

                try:
                    dataset = dataset.map(_func, batched=False, **map_kwargs)
                except Exception as e:
                    warnings.warn(
                        f"Failed to apply the formatting function due to the following error: {e}. This may be "
                        "because the function is designed for batched input. Please update it to process one example "
                        "at a time (i.e., accept and return a single example). For now, we will attempt to apply the "
                        "function in batched mode, but note that batched formatting is deprecated and will be removed "
                        "in version 0.21.",
                        DeprecationWarning,
                    )
                    dataset = dataset.map(_func, batched=True, **map_kwargs)

            if not is_processed:
                # Convert the dataset to ChatML if needed
                first_example = next(iter(dataset))
                if is_conversational_from_value(first_example):
                    if isinstance(dataset, Dataset):  # `IterableDataset.map` does not support `desc`
                        map_kwargs["desc"] = f"Converting {dataset_name} dataset to ChatML"
                    column_names = next(iter(dataset)).keys()
                    dataset = dataset.map(
                        maybe_convert_to_chatml,
                        remove_columns="conversations" if "conversations" in column_names else None,
                        **map_kwargs,
                    )

                # Apply the chat template if needed
                first_example = next(iter(dataset))
                if not is_conversational(first_example):
                    if isinstance(dataset, Dataset):  # `IterableDataset.map` does not support `desc`
                        map_kwargs["desc"] = f"Adding EOS to {dataset_name} dataset"

                    def add_eos(example, eos_token):
                        if "text" in example and not example["text"].endswith(eos_token):  # language modeling case
                            example["text"] = example["text"] + eos_token
                        elif "completion" in example and not example["completion"].endswith(eos_token):
                            example["completion"] = example["completion"] + eos_token
                        return example

                    dataset = dataset.map(
                        add_eos,
                        fn_kwargs={"eos_token": processing_class.eos_token},
                        remove_columns="messages" if "messages" in column_names else None,  # renamed to "text"
                        **map_kwargs,
                    )

                # Tokenize the dataset
                if isinstance(dataset, Dataset):  # `IterableDataset.map` does not support `desc`
                    map_kwargs["desc"] = f"Tokenizing {dataset_name} dataset"

                def tokenize(example, processing_class, dataset_text_field, assistant_only_loss):
                    if "prompt" in example:  # prompt-completion case
                        output = {}
                        if is_conversational(example):
                            prompt_ids = processing_class.apply_chat_template(
                                example["prompt"],
                                tools=example.get("tools"),
                                **example.get("chat_template_kwargs", {}),
                            )
                            prompt_completion_processed = processing_class.apply_chat_template(
                                example["prompt"] + example["completion"],
                                return_dict=True,
                                return_assistant_tokens_mask=assistant_only_loss,
                                tools=example.get("tools"),
                                **example.get("chat_template_kwargs", {}),
                            )
                            prompt_completion_ids = prompt_completion_processed["input_ids"]
                            if "assistant_masks" in prompt_completion_processed:
                                output["assistant_masks"] = prompt_completion_processed["assistant_masks"]
                        else:
                            prompt_ids = processing_class(text=example["prompt"])["input_ids"]
                            prompt_completion_ids = processing_class(text=example["prompt"] + example["completion"])[
                                "input_ids"
                            ]

                        # Check if the tokenized prompt starts with the tokenized prompt+completion
                        if not prompt_completion_ids[: len(prompt_ids)] == prompt_ids:
                            warnings.warn(
                                "Mismatch between tokenized prompt and the start of tokenized prompt+completion. "
                                "This may be due to unexpected tokenizer behavior, whitespace issues, or special "
                                "token handling. Verify that the tokenizer is processing text consistently."
                            )

                        # Create a completion mask
                        completion_mask = [0] * len(prompt_ids) + [1] * (len(prompt_completion_ids) - len(prompt_ids))
                        output["input_ids"] = prompt_completion_ids
                        output["completion_mask"] = completion_mask

                    else:  # language modeling case
                        if is_conversational(example):
                            processed = processing_class.apply_chat_template(
                                example["messages"],
                                return_dict=True,
                                return_assistant_tokens_mask=assistant_only_loss,
                                tools=example.get("tools"),
                                **example.get("chat_template_kwargs", {}),
                            )
                            if "assistant_masks" in processed and 1 not in processed["assistant_masks"]:
                                raise RuntimeError(
                                    "You're using `assistant_only_loss=True`, but at least one example has no "
                                    "assistant tokens. This usually means the tokenizer's chat template doesn't "
                                    "generate assistant masks — it may be missing the `{% generation %}` keyword. Please "
                                    "check the template and ensure it's correctly configured to support assistant "
                                    "masking."
                                )
                            output = {k: processed[k] for k in ("input_ids", "assistant_masks") if k in processed}
                        else:
                            output = {"input_ids": processing_class(text=example[dataset_text_field])["input_ids"]}
                    return output

                dataset = dataset.map(
                    tokenize,
                    fn_kwargs={
                        "processing_class": processing_class,
                        "dataset_text_field": args.dataset_text_field,
                        "assistant_only_loss": args.assistant_only_loss,
                    },
                    **map_kwargs,
                )

            # Pack or truncate
            if packing:
                if args.max_length is None:
                    raise ValueError("When packing is enabled, `max_length` can't be `None`.")
                if isinstance(dataset, Dataset):  # `IterableDataset.map` does not support `desc`
                    map_kwargs["desc"] = f"Packing {dataset_name} dataset"

                columns = ["input_ids"]
                if "completion_mask" in dataset.column_names:
                    columns.append("completion_mask")
                if "assistant_masks" in dataset.column_names:
                    columns.append("assistant_masks")

                dataset = dataset.select_columns(columns)

                # Packing adds new column "seq_lengths" needed for document aware flash attention
                dataset = pack_dataset(dataset, args.max_length, args.packing_strategy, map_kwargs)
            elif args.max_length is not None:
                if isinstance(dataset, Dataset):  # `IterableDataset.map` does not support `desc`
                    map_kwargs["desc"] = f"Truncating {dataset_name} dataset"
                dataset = truncate_dataset(dataset, args.max_length, map_kwargs)
            # For Liger kernel, ensure only the essential columns
            if args.use_liger_kernel:
                dataset = dataset.select_columns(
                    {"input_ids", "seq_lengths", "completion_mask"}.intersection(dataset.column_names)
                )

        return dataset

    def _set_signature_columns_if_needed(self):
        # If `self.args.remove_unused_columns` is True, non-signature columns are removed.
        # By default, this method sets `self._signature_columns` to the model's expected inputs (usually, "input_ids"
        # and "attention_mask"). When using `train_on_completion_only` we add a "completion_mask" column to the
        # dataset. So we need to override the default signature columns to include "completion_mask" as well.
        if self._signature_columns is None:
            self._signature_columns = [
                "input_ids",
                "labels",
                "seq_lengths",
                "completion_mask",
                "assistant_masks",
            ]

    def compute_loss(self, model, inputs, return_outputs=False, num_items_in_batch=None):
        """
        Compute training loss and additionally compute token accuracies
        """
        mode = "train" if self.model.training else "eval"
        (loss, outputs) = super().compute_loss(
            model, inputs, return_outputs=True, num_items_in_batch=num_items_in_batch
        )
        if mode == "train":
            # When using padding-free, the attention_mask is not present in the inputs, instead we have cu_seq_lens_q,
            # cu_seq_lens_k, and max_length_k, max_length_q and position_ids.
            if "attention_mask" in inputs:
                num_tokens_in_batch = self.accelerator.gather_for_metrics(inputs["attention_mask"].sum()).sum().item()
            elif "position_ids" in inputs:
                local_num_tokens = torch.tensor(inputs["position_ids"].size(1), device=inputs["position_ids"].device)
                num_tokens_in_batch = self.accelerator.gather_for_metrics(local_num_tokens).sum().item()
            else:
                raise ValueError("Expected 'attention_mask' or 'position_ids' in inputs.")
            self._total_train_tokens += num_tokens_in_batch
        self._metrics[mode]["num_tokens"] = [self._total_train_tokens]

        # Compute token accuracy if we have labels and if the model is not using Liger (no logits)
        if "labels" in inputs and not self.args.use_liger_kernel:
            shift_logits = outputs.logits[..., :-1, :].contiguous()
            shift_labels = inputs["labels"][..., 1:].contiguous()

            # Get predictions
            predictions = shift_logits.argmax(dim=-1)

            # Create mask for non-padding tokens (assuming ignore_index is -100)
            mask = shift_labels != -100

            # Calculate accuracy only on non-padding tokens
            correct_predictions = (predictions == shift_labels) & mask
            total_tokens = mask.sum()
            correct_tokens = correct_predictions.sum()

            # Gather the correct_tokens and total_tokens across all processes
            correct_tokens = self.accelerator.gather_for_metrics(correct_tokens)
            total_tokens = self.accelerator.gather_for_metrics(total_tokens)

            # Compute the mean token accuracy and log it
            total_sum = total_tokens.sum()
            accuracy = (correct_tokens.sum() / total_sum).item() if total_sum > 0 else 0.0
            self._metrics[mode]["mean_token_accuracy"].append(accuracy)

        return (loss, outputs) if return_outputs else loss

    # Override training step to add activation offloading context.
    def training_step(self, *args, **kwargs):
        with self.maybe_activation_offload_context:
            return super().training_step(*args, **kwargs)

    def log(self, logs: dict[str, float], start_time: Optional[float] = None) -> None:
        mode = "train" if self.model.training else "eval"
        metrics = {key: sum(val) / len(val) for key, val in self._metrics[mode].items()}  # average the metrics

        # This method can be called both in training and evaluation. When called in evaluation, the keys in `logs`
        # start with "eval_". We need to add the prefix "eval_" to the keys in `metrics` to match the format.
        if mode == "eval":
            metrics = {f"eval_{key}": val for key, val in metrics.items()}

        logs = {**logs, **metrics}
        super().log(logs, start_time)
        self._metrics[mode].clear()

    # Ensure the model card is saved along with the checkpoint
    def _save_checkpoint(self, model, trial):
        if self.args.hub_model_id is None:
            model_name = Path(self.args.output_dir).name
        else:
            model_name = self.args.hub_model_id.split("/")[-1]
        self.create_model_card(model_name=model_name)
        super()._save_checkpoint(model, trial)

    def create_model_card(
        self,
        model_name: Optional[str] = None,
        dataset_name: Optional[str] = None,
        tags: Union[str, list[str], None] = None,
    ):
        """
        Creates a draft of a model card using the information available to the `Trainer`.

        Args:
            model_name (`str` or `None`, *optional*, defaults to `None`):
                Name of the model.
            dataset_name (`str` or `None`, *optional*, defaults to `None`):
                Name of the dataset used for training.
            tags (`str`, `list[str]` or `None`, *optional*, defaults to `None`):
                Tags to be associated with the model card.
        """
        if not self.is_world_process_zero():
            return

        if hasattr(self.model.config, "_name_or_path") and not os.path.isdir(self.model.config._name_or_path):
            base_model = self.model.config._name_or_path
        else:
            base_model = None

        # normalize `tags` to a mutable set
        if tags is None:
            tags = set()
        elif isinstance(tags, str):
            tags = {tags}
        else:
            tags = set(tags)

        if hasattr(self.model.config, "unsloth_version"):
            tags.add("unsloth")

        tags.update(self._tag_names)

        model_card = generate_model_card(
            base_model=base_model,
            model_name=model_name,
            hub_model_id=self.hub_model_id,
            dataset_name=dataset_name,
            tags=list(tags),
            wandb_url=wandb.run.url if is_wandb_available() and wandb.run is not None else None,
            comet_url=get_comet_experiment_url(),
            trainer_name="SFT",
        )

        model_card.save(os.path.join(self.args.output_dir, "README.md"))<|MERGE_RESOLUTION|>--- conflicted
+++ resolved
@@ -406,7 +406,6 @@
             added_tokens = []
 
         # PEFT configuration and model wrapping
-<<<<<<< HEAD
         if peft_config is not None:
             if added_tokens:
                 # Ensure that the added tokens are trainable
@@ -431,9 +430,7 @@
                     else:
                         peft_config.modules_to_save.append("lm_head")
 
-=======
         if peft_config is not None or (is_peft_available() and isinstance(model, PeftModel)):
->>>>>>> 5bb3ca4b
             model = self._prepare_peft_model(model, peft_config, args)
 
         # Data collator
