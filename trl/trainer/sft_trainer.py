--- conflicted
+++ resolved
@@ -43,10 +43,6 @@
 from transformers.trainer_utils import EvalPrediction
 from transformers.utils import is_peft_available
 
-<<<<<<< HEAD
-from ..data_utils import is_conversational, maybe_apply_chat_template, maybe_convert_to_chatml, pack_examples
-from ..models import get_act_offloading_ctx_manager
-=======
 from ..data_utils import (
     is_conversational,
     maybe_apply_chat_template,
@@ -54,7 +50,7 @@
     pack_dataset,
     truncate_dataset,
 )
->>>>>>> 9f3702f6
+from ..models import get_act_offloading_ctx_manager
 from .sft_config import SFTConfig
 from .utils import ConstantLengthDataset, generate_model_card, get_comet_experiment_url, peft_module_casting_to_bf16
 
