--- conflicted
+++ resolved
@@ -186,7 +186,6 @@
                     inspect.signature(prepare_model_for_kbit_training).parameters
                 )
                 gradient_checkpointing_kwargs = getattr(args, "gradient_checkpointing_kwargs", None) or {}
-<<<<<<< HEAD
                 is_sharded_qlora = False
                 if getattr(model, "is_loaded_in_4bit", False):
                     for _, param in self.named_parameters():
@@ -194,11 +193,7 @@
                             is_sharded_qlora = param.data.device.type == "cpu"
                             break
                 if getattr(model, "is_loaded_in_8bit", False) or (getattr(model, "is_loaded_in_4bit", False) and not is_sharded_qlora):
-                    preprare_model_kwargs = {
-=======
-                if getattr(model, "is_loaded_in_8bit", False) or getattr(model, "is_loaded_in_4bit", False):
                     prepare_model_kwargs = {
->>>>>>> 4d862da1
                         "use_gradient_checkpointing": getattr(args, "gradient_checkpointing", False)
                     }
 
@@ -224,11 +219,7 @@
                         model.get_input_embeddings().register_forward_hook(make_inputs_require_grad)
 
                 model = get_peft_model(model, peft_config)
-<<<<<<< HEAD
-                if args.bf16 and getattr(model, "is_loaded_in_4bit", False) and not is_sharded_qlora:
-=======
-                if args is not None and args.bf16 and getattr(model, "is_loaded_in_4bit", False):
->>>>>>> 4d862da1
+                if args is not None and args.bf16 and getattr(model, "is_loaded_in_4bit", False) and not is_sharded_qlora:
                     peft_module_casting_to_bf16(model)
 
         if tokenizer is None:
