--- conflicted
+++ resolved
@@ -694,9 +694,8 @@
 
                     else:  # language modeling case
                         if is_conversational(example):
-<<<<<<< HEAD
                             processed = processing_class.apply_chat_template(
-                                example["messages"], return_dict=True, return_assistant_tokens_mask=assistant_only_loss
+                                example["messages"], return_dict=True, return_assistant_tokens_mask=assistant_only_loss, **example.get("chat_template_kwargs", {})
                             )
                             if "assistant_masks" in processed and 1 not in processed["assistant_masks"]:
                                 raise RuntimeError(
@@ -707,13 +706,6 @@
                                     "masking."
                                 )
                             processed = {k: processed[k] for k in ("input_ids", "assistant_masks") if k in processed}
-=======
-                            processed = {
-                                "input_ids": processing_class.apply_chat_template(
-                                    example["messages"], **example.get("chat_template_kwargs", {})
-                                )
-                            }
->>>>>>> 086e9d56
                         else:
                             processed = {"input_ids": processing_class(text=example[dataset_text_field]).input_ids}
                     return processed
