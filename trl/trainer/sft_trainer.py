# Copyright 2020-2025 The HuggingFace Team. All rights reserved.
#
# Licensed under the Apache License, Version 2.0 (the "License");
# you may not use this file except in compliance with the License.
# You may obtain a copy of the License at
#
#     http://www.apache.org/licenses/LICENSE-2.0
#
# Unless required by applicable law or agreed to in writing, software
# distributed under the License is distributed on an "AS IS" BASIS,
# WITHOUT WARRANTIES OR CONDITIONS OF ANY KIND, either express or implied.
# See the License for the specific language governing permissions and
# limitations under the License.

import contextlib
import dataclasses
import os
import warnings
from collections import defaultdict
from dataclasses import dataclass
from pathlib import Path
from typing import Any, Callable, Optional, Union

import torch
import torch.nn as nn
from accelerate import PartialState
from datasets import Dataset, IterableDataset
from packaging import version
from transformers import (
    AutoModelForCausalLM,
    AutoTokenizer,
    BaseImageProcessor,
    DataCollator,
    FeatureExtractionMixin,
    PreTrainedModel,
    PreTrainedTokenizerBase,
    ProcessorMixin,
    Trainer,
    TrainingArguments,
    is_wandb_available,
)
from transformers.data.data_collator import DataCollatorMixin
from transformers.trainer_callback import TrainerCallback
from transformers.trainer_utils import EvalPrediction
from transformers.utils import is_peft_available

from ..data_utils import (
    is_conversational,
    maybe_convert_to_chatml,
    pack_dataset,
    truncate_dataset,
)
from ..models import get_act_offloading_ctx_manager
from .sft_config import SFTConfig
from .utils import (
    ConstantLengthDataset,
    generate_model_card,
    get_comet_experiment_url,
    pad,
    peft_module_casting_to_bf16,
)


if is_peft_available():
    import peft
    from peft import PeftConfig, PeftModel, get_peft_model, prepare_model_for_kbit_training

if is_wandb_available():
    import wandb


@dataclass
class DataCollatorForLanguageModeling(DataCollatorMixin):
    """
    Data collator used for language modeling data. Inputs are dynamically padded to the maximum length of a batch.

    This collator expects each example in the input list to be a dictionary containing at least the `"input_ids"` key.
    If the input contains a `"completion_mask"`, it is used to set the labels to `-100` for tokens that are not in the
    completion. If `"assistant_masks"` are present, they are used to set the labels to `-100` for tokens that are not
    in the assistant part of the sequence. The collator returns a dictionary containing the following keys:
    - `"input_ids"`: Tensor of input IDs, padded to the maximum length of the batch.
    - `"attention_mask"`: Tensor of attention mask, padded to the maximum length of the batch.
    - `"position_ids"`: Tensor of position IDs, padded to the maximum length of the batch.
    - `"labels"`: Tensor of labels, padded to the maximum length of the batch. If `completion_only_loss` is set to
    `True`, tokens that are not in the completion are set to -100. If `assistant_masks` are present, tokens that are
    not in the assistant part of the sequence are set to -100.

    Args:
        pad_token_id (`int`):
            Token ID to use for padding.
        completion_only_loss (`bool`, *optional*, defaults to `True`):
            When the input contains a completion mask (`completion_mask`), the labels are set to -100 for the tokens
            that are no in the completion.
        padding_free (`bool`, *optional*, defaults to `False`):
            If set to `True`, the sequences will be flattened into a single sequence, and the position IDs will be
            generated accordingly. The attention mask will be set to 1 for all tokens.
        pad_to_multiple_of (`int` or `None`, *optional*, defaults to `None`):
            If set, the sequences will be padded to a multiple of this value.
        return_tensors (`str`, *optional*, defaults to `"pt"`):
            Type of Tensor to return. Only `"pt"` is currently supported.

    Examples:
    ```python
    >>> from trl import DataCollatorForLanguageModeling

    >>> collator = DataCollatorForLanguageModeling(pad_token_id=0)
    >>> examples = [{"input_ids": [1, 2, 3]}, {"input_ids": [4, 5]}]
    >>> collator(examples)
    {'input_ids': tensor([[  1,  2,  3],
                          [  4,  5,  0]]),
     'attention_mask': tensor([[  1,  1,  1],
                               [  1,  1,  0]]),
     'position_ids': tensor([[0, 1, 2],
                             [0, 1, 0]]),
     'labels': tensor([[   1,    2,    3],
                       [   4,    5, -100]])}

    >>> # With completion mask
    >>> examples = [
    ...     {"input_ids": [1, 2, 3], "completion_mask": [0, 1, 1]},
    ...     {"input_ids": [4, 5], "completion_mask": [0, 1]},
    ... ]
    >>> collator(examples)
    {'input_ids': tensor([[  1,  2,  3],
                          [  4,  5,  0]]),
     'attention_mask': tensor([[  1,  1,  1],
                               [  1,  1,  0]]),
     'position_ids': tensor([[0, 1, 2],
                             [0, 1, 0]]),
     'labels': tensor([[-100,    2,    3],
                       [-100,    5, -100]])}

    >>> # With padding_free
    >>> collator = DataCollatorForLanguageModeling(pad_token_id=0, padding_free=True)
    >>> collator(examples)
    {'input_ids': tensor([[ 1, 2, 3, 4, 5]]),
     'attention_mask': tensor([[1, 1, 1, 1, 1]]),
     'position_ids': tensor([[0, 1, 2, 0, 1]]),
     'labels': tensor([[1, 2, 3, 4, 5]])}
    ```
    """

    pad_token_id: int
    completion_only_loss: bool = True
    padding_free: bool = False
    return_position_ids: bool = True
    pad_to_multiple_of: Optional[int] = None
    return_tensors: str = "pt"

    def torch_call(self, examples: list[Union[list[int], Any, dict[str, Any]]]) -> dict[str, Any]:
        # Convert to tensor
        input_ids = [torch.tensor(example["input_ids"]) for example in examples]
        attention_mask = [torch.ones_like(input_ids) for input_ids in input_ids]
        if self.return_position_ids:
            if "position_ids" in examples[0]:
                position_ids = [torch.tensor(example["position_ids"]) for example in examples]
            else:
                position_ids = [torch.arange(len(ids)) for ids in input_ids]
        if "labels" in examples[0]:
            labels = [torch.tensor(example["labels"]) for example in examples]
        else:
            labels = [torch.tensor(example["input_ids"]) for example in examples]
        if self.completion_only_loss and "completion_mask" in examples[0]:
            completion_mask = [torch.tensor(example["completion_mask"]) for example in examples]
        if "assistant_masks" in examples[0]:
            assistant_masks = [torch.tensor(example["assistant_masks"]) for example in examples]

        # Pad
        output = {}
        if self.padding_free:
            output["input_ids"] = torch.cat(input_ids, dim=0).unsqueeze(0)
            output["attention_mask"] = torch.cat(attention_mask, dim=0).unsqueeze(0)
            if self.return_position_ids:
                output["position_ids"] = torch.cat(position_ids, dim=0).unsqueeze(0)
            output["labels"] = torch.cat(labels, dim=0).unsqueeze(0)
            if self.completion_only_loss and "completion_mask" in examples[0]:
                completion_mask = torch.cat(completion_mask, dim=0).unsqueeze(0)
                output["labels"][completion_mask == 0] = -100
            if "assistant_masks" in examples[0]:
                assistant_masks = torch.cat(assistant_masks, dim=0).unsqueeze(0)
                output["labels"][assistant_masks == 0] = -100

        else:
            output["input_ids"] = pad(
                input_ids,
                padding_value=self.pad_token_id,
                padding_side="right",
                pad_to_multiple_of=self.pad_to_multiple_of,
            )
            output["attention_mask"] = pad(
                attention_mask, padding_value=0, padding_side="right", pad_to_multiple_of=self.pad_to_multiple_of
            )
            if self.return_position_ids:
                output["position_ids"] = pad(
                    position_ids, padding_value=0, padding_side="right", pad_to_multiple_of=self.pad_to_multiple_of
                )
            output["labels"] = pad(
                labels, padding_value=-100, padding_side="right", pad_to_multiple_of=self.pad_to_multiple_of
            )
            if self.completion_only_loss and "completion_mask" in examples[0]:
                completion_mask = pad(
                    completion_mask, padding_value=0, padding_side="right", pad_to_multiple_of=self.pad_to_multiple_of
                )
                output["labels"][completion_mask == 0] = -100  # mask everything that is not in the completion
            if "assistant_masks" in examples[0]:
                assistant_masks = pad(
                    assistant_masks, padding_value=0, padding_side="right", pad_to_multiple_of=self.pad_to_multiple_of
                )
                output["labels"][assistant_masks == 0] = -100
        return output


class SFTTrainer(Trainer):
    """
    Trainer for Supervised Fine-Tuning (SFT) method.

    This class is a wrapper around the [`transformers.Trainer`] class and inherits all of its attributes and methods.

    Example:

    ```python
    from datasets import load_dataset
    from trl import SFTTrainer

    dataset = load_dataset("roneneldan/TinyStories", split="train[:1%]")

    trainer = SFTTrainer(model="Qwen/Qwen2-0.5B-Instruct", train_dataset=dataset)
    trainer.train()
    ```

    Args:
        model (`Union[str, PreTrainedModel]`):
            Model to be trained. Can be either:

            - A string, being the *model id* of a pretrained model hosted inside a model repo on huggingface.co, or a
              path to a *directory* containing model weights saved using
              [`~transformers.PreTrainedModel.save_pretrained`], e.g., `'./my_model_directory/'`. The model is loaded
              using [`~transformers.AutoModelForCausalLM.from_pretrained`] with the keyword arguments in
              `args.model_init_kwargs`.
            - A [`~transformers.PreTrainedModel`] object. Only causal language models are supported.
        args ([`SFTConfig`], *optional*, defaults to `None`):
            Configuration for this trainer. If `None`, a default configuration is used.
        data_collator (`DataCollator`, *optional*):
            Function to use to form a batch from a list of elements of the processed `train_dataset` or `eval_dataset`.
            Will default to a custom [`DataCollatorForLanguageModeling`].
        train_dataset ([`~datasets.Dataset`] or [`~datasets.IterableDataset`]):
            Dataset to use for training. SFT supports both [language modeling](#language-modeling) type and
            [prompt-completion](#prompt-completion) type. The format of the samples can be either:

            - [Standard](dataset_formats#standard): Each sample contains plain text.
            - [Conversational](dataset_formats#conversational): Each sample contains structured messages (e.g., role
              and content).

            The trainer also supports processed datasets (tokenized) as long as they contain an `input_ids` field.
        eval_dataset ([`~datasets.Dataset`], [`~datasets.IterableDataset`] or `dict[str, Union[Dataset, IterableDataset]]`):
            Dataset to use for evaluation. It must meet the same requirements as `train_dataset`.
        processing_class ([`~transformers.PreTrainedTokenizerBase`], *optional*, defaults to `None`):
            Processing class used to process the data. If `None`, the processing class is loaded from the model's name
            with [`~transformers.AutoTokenizer.from_pretrained`].
        callbacks (list of [`~transformers.TrainerCallback`], *optional*, defaults to `None`):
            List of callbacks to customize the training loop. Will add those to the list of default callbacks detailed
            in [here](https://huggingface.co/docs/transformers/main_classes/callback).

            If you want to remove one of the default callbacks used, use the [`~transformers.Trainer.remove_callback`]
            method.
        optimizers (`tuple[torch.optim.Optimizer, torch.optim.lr_scheduler.LambdaLR]`, *optional*, defaults to `(None, None)`):
            A tuple containing the optimizer and the scheduler to use. Will default to an instance of [`AdamW`] on your
            model and a scheduler given by [`get_linear_schedule_with_warmup`] controlled by `args`.
        optimizer_cls_and_kwargs (`Tuple[Type[torch.optim.Optimizer], Dict[str, Any]]`, *optional*, defaults to `None`):
            A tuple containing the optimizer class and keyword arguments to use. Overrides `optim` and `optim_args` in
            `args`. Incompatible with the `optimizers` argument.

            Unlike `optimizers`, this argument avoids the need to place model parameters on the correct devices before
            initializing the Trainer.
        preprocess_logits_for_metrics (`Callable[[torch.Tensor, torch.Tensor], torch.Tensor]`, *optional*, defaults to `None`):
            A function that preprocess the logits right before caching them at each evaluation step. Must take two
            tensors, the logits and the labels, and return the logits once processed as desired. The modifications made
            by this function will be reflected in the predictions received by `compute_metrics`.

            Note that the labels (second parameter) will be `None` if the dataset does not have them.
        peft_config ([`~peft.PeftConfig`], *optional*, defaults to `None`):
            PEFT configuration used to wrap the model. If `None`, the model is not wrapped.
        formatting_func (`Optional[Callable]`):
            Formatting function applied to the dataset before tokenization. Applying the formatting function explicitly
            converts the dataset into a [language modeling](#language-modeling) type.
    """

    _tag_names = ["trl", "sft"]

    def __init__(
        self,
        model: Union[str, nn.Module, PreTrainedModel],
        args: Optional[Union[SFTConfig, TrainingArguments]] = None,
        data_collator: Optional[DataCollator] = None,  # type: ignore
        train_dataset: Optional[Union[Dataset, IterableDataset]] = None,
        eval_dataset: Optional[Union[Dataset, dict[str, Dataset]]] = None,
        processing_class: Optional[
            Union[PreTrainedTokenizerBase, BaseImageProcessor, FeatureExtractionMixin, ProcessorMixin]
        ] = None,
        compute_loss_func: Optional[Callable] = None,
        compute_metrics: Optional[Callable[[EvalPrediction], dict]] = None,
        callbacks: Optional[list[TrainerCallback]] = None,
        optimizers: tuple[Optional[torch.optim.Optimizer], Optional[torch.optim.lr_scheduler.LambdaLR]] = (None, None),
        optimizer_cls_and_kwargs: Optional[tuple[type[torch.optim.Optimizer], dict[str, Any]]] = None,
        preprocess_logits_for_metrics: Optional[Callable[[torch.Tensor, torch.Tensor], torch.Tensor]] = None,
        peft_config: Optional["PeftConfig"] = None,
        formatting_func: Optional[Callable[[dict], str]] = None,
    ):
        # Args
        model_id = model if isinstance(model, str) else model.config._name_or_path
        if args is None:
            model_name = model_id.split("/")[-1]
            args = SFTConfig(f"{model_name}-SFT")
        elif isinstance(args, TrainingArguments) and not isinstance(args, SFTConfig):
            dict_args = args.to_dict()
            dict_args["hub_token"] = args.hub_token  # to_dict hides the hub_token
            dict_args.pop("push_to_hub_token")
            args = SFTConfig(**dict_args)

        # Handle the tokenizer
        if processing_class is None:
            processing_class = AutoTokenizer.from_pretrained(model_id)

        if args.eos_token is not None:
            eos_token = args.eos_token
            eos_token_id = processing_class.convert_tokens_to_ids(eos_token)
            if eos_token_id is None:
                raise ValueError(
                    f"The specified `eos_token` ('{eos_token}') is not found in the vocabulary of the given "
                    f"`processing_class` ({processing_class.__class__.__name__}). Ensure that the `eos_token` exists "
                    "in the vocabulary before using it as an EOS token."
                )
            processing_class.eos_token_id = eos_token_id

        # Model
        if args.model_init_kwargs is not None and not isinstance(model, str):
            warnings.warn(
                "You passed model_init_kwargs to the `SFTConfig`, but your model is already instantiated. "
                "The `model_init_kwargs` will be ignored."
            )
        if isinstance(model, str):
            model = self._create_model_from_path(model, args)

        # PEFT configuration and model wrapping
        if peft_config is not None:
            model = self._prepare_peft_model(model, peft_config, args)

        # Data collator
        # FFD packing requires padding-free mode; otherwise, the collator outputs padded attention masks, causing
        # FlashAttention to ignore position_ids and recompute them incorrectly from the padded attention mask.
        self.padding_free = args.padding_free or (args.packing and args.packing_strategy == "ffd")
        if self.padding_free:
            if data_collator is not None:
                raise ValueError("Passing a custom data collator is not supported when using padding-free.")
            if args.packing and args.packing_strategy == "wrapped":
                warnings.warn(
                    "You are passing `padding_free=True` with the 'wrapped' packing strategy, which is not "
                    "recommended. Please refer to the documentation to understand why this is not recommended."
                )
            if model.config._attn_implementation != "flash_attention_2":
                warnings.warn(
                    "Padding-free training is enabled, but the attention implementation is not set to "
                    "'flash_attention_2'. Padding-free training flattens batches into a single sequence, and "
                    "'flash_attention_2' is the only known attention mechanism that reliably supports this. Using "
                    "other implementations may lead to unexpected behavior. To ensure compatibility, set "
                    "`attn_implementation='flash_attention_2'` in the model configuration, or verify that your "
                    "attention mechanism can handle flattened sequences."
                )
            if args.per_device_train_batch_size == 1 and not args.packing:
                warnings.warn(
                    "You are using a per_device_train_batch_size of 1 with padding-free training. Using a batch size "
                    "of 1 anihilate the benefits of padding-free training. Please consider increasing the batch size "
                    "to at least 2."
                )

        if args.completion_only_loss is None:
            first_example = next(iter(train_dataset))
            self.completion_only_loss = "prompt" in first_example
        else:
            self.completion_only_loss = args.completion_only_loss

        if data_collator is None:
            # Get the pad token: if not provided, use the one from the processing class or the eos token
            # if the processing class does not have a pad token.
            pad_token = args.pad_token or processing_class.pad_token or processing_class.eos_token
            pad_token_id = processing_class.convert_tokens_to_ids(pad_token)
            if pad_token_id is None:
                raise ValueError(
                    f"The specified `pad_token` ('{pad_token}') is not found in the vocabulary of the given "
                    f"`processing_class` ({processing_class.__class__.__name__}). Ensure that the `pad_token` exists "
                    "in the vocabulary before using it as a padding token."
                )
            data_collator = DataCollatorForLanguageModeling(
                pad_token_id=pad_token_id,
                completion_only_loss=self.completion_only_loss,
                padding_free=self.padding_free,
                # Using position_ids without flash_attn hurts the training
                return_position_ids=model.config._attn_implementation == "flash_attention_2",
                pad_to_multiple_of=args.pad_to_multiple_of,
            )

        if (
            args.packing
            and args.packing_strategy == "ffd"
            and model.config._attn_implementation != "flash_attention_2"
        ):
            warnings.warn(
                "You are using packing, but the attention implementation is not set to 'flash_attention_2'. Packing "
                "flattens batches into a single sequence, and 'flash_attention_2' is the only known attention "
                "mechanism that reliably supports this. Using other implementations may lead to cross-contamination "
                "between batches. To avoid this, either disable packing by setting `packing=False`, or set "
                "`attn_implementation='flash_attention_2'` in the model configuration."
            )
        if args.assistant_only_loss and not is_conversational(train_dataset[0]):
            raise ValueError(
                "You set `assistant_only_loss=True`, but the dataset is not conversational. This option is only "
                "supported for conversational datasets."
            )

        # Dataset
        preprocess_dataset = args.dataset_kwargs is None or not args.dataset_kwargs.get("skip_prepare_dataset", False)
        if preprocess_dataset:
            if self.completion_only_loss and formatting_func:
                raise ValueError(
                    "A formatting function was provided while `completion_only_loss=True`, which is incompatible. "
                    "Using a formatter converts the dataset to a language modeling type, conflicting with "
                    "completion-only loss. To resolve this, apply your formatting function before passing the "
                    "dataset, or disable `completion_only_loss` in `SFTConfig`."
                )

            train_dataset = self._prepare_dataset(
                train_dataset, processing_class, args, args.packing, formatting_func, "train"
            )
            if eval_dataset is not None:
                packing = args.packing if args.eval_packing is None else args.eval_packing
                if isinstance(eval_dataset, dict):
                    eval_dataset = {
                        key: self._prepare_dataset(dataset, processing_class, args, packing, formatting_func, key)
                        for key, dataset in eval_dataset.items()
                    }
                else:
                    eval_dataset = self._prepare_dataset(
                        eval_dataset, processing_class, args, packing, formatting_func, "eval"
                    )

        # Initialize the metrics
        self._metrics = {"train": defaultdict(list), "eval": defaultdict(list)}
        self._total_train_tokens = 0

        # Initialize the Trainer. Parent class will handle:
        # - DeepSpeed configuration (through create_accelerator_and_postprocess)
        # - FSDP setup
        # - Distributed training setup
        # - Optimizer and scheduler creation

        super().__init__(
            model=model,
            args=args,
            data_collator=data_collator,
            train_dataset=train_dataset,
            eval_dataset=eval_dataset,
            processing_class=processing_class,
            compute_loss_func=compute_loss_func,
            compute_metrics=compute_metrics,
            callbacks=callbacks,
            optimizers=optimizers,
            optimizer_cls_and_kwargs=optimizer_cls_and_kwargs,
            preprocess_logits_for_metrics=preprocess_logits_for_metrics,
        )

        # Initialize activation offloading context
        if self.args.activation_offloading:
            self.maybe_activation_offload_context = get_act_offloading_ctx_manager(model=self.model)
        else:
            self.maybe_activation_offload_context = contextlib.nullcontext()

        # Add tags for models that have been loaded with the correct transformers version
        if hasattr(self.model, "add_model_tags"):
            self.model.add_model_tags(self._tag_names)

    def _create_model_from_path(self, model_path: str, args: SFTConfig) -> PreTrainedModel:
        """Creates a model from a path or model identifier."""
        model_init_kwargs = args.model_init_kwargs or {}
        # Handle torch dtype
        torch_dtype = model_init_kwargs.get("torch_dtype")
        if isinstance(torch_dtype, torch.dtype) or torch_dtype == "auto" or torch_dtype is None:
            pass  # torch_dtype is already a torch.dtype or "auto" or None
        elif isinstance(torch_dtype, str):  # it's a str, but not "auto"
            torch_dtype = getattr(torch, torch_dtype)
            model_init_kwargs["torch_dtype"] = torch_dtype
        else:
            raise ValueError(
                "Invalid `torch_dtype` passed to `SFTConfig`. Expected either 'auto' or a string representing "
                f"a `torch.dtype` (e.g., 'float32'), but got {torch_dtype}."
            )
        # Disable caching if gradient checkpointing is enabled (not supported)
        # if args.gradient_checkpointing:
        #     model_init_kwargs["use_cache"] = False

        # Create model
        model = AutoModelForCausalLM.from_pretrained(model_path, **model_init_kwargs)
        return model

    def _prepare_peft_model(self, model: PreTrainedModel, peft_config: Any, args: SFTConfig) -> PreTrainedModel:
        """Prepares a model for PEFT training."""
        if not is_peft_available():
            raise ImportError("To use PeftModel, you need to install the `peft` library.")

        if not isinstance(peft_config, PeftConfig):
            raise ValueError(
                f"Expected PeftConfig object but got {type(peft_config)}. If you want to use the PeftModel, you need "
                "to pass a PeftConfig object to the SFTTrainer."
            )

        if isinstance(model, PeftModel):
            return model

        # Handle quantized models (QLoRA)
        is_qlora = getattr(model, "is_loaded_in_4bit", False) or getattr(model, "is_loaded_in_8bit", False)

        is_sharded_qlora = False
        if getattr(model, "is_loaded_in_4bit", False):
            # Check if model is sharded (FSDP/DS-Zero3)
            for _, param in model.named_parameters():
                if param.__class__.__name__ == "Params4bit":
                    is_sharded_qlora = param.data.device.type in {"cpu", "meta"}
                    break

        # Prepare model for kbit training if needed
        if is_qlora and not is_sharded_qlora:
            model = self._prepare_model_for_kbit_training(model, args)
            # Disable gradient checkpointing as it's handled by prepare_model_for_kbit_training
            args = dataclasses.replace(args, gradient_checkpointing=False)
        elif args.gradient_checkpointing:
            model = self._enable_gradient_checkpointing(model, args)

        # Create PEFT model
        if (
            version.parse(peft.__version__) >= version.parse("0.12")  # autocast_adapter_dtype introduced in 0.12
            and getattr(model, "is_loaded_in_4bit", False)
            and is_sharded_qlora
        ):
            model = get_peft_model(model, peft_config, autocast_adapter_dtype=False)
        else:
            model = get_peft_model(model, peft_config)

        # Handle bf16 casting for 4-bit models
        if args.bf16 and getattr(model, "is_loaded_in_4bit", False) and not is_sharded_qlora:
            peft_module_casting_to_bf16(model)

        return model

    def _prepare_model_for_kbit_training(self, model: PreTrainedModel, args: SFTConfig) -> PreTrainedModel:
        """Prepares a quantized model for kbit training."""
        prepare_model_kwargs = {
            "use_gradient_checkpointing": args.gradient_checkpointing,
            "gradient_checkpointing_kwargs": args.gradient_checkpointing_kwargs or {},
        }

        return prepare_model_for_kbit_training(model, **prepare_model_kwargs)

    def _enable_gradient_checkpointing(self, model: PreTrainedModel, args: SFTConfig) -> PreTrainedModel:
        """Enables gradient checkpointing for the model."""
        gradient_checkpointing_kwargs = args.gradient_checkpointing_kwargs or {}
        use_reentrant = (
            "use_reentrant" not in gradient_checkpointing_kwargs or gradient_checkpointing_kwargs["use_reentrant"]
        )

        if use_reentrant:
            if hasattr(model, "enable_input_require_grads"):
                model.enable_input_require_grads()
            else:

                def make_inputs_require_grad(module, input, output):
                    output.requires_grad_(True)

                model.get_input_embeddings().register_forward_hook(make_inputs_require_grad)

        return model

    def _prepare_dataset(
        self,
        dataset: Union[Dataset, IterableDataset],
        processing_class: Union[PreTrainedTokenizerBase, BaseImageProcessor, FeatureExtractionMixin, ProcessorMixin],
        args: SFTConfig,
        packing: bool,
        formatting_func: Optional[Callable[[dict], str]],
        dataset_name: str,
    ) -> Union[Dataset, IterableDataset]:
        # Convert the dataset to an IterableDataset if it is a ConstantLengthDataset
        if isinstance(dataset, ConstantLengthDataset):
            return dataset

        # If the dataset is already preprocessed (tokenized), skip the processing steps.
        column_names = list(next(iter(dataset)).keys())
        is_processed = "input_ids" in column_names

        # Build the kwargs for the `map` function
        map_kwargs = {}
        if isinstance(dataset, Dataset):  # IterableDataset does not support num_proc
            map_kwargs["num_proc"] = args.dataset_num_proc

        with PartialState().main_process_first():
            # Apply the formatting function if any
            if formatting_func is not None and is_processed:
                warnings.warn(
                    "You passed a dataset that is already processed (contains an `input_ids` field) together with a "
                    "formatting function. Therefore `formatting_func` will be ignored. Either remove the "
                    "`formatting_func` or pass a dataset that is not already processed.",
                    UserWarning,
                )

            if formatting_func is not None and not is_processed:
                if isinstance(dataset, Dataset):  # `IterableDataset.map` does not support `desc`
                    map_kwargs["desc"] = f"Applying formatting function to {dataset_name} dataset"

                def _func(example):
                    return {"text": formatting_func(example)}

                try:
                    dataset = dataset.map(_func, batched=False, **map_kwargs)
                except Exception as e:
                    warnings.warn(
                        f"Failed to apply the formatting function due to the following error: {e}. This may be "
                        "because the function is designed for batched input. Please update it to process one example "
                        "at a time (i.e., accept and return a single example). For now, we will attempt to apply the "
                        "function in batched mode, but note that batched formatting is deprecated and will be removed "
                        "in version 0.21.",
                        DeprecationWarning,
                    )
                    dataset = dataset.map(_func, batched=True, **map_kwargs)

            if not is_processed:
                # Convert the dataset to ChatML if needed
                if isinstance(dataset, Dataset):  # `IterableDataset.map` does not support `desc`
                    map_kwargs["desc"] = f"Converting {dataset_name} dataset to ChatML"
                column_names = next(iter(dataset)).keys()
                dataset = dataset.map(
                    maybe_convert_to_chatml,
                    remove_columns="conversations" if "conversations" in column_names else None,
                    **map_kwargs,
                )

                # Apply the chat template if needed
                first_example = next(iter(dataset))
                if not is_conversational(first_example):
                    if isinstance(dataset, Dataset):  # `IterableDataset.map` does not support `desc`
                        map_kwargs["desc"] = f"Adding EOS to {dataset_name} dataset"

                    def add_eos(example, eos_token):
                        if "text" in example and not example["text"].endswith(eos_token):  # language modeling case
                            example["text"] = example["text"] + eos_token
                        elif "completion" in example and not example["completion"].endswith(eos_token):
                            example["completion"] = example["completion"] + eos_token
                        return example

                    dataset = dataset.map(
                        add_eos,
                        fn_kwargs={"eos_token": processing_class.eos_token},
                        remove_columns="messages" if "messages" in column_names else None,  # renamed to "text"
                        **map_kwargs,
                    )

                # Tokenize the dataset
                if isinstance(dataset, Dataset):  # `IterableDataset.map` does not support `desc`
                    map_kwargs["desc"] = f"Tokenizing {dataset_name} dataset"

                def tokenize(example, processing_class, dataset_text_field, assistant_only_loss):
                    if "prompt" in example:  # prompt-completion case
                        if is_conversational(example):
                            prompt_ids = processing_class.apply_chat_template(example["prompt"])
                            prompt_completion_ids = processing_class.apply_chat_template(
                                example["prompt"] + example["completion"]
                            )
                        else:
                            prompt_ids = processing_class(text=example["prompt"]).input_ids
                            prompt_completion_ids = processing_class(
                                text=example["prompt"] + example["completion"]
                            ).input_ids

                        # Check if the tokenized prompt starts with the tokenized prompt+completion
                        if not prompt_completion_ids[: len(prompt_ids)] == prompt_ids:
                            warnings.warn(
                                "Mismatch between tokenized prompt and the start of tokenized prompt+completion. "
                                "This may be due to unexpected tokenizer behavior, whitespace issues, or special "
                                "token handling. Verify that the tokenizer is processing text consistently."
                            )

                        # Create a completion mask
                        completion_mask = [0] * len(prompt_ids) + [1] * (len(prompt_completion_ids) - len(prompt_ids))
                        processed = {"input_ids": prompt_completion_ids, "completion_mask": completion_mask}

                    else:  # language modeling case
                        if is_conversational(example):
                            processed = processing_class.apply_chat_template(
                                example["messages"], return_dict=True, return_assistant_tokens_mask=assistant_only_loss
                            )
                            if "assistant_masks" in processed and 1 not in processed["assistant_masks"]:
                                raise RuntimeError(
                                    "You're using `assistant_only_loss=True`, but at least one example has no "
                                    "assistant tokens. This usually means the tokenizer's chat template doesn't "
                                    "generate assistant masks — it may be missing the `{% generation %}` tag. Please "
                                    "check the template and ensure it's correctly configured to support assistant "
                                    "masking."
                                )
                            processed = {k: processed[k] for k in ("input_ids", "assistant_masks") if k in processed}
                        else:
                            processed = {"input_ids": processing_class(text=example[dataset_text_field]).input_ids}
                    return processed

                dataset = dataset.map(
                    tokenize,
                    fn_kwargs={
                        "processing_class": processing_class,
                        "dataset_text_field": args.dataset_text_field,
                        "assistant_only_loss": args.assistant_only_loss,
                    },
                    **map_kwargs,
                )

            # Pack or truncate
            if packing:
                if args.max_length is None:
                    raise ValueError("When packing is enabled, `max_length` can't be `None`.")
                if isinstance(dataset, Dataset):  # `IterableDataset.map` does not support `desc`
                    map_kwargs["desc"] = f"Packing {dataset_name} dataset"
                dataset = dataset.select_columns("input_ids")
                # Packing adds new column "position_ids" needed for document aware flash attention
                dataset = pack_dataset(dataset, args.max_length, args.packing_strategy, map_kwargs)
            elif args.max_length is not None:
                if isinstance(dataset, Dataset):  # `IterableDataset.map` does not support `desc`
                    map_kwargs["desc"] = f"Truncating {dataset_name} dataset"
                dataset = truncate_dataset(dataset, args.max_length, map_kwargs)
            # For Liger kernel, ensure only input_ids is present
            if args.use_liger_kernel:
                dataset = dataset.select_columns({"input_ids", "position_ids"}.intersection(dataset.column_names))

        return dataset

    def _set_signature_columns_if_needed(self):
        # If `self.args.remove_unused_columns` is True, non-signature columns are removed.
        # By default, this method sets `self._signature_columns` to the model's expected inputs (usually, "input_ids"
        # and "attention_mask"). When using `train_on_completion_only` we add a "completion_mask" column to the
        # dataset. So we need to override the default signature columns to include "completion_mask" as well.
        if self._signature_columns is None:
<<<<<<< HEAD
            self._signature_columns = [
                "input_ids",
                "attention_mask",
                "position_ids",
                "completion_mask",
                "assistant_masks",
            ]
=======
            self._signature_columns = ["input_ids", "labels", "attention_mask", "position_ids", "completion_mask"]
>>>>>>> 5206c927

    def compute_loss(self, model, inputs, return_outputs=False, num_items_in_batch=None):
        """
        Compute training loss and additionally compute token accuracies
        """
        mode = "train" if self.model.training else "eval"
        (loss, outputs) = super().compute_loss(
            model, inputs, return_outputs=True, num_items_in_batch=num_items_in_batch
        )
        if mode == "train":
            # When using padding-free, the attention_mask is not present in the inputs, instead we have cu_seq_lens_q,
            # cu_seq_lens_k, and max_length_k, max_length_q and position_ids.
            if "attention_mask" in inputs:
                num_tokens_in_batch = self.accelerator.gather_for_metrics(inputs["attention_mask"].sum()).sum().item()
            elif "position_ids" in inputs:
                local_num_tokens = torch.tensor(inputs["position_ids"].size(1), device=inputs["position_ids"].device)
                num_tokens_in_batch = self.accelerator.gather_for_metrics(local_num_tokens).sum().item()
            else:
                raise ValueError("Expected 'attention_mask' or 'position_ids' in inputs.")
            self._total_train_tokens += num_tokens_in_batch
        self._metrics[mode]["num_tokens"] = [self._total_train_tokens]

        # Compute token accuracy if we have labels and if the model is not using Liger (no logits)
        if "labels" in inputs and not self.args.use_liger_kernel:
            shift_logits = outputs.logits[..., :-1, :].contiguous()
            shift_labels = inputs["labels"][..., 1:].contiguous()

            # Get predictions
            predictions = shift_logits.argmax(dim=-1)

            # Create mask for non-padding tokens (assuming ignore_index is -100)
            mask = shift_labels != -100

            # Calculate accuracy only on non-padding tokens
            correct_predictions = (predictions == shift_labels) & mask
            total_tokens = mask.sum()
            correct_tokens = correct_predictions.sum()

            # Gather the correct_tokens and total_tokens across all processes
            correct_tokens = self.accelerator.gather_for_metrics(correct_tokens)
            total_tokens = self.accelerator.gather_for_metrics(total_tokens)

            # Compute the mean token accuracy and log it
            total_sum = total_tokens.sum()
            accuracy = (correct_tokens.sum() / total_sum).item() if total_sum > 0 else 0.0
            self._metrics[mode]["mean_token_accuracy"].append(accuracy)

        return (loss, outputs) if return_outputs else loss

    # Override training step to add activation offloading context.
    def training_step(self, *args, **kwargs):
        with self.maybe_activation_offload_context:
            return super().training_step(*args, **kwargs)

    def log(self, logs: dict[str, float], start_time: Optional[float] = None) -> None:
        mode = "train" if self.model.training else "eval"
        metrics = {key: sum(val) / len(val) for key, val in self._metrics[mode].items()}  # average the metrics

        # This method can be called both in training and evaluation. When called in evaluation, the keys in `logs`
        # start with "eval_". We need to add the prefix "eval_" to the keys in `metrics` to match the format.
        if mode == "eval":
            metrics = {f"eval_{key}": val for key, val in metrics.items()}

        logs = {**logs, **metrics}
        super().log(logs, start_time)
        self._metrics[mode].clear()

    # Ensure the model card is saved along with the checkpoint
    def _save_checkpoint(self, model, trial):
        if self.args.hub_model_id is None:
            model_name = Path(self.args.output_dir).name
        else:
            model_name = self.args.hub_model_id.split("/")[-1]
        self.create_model_card(model_name=model_name)
        super()._save_checkpoint(model, trial)

    def create_model_card(
        self,
        model_name: Optional[str] = None,
        dataset_name: Optional[str] = None,
        tags: Union[str, list[str], None] = None,
    ):
        """
        Creates a draft of a model card using the information available to the `Trainer`.

        Args:
            model_name (`str` or `None`, *optional*, defaults to `None`):
                Name of the model.
            dataset_name (`str` or `None`, *optional*, defaults to `None`):
                Name of the dataset used for training.
            tags (`str`, `list[str]` or `None`, *optional*, defaults to `None`):
                Tags to be associated with the model card.
        """
        if not self.is_world_process_zero():
            return

        if hasattr(self.model.config, "_name_or_path") and not os.path.isdir(self.model.config._name_or_path):
            base_model = self.model.config._name_or_path
        else:
            base_model = None

        # normalize `tags` to a mutable set
        if tags is None:
            tags = set()
        elif isinstance(tags, str):
            tags = {tags}
        else:
            tags = set(tags)

        if hasattr(self.model.config, "unsloth_version"):
            tags.add("unsloth")

        tags.update(self._tag_names)

        model_card = generate_model_card(
            base_model=base_model,
            model_name=model_name,
            hub_model_id=self.hub_model_id,
            dataset_name=dataset_name,
            tags=list(tags),
            wandb_url=wandb.run.get_url() if is_wandb_available() and wandb.run is not None else None,
            comet_url=get_comet_experiment_url(),
            trainer_name="SFT",
        )

        model_card.save(os.path.join(self.args.output_dir, "README.md"))<|MERGE_RESOLUTION|>--- conflicted
+++ resolved
@@ -743,17 +743,13 @@
         # and "attention_mask"). When using `train_on_completion_only` we add a "completion_mask" column to the
         # dataset. So we need to override the default signature columns to include "completion_mask" as well.
         if self._signature_columns is None:
-<<<<<<< HEAD
             self._signature_columns = [
                 "input_ids",
-                "attention_mask",
+                "labels",
                 "position_ids",
                 "completion_mask",
                 "assistant_masks",
             ]
-=======
-            self._signature_columns = ["input_ids", "labels", "attention_mask", "position_ids", "completion_mask"]
->>>>>>> 5206c927
 
     def compute_loss(self, model, inputs, return_outputs=False, num_items_in_batch=None):
         """
