# Copyright 2020-2025 The HuggingFace Team. All rights reserved.
#
# Licensed under the Apache License, Version 2.0 (the "License");
# you may not use this file except in compliance with the License.
# You may obtain a copy of the License at
#
#     http://www.apache.org/licenses/LICENSE-2.0
#
# Unless required by applicable law or agreed to in writing, software
# distributed under the License is distributed on an "AS IS" BASIS,
# WITHOUT WARRANTIES OR CONDITIONS OF ANY KIND, either express or implied.
# See the License for the specific language governing permissions and
# limitations under the License.

import contextlib
import os
from collections import defaultdict
from dataclasses import dataclass
from pathlib import Path
from typing import Any, Callable, Optional, Union

import torch
import torch.nn as nn
from accelerate import PartialState, logging
from datasets import Dataset, IterableDataset
from transformers import (
    AutoProcessor,
    BaseImageProcessor,
    DataCollator,
    FeatureExtractionMixin,
    PreTrainedModel,
    PreTrainedTokenizerBase,
    ProcessorMixin,
    TrainingArguments,
)
from transformers.data.data_collator import DataCollatorMixin
from transformers.trainer_callback import TrainerCallback
from transformers.trainer_utils import EvalPrediction
from transformers.utils import is_peft_available

from ..data_utils import (
    apply_chat_template,
    is_conversational,
    is_conversational_from_value,
    maybe_convert_to_chatml,
    pack_dataset,
    prepare_multimodal_messages,
    truncate_dataset,
)
from ..models import clone_chat_template, get_act_offloading_ctx_manager, prepare_peft_model
from .base_trainer import BaseTrainer
from .sft_config import SFTConfig
from .utils import (
    create_model_from_path,
    entropy_from_logits,
    flush_left,
    pad,
    remove_none_values,
    selective_log_softmax,
)


if is_peft_available():
    from peft import PeftConfig, PeftModel


logger = logging.get_logger(__name__)


<<<<<<< HEAD
def get_dataset_column_names(dataset: Union[Dataset, IterableDataset]) -> list[str]:
    return list(next(iter(dataset)).keys()) if dataset.column_names is None else dataset.column_names
=======
FLASH_ATTENTION_VARIANTS = {
    "flash_attention_2",
    "flash_attention_3",
    "kernels-community/flash-attn",
    "kernels-community/vllm-flash-attn3",
    "kernels-community/flash-attn3",
}


def remove_none_values(example: TListOrMapping) -> TListOrMapping:
    """
    Recursively removes entries with `None` values from a nested structure (list or dictionary).

    Args:
        example (`list` or `Mapping`):
            Input nested structure (list or dictionary) from which to remove `None`.

    Example:
    ```python
    >>> [
    ...     {
    ...         "a": {"aa": None, "ab": 1},
    ...         "b": "my_string",
    ...     }
    ... ]
    >>> remove_none_values(example)
    [{'a': {'ab': 1}, 'b': 'my_string'}]
    ```
    """
    if isinstance(example, list):
        return [remove_none_values(value) if isinstance(value, (dict, list)) else value for value in example]
    elif isinstance(example, Mapping):
        return {
            key: remove_none_values(value) if isinstance(value, (dict, list)) else value
            for key, value in example.items()
            if value is not None
        }
    else:
        raise TypeError("Input must be a list or a dictionary.")
>>>>>>> ebb8899f


def get_dataset_column_names(dataset: Union[Dataset, IterableDataset]) -> list[str]:
    return list(next(iter(dataset)).keys()) if dataset.column_names is None else dataset.column_names


@dataclass
class DataCollatorForLanguageModeling(DataCollatorMixin):
    """
    Data collator used for language modeling data. Inputs are dynamically padded to the maximum length of a batch.

    This collator expects each example in the input list to be a dictionary containing at least the `"input_ids"` key.
    If the input contains a `"completion_mask"`, it is used to set the labels to `-100` for tokens that are not in the
    completion. If `"assistant_masks"` are present, they are used to set the labels to `-100` for tokens that are not
    in the assistant part of the sequence. The collator returns a dictionary containing the following keys:
    - `"input_ids"`: Tensor of input IDs, padded to the maximum length of the batch.
    - `"labels"`: Tensor of labels, padded to the maximum length of the batch. If `completion_only_loss` is set to
    `True`, tokens that are not in the completion are set to -100. If `assistant_masks` are present, tokens that are
    not in the assistant part of the sequence are set to -100. If `padding_free` is set to `False`, the following key
    is also returned:
    - `"attention_mask"`: Tensor of attention masks, padded to the maximum length of the batch.
    If `padding_free` is set to `True`, the following key is also returned:
    - `"position_ids"`: Tensor of position IDs, padded to the maximum length of the batch.

    Args:
        pad_token_id (`int`):
            Token ID to use for padding.
        completion_only_loss (`bool`, *optional*, defaults to `True`):
            When the input contains a completion mask (`completion_mask`), the labels are set to -100 for the tokens
            that are no in the completion.
        padding_free (`bool`, *optional*, defaults to `False`):
            If set to `True`, the sequences will be flattened into a single sequence, and the position IDs will be
            generated accordingly and returned instead of the attention mask.
        pad_to_multiple_of (`int`, *optional*):
            If set, the sequences will be padded to a multiple of this value.
        return_tensors (`str`, *optional*, defaults to `"pt"`):
            Type of Tensor to return. Only `"pt"` is currently supported.

    Examples:
    ```python
    >>> from trl.trainer.sft_trainer import DataCollatorForLanguageModeling

    >>> collator = DataCollatorForLanguageModeling(pad_token_id=0)
    >>> examples = [{"input_ids": [1, 2, 3]}, {"input_ids": [4, 5]}]
    >>> collator(examples)
    {'input_ids': tensor([[  1,  2,  3],
                          [  4,  5,  0]]),
     'attention_mask': tensor([[  1,  1,  1],
                               [  1,  1,  0]]),
     'labels': tensor([[   1,    2,    3],
                       [   4,    5, -100]])}

    >>> # With completion mask
    >>> examples = [
    ...     {"input_ids": [1, 2, 3], "completion_mask": [0, 1, 1]},
    ...     {"input_ids": [4, 5], "completion_mask": [0, 1]},
    ... ]
    >>> collator(examples)
    {'input_ids': tensor([[  1,  2,  3],
                          [  4,  5,  0]]),
     'attention_mask': tensor([[  1,  1,  1],
                               [  1,  1,  0]]),
     'labels': tensor([[-100,    2,    3],
                       [-100,    5, -100]])}

    >>> # With padding_free
    >>> collator = DataCollatorForLanguageModeling(pad_token_id=0, padding_free=True)
    >>> collator(examples)
    {'input_ids': tensor([[ 1, 2, 3, 4, 5]]),
     'position_ids': tensor([[0, 1, 2, 0, 1]]),
     'labels': tensor([[1, 2, 3, 4, 5]])}
    ```
    """

    pad_token_id: int
    completion_only_loss: bool = True
    padding_free: bool = False
    pad_to_multiple_of: Optional[int] = None
    return_tensors: str = "pt"

    def torch_call(self, examples: list[dict[str, Any]]) -> dict[str, Any]:
        # Convert to tensor
        input_ids = [torch.tensor(example["input_ids"]) for example in examples]
        if "labels" in examples[0]:
            labels = [torch.tensor(example["labels"]) for example in examples]
        else:
            labels = [torch.tensor(example["input_ids"]) for example in examples]

        # For padding-free, we should NOT create attention_mask as it causes FlashAttention to ignore position_ids and
        # compute wrong cu_seq_lens from the all-1s mask
        if self.padding_free:
            if "seq_lengths" in examples[0]:
                position_ids = self.get_position_ids_from_packed_seq_lengths(
                    [example["seq_lengths"] for example in examples]
                )
            else:
                position_ids = [torch.arange(len(ids)) for ids in input_ids]
        else:
            attention_mask = [torch.ones_like(ids) for ids in input_ids]
        if self.completion_only_loss and "completion_mask" in examples[0]:
            completion_mask = [torch.tensor(example["completion_mask"]) for example in examples]
        if "assistant_masks" in examples[0]:
            assistant_masks = [torch.tensor(example["assistant_masks"]) for example in examples]

        # If padding_free, flatten everything into a single sequence
        output = {}
        if self.padding_free:
            input_ids = [torch.cat(input_ids, dim=0)]
            labels = [torch.cat(labels, dim=0)]
            position_ids = [torch.cat(position_ids, dim=0)]
            if self.completion_only_loss and "completion_mask" in examples[0]:
                completion_mask = [torch.cat(completion_mask, dim=0)]
            if "assistant_masks" in examples[0]:
                assistant_masks = [torch.cat(assistant_masks, dim=0)]

        # Pad
        output["input_ids"] = pad(
            input_ids,
            padding_value=self.pad_token_id,
            padding_side="right",
            pad_to_multiple_of=self.pad_to_multiple_of,
        )
        output["labels"] = pad(
            labels, padding_value=-100, padding_side="right", pad_to_multiple_of=self.pad_to_multiple_of
        )
        if self.padding_free:
            output["position_ids"] = pad(
                position_ids, padding_value=0, padding_side="right", pad_to_multiple_of=self.pad_to_multiple_of
            )
            output["labels"][output["position_ids"] == 0] = -100
        else:
            output["attention_mask"] = pad(
                attention_mask, padding_value=0, padding_side="right", pad_to_multiple_of=self.pad_to_multiple_of
            )
        if self.completion_only_loss and "completion_mask" in examples[0]:
            completion_mask = pad(
                completion_mask, padding_value=0, padding_side="right", pad_to_multiple_of=self.pad_to_multiple_of
            )
            output["labels"][completion_mask == 0] = -100  # mask everything that is not in the completion
        if "assistant_masks" in examples[0]:
            assistant_masks = pad(
                assistant_masks, padding_value=0, padding_side="right", pad_to_multiple_of=self.pad_to_multiple_of
            )
            output["labels"][assistant_masks == 0] = -100
        return output

    @staticmethod
    def get_position_ids_from_packed_seq_lengths(batch_seq_lengths: list[list[int]]) -> list[torch.Tensor]:
        """
        Get position IDs for packed sequences.

        Args:
            batch_seq_lengths (`list[list[int]]`):
                A list of lists containing the lengths of each individual document in the packed batch.

        Return:
            `list[torch.Tensor]`:
                A list of tensors containing the position IDs for each packed sequence.
        """
        # Get lengths per row
        example_lengths = [sum(seq_lengths) for seq_lengths in batch_seq_lengths]
        # Flat list of lengths
        batch_seq_lengths = torch.tensor(
            [seq_length for seq_lengths in batch_seq_lengths for seq_length in seq_lengths]
        )
        position_ids = torch.ones(sum(example_lengths), dtype=batch_seq_lengths.dtype)
        position_ids[0] = 0
        # Reset position ids to 0 at the start of each sequence
        position_ids[batch_seq_lengths[:-1].cumsum(0)] = -(batch_seq_lengths[:-1] - 1)
        position_ids = position_ids.cumsum(0)
        # Split back into one tensor per example
        return list(position_ids.split(example_lengths))


@dataclass
class DataCollatorForVisionLanguageModeling(DataCollatorMixin):
    """
    Data collator for vision-language modeling tasks.

    Unlike text-only datasets—where the collator typically receives pre-tokenized inputs ready for batching,
    vision-language data processing involves converting images into pixel values. This conversion is disk-intensive,
    making upfront preprocessing of the entire dataset impractical. Therefore, this collator performs tokenization and
    image processing on-the-fly to efficiently prepare batches.

    Each input example should be a dictionary containing at least:
    - An `"images"` key holding the image data.
    - [language modeling](#language-modeling) type: either a `"messages"` key for conversational inputs or a `"text"`
      key for standard text inputs.
    - [prompt-completion](#prompt-completion) type: keys `"prompt"` and `"completion"` for the prompt and completion.

    The collator outputs a dictionary including:
    - `"input_ids"`: Tensor of token IDs.
    - `"attention_mask"`: Tensor indicating attention mask.
    - `"pixel_values"`: Tensor representing image pixel values.
    - `"labels"`: Tensor for training labels.

    Additional keys may be present depending on the processor, such as `"image_grid_thw"`.

    Args:
        processor (`ProcessorMixin`):
            The processor used to tokenize text and process images. It must be a subclass of `ProcessorMixin` and
            include a `tokenizer` with a defined `pad_token_id`.
        max_length (`int` or `None`, optional, defaults to `None`):
            Maximum sequence length for input tokens. If `None`, no truncation is applied.
        completion_only_loss (`bool`, *optional*, defaults to `False`):
            Whether to compute loss only on the completion part of the sequence. When `True`, the labels for the prompt
            part are set to -100. It requires the dataset type to be prompt-completion.
        pad_to_multiple_of (`int` or `None`, optional, defaults to `None`):
            If set, the sequences will be padded to a multiple of this value.
        dataset_text_field (`str`, optional, defaults to `"text"`):
            Name of the column that contains text data in the dataset. This parameter is only relevant for [standard
            datasets format](dataset_formats#standard).
        return_tensors (`str`, optional, defaults to `"pt"`):
            The tensor type to return. Currently, only `"pt"` (PyTorch tensors) is supported.

    Example:
    ```python
    >>> from trl.trainer.sft_trainer import DataCollatorForVisionLanguageModeling
    >>> from transformers import AutoProcessor

    >>> processor = AutoProcessor.from_pretrained("Qwen/Qwen2.5-VL-7B-Instruct")
    >>> collator = DataCollatorForVisionLanguageModeling(processor)
    >>> examples = [
    ...     {"images": [Image.open("image_0.png")], "messages": [{"role": "user", "content": "What is this?"}]},
    ...     {"images": [Image.open("image_1.png")], "messages": [{"role": "user", "content": "Describe this image."}]},
    ... ]
    >>> collator(examples)
    {'input_ids': tensor([[151644,   8948,    198,   2610,    525,    264,  10950,  17847,     13,  151645,    198,
                           151644,    872,    198, 151652, 151655, 151655, 151655,  151655, 151653,   3838,    374,
                              419,     30, 151645,    198],
                          [151644,   8948,    198,   2610,    525,    264,  10950,  17847,     13,  151645,    198,
                           151644,    872,    198, 151652, 151655, 151655, 151655,  151655, 151653,  74785,    419,
                             2168,     13, 151645,    198]]),
     'attention_mask': tensor([[1, 1, 1, 1, 1, 1, 1, 1, 1, 1, 1, 1, 1, 1, 1, 1, 1, 1, 1, 1, 1, 1, 1, 1, 1, 1],
                               [1, 1, 1, 1, 1, 1, 1, 1, 1, 1, 1, 1, 1, 1, 1, 1, 1, 1, 1, 1, 1, 1, 1, 1, 1, 1]]),
     'pixel_values': tensor([[-0.9893,  0.1785,  1.5362,  ..., -0.0582,  0.8661, -0.2431],
                             [-0.2302,  0.9522, -1.1061,  ...,  0.0555,  1.3354, -0.6412],
                             [ 1.2150,  0.9084,  0.7041,  ...,  0.2404, -0.8403, -0.5133],
                             ...,
                             [ 0.6895,  0.2807,  0.2515,  ..., -0.2004, -1.2100,  0.0555],
                             [ 0.8209, -0.9748,  1.5654,  ...,  1.6055, -0.4706,  0.5817],
                             [-1.0915,  0.4559,  0.9230,  ...,  0.5106,  0.0982, -0.1720]]),
     'image_grid_thw': tensor([[1, 4, 4],
                               [1, 4, 4]]),
     'labels': tensor([[151644,   8948,    198,   2610,    525,    264,  10950,  17847,     13,  151645,    198,
                        151644,    872,    198, 151652, 151655, 151655, 151655,  151655, 151653,   3838,    374,
                           419,     30, 151645,    198],
                        [151644,   8948,    198,   2610,    525,    264,  10950,  17847,     13,  151645,    198,
                         151644,    872,    198, 151652, 151655, 151655, 151655,  151655, 151653,  74785,    419,
                           2168,     13, 151645,    198]])}
    ```
    """

    processor: ProcessorMixin
    max_length: Optional[int] = None
    completion_only_loss: bool = False  # default not used in practice; SFTTrainer always passes the relevant value
    pad_to_multiple_of: Optional[int] = None
    dataset_text_field: str = "text"
    return_tensors: str = "pt"

    def torch_call(self, examples: list[dict[str, Any]]) -> dict[str, Any]:
        if "messages" in examples[0] or self.dataset_text_field in examples[0]:
            if self.completion_only_loss:
                raise ValueError(
                    "The `completion_only_loss` argument is not supported for language modeling datasets."
                )
            return self._collate_language_modeling(examples)
        elif "prompt" in examples[0] and "completion" in examples[0]:
            return self._collate_prompt_completion(examples)
        else:
            raise KeyError(f"Unexpected input keys in examples: {list(examples[0].keys())}.")

    def _collate_language_modeling(self, examples: list[dict[str, Any]]) -> dict[str, Any]:
        images = [example["images"] for example in examples]

        if "messages" in examples[0]:  # conversational case
            for example in examples:
                prepare_multimodal_messages(example["messages"], len(example["images"]))
            messages = [example["messages"] for example in examples]
            texts = self.processor.apply_chat_template(messages)
        elif self.dataset_text_field in examples[0]:  # standard case
            texts = [example[self.dataset_text_field] for example in examples]
        else:
            raise KeyError(
                "The input examples must contain either 'messages' for conversational data or 'text' for standard "
                "data."
            )

        output = self.processor(
            images=images,
            text=texts,
            padding=True,
            padding_side="right",
            pad_to_multiple_of=self.pad_to_multiple_of,
            truncation=self.max_length is not None,
            max_length=self.max_length,
            return_tensors=self.return_tensors,
            add_special_tokens=False,  # to avoid adding the BOS, twice see https://huggingface.co/blog/qgallouedec/gotchas-in-tokenizer-behavior#7-chat-template-and-tokenization-dont-compose-due-to-special-tokens
        )
        labels = output["input_ids"].clone()
        labels[output["attention_mask"] == 0] = -100
        # We mask only padding tokens (-100) in the labels. Vision tokens are left unchanged because their handling in
        # loss computation has to be done by the model, and masking them here would be infeasible in practice as vision
        # token definitions vary across architectures.
        output["labels"] = labels
        return output

    def _collate_prompt_completion(self, examples: list[dict[str, Any]]) -> dict[str, Any]:
        if self.pad_to_multiple_of is not None:
            raise NotImplementedError(
                "Padding to a multiple of a value is not yet implemented for vision-language modeling and "
                "prompt-completion data yet."
            )
        images = [example["images"] for example in examples]
        if is_conversational(examples[0]):  # conversational case
            for example in examples:
                prepare_multimodal_messages(example["prompt"] + example["completion"], len(example["images"]))
            examples = [apply_chat_template(example, self.processor) for example in examples]

        prompts = [example["prompt"] for example in examples]
        completions = [example["completion"] for example in examples]

        processed_prompts = self.processor(
            images=images,
            text=prompts,
            padding=True,
            padding_side="left",
            return_tensors=self.return_tensors,
            add_special_tokens=False,  # to avoid adding the BOS, twice see https://huggingface.co/blog/qgallouedec/gotchas-in-tokenizer-behavior#7-chat-template-and-tokenization-dont-compose-due-to-special-tokens
        )
        processed_completions = self.processor(
            text=completions,
            padding=True,
            padding_side="right",
            return_tensors=self.return_tensors,
            add_special_tokens=False,  # to avoid adding the BOS, twice see https://huggingface.co/blog/qgallouedec/gotchas-in-tokenizer-behavior#7-chat-template-and-tokenization-dont-compose-due-to-special-tokens
        )

        # Concatenate prompts and completions
        prompt_ids, completion_ids = processed_prompts["input_ids"], processed_completions["input_ids"]
        prompt_mask, completion_mask = processed_prompts["attention_mask"], processed_completions["attention_mask"]
        input_ids = torch.cat((prompt_ids, completion_ids), dim=1)
        attention_mask = torch.cat((prompt_mask, completion_mask), dim=1)
        completion_mask = torch.cat((torch.zeros_like(prompt_mask), completion_mask), dim=1)

        # Flush left to reduce padding
        attention_mask, input_ids, completion_mask = flush_left(attention_mask, input_ids, completion_mask)

        # Truncate if necessary
        if self.max_length is not None:
            input_ids = input_ids[:, : self.max_length]
            attention_mask = attention_mask[:, : self.max_length]
            completion_mask = completion_mask[:, : self.max_length]

        # Create labels and mask padding tokens
        labels = input_ids.clone()
        labels[attention_mask == 0] = -100
        if self.completion_only_loss:
            labels[completion_mask == 0] = -100

        # Build the output dictionary
        output = processed_prompts  # we take processed_prompts because it contains the images
        output["input_ids"] = input_ids
        output["attention_mask"] = attention_mask
        output["labels"] = labels
        return output


def dft_loss(outputs, labels, num_items_in_batch=None):
    """
    DFT loss function, as presented in [On the Generalization of SFT: A Reinforcement Learning Perspective with Reward
    Rectification](https://huggingface.co/papers/2508.05629)
    """
    labels = nn.functional.pad(labels, (0, 1), value=-100)
    shift_labels = labels[..., 1:].contiguous()
    loss_mask = shift_labels != -100
    shift_labels[~loss_mask] = 0
    logprobs = selective_log_softmax(outputs.logits, shift_labels)
    per_token_loss = -logprobs.exp().detach() * logprobs
    if num_items_in_batch is None:
        num_items_in_batch = loss_mask.sum()
    loss = (per_token_loss * loss_mask).sum() / num_items_in_batch
    return loss


class SFTTrainer(BaseTrainer):
    """
    Trainer for Supervised Fine-Tuning (SFT) method.

    This class is a wrapper around the [`~transformers.Trainer`] class and inherits all of its attributes and methods.

    Example:

    ```python
    from datasets import load_dataset
    from trl import SFTTrainer

    dataset = load_dataset("roneneldan/TinyStories", split="train[:1%]")

    trainer = SFTTrainer(model="Qwen/Qwen2-0.5B-Instruct", train_dataset=dataset)
    trainer.train()
    ```

    Args:
        model (`Union[str, PreTrainedModel]`):
            Model to be trained. Can be either:

            - A string, being the *model id* of a pretrained model hosted inside a model repo on huggingface.co, or a
              path to a *directory* containing model weights saved using
              [`~transformers.PreTrainedModel.save_pretrained`], e.g., `'./my_model_directory/'`. The model is loaded
              using `<ModelArchitecture>.from_pretrained` (where `<ModelArchitecture>` is derived from the model
              config) with the keyword arguments in `args.model_init_kwargs`.
            - A [`~transformers.PreTrainedModel`] object.
            If you're training a model with an MoE architecture and want to include the load balancing/auxilliary loss
            as a part of the final loss, remember to set the `output_router_logits` config of the model to `True`.
        args ([`SFTConfig`], *optional*):
            Configuration for this trainer. If `None`, a default configuration is used.
        data_collator ([`~transformers.DataCollator`], *optional*):
            Function to use to form a batch from a list of elements of the processed `train_dataset` or `eval_dataset`.
            Will default to [`~trainer.sft_trainer.DataCollatorForLanguageModeling`] if the model is a language model
            and [`~trainer.sft_trainer.DataCollatorForVisionLanguageModeling`] if the model is a vision-language model.
        train_dataset ([`~datasets.Dataset`] or [`~datasets.IterableDataset`]):
            Dataset to use for training. SFT supports both [language modeling](#language-modeling) type and
            [prompt-completion](#prompt-completion) type. The format of the samples can be either:

            - [Standard](dataset_formats#standard): Each sample contains plain text.
            - [Conversational](dataset_formats#conversational): Each sample contains structured messages (e.g., role
              and content).

            The trainer also supports processed datasets (tokenized) as long as they contain an `input_ids` field.
        eval_dataset ([`~datasets.Dataset`], [`~datasets.IterableDataset`] or `dict[str, Union[Dataset, IterableDataset]]`):
            Dataset to use for evaluation. It must meet the same requirements as `train_dataset`.
        processing_class ([`~transformers.PreTrainedTokenizerBase`], [`~transformers.ProcessorMixin`], *optional*):
            Processing class used to process the data. If `None`, the processing class is loaded from the model's name
            with [`~transformers.AutoProcessor.from_pretrained`]. A padding token, `tokenizer.pad_token`, must be set.
            If the processing class has not set a padding token, `tokenizer.eos_token` will be used as the default.
        compute_loss_func (`Callable`, *optional*):
            A function that accepts the raw model outputs, labels, and the number of items in the entire accumulated
            batch (batch_size * gradient_accumulation_steps) and returns the loss. For example, see the default [loss
            function](https://github.com/huggingface/transformers/blob/052e652d6d53c2b26ffde87e039b723949a53493/src/transformers/trainer.py#L3618)
            used by [`Trainer`].
        compute_metrics (`Callable[[EvalPrediction], dict]`, *optional*):
            The function that will be used to compute metrics at evaluation. Must take a
            [`~transformers.EvalPrediction`] and return a dictionary string to metric values. When passing
            [`SFTConfig`] with `batch_eval_metrics` set to `True`, your `compute_metrics` function must take a boolean
            `compute_result` argument. This will be triggered after the last eval batch to signal that the function
            needs to calculate and return the global summary statistics rather than accumulating the batch-level
            statistics.
        callbacks (list of [`~transformers.TrainerCallback`], *optional*):
            List of callbacks to customize the training loop. Will add those to the list of default callbacks detailed
            in [here](https://huggingface.co/docs/transformers/main_classes/callback).

            If you want to remove one of the default callbacks used, use the [`~transformers.Trainer.remove_callback`]
            method.
        optimizers (`tuple[Optional[torch.optim.Optimizer], Optional[torch.optim.lr_scheduler.LambdaLR]]`, *optional*, defaults to `(None, None)`):
            A tuple containing the optimizer and the scheduler to use. Will default to an instance of `AdamW` on your
            model and a scheduler given by [`~transformers.get_linear_schedule_with_warmup`] controlled by `args`.
        optimizer_cls_and_kwargs (`tuple[Type[torch.optim.Optimizer], Dict[str, Any]]`, *optional*):
            A tuple containing the optimizer class and keyword arguments to use. Overrides `optim` and `optim_args` in
            `args`. Incompatible with the `optimizers` argument.

            Unlike `optimizers`, this argument avoids the need to place model parameters on the correct devices before
            initializing the Trainer.
        preprocess_logits_for_metrics (`Callable[[torch.Tensor, torch.Tensor], torch.Tensor]`, *optional*):
            A function that preprocess the logits right before caching them at each evaluation step. Must take two
            tensors, the logits and the labels, and return the logits once processed as desired. The modifications made
            by this function will be reflected in the predictions received by `compute_metrics`.

            Note that the labels (second parameter) will be `None` if the dataset does not have them.
        peft_config ([`~peft.PeftConfig`], *optional*):
            PEFT configuration used to wrap the model. If `None`, the model is not wrapped.
        formatting_func (`Callable`, *optional*):
            Formatting function applied to the dataset before tokenization. Applying the formatting function explicitly
            converts the dataset into a [language modeling](#language-modeling) type.
    """

    _tag_names = ["trl", "sft"]
    _name = "SFT"

    def __init__(
        self,
        model: Union[str, PreTrainedModel],
        args: Optional[Union[SFTConfig, TrainingArguments]] = None,
        data_collator: Optional[DataCollator] = None,
        train_dataset: Optional[Union[Dataset, IterableDataset]] = None,
        eval_dataset: Optional[Union[Dataset, dict[str, Dataset]]] = None,
        processing_class: Optional[Union[PreTrainedTokenizerBase, ProcessorMixin]] = None,
        compute_loss_func: Optional[Callable] = None,
        compute_metrics: Optional[Callable[[EvalPrediction], dict]] = None,
        callbacks: Optional[list[TrainerCallback]] = None,
        optimizers: tuple[Optional[torch.optim.Optimizer], Optional[torch.optim.lr_scheduler.LambdaLR]] = (None, None),
        optimizer_cls_and_kwargs: Optional[tuple[type[torch.optim.Optimizer], dict[str, Any]]] = None,
        preprocess_logits_for_metrics: Optional[Callable[[torch.Tensor, torch.Tensor], torch.Tensor]] = None,
        peft_config: Optional["PeftConfig"] = None,
        formatting_func: Optional[Callable[[dict], str]] = None,
    ):
        # Args
        if args is None:
            model_name = model if isinstance(model, str) else model.config._name_or_path
            model_name = model_name.split("/")[-1]
            args = SFTConfig(f"{model_name}-SFT")
        elif isinstance(args, TrainingArguments) and not isinstance(args, SFTConfig):
            dict_args = args.to_dict()
            dict_args["hub_token"] = args.hub_token  # to_dict hides the hub_token
            dict_args.pop("push_to_hub_token")
            args = SFTConfig(**dict_args)

        # Model
        if isinstance(model, str):
            model = create_model_from_path(model, **args.model_init_kwargs or {})
        else:
            if args.model_init_kwargs is not None:
                logger.warning(
                    "You passed `model_init_kwargs` to the `SFTConfig`, but your model is already instantiated. "
                    "The `model_init_kwargs` will be ignored."
                )
        model_id = model.config._name_or_path

        # Processing class
        if processing_class is None:
            processing_class = AutoProcessor.from_pretrained(model_id)

        # Handle pad token for processors or tokenizers
        if isinstance(processing_class, ProcessorMixin):
            tokenizer = processing_class.tokenizer
            self._is_vlm = True
        elif isinstance(processing_class, PreTrainedTokenizerBase):
            tokenizer = processing_class
            self._is_vlm = False
        else:
            raise TypeError("The `processing_class` must be either a `PreTrainedTokenizerBase` or a `ProcessorMixin`")

        if args.eos_token is not None:
            eos_token = args.eos_token
            eos_token_id = tokenizer.convert_tokens_to_ids(eos_token)
            if eos_token_id is None:
                raise ValueError(
                    f"The specified `eos_token` ('{eos_token}') is not found in the vocabulary of the given "
                    f"`processing_class` ({processing_class.__class__.__name__}). Ensure that the `eos_token` exists "
                    "in the vocabulary before using it as an EOS token."
                )
            tokenizer.eos_token_id = eos_token_id

        if args.chat_template_path is not None:
            if os.path.isfile(args.chat_template_path) and args.chat_template_path.endswith((".jinja", ".j2")):
                with open(args.chat_template_path, encoding="utf-8") as chat_template_file:
                    processing_class.chat_template = chat_template_file.read()
                added_tokens = []
            else:
                model, processing_class, added_tokens = clone_chat_template(
                    model, processing_class, args.chat_template_path
                )
        else:
            added_tokens = []

        # Catch some wrong configurations related to VLMs
        if self._is_vlm and args.packing:
            raise ValueError(
                "Packing is not supported for vision-language models. Please set `packing=False` in the SFTConfig."
            )
        if self._is_vlm and args.padding_free:
            raise ValueError(
                "Padding-free training is yet not supported for vision-language models. Please set "
                "`padding_free=False` in the `SFTConfig`."
            )
        if self._is_vlm and args.assistant_only_loss:
            raise ValueError(
                "Assistant-only loss is not yet supported for vision-language models. Please set "
                "`assistant_only_loss=False` in the `SFTConfig`."
            )

        # PEFT configuration and model wrapping
        if peft_config is not None:
            if added_tokens:
                # Ensure that the added tokens are trainable
                if peft_config.trainable_token_indices is None:
                    peft_config.trainable_token_indices = {"embed_tokens": added_tokens}
                elif "embed_tokens" not in peft_config.trainable_token_indices:
                    peft_config.trainable_token_indices["embed_tokens"] = added_tokens
                else:
                    peft_config.trainable_token_indices["embed_tokens"].extend(added_tokens)

                # Ensure that the lm_head is trainable
                if peft_config.modules_to_save is None or "lm_head" not in peft_config.modules_to_save:
                    logger.warning(
                        "Cloning chat template added new tokens to the tokenizer, but 'lm_head' is not in PEFT's "
                        "`modules_to_save`. As a result, the model may not learn to generate outputs with these new "
                        "tokens, leading to degraded generation quality. To fix this, add "
                        "`modules_to_save=['lm_head']` to your PEFT configuration."
                    )

                    if peft_config.modules_to_save is None:
                        peft_config.modules_to_save = ["lm_head"]
                    else:
                        peft_config.modules_to_save.append("lm_head")

        # In Prompt Tuning a small set of trainable virtual tokens (continuous prompt embeddings) is prepended to the
        # input. We store the number of these tokens so we can account for them correctly when calculating accuracy.
        self.num_virtual_tokens = 0

        if peft_config is not None or (is_peft_available() and isinstance(model, PeftModel)):
            model = prepare_peft_model(model, peft_config, args)
            if model.active_adapter in model.peft_config:
                peft_model_config = model.peft_config[model.active_adapter]
                self.num_virtual_tokens = getattr(peft_model_config, "num_virtual_tokens", 0)

        # Data collator
        # BFD packing requires padding-free mode; otherwise, the collator outputs padded attention masks, causing
        # FlashAttention to ignore position_ids and recompute them incorrectly from the padded attention mask.
        self.padding_free = args.padding_free or (args.packing and args.packing_strategy == "bfd")
        use_flash_attention = model.config._attn_implementation in FLASH_ATTENTION_VARIANTS
        if self.padding_free:
            if data_collator is not None:
                raise ValueError("Passing a custom data collator is not supported when using padding-free.")
            if args.packing and args.packing_strategy == "wrapped":
                logger.warning(
                    "You are passing `padding_free=True` with the 'wrapped' packing strategy, which is not "
                    "recommended. Please refer to the documentation to understand why this is not recommended."
                )
            if not use_flash_attention:
                logger.warning(
                    "Padding-free training is enabled, but the attention implementation is not set to a supported "
                    "flash attention variant. Padding-free training flattens batches into a single sequence, and only "
                    "the following implementations are known to reliably support this: "
                    f"{', '.join(sorted(FLASH_ATTENTION_VARIANTS))}. Using other implementations may lead to "
                    "unexpected behavior. To ensure compatibility, set `attn_implementation` in the model "
                    "configuration to one of these supported options or verify that your attention mechanism can "
                    "handle flattened sequences."
                )

            if args.per_device_train_batch_size == 1 and not args.packing:
                logger.warning(
                    "You are using a per_device_train_batch_size of 1 with padding-free training. Using a batch size "
                    "of 1 anihilate the benefits of padding-free training. Please consider increasing the batch size "
                    "to at least 2."
                )

        # Decide whether to use completion-only loss: if not specified, then it is set to True if the dataset format
        # is prompt-completion, and False if the dataset format is language modeling.
        dataset_sample = next(iter(train_dataset))
        if args.completion_only_loss is None:
            self.completion_only_loss = "prompt" in dataset_sample and "completion" in dataset_sample
        else:
            self.completion_only_loss = args.completion_only_loss

        self._is_vision_dataset = "image" in dataset_sample or "images" in dataset_sample
        if self._is_vision_dataset and not self._is_vlm:
            raise ValueError(
                "The dataset appears to be vision-related (contains 'image' or 'images' keys), but the provided "
                "model does not seem to be a vision-language model. Please check your model and dataset."
            )

        if data_collator is None and not self._is_vision_dataset:
            # Get the pad token: if not provided, use the one from the processing class or the eos token
            # if the processing class does not have a pad token.
            pad_token = args.pad_token or tokenizer.pad_token or tokenizer.eos_token
            pad_token_id = tokenizer.convert_tokens_to_ids(pad_token)
            if pad_token_id is None:
                raise ValueError(
                    f"The specified `pad_token` ('{pad_token}') is not found in the vocabulary of the given "
                    f"`processing_class` ({processing_class.__class__.__name__}). Ensure that the `pad_token` exists "
                    "in the vocabulary before using it as a padding token."
                )
            data_collator = DataCollatorForLanguageModeling(
                pad_token_id=pad_token_id,
                completion_only_loss=self.completion_only_loss,
                padding_free=self.padding_free,
                pad_to_multiple_of=args.pad_to_multiple_of,
            )
        elif data_collator is None and self._is_vision_dataset:
            data_collator = DataCollatorForVisionLanguageModeling(
                processor=processing_class,
                max_length=args.max_length,
                completion_only_loss=self.completion_only_loss,
                pad_to_multiple_of=args.pad_to_multiple_of,
                dataset_text_field=args.dataset_text_field,
            )

        if args.packing and args.packing_strategy == "bfd" and not use_flash_attention:
            logger.warning(
                "You are using packing, but the attention implementation is not set to a supported flash attention "
                "variant. Packing gathers multiple samples into a single sequence, and only the following "
                f"implementations are known to reliably support this: {', '.join(sorted(FLASH_ATTENTION_VARIANTS))}. "
                "Using other implementations may lead to cross-contamination between samples. To avoid this, either "
                "disable packing by setting `packing=False`, or set `attn_implementation` in the model configuration "
                "to one of these supported options."
            )
        if args.assistant_only_loss and not is_conversational(dataset_sample):
            raise ValueError(
                "You set `assistant_only_loss=True`, but the dataset is not conversational. This option is only "
                "supported for conversational datasets."
            )

        # Dataset
        # Skip dataset preparation if `skip_prepare_dataset=True` in `dataset_kwargs`, or if it's a VLM, where
        # preprocessing (e.g., image-to-pixel conversion) is too costly and done on the fly instead.
        skip_prepare_dataset = (
            args.dataset_kwargs is not None
            and args.dataset_kwargs.get("skip_prepare_dataset", False)
            or self._is_vision_dataset
        )
        if not skip_prepare_dataset:
            if self.completion_only_loss and formatting_func:
                raise ValueError(
                    "A formatting function was provided while `completion_only_loss=True`, which is incompatible. "
                    "Using a formatter converts the dataset to a language modeling type, conflicting with "
                    "completion-only loss. To resolve this, apply your formatting function before passing the "
                    "dataset, or disable `completion_only_loss` in `SFTConfig`."
                )
            train_dataset = self._prepare_dataset(
                train_dataset, processing_class, args, args.packing, formatting_func, "train"
            )
            if eval_dataset is not None:
                packing = args.packing if args.eval_packing is None else args.eval_packing
                if isinstance(eval_dataset, dict):
                    eval_dataset = {
                        key: self._prepare_dataset(dataset, processing_class, args, packing, formatting_func, key)
                        for key, dataset in eval_dataset.items()
                    }
                else:
                    eval_dataset = self._prepare_dataset(
                        eval_dataset, processing_class, args, packing, formatting_func, "eval"
                    )

        # Loss function
        if args.loss_type == "nll":
            pass  # use the default loss
        elif args.loss_type == "dft":
            if compute_loss_func is not None:
                raise ValueError(
                    "You passed a `compute_loss_func` together with `loss_type='dft'` to the `SFTTrainer`. "
                    "When using `loss_type='dft'`, the loss function is internally set to the DFT loss, so passing a "
                    "`compute_loss_func` is not allowed."
                )
            compute_loss_func = dft_loss
        else:
            raise ValueError(f"Invalid `loss_type` {args.loss_type} passed. Supported values are 'nll' and 'dft'.")

        # Initialize the metrics
        self._metrics = {"train": defaultdict(list), "eval": defaultdict(list)}
        self._total_train_tokens = 0

        # Initialize the Trainer. Parent class will handle:
        # - DeepSpeed configuration (through create_accelerator_and_postprocess)
        # - FSDP setup
        # - Distributed training setup
        # - Optimizer and scheduler creation

        super().__init__(
            model=model,
            args=args,
            data_collator=data_collator,
            train_dataset=train_dataset,
            eval_dataset=eval_dataset,
            processing_class=processing_class,
            compute_loss_func=compute_loss_func,
            compute_metrics=compute_metrics,
            callbacks=callbacks,
            optimizers=optimizers,
            optimizer_cls_and_kwargs=optimizer_cls_and_kwargs,
            preprocess_logits_for_metrics=preprocess_logits_for_metrics,
        )

        # Initialize activation offloading context
        if self.args.activation_offloading:
            self.maybe_activation_offload_context = get_act_offloading_ctx_manager(model=self.model)
        else:
            self.maybe_activation_offload_context = contextlib.nullcontext()

        # Add tags for models that have been loaded with the correct transformers version
        if hasattr(self.model, "add_model_tags"):
            self.model.add_model_tags(self._tag_names)

        self.aux_loss_enabled = getattr(model.config, "output_router_logits", False)

    def _prepare_dataset(
        self,
        dataset: Union[Dataset, IterableDataset],
        processing_class: Union[PreTrainedTokenizerBase, BaseImageProcessor, FeatureExtractionMixin, ProcessorMixin],
        args: SFTConfig,
        packing: bool,
        formatting_func: Optional[Callable[[dict], str]],
        dataset_name: str,
    ) -> Union[Dataset, IterableDataset]:
        # Tabular backends like Arrow/Parquet insert `None` for mismatched keys in nested structures. Clean them from
        # sampled data.
        if isinstance(dataset, Dataset):  # IterableDataset does not support `with_transform`
            dataset = dataset.with_transform(remove_none_values)

        # If the dataset is already preprocessed (tokenized), skip the processing steps.
        column_names = get_dataset_column_names(dataset)
        is_processed = "input_ids" in column_names

        # Build the kwargs for the `map` function
        map_kwargs = {}
        if isinstance(dataset, Dataset):  # IterableDataset does not support num_proc
            map_kwargs["num_proc"] = args.dataset_num_proc

        with PartialState().main_process_first():
            # Apply the formatting function if any
            if formatting_func is not None and is_processed:
                logger.warning(
                    "You passed a dataset that is already processed (contains an `input_ids` field) together with a "
                    "formatting function. Therefore `formatting_func` will be ignored. Either remove the "
                    "`formatting_func` or pass a dataset that is not already processed.",
                )

            if formatting_func is not None and not is_processed:
                if isinstance(dataset, Dataset):  # `IterableDataset.map` does not support `desc`
                    map_kwargs["desc"] = f"Applying formatting function to {dataset_name} dataset"

                def _func(example):
                    return {"text": formatting_func(example)}

                dataset = dataset.map(_func, batched=False, **map_kwargs)

            if not is_processed:
                # Convert the dataset to ChatML if needed
                first_example = next(iter(dataset))
                if is_conversational_from_value(first_example):
                    if isinstance(dataset, Dataset):  # `IterableDataset.map` does not support `desc`
                        map_kwargs["desc"] = f"Converting {dataset_name} dataset to ChatML"
                    column_names = get_dataset_column_names(dataset)
                    dataset = dataset.map(
                        maybe_convert_to_chatml,
                        remove_columns="conversations" if "conversations" in column_names else None,
                        **map_kwargs,
                    )

                # Apply the chat template if needed
                first_example = next(iter(dataset))
                if not is_conversational(first_example):
                    if isinstance(dataset, Dataset):  # `IterableDataset.map` does not support `desc`
                        map_kwargs["desc"] = f"Adding EOS to {dataset_name} dataset"

                    def add_eos(example, eos_token):
                        if "text" in example and not example["text"].endswith(eos_token):  # language modeling case
                            example["text"] = example["text"] + eos_token
                        elif "completion" in example and not example["completion"].endswith(eos_token):
                            example["completion"] = example["completion"] + eos_token
                        return example

                    dataset = dataset.map(
                        add_eos,
                        fn_kwargs={"eos_token": processing_class.eos_token},
                        remove_columns="messages" if "messages" in column_names else None,  # renamed to "text"
                        **map_kwargs,
                    )

                # Tokenize the dataset
                if isinstance(dataset, Dataset):  # `IterableDataset.map` does not support `desc`
                    map_kwargs["desc"] = f"Tokenizing {dataset_name} dataset"

                def tokenize_fn(example, processing_class, dataset_text_field, assistant_only_loss):
                    if "prompt" in example:  # prompt-completion case
                        output = {}
                        if is_conversational(example):
                            if self._is_vlm:
                                prepare_multimodal_messages(example["prompt"], num_images=0)
                                prepare_multimodal_messages(example["completion"], num_images=0)
                            prompt_ids = processing_class.apply_chat_template(
                                example["prompt"],
                                tokenize=True,
                                tools=example.get("tools"),
                                **example.get("chat_template_kwargs", {}),
                            )
                            # Fix transformers inconsistency: for VLMs, apply_chat_template returns lists of lists
                            # even for single examples, while for LLMs it returns lists of ints.
                            prompt_ids = prompt_ids[0] if isinstance(prompt_ids[0], list) else prompt_ids
                            prompt_completion_processed = processing_class.apply_chat_template(
                                example["prompt"] + example["completion"],
                                return_dict=True,
                                tokenize=True,
                                return_assistant_tokens_mask=assistant_only_loss,
                                tools=example.get("tools"),
                                **example.get("chat_template_kwargs", {}),
                            )
                            # Fix transformers inconsistency: for VLMs, apply_chat_template returns lists of lists
                            # even for single examples, while for LLMs it returns lists of ints.
                            prompt_completion_processed = {
                                k: v[0] if isinstance(v[0], list) else v
                                for k, v in prompt_completion_processed.items()
                            }
                            prompt_completion_ids = prompt_completion_processed["input_ids"]
                            if "assistant_masks" in prompt_completion_processed:
                                output["assistant_masks"] = prompt_completion_processed["assistant_masks"]
                        else:
                            prompt_ids = processing_class(text=example["prompt"])["input_ids"]
                            prompt_completion_ids = processing_class(text=example["prompt"] + example["completion"])[
                                "input_ids"
                            ]

                        # Check if the tokenized prompt starts with the tokenized prompt+completion
                        if not prompt_completion_ids[: len(prompt_ids)] == prompt_ids:
                            logger.warning(
                                "Mismatch between tokenized prompt and the start of tokenized prompt+completion. "
                                "This may be due to unexpected tokenizer behavior, whitespace issues, or special "
                                "token handling. Verify that the tokenizer is processing text consistently."
                            )

                        # Create a completion mask
                        completion_mask = [0] * len(prompt_ids) + [1] * (len(prompt_completion_ids) - len(prompt_ids))
                        output["input_ids"] = prompt_completion_ids
                        output["completion_mask"] = completion_mask

                    else:  # language modeling case
                        if is_conversational(example):
                            if self._is_vlm:
                                prepare_multimodal_messages(example["messages"], num_images=0)
                            processed = processing_class.apply_chat_template(
                                example["messages"],
                                return_dict=True,
                                tokenize=True,
                                return_assistant_tokens_mask=assistant_only_loss,
                                tools=example.get("tools"),
                                **example.get("chat_template_kwargs", {}),
                            )
                            # Fix transformers inconsistency: for VLMs, apply_chat_template returns lists of lists
                            # even for single examples, while for LLMs it returns lists of ints.
                            processed = {k: v[0] if isinstance(v[0], list) else v for k, v in processed.items()}
                            if "assistant_masks" in processed and 1 not in processed["assistant_masks"]:
                                raise RuntimeError(
                                    "You're using `assistant_only_loss=True`, but at least one example has no "
                                    "assistant tokens. This usually means the tokenizer's chat template doesn't "
                                    "generate assistant masks — it may be missing the `{% generation %}` keyword. Please "
                                    "check the template and ensure it's correctly configured to support assistant "
                                    "masking."
                                )
                            output = {k: processed[k] for k in ("input_ids", "assistant_masks") if k in processed}
                        else:
                            output = {"input_ids": processing_class(text=example[dataset_text_field])["input_ids"]}
                    return output

                dataset = dataset.map(
                    tokenize_fn,
                    fn_kwargs={
                        "processing_class": processing_class,
                        "dataset_text_field": args.dataset_text_field,
                        "assistant_only_loss": args.assistant_only_loss,
                    },
                    **map_kwargs,
                )

            # Pack or truncate
            if packing:
                if args.max_length is None:
                    raise ValueError("When packing is enabled, `max_length` can't be `None`.")
                if isinstance(dataset, Dataset):  # `IterableDataset.map` does not support `desc`
                    map_kwargs["desc"] = f"Packing {dataset_name} dataset"

                columns = ["input_ids"]
                if "completion_mask" in get_dataset_column_names(dataset):
                    columns.append("completion_mask")
                if "assistant_masks" in get_dataset_column_names(dataset):
                    columns.append("assistant_masks")

                dataset = dataset.select_columns(columns)

                # Packing adds new column "seq_lengths" needed for document aware FlashAttention
                dataset = pack_dataset(dataset, args.max_length, args.packing_strategy, map_kwargs)
            elif args.max_length is not None:
                if isinstance(dataset, Dataset):  # `IterableDataset.map` does not support `desc`
                    map_kwargs["desc"] = f"Truncating {dataset_name} dataset"
                dataset = truncate_dataset(dataset, args.max_length, map_kwargs)
            # For Liger kernel, ensure only the essential columns
            if args.use_liger_kernel:
                collator_expected_keys = {"input_ids", "seq_lengths", "completion_mask", "assistant_masks"}
                column_names = get_dataset_column_names(dataset)
                dataset = dataset.select_columns(collator_expected_keys.intersection(column_names))

        return dataset

    def _set_signature_columns_if_needed(self):
        # If `self.args.remove_unused_columns` is True, non-signature columns are removed.
        # By default, this method sets `self._signature_columns` to the model's expected inputs (usually, "input_ids"
        # and "attention_mask"). When using `train_on_completion_only` we add a "completion_mask" column to the
        # dataset. So we need to override the default signature columns to include "completion_mask" as well.
        if self._signature_columns is None:
            if self._is_vision_dataset:
                self._signature_columns = ["messages", "prompt", "completion", "images"]
            else:
                self._signature_columns = ["input_ids", "labels", "seq_lengths", "completion_mask", "assistant_masks"]

    def compute_loss(
        self,
        model: nn.Module,
        inputs: dict[str, Union[torch.Tensor, Any]],
        return_outputs: bool = False,
        num_items_in_batch: Optional[torch.Tensor] = None,
    ):
        """
        Compute training loss and additionally compute token accuracies
        """
        mode = "train" if self.model.training else "eval"

        # Set aside labels as it will be dropped by super().compute_loss() if a custom `compute_loss_func` is used.
        # This can be removed when this issue is fixed.
        labels = inputs["labels"]

        # If not set, defaults from model config and may warn since cache isn't compatible with gradient checkpointing
        inputs["use_cache"] = False
        (loss, outputs) = super().compute_loss(
            model, inputs, return_outputs=True, num_items_in_batch=num_items_in_batch
        )

        # Compute entropy
        if not self.args.use_liger_kernel:  # liger doesn't return logits
            with torch.no_grad():
                per_token_entropy = entropy_from_logits(outputs.logits)
                if "attention_mask" in inputs:
                    attention_mask = inputs["attention_mask"]
                    # When using Prompt Tuning, we need to add attention for the virtual tokens (all set to 1).
                    virtual_attention_mask = torch.ones(
                        attention_mask.size(0), self.num_virtual_tokens, device=attention_mask.device
                    )
                    attention_mask = torch.cat((virtual_attention_mask, attention_mask), dim=1)
                    entropy = torch.sum(per_token_entropy * attention_mask) / attention_mask.sum()
                elif "position_ids" in inputs:
                    entropy = torch.mean(per_token_entropy)
                else:
                    raise ValueError("Expected 'attention_mask' or 'position_ids' in inputs.")
                entropy = self.accelerator.gather_for_metrics(entropy).mean().item()
            self._metrics[mode]["entropy"].append(entropy)

        if mode == "train":
            # When using padding-free, the attention_mask is not present in the inputs, instead we have cu_seq_lens_q,
            # cu_seq_lens_k, and max_length_k, max_length_q and position_ids.
            if "attention_mask" in inputs:
                num_tokens_in_batch = self.accelerator.gather_for_metrics(inputs["attention_mask"].sum()).sum().item()
            elif "position_ids" in inputs:
                local_num_tokens = torch.tensor(inputs["position_ids"].size(1), device=inputs["position_ids"].device)
                num_tokens_in_batch = self.accelerator.gather_for_metrics(local_num_tokens).sum().item()
            else:
                raise ValueError("Expected 'attention_mask' or 'position_ids' in inputs.")
            self._total_train_tokens += num_tokens_in_batch
        self._metrics[mode]["num_tokens"] = [self._total_train_tokens]

        # Compute token accuracy if we have labels and if the model is not using Liger (no logits)
        if not self.args.use_liger_kernel:
            with torch.no_grad():
                if "shift_labels" in inputs:
                    # When using CP, labels are pre-shifted. We must use these (and cannot manually shift) because:
                    # - The first discarded token from inputs["labels"] actually belongs to process n-1
                    # - The last logits require the label from process n+1
                    shift_logits = outputs.logits.contiguous()
                    shift_labels = inputs["shift_labels"]
                else:
                    shift_logits = outputs.logits[..., :-1, :].contiguous()
                    shift_labels = labels[..., 1:].contiguous()

                # When using Prompt Tuning, skip the virtual tokens in logits before accuracy computation, since they do
                # not correspond to actual input labels.
                shift_logits = shift_logits[:, self.num_virtual_tokens :, :]

                # Get predictions
                predictions = shift_logits.argmax(dim=-1)

                # Create mask for non-padding tokens (assuming ignore_index is -100)
                mask = shift_labels != -100

                # Calculate accuracy only on non-padding tokens
                correct_predictions = (predictions == shift_labels) & mask
                total_tokens = mask.sum()
                correct_tokens = correct_predictions.sum()

                # Gather the correct_tokens and total_tokens across all processes
                correct_tokens = self.accelerator.gather_for_metrics(correct_tokens)
                total_tokens = self.accelerator.gather_for_metrics(total_tokens)

                # Compute the mean token accuracy and log it
                total_sum = total_tokens.sum()
                accuracy = (correct_tokens.sum() / total_sum).item() if total_sum > 0 else 0.0
                self._metrics[mode]["mean_token_accuracy"].append(accuracy)
                if self.aux_loss_enabled:
                    aux_loss = outputs.aux_loss
                    aux_loss = self.accelerator.gather_for_metrics(aux_loss).mean().item()
                    self._metrics[mode]["aux_loss"].append(aux_loss)

        return (loss, outputs) if return_outputs else loss

    # Override training step to add activation offloading context.
    def training_step(self, *args, **kwargs):
        with self.maybe_activation_offload_context:
            return super().training_step(*args, **kwargs)

    def log(self, logs: dict[str, float], start_time: Optional[float] = None) -> None:
        mode = "train" if self.model.training else "eval"
        metrics = {key: sum(val) / len(val) for key, val in self._metrics[mode].items()}  # average the metrics

        # This method can be called both in training and evaluation. When called in evaluation, the keys in `logs`
        # start with "eval_". We need to add the prefix "eval_" to the keys in `metrics` to match the format.
        if mode == "eval":
            metrics = {f"eval_{key}": val for key, val in metrics.items()}

        logs.update(metrics)
        super().log(logs, start_time)
        self._metrics[mode].clear()

    # Ensure the model card is saved along with the checkpoint
    def _save_checkpoint(self, model, trial):
        if self.args.hub_model_id is None:
            model_name = Path(self.args.output_dir).name
        else:
            model_name = self.args.hub_model_id.split("/")[-1]
        self.create_model_card(model_name=model_name)
        super()._save_checkpoint(model, trial)<|MERGE_RESOLUTION|>--- conflicted
+++ resolved
@@ -67,10 +67,6 @@
 logger = logging.get_logger(__name__)
 
 
-<<<<<<< HEAD
-def get_dataset_column_names(dataset: Union[Dataset, IterableDataset]) -> list[str]:
-    return list(next(iter(dataset)).keys()) if dataset.column_names is None else dataset.column_names
-=======
 FLASH_ATTENTION_VARIANTS = {
     "flash_attention_2",
     "flash_attention_3",
@@ -78,39 +74,6 @@
     "kernels-community/vllm-flash-attn3",
     "kernels-community/flash-attn3",
 }
-
-
-def remove_none_values(example: TListOrMapping) -> TListOrMapping:
-    """
-    Recursively removes entries with `None` values from a nested structure (list or dictionary).
-
-    Args:
-        example (`list` or `Mapping`):
-            Input nested structure (list or dictionary) from which to remove `None`.
-
-    Example:
-    ```python
-    >>> [
-    ...     {
-    ...         "a": {"aa": None, "ab": 1},
-    ...         "b": "my_string",
-    ...     }
-    ... ]
-    >>> remove_none_values(example)
-    [{'a': {'ab': 1}, 'b': 'my_string'}]
-    ```
-    """
-    if isinstance(example, list):
-        return [remove_none_values(value) if isinstance(value, (dict, list)) else value for value in example]
-    elif isinstance(example, Mapping):
-        return {
-            key: remove_none_values(value) if isinstance(value, (dict, list)) else value
-            for key, value in example.items()
-            if value is not None
-        }
-    else:
-        raise TypeError("Input must be a list or a dictionary.")
->>>>>>> ebb8899f
 
 
 def get_dataset_column_names(dataset: Union[Dataset, IterableDataset]) -> list[str]:
