--- conflicted
+++ resolved
@@ -162,21 +162,9 @@
         else:
             labels = [torch.tensor(example["input_ids"]) for example in examples]
 
-<<<<<<< HEAD
-        # Check if we have meaningful seq_lengths from packing (restarting sequences)
-        has_packed_position_ids = self.return_position_ids and "seq_lengths" in examples[0] and self.padding_free
-
-        # For packing with position_ids, we should NOT create attention_mask as it causes
-        # FlashAttention to ignore position_ids and compute wrong cu_seq_lens from the all-1s mask
-        if not has_packed_position_ids:
-            attention_mask = [torch.ones_like(ids) for ids in input_ids]
-
-        if self.return_position_ids:
-=======
         # For padding-free, we should NOT create attention_mask as it causes FlashAttention to ignore position_ids and
         # compute wrong cu_seq_lens from the all-1s mask
         if self.padding_free:
->>>>>>> cc578b6b
             if "seq_lengths" in examples[0]:
                 position_ids = self.get_position_ids_from_packed_seq_lengths(
                     [example["seq_lengths"] for example in examples]
