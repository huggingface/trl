# Copyright 2025 The HuggingFace Team. All rights reserved.
#
# Licensed under the Apache License, Version 2.0 (the "License");
# you may not use this file except in compliance with the License.
# You may obtain a copy of the License at
#
#     http://www.apache.org/licenses/LICENSE-2.0
#
# Unless required by applicable law or agreed to in writing, software
# distributed under the License is distributed on an "AS IS" BASIS,
# WITHOUT WARRANTIES OR CONDITIONS OF ANY KIND, either express or implied.
# See the License for the specific language governing permissions and
# limitations under the License.

from dataclasses import dataclass, field
from typing import Optional

from transformers import TrainingArguments


@dataclass
class OnlineDPOConfig(TrainingArguments):
    r"""
    Configuration class for the [`OnlineDPOTrainer`].

    Using [`~transformers.HfArgumentParser`] we can turn this class into
    [argparse](https://docs.python.org/3/library/argparse#module-argparse) arguments that can be specified on the
    command line.

    Parameters:
        learning_rate (`float`, *optional*, defaults to `5e-7`):
            Initial learning rate for [`AdamW`] optimizer. The default value replaces that of
            [`~transformers.TrainingArguments`].
        reward_model_path (`str` or `None`, *optional*, defaults to `None`):
            Path to the reward model. Either `judge` or `reward_model_path` must be set, but not both.
        judge (`str` or `None`, *optional*, defaults to `None`):
            Name of the judge to use. Either `judge` or `reward_model_path` must be set, but not both.
        max_new_tokens (`int`, *optional*, defaults to `64`):
            Maximum number of tokens to generate per completion.
        max_length (`int`, *optional*, defaults to `256`):
            Maximum total length of the sequence (prompt + completion) used to compute log probabilities. If the
            sequence exceeds this limit, the leftmost tokens will be truncated to preserve as much of the completion as
            possible.
        temperature (`float`, *optional*, defaults to `0.9`):
            Temperature for sampling. The higher the temperature, the more random the completions.
        missing_eos_penalty (`float` or `None`, *optional*, defaults to `None`):
            Penalty applied to the score when the model fails to generate an EOS token. This is useful to encourage
            to generate completions shorter than the maximum length (`max_new_tokens`). The penalty must be a positive
            value.
        beta (`float` or `list[float]`, *optional*, defaults to `0.1`):
            Parameter controlling the deviation from the reference model. Higher β means less deviation from the
            reference model. For the IPO loss (`loss_type="ipo"`), β is the regularization parameter denoted by τ in
            the [paper](https://huggingface.co/papers/2310.12036). If a list of floats is provided then the β is
            selected for each new epoch and the last β is used for the rest of the epochs.
        loss_type (`str`, *optional*, defaults to `"sigmoid"`):
            Type of loss to use. Possible values are:

                - `"sigmoid"`: sigmoid loss from the original [DPO](https://huggingface.co/papers/2305.18290) paper.
                - `"ipo"`: IPO loss from the [IPO](https://huggingface.co/papers/2310.12036) paper.

        dataset_num_proc (`int` or `None`, *optional*, defaults to `None`):
            Number of processes to use for processing the dataset.
        disable_dropout (`bool`, *optional*, defaults to `True`):
            Whether to disable dropout in the model and reference model.
        use_vllm (`bool`, *optional*, defaults to `False`):
            Whether to use the vLLM for generating completions. Requires vLLM to be installed (`pip install vllm`).
    """

    learning_rate: float = field(
        default=5e-7,
        metadata={
            "help": "Initial learning rate for `AdamW` optimizer. The default value replaces that of "
            "transformers.TrainingArguments."
        },
    )
    reward_model_path: Optional[str] = field(
        default=None,
        metadata={
            "help": "Path to the reward model. Either `judge` or `reward_model_path` must be set, but not both."
        },
    )
    judge: Optional[str] = field(
        default=None,
        metadata={
            "help": "Name of the judge to use. Either `judge` or `reward_model_path` must be set, but not both."
        },
    )
    max_new_tokens: int = field(
        default=64,
        metadata={"help": "Maximum number of tokens to generate per completion."},
    )
    max_length: int = field(
        default=512,
        metadata={
            "help": "Maximum total length of the sequence (prompt + completion) used to compute log probabilities. If "
            "the sequence exceeds this limit, the leftmost tokens will be truncated to preserve as much of the "
            "completion as possible."
        },
    )
    temperature: float = field(
        default=0.9,
        metadata={"help": "Temperature for sampling. The higher the temperature, the more random the completions."},
    )
    missing_eos_penalty: Optional[float] = field(
        default=None,
        metadata={
            "help": "Penalty applied to the score when the model fails to generate an EOS token. This is useful to "
            "encourage to generate completions shorter than the maximum length (`max_new_tokens`). The penalty must be "
            "a positive value."
        },
    )
    beta: list[float] = field(
        default_factory=lambda: [0.1],
        metadata={
            "help": "Parameter controlling the deviation from the reference model. Higher β means less deviation from "
            "the reference model. For the IPO loss (`loss_type='ipo'`), β is the regularization parameter denoted by "
            "τ in the [paper](https://huggingface.co/papers/2310.12036). If a list of floats is provided then the β is "
            "selected for each new epoch and the last β is used for the rest of the epochs."
        },
    )
    loss_type: str = field(
        default="sigmoid",
        metadata={
            "help": "Type of loss to use.",
            "choices": ["sigmoid", "ipo"],
        },
    )
    dataset_num_proc: Optional[int] = field(
        default=None,
        metadata={"help": "Number of processes to use for processing the dataset."},
    )
    disable_dropout: bool = field(
        default=True,
        metadata={"help": "Whether to disable dropout in the model."},
    )
<<<<<<< HEAD
    ds3_gather_for_generation: bool = field(
        default=True,
        metadata={
            "help": "For deepspeed stage 3. Whether to gather policy model weights for sequences generation to speed it up. Disabling it makes training models bigger than single GPU VRAM possible, but it may be slow."
=======
    use_vllm: bool = field(
        default=False,
        metadata={
            "help": "Whether to use the vLLM for generating completions. Requires vLLM to be installed "
            "(`pip install vllm`)."
>>>>>>> a5c88d6c
        },
    )

    def __post_init__(self):
        super().__post_init__()
        if hasattr(self.beta, "__len__") and len(self.beta) == 1:
            self.beta = self.beta[0]<|MERGE_RESOLUTION|>--- conflicted
+++ resolved
@@ -133,18 +133,15 @@
         default=True,
         metadata={"help": "Whether to disable dropout in the model."},
     )
-<<<<<<< HEAD
-    ds3_gather_for_generation: bool = field(
-        default=True,
-        metadata={
-            "help": "For deepspeed stage 3. Whether to gather policy model weights for sequences generation to speed it up. Disabling it makes training models bigger than single GPU VRAM possible, but it may be slow."
-=======
     use_vllm: bool = field(
         default=False,
         metadata={
             "help": "Whether to use the vLLM for generating completions. Requires vLLM to be installed "
             "(`pip install vllm`)."
->>>>>>> a5c88d6c
+    ds3_gather_for_generation: bool = field(
+        default=True,
+        metadata={
+            "help": "For deepspeed stage 3. Whether to gather policy model weights for sequences generation to speed it up. Disabling it makes training models bigger than single GPU VRAM possible, but it may be slow."
         },
     )
 
