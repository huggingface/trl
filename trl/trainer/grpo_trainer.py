# Copyright 2020-2025 The HuggingFace Team. All rights reserved.
#
# Licensed under the Apache License, Version 2.0 (the "License");
# you may not use this file except in compliance with the License.
# You may obtain a copy of the License at
#
#     http://www.apache.org/licenses/LICENSE-2.0
#
# Unless required by applicable law or agreed to in writing, software
# distributed under the License is distributed on an "AS IS" BASIS,
# WITHOUT WARRANTIES OR CONDITIONS OF ANY KIND, either express or implied.
# See the License for the specific language governing permissions and
# limitations under the License.

import os
import textwrap
import warnings
from collections import defaultdict, deque
from collections.abc import Sized
from contextlib import nullcontext
from typing import Any, Callable, Optional, Union

import datasets
import torch
import torch.utils.data
import transformers
from accelerate.utils import broadcast_object_list, gather, gather_object, is_peft_model, set_seed
from datasets import Dataset, IterableDataset
from packaging import version
from torch import nn
from torch.utils.data import DataLoader, Sampler
from transformers import (
    AutoModelForCausalLM,
    AutoModelForSequenceClassification,
    AutoTokenizer,
    GenerationConfig,
    PreTrainedModel,
    PreTrainedTokenizerBase,
    Trainer,
    TrainerCallback,
    is_wandb_available,
)
from transformers.integrations.deepspeed import is_deepspeed_zero3_enabled
from transformers.trainer_utils import seed_worker
from transformers.utils import is_datasets_available, is_peft_available

from ..data_utils import apply_chat_template, is_conversational, maybe_apply_chat_template
from ..extras.profiling import profiling_context, profiling_decorator
from ..extras.vllm_client import VLLMClient
from ..import_utils import is_liger_kernel_available, is_rich_available, is_vllm_available
from ..models import create_reference_model, prepare_deepspeed, unwrap_model_for_generation
from .callbacks import SyncRefModelCallback
from .grpo_config import GRPOConfig
from .utils import (
    disable_dropout_in_model,
    generate_model_card,
    get_comet_experiment_url,
    pad,
    print_prompt_completions_sample,
    selective_log_softmax,
)


if is_peft_available():
    from peft import PeftConfig, get_peft_model

if is_liger_kernel_available():
    from liger_kernel.chunked_loss import LigerFusedLinearGRPOLoss

if is_wandb_available():
    import wandb

# What we call a reward function is a callable that takes a list of prompts and completions and returns a list of
# rewards. When it's a string, it's a model ID, so it's loaded as a pretrained model.
RewardFunc = Union[str, PreTrainedModel, Callable[[list, list], list[float]]]


class RepeatSampler(Sampler):
    """
    Sampler that repeats the indices of a dataset in a structured manner.

    Args:
        data_source (`Sized`):
            Dataset to sample from.
        mini_repeat_count (`int`):
            Number of times to repeat each index per batch.
        batch_size (`int`, *optional*, defaults to `1`):
            Number of unique indices per batch.
        repeat_count (`int`, *optional*, defaults to `1`):
            Number of times to repeat the full sampling process.
        shuffle (`bool`, *optional*, defaults to `True`):
            Whether to shuffle the dataset.
        seed (`int` or `None`, *optional*, defaults to `None`):
            Random seed for reproducibility (only affects this sampler).

    Example:
    ```python
    >>> sampler = RepeatRandomSampler(["a", "b", "c", "d", "e", "f", "g"], mini_repeat_count=2, batch_size=3, repeat_count=4)
    >>> list(sampler)
    [4, 4, 3, 3, 0, 0,
     4, 4, 3, 3, 0, 0,
     4, 4, 3, 3, 0, 0,
     4, 4, 3, 3, 0, 0,

     1, 1, 2, 2, 6, 6,
     1, 1, 2, 2, 6, 6,
     1, 1, 2, 2, 6, 6,
     1, 1, 2, 2, 6, 6]
    ```

    ```txt
    mini_repeat_count = 3
          -   -   -
         [0,  0,  0,  1,  1,  1,  2,  2,  2,  3,  3,  3,      |
          4,  4,  4,  5,  5,  5,  6,  6,  6,  7,  7,  7,      |
          8,  8,  8,  9,  9,  9, 10, 10, 10, 11, 11, 11,      |
                                                                repeat_count = 2
          0,  0,  0,  1,  1,  1,  2,  2,  2,  3,  3,  3,      |
          4,  4,  4,  5,  5,  5,  6,  6,  6,  7,  7,  7,      |
          8,  8,  8,  9,  9,  9, 10, 10, 10, 11, 11, 11, ...] |
          ---------   ---------   ---------   ---------
           ---------   ---------   ---------   ---------
            ---------   ---------   ---------   ---------
                         batch_size = 12
    ```
    """

    def __init__(
        self,
        data_source: Sized,
        mini_repeat_count: int,
        batch_size: int = 1,
        repeat_count: int = 1,
        shuffle: bool = True,
        seed: Optional[int] = None,
    ):
        self.data_source = data_source
        self.mini_repeat_count = mini_repeat_count
        self.batch_size = batch_size
        self.repeat_count = repeat_count
        self.num_samples = len(data_source)
        self.shuffle = shuffle
        self.seed = seed

        if shuffle:
            self.generator = torch.Generator()  # Create a local random generator
            if seed is not None:
                self.generator.manual_seed(seed)

    def __iter__(self):
        if self.shuffle:
            # E.g., [2, 4, 3, 1, 0, 6, 5] (num_samples = 7)
            indexes = torch.randperm(self.num_samples, generator=self.generator).tolist()
        else:
            indexes = list(range(self.num_samples))

        #    [2, 4, 3, 1, 0, 6, 5]
        # -> [[2, 4, 3], [1, 0, 6], [5]]  (batch_size = 3)
        indexes = [indexes[i : i + self.batch_size] for i in range(0, len(indexes), self.batch_size)]

        #    [[2, 4, 3], [1, 0, 6], [5]]
        # -> [[2, 4, 3], [1, 0, 6]]
        indexes = [chunk for chunk in indexes if len(chunk) == self.batch_size]

        for chunk in indexes:
            for _ in range(self.repeat_count):
                for index in chunk:
                    for _ in range(self.mini_repeat_count):
                        yield index

    def __len__(self) -> int:
        return self.num_samples * self.mini_repeat_count * self.repeat_count


# torch.nanstd doesn't exist, so we define it here
def nanstd(tensor: torch.Tensor) -> torch.Tensor:
    """
    Compute the standard deviation of a tensor, ignoring NaNs. This function only supports 1D tensors.

    Args:
        tensor (`torch.Tensor`):
            Input tensor of shape `(N,)`.

    Returns:
        `torch.Tensor`:
            Standard deviation of the tensor, ignoring NaNs.
    """
    variance = torch.nanmean((tensor - torch.nanmean(tensor, keepdim=True)) ** 2)  # Compute variance ignoring NaNs
    count = torch.sum(~torch.isnan(tensor))  # Count of non-NaN values
    variance *= count / (count - 1)  # Bessel's correction
    return torch.sqrt(variance)


def split_tensor_dict(
    tensor_dict: dict[str, Optional[torch.Tensor]], num_chunks: int
) -> list[dict[str, Optional[torch.Tensor]]]:
    """
    Splits a dictionary of tensors along the first dimension into `num_chunks` equal parts.

    Example:
        >>> x = torch.arange(12).reshape(6, 2)
        >>> y = torch.arange(6).reshape(6, 1)
        >>> tensor_dict = {"x": x, "y": y}
        >>> split_tensor_dict(tensor_dict, 3)
        [
            {"x": tensor([[0, 1], [2, 3]]), "y": tensor([[0], [1]])},
            {"x": tensor([[4, 5], [6, 7]]), "y": tensor([[2], [3]])},
            {"x": tensor([[ 8,  9], [10, 11]]), "y": tensor([[4], [5]])}
        ]
    """
    first_tensor = next(tensor for tensor in tensor_dict.values() if tensor is not None)
    chunk_size = first_tensor.shape[0] // num_chunks
    return [
        {
            key: tensor[i * chunk_size : (i + 1) * chunk_size] if tensor is not None else None
            for key, tensor in tensor_dict.items()
        }
        for i in range(num_chunks)
    ]


def shuffle_tensor_dict(tensor_dict: dict[str, Optional[torch.Tensor]]) -> dict[str, Optional[torch.Tensor]]:
    """
    Shuffles a dictionary of tensors along the first dimension in unison.

    Example:
        >>> x = torch.arange(6).reshape(3, 2)
        >>> y = torch.arange(3).reshape(3, 1)
        >>> tensor_dict = {"x": x, "y": y}
        >>> shuffle_tensor_dict(tensor_dict)
        {'x': tensor([[2, 3],
                      [0, 1],
                      [4, 5]]),
         'y': tensor([[1],
                      [0],
                      [2]])}
    """
    first_tensor = next(tensor for tensor in tensor_dict.values() if tensor is not None)
    batch_size = first_tensor.shape[0]

    permutation = torch.randperm(batch_size)

    return {key: tensor[permutation] if tensor is not None else None for key, tensor in tensor_dict.items()}


def nanmin(tensor: torch.Tensor) -> torch.Tensor:
    """
    Compute the minimum value of a tensor, ignoring NaNs. This function only supports 1D tensors.

    Args:
        tensor (`torch.Tensor`): Input tensor of shape `(N,)`.

    Returns:
        `torch.Tensor`: Minimum value of the tensor, ignoring NaNs. Returns NaN if all values are NaN.
    """
    if torch.isnan(tensor).all():
        return torch.tensor(float("nan"), dtype=tensor.dtype, device=tensor.device)
    return torch.min(tensor[~torch.isnan(tensor)])


def nanmax(tensor: torch.Tensor) -> torch.Tensor:
    """
    Compute the maximum value of a tensor, ignoring NaNs. This function only supports 1D tensors.

    Args:
        tensor (`torch.Tensor`): Input tensor of shape `(N,)`.

    Returns:
        `torch.Tensor`: Maximum value of the tensor, ignoring NaNs. Returns NaN if all values are NaN.
    """
    if torch.isnan(tensor).all():
        return torch.tensor(float("nan"), dtype=tensor.dtype, device=tensor.device)
    return torch.max(tensor[~torch.isnan(tensor)])


class GRPOTrainer(Trainer):
    """
    Trainer for the Group Relative Policy Optimization (GRPO) method. This algorithm was initially proposed in the
    paper [DeepSeekMath: Pushing the Limits of Mathematical Reasoning in Open Language Models](https://huggingface.co/papers/2402.03300).

    Example:

    ```python
    from datasets import load_dataset
    from trl import GRPOTrainer

    dataset = load_dataset("trl-lib/tldr", split="train")

    def reward_func(completions, **kwargs):
        # Dummy reward function that rewards completions with more unique letters.
        return [float(len(set(completion))) for completion in completions]

    trainer = GRPOTrainer(
        model="Qwen/Qwen2-0.5B-Instruct",
        reward_funcs=reward_func,
        train_dataset=dataset,
    )

    trainer.train()
    ```

    Args:
        model (`Union[str, PreTrainedModel]`):
            Model to be trained. Can be either:

            - A string, being the *model id* of a pretrained model hosted inside a model repo on huggingface.co, or
              a path to a *directory* containing model weights saved using
              [`~transformers.PreTrainedModel.save_pretrained`], e.g., `'./my_model_directory/'`. The model is
              loaded using [`~transformers.AutoModelForCausalLM.from_pretrained`] with the keywork arguments
              in `args.model_init_kwargs`.
            - A [`~transformers.PreTrainedModel`] object. Only causal language models are supported.
        reward_funcs (`Union[RewardFunc, list[RewardFunc]]`):
            Reward functions to be used for computing the rewards. To compute the rewards, we call all the reward
            functions with the prompts and completions and sum the rewards. Can be either:

            - A single reward function, such as:
                - A string: The *model ID* of a pretrained model hosted inside a model repo on huggingface.co, or a
                path to a *directory* containing model weights saved using
                [`~transformers.PreTrainedModel.save_pretrained`], e.g., `'./my_model_directory/'`. The model is loaded
                using [`~transformers.AutoModelForSequenceClassification.from_pretrained`] with `num_labels=1` and the
                keyword arguments in `args.model_init_kwargs`.
                - A [`~transformers.PreTrainedModel`] object: Only sequence classification models are supported.
                - A custom reward function: The function is provided with the prompts and the generated completions,
                  plus any additional columns in the dataset. It should return a list of rewards. Custom reward
                  functions can also return None when the reward is not applicable to those samples. This is useful for
                  multi-task training where different reward functions apply to different types of samples. When a
                  reward function returns None for a sample, that reward function is excluded from the reward
                  calculation for that sample. For more details, see
                  [Using a custom reward function](#using-a-custom-reward-function).
            - A list of reward functions, where each item can independently be any of the above types. Mixing different
            types within the list (e.g., a string model ID and a custom reward function) is allowed.
        args ([`GRPOConfig`], *optional*, defaults to `None`):
            Configuration for this trainer. If `None`, a default configuration is used.
        train_dataset ([`~datasets.Dataset`] or [`~datasets.IterableDataset`]):
            Dataset to use for training. It must include a column `"prompt"`. Any additional columns in the dataset is
            ignored. The format of the samples can be either:

            - [Standard](dataset_formats#standard): Each sample contains plain text.
            - [Conversational](dataset_formats#conversational): Each sample contains structured messages (e.g., role
              and content).
        eval_dataset ([`~datasets.Dataset`], [`~datasets.IterableDataset`] or `dict[str, Union[Dataset, IterableDataset]]`):
            Dataset to use for evaluation. It must meet the same requirements as `train_dataset`.
        processing_class ([`~transformers.PreTrainedTokenizerBase`], *optional*, defaults to `None`):
            Processing class used to process the data. The padding side must be set to "left". If `None`, the
            processing class is loaded from the model's name with [`~transformers.AutoTokenizer.from_pretrained`]. A
            padding token, `processing_class.pad_token`, must be set. If the processing class has not set a padding
            token, `processing_class.eos_token` will be used as the default.
        reward_processing_classes (`Union[PreTrainedTokenizerBase, list[PreTrainedTokenizerBase]]`, *optional*, defaults to `None`):
            Processing classes corresponding to the reward functions specified in `reward_funcs`. Can be either:

            - A single processing class: Used when `reward_funcs` contains only one reward function.
            - A list of processing classes: Must match the order and length of the reward functions in `reward_funcs`.
            If set to `None`, or if an element of the list corresponding to a [`~transformers.PreTrainedModel`] is
            `None`, the tokenizer for the model is automatically loaded using [`~transformers.AutoTokenizer.from_pretrained`].
            For elements in `reward_funcs` that are custom reward functions (not [`~transformers.PreTrainedModel`]),
            the corresponding entries in `reward_processing_classes` are ignored.
        callbacks (list of [`~transformers.TrainerCallback`], *optional*, defaults to `None`):
            List of callbacks to customize the training loop. Will add those to the list of default callbacks
            detailed in [here](https://huggingface.co/docs/transformers/main_classes/callback).

            If you want to remove one of the default callbacks used, use the [`~transformers.Trainer.remove_callback`]
            method.
        optimizers (`tuple[torch.optim.Optimizer, torch.optim.lr_scheduler.LambdaLR]`, *optional*, defaults to `(None, None)`):
            A tuple containing the optimizer and the scheduler to use. Will default to an instance of [`AdamW`] on your
            model and a scheduler given by [`get_linear_schedule_with_warmup`] controlled by `args`.
        peft_config ([`~peft.PeftConfig`], *optional*, defaults to `None`):
            PEFT configuration used to wrap the model. If `None`, the model is not wrapped.
    """

    _tag_names = ["trl", "grpo"]

    def __init__(
        self,
        model: Union[str, PreTrainedModel],
        reward_funcs: Union[RewardFunc, list[RewardFunc]],
        args: Optional[GRPOConfig] = None,
        train_dataset: Optional[Union[Dataset, IterableDataset]] = None,
        eval_dataset: Optional[Union[Dataset, IterableDataset, dict[str, Union[Dataset, IterableDataset]]]] = None,
        processing_class: Optional[PreTrainedTokenizerBase] = None,
        reward_processing_classes: Optional[Union[PreTrainedTokenizerBase, list[PreTrainedTokenizerBase]]] = None,
        callbacks: Optional[list[TrainerCallback]] = None,
        optimizers: tuple[Optional[torch.optim.Optimizer], Optional[torch.optim.lr_scheduler.LambdaLR]] = (None, None),
        peft_config: Optional["PeftConfig"] = None,
    ):
        # Args
        if args is None:
            model_name = model if isinstance(model, str) else model.config._name_or_path
            model_name = model_name.split("/")[-1]
            args = GRPOConfig(f"{model_name}-GRPO")

        # Models
        # Trained model
        model_init_kwargs = args.model_init_kwargs or {}
        if isinstance(model, str):
            model_id = model
            torch_dtype = model_init_kwargs.get("torch_dtype")
            if isinstance(torch_dtype, torch.dtype) or torch_dtype == "auto" or torch_dtype is None:
                pass  # torch_dtype is already a torch.dtype or "auto" or None
            elif isinstance(torch_dtype, str):  # it's a str, but not "auto"
                torch_dtype = getattr(torch, torch_dtype)
                model_init_kwargs["torch_dtype"] = torch_dtype
            else:
                raise ValueError(
                    "Invalid `torch_dtype` passed to `GRPOConfig`. Expected either 'auto' or a string representing "
                    f"a `torch.dtype` (e.g., 'float32'), but got {torch_dtype}."
                )
            # Disable caching if gradient checkpointing is enabled (not supported)
            model_init_kwargs["use_cache"] = (
                False if args.gradient_checkpointing else model_init_kwargs.get("use_cache")
            )
            model = AutoModelForCausalLM.from_pretrained(model, **model_init_kwargs)
        else:
            model_id = model.config._name_or_path
            if args.model_init_kwargs is not None:
                raise ValueError(
                    "You passed `model_init_kwargs` to the `GRPOConfig`, but your model is already instantiated. "
                    "This argument can only be used when the `model` argument is a string."
                )

        if peft_config is not None:
            if not is_peft_available():
                raise ImportError("PEFT is required to use `peft_config`. Run `pip install peft`.")
            model = get_peft_model(model, peft_config)

        # Enable gradient checkpointing if requested
        if args.gradient_checkpointing:
            model = self._enable_gradient_checkpointing(model, args)

        # Reference model
        self.beta = args.beta
        if self.beta == 0.0:
            # If beta is 0.0, the reference model is not needed
            self.ref_model = None
        elif is_deepspeed_zero3_enabled():
            self.ref_model = AutoModelForCausalLM.from_pretrained(model_id, **model_init_kwargs)
        elif is_peft_model(model):
            # If PEFT is used, the reference model is not needed since the adapter can be disabled
            # to revert to the initial model.
            self.ref_model = None
        else:
            # If PEFT configuration is not provided, create a reference model based on the initial model.
            self.ref_model = create_reference_model(model)

        # Disable dropout in the models
        if args.disable_dropout:
            disable_dropout_in_model(model)
            if self.ref_model is not None:
                disable_dropout_in_model(self.ref_model)

        # Processing class
        if processing_class is None:
            processing_class = AutoTokenizer.from_pretrained(model.config._name_or_path, padding_side="left")
        if processing_class.pad_token is None:
            processing_class.pad_token = processing_class.eos_token

        # Reward functions
        if not isinstance(reward_funcs, list):
            reward_funcs = [reward_funcs]
        self.reward_func_names = []
        for i, reward_func in enumerate(reward_funcs):
            if isinstance(reward_func, str):
                reward_funcs[i] = AutoModelForSequenceClassification.from_pretrained(
                    reward_func, num_labels=1, **model_init_kwargs
                )
            if isinstance(reward_funcs[i], nn.Module):  # Use Module over PretrainedModel for compat w/ compiled models
                self.reward_func_names.append(reward_funcs[i].config._name_or_path.split("/")[-1])
            else:
                self.reward_func_names.append(reward_funcs[i].__name__)
        self.reward_funcs = reward_funcs

        # Reward weights
        if args.reward_weights is not None:
            if len(args.reward_weights) != len(reward_funcs):
                raise ValueError(
                    f"Number of reward weights ({len(args.reward_weights)}) must match number of reward "
                    f"functions ({len(reward_funcs)})"
                )
            self.reward_weights = torch.tensor(args.reward_weights, dtype=torch.float32)
        else:
            self.reward_weights = torch.ones(len(reward_funcs), dtype=torch.float32)

        # Reward processing class
        if reward_processing_classes is None:
            reward_processing_classes = [None] * len(reward_funcs)
        elif not isinstance(reward_processing_classes, list):
            reward_processing_classes = [reward_processing_classes]
        else:
            if len(reward_processing_classes) != len(reward_funcs):
                raise ValueError("The number of reward processing classes must match the number of reward functions.")

        for i, (reward_processing_class, reward_func) in enumerate(zip(reward_processing_classes, reward_funcs)):
            if isinstance(reward_func, PreTrainedModel):
                if reward_processing_class is None:
                    reward_processing_class = AutoTokenizer.from_pretrained(reward_func.config._name_or_path)
                if reward_processing_class.pad_token_id is None:
                    reward_processing_class.pad_token = reward_processing_class.eos_token
                # The reward model computes the reward for the latest non-padded token in the input sequence.
                # So it's important to set the pad token ID to the padding token ID of the processing class.
                reward_func.config.pad_token_id = reward_processing_class.pad_token_id
                reward_processing_classes[i] = reward_processing_class
        self.reward_processing_classes = reward_processing_classes

        # Data collator
        def data_collator(features):  # No data collation is needed in GRPO
            return features

        # Training arguments
        self.max_prompt_length = args.max_prompt_length
        self.max_completion_length = args.max_completion_length  # = |o_i| in the GRPO paper
        self.num_generations = args.num_generations  # = G in the GRPO paper
        self.temperature = args.temperature
        self.top_p = args.top_p
        self.top_k = args.top_k
        self.min_p = args.min_p
        self.repetition_penalty = args.repetition_penalty
        self.use_vllm = args.use_vllm
        self.use_liger_loss = args.use_liger_loss
        self.loss_type = args.loss_type
        self.scale_rewards = args.scale_rewards
        self.mask_truncated_completions = args.mask_truncated_completions

        # Datasets
        self.shuffle_dataset = args.shuffle_dataset

        if (
            isinstance(train_dataset, IterableDataset)
            or isinstance(eval_dataset, IterableDataset)
            or (
                isinstance(eval_dataset, dict) and any(isinstance(ds, IterableDataset) for ds in eval_dataset.values())
            )
        ):
            # See https://github.com/huggingface/trl/issues/3213
            raise NotImplementedError(
                "Iterable datasets are not yet supported in GRPOTrainer. Please use a standard dataset instead."
            )

        # Multi-step
        self.num_iterations = args.num_iterations  # = 𝜇 in the GRPO paper
        self.epsilon_low = args.epsilon
        self.epsilon_high = args.epsilon_high if args.epsilon_high is not None else args.epsilon
        # Tracks the number of iterations (forward + backward passes), including those within a grad accum cycle
        self._step = 0
        # Buffer the batch to reuse generated outputs across multiple updates. For more details, see
        # `_get_train_sampler` and `_prepare_inputs`.
        self._buffered_inputs = None

        # The trainer estimates the number of FLOPs (floating-point operations) using the number of elements in the
        # input tensor associated with the key "input_ids". However, in GRPO, the sampled data does not include the
        # "input_ids" key. Instead, the available keys is "prompt". As a result, the trainer issues the warning:
        # "Could not estimate the number of tokens of the input, floating-point operations will not be computed." To
        # suppress this warning, we set the "estimate_tokens" key in the model's "warnings_issued" dictionary to True.
        # This acts as a flag to indicate that the warning has already been issued.
        model.warnings_issued["estimate_tokens"] = True

        if self.use_liger_loss:
            if not is_liger_kernel_available():
                raise ImportError(
                    "Liger is required to use `liger_loss` as the GRPO loss. Run `pip install liger-kernel`."
                )
            if is_peft_model(model):
                raise TypeError("Liger loss is not supported with a PEFT model.")

            if self.loss_type != "bnpo":
                raise ValueError(
                    f"The provided loss type (`{self.loss_type}`) is not supported with `use_liger_loss`. Liger loss "
                    "only supports `bnpo` for now."
                )

            self.liger_grpo_loss = LigerFusedLinearGRPOLoss(
                beta=self.beta,
                epsilon_low=self.epsilon_low,
                epsilon_high=self.epsilon_high,
                temperature=self.temperature,
                use_ref_model=self.ref_model is not None,
            )

        super().__init__(
            model=model,
            args=args,
            data_collator=data_collator,
            train_dataset=train_dataset,
            eval_dataset=eval_dataset,
            processing_class=processing_class,
            callbacks=callbacks,
            optimizers=optimizers,
        )

        # Initialize the metrics
        self._metrics = {"train": defaultdict(list), "eval": defaultdict(list)}
        self._total_train_tokens = 0
        self.log_completions = args.log_completions
        self.wandb_log_unique_prompts = args.wandb_log_unique_prompts
        self.num_completions_to_print = args.num_completions_to_print
        # maxlen is set to the total number of forward passes per step. This value of `maxlen` ensures we log only the
        # final optimization step.
        maxlen = self.accelerator.num_processes * args.per_device_train_batch_size * args._steps_per_generation
        self._textual_logs = {
            "prompt": deque(maxlen=maxlen),
            "completion": deque(maxlen=maxlen),
            "rewards": defaultdict(lambda: deque(maxlen=maxlen)),
        }

        # Ensure each process receives a unique seed to prevent duplicate completions when generating with
        # transformers if num_generations exceeds per_device_train_batch_size. We could skip it if we use vLLM, but
        # it's safer to set it in all cases.
        set_seed(args.seed, device_specific=True)

        if self.use_vllm:
            if not is_vllm_available():
                raise ImportError(
                    "vLLM is not available and `use_vllm` is set to True. Please install vLLM with "
                    "`pip install vllm` to use it."
                )

            if self.accelerator.is_main_process:
                self.vllm_client = VLLMClient(
                    args.vllm_server_host, args.vllm_server_port, connection_timeout=args.vllm_server_timeout
                )
                self.vllm_client.init_communicator()

            # vLLM specific sampling arguments
            self.guided_decoding_regex = args.vllm_guided_decoding_regex

            self._last_loaded_step = -1  # tag to avoid useless loading during grad accumulation

            # When using vLLM, the main process is responsible for loading the model weights. This can cause process
            # desynchronization and seems to lead to DeepSpeed hanging during initialization. To prevent this, we
            # synchronize all processes after vLLM has been fully initialized.
            self.accelerator.wait_for_everyone()
        else:
            self.generation_config = GenerationConfig(
                max_new_tokens=self.max_completion_length,
                do_sample=True,
                pad_token_id=processing_class.pad_token_id,
                bos_token_id=processing_class.bos_token_id,
                eos_token_id=processing_class.eos_token_id,
                temperature=self.temperature,
                top_p=self.top_p,
                top_k=self.top_k,
                min_p=self.min_p,
                repetition_penalty=self.repetition_penalty,
                cache_implementation=args.cache_implementation,
            )

        # Gradient accumulation requires scaled loss. Normally, loss scaling in the parent class depends on whether the
        # model accepts loss-related kwargs. Since we compute our own loss, this check is irrelevant. We set
        # self.model_accepts_loss_kwargs to False to enable scaling.
        self.model_accepts_loss_kwargs = False

        # Add tags to the model
        self.model.add_model_tags(self._tag_names)

        if self.ref_model is not None:
            if self.is_deepspeed_enabled:
                self.ref_model = prepare_deepspeed(self.ref_model, self.accelerator)
            else:
                self.ref_model = self.accelerator.prepare_model(self.ref_model, evaluation_mode=True)

        if args.sync_ref_model:
            self.add_callback(SyncRefModelCallback(ref_model=self.ref_model, accelerator=self.accelerator))

        for i, reward_func in enumerate(self.reward_funcs):
            if isinstance(reward_func, PreTrainedModel):
                if self.is_deepspeed_enabled:
                    self.reward_funcs[i] = prepare_deepspeed(reward_func, self.accelerator)
                else:
                    self.reward_funcs[i] = self.accelerator.prepare_model(reward_func, evaluation_mode=True)

    def _set_signature_columns_if_needed(self):
        # If `self.args.remove_unused_columns` is True, non-signature columns are removed.
        # By default, this method sets `self._signature_columns` to the model's expected inputs.
        # In GRPOTrainer, we preprocess data, so using the model's signature columns doesn't work.
        # Instead, we set them to the columns expected by the `training_step` method, hence the override.
        if self._signature_columns is None:
            self._signature_columns = ["prompt"]

    # This method overrides `Trainer.get_train_dataloader` to support our custom batching strategy.
    # Instead of returning a standard per-step batch, our dataloader loads an *accumulated* batch
    # (i.e., `per_device_batch_size × steps_per_generation`). This allows us to generate completions
    # once per optimization step—rather than once per gradient accumulation step—which is significantly more efficient.
    # The only change from the original implementation is multiplying the batch size by `steps_per_generation`.
    # Thus, `_prepare_inputs` is called with the accumulated batch size, and it handles the splitting internally.
    # Maintenance note: This method is a copy-paste of the original `Trainer.get_train_dataloader` with only one line
    # modification.As a result, some parts of the method aren't relevant to GRPO, but we keep them to stay one line
    # apart from the super method, ensuring easier maintenance in the future.
    def get_train_dataloader(self):
        if self.train_dataset is None:
            raise ValueError("Trainer: training requires a train_dataset.")

        train_dataset = self.train_dataset
        data_collator = self.data_collator
        if is_datasets_available() and isinstance(train_dataset, datasets.Dataset):
            train_dataset = self._remove_unused_columns(train_dataset, description="training")
        else:
            data_collator = self._get_collator_with_removed_columns(data_collator, description="training")

        dataloader_params = {
            "batch_size": self._train_batch_size * self.args._steps_per_generation,  # < this is the change
            "collate_fn": data_collator,
            "num_workers": self.args.dataloader_num_workers,
            "pin_memory": self.args.dataloader_pin_memory,
            "persistent_workers": self.args.dataloader_persistent_workers,
        }

        if not isinstance(train_dataset, torch.utils.data.IterableDataset):
            dataloader_params["sampler"] = self._get_train_sampler()
            dataloader_params["drop_last"] = self.args.dataloader_drop_last
            dataloader_params["worker_init_fn"] = seed_worker
            dataloader_params["prefetch_factor"] = self.args.dataloader_prefetch_factor

        return self.accelerator.prepare(DataLoader(train_dataset, **dataloader_params))

    def _get_train_sampler(self) -> Sampler:
        # Returns a sampler that
        # 1. ensures each prompt is repeated across multiple processes. This guarantees that identical prompts are
        #    distributed to different GPUs, allowing rewards to be computed and normalized correctly within each prompt
        #    group. Using the same seed across processes ensures consistent prompt assignment, preventing discrepancies
        #    in group formation.
        # 2. repeats the batch multiple times to allow reusing generations across multiple updates. Refer to
        #    _prepare_inputs to see how the generations are stored and reused.

        # In the following figure, the values are the prompt indices. The first row shows the first sampled batch, the
        # second row shows the second sampled batch, and so on.
        #
        #                                        |     Accum step 0      |     Accum step 1      |
        #                                        |   GPU 0   |   GPU 1   |   GPU 0   |   GPU 1   |
        #
        #                   global_step   step    <-───>  num_generations=2
        #                                         <-───────> per_device_train_batch_size=3
        #  steps_per_gen   ▲  ▲  0          0     [0   0   1   1   2   2]  3   3   4   4   5   5    <- Generate for the whole accumulated batch; store the completions; use the first slice to compute the loss
        #       =2         ▼  |  0          1      0   0   1   1   2   2 [ 3   3   4   4   5   5]   <- Take the stored generations and use the second slice to compute the loss
        #                     |
        #                     |  1          2     [0   0   1   1   2   2]  3   3   4   4   5   5    <- Take the stored generations and use the first slice to compute the loss
        #  num_iterations=2   ▼  1          3      0   0   1   1   2   2 [ 3   3   4   4   5   5]   <- Take the stored generations and use the second slice to compute the loss
        #
        #                        2          4     [6   6   7   7   8   8]  9   9  10  10  11  11    <- Generate for the whole accumulated batch; store the completions; use the first slice to compute the loss
        #                        2          5      6   6   7   7   8   8 [ 9   9  10  10  11  11]   <- ...
        #                                            ...

        return RepeatSampler(
            data_source=self.train_dataset,
            mini_repeat_count=self.num_generations,
            batch_size=self.args.generation_batch_size // self.num_generations,
            repeat_count=self.num_iterations * self.args._steps_per_generation,
            shuffle=self.shuffle_dataset,
            seed=self.args.seed,
        )

    def _get_eval_sampler(self, eval_dataset) -> Sampler:
        # See _get_train_sampler for an explanation of the sampler.
        return RepeatSampler(
            data_source=eval_dataset,
            mini_repeat_count=self.num_generations,
            seed=self.args.seed,
        )

    def _enable_gradient_checkpointing(self, model: PreTrainedModel, args: GRPOConfig) -> PreTrainedModel:
        """Enables gradient checkpointing for the model."""
        # Ensure use_cache is disabled
        model.config.use_cache = False

        # Enable gradient checkpointing on the base model for PEFT
        if is_peft_model(model):
            model.base_model.gradient_checkpointing_enable()
        # Enable gradient checkpointing for non-PEFT models
        else:
            model.gradient_checkpointing_enable()

        gradient_checkpointing_kwargs = args.gradient_checkpointing_kwargs or {}
        use_reentrant = (
            "use_reentrant" not in gradient_checkpointing_kwargs or gradient_checkpointing_kwargs["use_reentrant"]
        )

        if use_reentrant:
            model.enable_input_require_grads()

        return model

    @profiling_decorator
    def _get_last_hidden_state(self, model, input_ids, attention_mask, logits_to_keep=None):
        # unwrap the model to access the model.model
        unwrapped_model = self.accelerator.unwrap_model(model)
        last_hidden_state = unwrapped_model.model(input_ids=input_ids, attention_mask=attention_mask).last_hidden_state
        last_hidden_state = last_hidden_state[:, :-1, :]  # (B, L-1, H)
        if logits_to_keep is not None:
            last_hidden_state = last_hidden_state[:, -logits_to_keep:, :]  # (B, logits_to_keep, H)
        return last_hidden_state

    # Get the per-token log probabilities for the completions for the model and the reference model
    @profiling_decorator
    def _get_per_token_logps(self, model, input_ids, attention_mask, logits_to_keep, batch_size=None) -> torch.Tensor:
        batch_size = batch_size or input_ids.size(0)  # Chunk inputs into smaller batches to reduce memory peak
        all_logps = []
        for i in range(0, input_ids.size(0), batch_size):
            input_ids_batch = input_ids[i : i + batch_size]
            attention_mask_batch = attention_mask[i : i + batch_size]

            # We add 1 to `logits_to_keep` because the last logits of the sequence is later excluded
            logits = model(
                input_ids=input_ids_batch, attention_mask=attention_mask_batch, logits_to_keep=logits_to_keep + 1
            ).logits
            logits = logits[:, :-1, :]  # (B, L-1, V), exclude the last logit: it corresponds to the next token pred
            input_ids_batch = input_ids_batch[:, -logits_to_keep:]
            # For transformers<=4.48, logits_to_keep argument isn't supported, so here we drop logits ourselves.
            # See https://github.com/huggingface/trl/issues/2770
            logits = logits[:, -logits_to_keep:]
            # Divide logits by sampling temperature.
            # See https://huggingface.co/blog/the_n_implementation_details_of_rlhf_with_ppo#policy-training-implementation-details
            logits = logits / self.temperature
            logps = selective_log_softmax(logits, input_ids_batch)  # compute logprobs for the input tokens
            all_logps.append(logps)
        return torch.cat(all_logps, dim=0)

    @profiling_decorator
    def _move_model_to_vllm(self):
        # For DeepSpeed ZeRO-3, we need to gather all parameters before operations
        deepspeed_plugin = self.accelerator.state.deepspeed_plugin
        zero_stage_3 = deepspeed_plugin is not None and deepspeed_plugin.zero_stage == 3
        if zero_stage_3:
            import deepspeed

            gather_if_zero3 = deepspeed.zero.GatheredParameters
        else:
            gather_if_zero3 = nullcontext

        if is_peft_model(self.model):
            # With PEFT and DeepSpeed ZeRO Stage 3, we must gather the full model at once before merging, as merging
            # adapters in a sharded manner is not supported.
            with gather_if_zero3(list(self.model.parameters())):
                self.model.merge_adapter()

                # Update vLLM weights while parameters are gathered
                for name, param in self.model.named_parameters():
                    # When using PEFT, we need to recover the original parameter name and discard some parameters
                    name = name.removeprefix("base_model.model.").replace(".base_layer", "")
                    if self.model.prefix in name:
                        continue
                    # When module to save, remove its prefix and discard the original module
                    if "original_module" in name:
                        continue
                    name = name.replace("modules_to_save.default.", "")

                    if self.accelerator.is_main_process:
                        self.vllm_client.update_named_param(name, param.data)

                # Unmerge adapters while parameters are still gathered
                self.model.unmerge_adapter()
                # Parameters will automatically be repartitioned when exiting the context
        else:
            # For non-PEFT models, simply gather and update each parameter individually.
            for name, param in self.model.named_parameters():
                with gather_if_zero3([param]):
                    if self.accelerator.is_main_process:
                        self.vllm_client.update_named_param(name, param.data)

        # Reset cache on main process
        if self.accelerator.is_main_process:
            self.vllm_client.reset_prefix_cache()

    @profiling_decorator
    def _prepare_inputs(
        self, accumulated_local_batch: dict[str, Union[torch.Tensor, Any]]
    ) -> dict[str, Union[torch.Tensor, Any]]:
        # Prepares inputs for model training/evaluation by managing completion generation and batch handling.
        # During training:
        #   - Receives the accumulated local batch (Per-GPU batch size × num mini-batches)
        #     from the modified training dataloader instead of the standard local batch
        #   - Generates completions once for the entire accumulated batch and splits it into smaller batches
        #   - Buffers these completions and returns the appropriate slice for the current accumulation step
        #   - Optimizes by regenerating completions only periodically (every _steps_per_generation * num_iterations)
        # During evaluation:
        #   - The input is treated as a standard local batch (no accumulation, no multiple iterations)
        #   - Completions are generated for each batch without buffering or reuse
        # Returns a single local batch in both cases.

        mode = "train" if self.model.training else "eval"
        if mode == "train":
            generate_every = self.args._steps_per_generation * self.num_iterations
            if self._step % generate_every == 0 or self._buffered_inputs is None:
                # self._buffered_inputs=None can occur when resuming from a checkpoint
                accumulated_local_batch = self._generate_and_score_completions(accumulated_local_batch)
<<<<<<< HEAD
                shuffled_local_batch = shuffle_tensor_dict(accumulated_local_batch)
                self._buffered_inputs = split_tensor_dict(shuffled_local_batch, self.args.num_mini_batches)
            inputs = self._buffered_inputs[self._step % self.args.num_mini_batches]
=======
                self._buffered_inputs = split_tensor_dict(accumulated_local_batch, self.args._steps_per_generation)
            inputs = self._buffered_inputs[self._step % self.args._steps_per_generation]
>>>>>>> fba8511b
            self._step += 1
        else:
            # In evaluation, there is neither gradient accumulation, nor multiple iterations
            inputs = self._generate_and_score_completions(accumulated_local_batch)
        return inputs

    def _generate_and_score_completions(
        self, inputs: list[dict[str, Union[torch.Tensor, Any]]]
    ) -> dict[str, Union[torch.Tensor, Any]]:
        device = self.accelerator.device
        mode = "train" if self.model.training else "eval"

        prompts = [x["prompt"] for x in inputs]
        prompts_text = [maybe_apply_chat_template(example, self.processing_class)["prompt"] for example in inputs]
        prompt_inputs = self.processing_class(
            text=prompts_text, return_tensors="pt", padding=True, padding_side="left", add_special_tokens=False
        )
        prompt_inputs = super()._prepare_inputs(prompt_inputs)
        prompt_ids, prompt_mask = prompt_inputs["input_ids"], prompt_inputs["attention_mask"]

        if self.max_prompt_length is not None:
            prompt_ids = prompt_ids[:, -self.max_prompt_length :]
            prompt_mask = prompt_mask[:, -self.max_prompt_length :]

        # Generate completions using either vLLM or regular generation
        if self.use_vllm:
            # First, have main process load weights if needed
            if self.state.global_step != self._last_loaded_step:
                self._move_model_to_vllm()
                self._last_loaded_step = self.state.global_step

            # Generate completions using vLLM: gather all prompts and use them in a single call in the main process
            all_prompts_text = gather_object(prompts_text)
            if self.accelerator.is_main_process:
                # Since 'prompts' contains 'num_generations' duplicates, we first take unique prompts, and generate
                # num_generations outputs for each one. This is faster than generating outputs for each duplicate
                # prompt individually.
                ordered_set_of_prompts = all_prompts_text[:: self.num_generations]
                with profiling_context(self, "vLLM.generate"):
                    completion_ids = self.vllm_client.generate(
                        prompts=ordered_set_of_prompts,
                        n=self.num_generations,
                        repetition_penalty=self.repetition_penalty,
                        temperature=self.temperature,
                        top_p=self.top_p,
                        top_k=-1 if self.top_k is None else self.top_k,
                        min_p=0.0 if self.min_p is None else self.min_p,
                        max_tokens=self.max_completion_length,
                        guided_decoding_regex=self.guided_decoding_regex,
                    )
            else:
                completion_ids = [None] * len(all_prompts_text)
            # Broadcast the completions from the main process to all processes, ensuring each process receives its
            # corresponding slice.
            completion_ids = broadcast_object_list(completion_ids, from_process=0)
            process_slice = slice(
                self.accelerator.process_index * len(prompts),
                (self.accelerator.process_index + 1) * len(prompts),
            )
            completion_ids = completion_ids[process_slice]

            # Pad the completions, and concatenate them with the prompts
            completion_ids = [torch.tensor(ids, device=device) for ids in completion_ids]
            completion_ids = pad(completion_ids, padding_value=self.processing_class.pad_token_id)
            prompt_completion_ids = torch.cat([prompt_ids, completion_ids], dim=1)
        else:
            # Regular generation path
            with unwrap_model_for_generation(
                self.model_wrapped, self.accelerator, gather_deepspeed3_params=self.args.ds3_gather_for_generation
            ) as unwrapped_model:
                prompt_completion_ids = unwrapped_model.generate(
                    prompt_ids, attention_mask=prompt_mask, generation_config=self.generation_config
                )

            # Compute prompt length and extract completion ids
            prompt_length = prompt_ids.size(1)
            prompt_ids = prompt_completion_ids[:, :prompt_length]
            completion_ids = prompt_completion_ids[:, prompt_length:]

        # Mask everything after the first EOS token
        is_eos = completion_ids == self.processing_class.eos_token_id
        eos_idx = torch.full((is_eos.size(0),), is_eos.size(1), dtype=torch.long, device=device)
        eos_idx[is_eos.any(dim=1)] = is_eos.int().argmax(dim=1)[is_eos.any(dim=1)]
        sequence_indices = torch.arange(is_eos.size(1), device=device).expand(is_eos.size(0), -1)
        completion_mask = (sequence_indices <= eos_idx.unsqueeze(1)).int()

        # If mask_truncated_completions is enabled, zero out truncated completions in completion_mask
        if self.mask_truncated_completions:
            truncated_completions = ~is_eos.any(dim=1)
            completion_mask = completion_mask * (~truncated_completions).unsqueeze(1).int()

        # Concatenate prompt_mask with completion_mask for logit computation
        attention_mask = torch.cat([prompt_mask, completion_mask], dim=1)  # (B, P+C)

        logits_to_keep = completion_ids.size(1)  # we only need to compute the logits for the completion tokens
        batch_size = self.args.per_device_train_batch_size if mode == "train" else self.args.per_device_eval_batch_size

        with torch.no_grad():
            # When using num_iterations == 1 and _steps_per_generation == gradient_accumulation_steps
            # old_per_token_logps == per_token_logps, so we can skip it's computation here, and use
            # per_token_logps.detach() instead.
            if self.num_iterations > 1 or self.args._steps_per_generation != self.args.gradient_accumulation_steps:
                old_per_token_logps = self._get_per_token_logps(
                    self.model, prompt_completion_ids, attention_mask, logits_to_keep, batch_size
                )
            else:
                old_per_token_logps = None

            if self.beta == 0.0:
                ref_per_token_logps = None
            elif self.ref_model is not None:
                ref_per_token_logps = self._get_per_token_logps(
                    self.ref_model, prompt_completion_ids, attention_mask, logits_to_keep, batch_size
                )
            else:
                with self.accelerator.unwrap_model(self.model).disable_adapter():
                    ref_per_token_logps = self._get_per_token_logps(
                        self.model, prompt_completion_ids, attention_mask, logits_to_keep, batch_size
                    )

        # Decode the generated completions
        completions_text = self.processing_class.batch_decode(completion_ids, skip_special_tokens=True)
        if is_conversational(inputs[0]):
            completions = []
            for prompt, completion in zip(prompts, completions_text):
                bootstrap = prompt.pop()["content"] if prompt[-1]["role"] == "assistant" else ""
                completions.append([{"role": "assistant", "content": bootstrap + completion}])
        else:
            completions = completions_text

        rewards_per_func = torch.zeros(len(prompts), len(self.reward_funcs), device=device)
        for i, (reward_func, reward_processing_class, reward_func_name) in enumerate(
            zip(self.reward_funcs, self.reward_processing_classes, self.reward_func_names)
        ):
            with profiling_context(self, reward_func_name):
                if isinstance(
                    reward_func, nn.Module
                ):  # Module instead of PretrainedModel for compat with compiled models
                    if is_conversational(inputs[0]):
                        messages = [{"messages": p + c} for p, c in zip(prompts, completions)]
                        texts = [apply_chat_template(x, reward_processing_class)["text"] for x in messages]
                    else:
                        texts = [p + c for p, c in zip(prompts, completions)]
                    reward_inputs = reward_processing_class(
                        text=texts, return_tensors="pt", padding=True, padding_side="right", add_special_tokens=False
                    )
                    reward_inputs = super()._prepare_inputs(reward_inputs)
                    with torch.inference_mode():
                        rewards_per_func[:, i] = reward_func(**reward_inputs).logits[:, 0]  # Shape (B*G,)
                else:
                    # Repeat all input columns (but "prompt" and "completion") to match the number of generations
                    keys = [key for key in inputs[0] if key not in ["prompt", "completion"]]
                    reward_kwargs = {key: [example[key] for example in inputs] for key in keys}
                    output_reward_func = reward_func(prompts=prompts, completions=completions, **reward_kwargs)
                    # Convert None values to NaN
                    output_reward_func = [reward if reward is not None else torch.nan for reward in output_reward_func]

                    rewards_per_func[:, i] = torch.tensor(output_reward_func, dtype=torch.float32, device=device)

        # If all reward functions return None for a given row, issue a detailed warning
        if torch.isnan(rewards_per_func).all(dim=1).any():
            nan_row_idx = torch.isnan(rewards_per_func).all(dim=1).nonzero(as_tuple=True)[0][0]
            row_reward_kwargs = {key: value[nan_row_idx] for key, value in reward_kwargs.items()}
            row_reward_kwargs["prompt"] = prompts[nan_row_idx]
            row_reward_kwargs["completion"] = completions[nan_row_idx]
            warnings.warn(
                f"All reward functions returned None for the following kwargs: {row_reward_kwargs}. "
                "Please ensure that at least one reward function returns a valid reward."
            )

        # Gather the reward per function: this part is crucial, because the rewards are normalized per group and the
        # completions may be distributed across processes
        rewards_per_func = gather(rewards_per_func)

        # Apply weights to each reward function's output and sum
        rewards = (rewards_per_func * self.reward_weights.to(device).unsqueeze(0)).nansum(dim=1)

        # Compute grouped-wise rewards
        mean_grouped_rewards = rewards.view(-1, self.num_generations).mean(dim=1)
        std_grouped_rewards = rewards.view(-1, self.num_generations).std(dim=1)

        # Normalize the rewards to compute the advantages
        mean_grouped_rewards = mean_grouped_rewards.repeat_interleave(self.num_generations, dim=0)
        std_grouped_rewards = std_grouped_rewards.repeat_interleave(self.num_generations, dim=0)
        advantages = rewards - mean_grouped_rewards
        if self.scale_rewards:
            advantages = advantages / (std_grouped_rewards + 1e-4)

        # Slice to keep only the local part of the data
        process_slice = slice(
            self.accelerator.process_index * len(prompts),
            (self.accelerator.process_index + 1) * len(prompts),
        )
        advantages = advantages[process_slice]

        # Log the metrics
        if mode == "train":
            self.state.num_input_tokens_seen += self.accelerator.gather_for_metrics(attention_mask.sum()).sum().item()
        self._metrics[mode]["num_tokens"] = [self.state.num_input_tokens_seen]

        # log completion lengths, mean, min, max
        agg_completion_mask = self.accelerator.gather_for_metrics(completion_mask.sum(1))
        self._metrics[mode]["completions/mean_length"].append(agg_completion_mask.float().mean().item())
        self._metrics[mode]["completions/min_length"].append(agg_completion_mask.float().min().item())
        self._metrics[mode]["completions/max_length"].append(agg_completion_mask.float().max().item())

        # identify sequences that terminated with EOS and log their lengths
        agg_terminated_with_eos = self.accelerator.gather_for_metrics(is_eos.any(dim=1))
        term_completion_mask = agg_completion_mask[agg_terminated_with_eos]
        clipped_completions_ratio = 1 - len(term_completion_mask) / len(agg_completion_mask)
        self._metrics[mode]["completions/clipped_ratio"].append(clipped_completions_ratio)
        if len(term_completion_mask) == 0:
            # edge case where no completed sequences are found
            term_completion_mask = torch.zeros(1, device=device)
        self._metrics[mode]["completions/mean_terminated_length"].append(term_completion_mask.float().mean().item())
        self._metrics[mode]["completions/min_terminated_length"].append(term_completion_mask.float().min().item())
        self._metrics[mode]["completions/max_terminated_length"].append(term_completion_mask.float().max().item())

        # Calculate mean reward per function, but only for samples where the function was applied (non-NaN values)
        for i, reward_func_name in enumerate(self.reward_func_names):
            mean_rewards = torch.nanmean(rewards_per_func[:, i]).item()
            self._metrics[mode][f"rewards/{reward_func_name}/mean"].append(mean_rewards)
            std_rewards = nanstd(rewards_per_func[:, i]).item()
            self._metrics[mode][f"rewards/{reward_func_name}/std"].append(std_rewards)
        self._metrics[mode]["reward"].append(mean_grouped_rewards.mean().item())
        self._metrics[mode]["reward_std"].append(std_grouped_rewards.mean().item())

        # Log prompt and completion texts
        self._textual_logs["prompt"].extend(gather_object(prompts_text))
        self._textual_logs["completion"].extend(gather_object(completions_text))
        for i, name in enumerate(self.reward_func_names):
            self._textual_logs["rewards"][name].extend(rewards_per_func[:, i].tolist())

        return {
            "prompt_ids": prompt_ids,
            "prompt_mask": prompt_mask,
            "completion_ids": completion_ids,
            "completion_mask": completion_mask,
            "advantages": advantages,
            "old_per_token_logps": old_per_token_logps,
            "ref_per_token_logps": ref_per_token_logps,
        }

    def compute_liger_loss(self, model, inputs):
        # Compute the per-token log probabilities for the model
        prompt_ids, prompt_mask = inputs["prompt_ids"], inputs["prompt_mask"]
        completion_ids, completion_mask = inputs["completion_ids"], inputs["completion_mask"]
        input_ids = torch.cat([prompt_ids, completion_ids], dim=1)
        attention_mask = torch.cat([prompt_mask, completion_mask], dim=1)
        logits_to_keep = completion_ids.size(1)  # we only need to compute the logits for the completion tokens

        # get the last hidden state of the model
        last_hidden_state = self._get_last_hidden_state(model, input_ids, attention_mask, logits_to_keep)
        unwrapped_model = self.accelerator.unwrap_model(model)
        # compute loss and metrics using liger grpo loss
        loss, metrics = self.liger_grpo_loss(
            _input=last_hidden_state,
            lin_weight=unwrapped_model.lm_head.weight,
            selected_token_ids=completion_ids,
            attention_mask=completion_mask,
            advantages=inputs["advantages"],
            bias=unwrapped_model.lm_head.bias,
            ref_per_token_logps=inputs["ref_per_token_logps"],
            old_per_token_logps=inputs["old_per_token_logps"],
        )
        # Extract metrics from the liger_grpo_loss output
        # KL divergence is the first metric when beta is non-zero
        mean_kl = metrics[0] if self.beta != 0.0 else None
        clip_ratio = metrics[-1]

        mode = "train" if self.model.training else "eval"
        if self.beta != 0.0:
            self._metrics[mode]["kl"].append(self.accelerator.gather_for_metrics(mean_kl).mean().item())
        self._metrics[mode]["clip_ratio"].append(self.accelerator.gather_for_metrics(clip_ratio).mean().item())
        return loss

    @profiling_decorator
    def compute_loss(self, model, inputs, return_outputs=False, num_items_in_batch=None):
        if return_outputs:
            raise ValueError("The GRPOTrainer does not support returning outputs")
        if self.use_liger_loss:
            # Compute the loss using the liger grpo loss
            return self.compute_liger_loss(model, inputs)
        else:
            return self._compute_loss(model, inputs)

    def _compute_loss(self, model, inputs):
        # Compute the per-token log probabilities for the model
        prompt_ids, prompt_mask = inputs["prompt_ids"], inputs["prompt_mask"]
        completion_ids, completion_mask = inputs["completion_ids"], inputs["completion_mask"]
        input_ids = torch.cat([prompt_ids, completion_ids], dim=1)
        attention_mask = torch.cat([prompt_mask, completion_mask], dim=1)
        logits_to_keep = completion_ids.size(1)  # we only need to compute the logits for the completion tokens

        per_token_logps = self._get_per_token_logps(model, input_ids, attention_mask, logits_to_keep)

        # Compute the KL divergence between the model and the reference model
        if self.beta != 0.0:
            ref_per_token_logps = inputs["ref_per_token_logps"]
            per_token_kl = (
                torch.exp(ref_per_token_logps - per_token_logps) - (ref_per_token_logps - per_token_logps) - 1
            )

        # Compute the loss
        advantages = inputs["advantages"]
        # When using num_iterations == 1 and steps_per_generation == gradient_accumulation_steps
        # old_per_token_logps == per_token_logps, so we can skip it's computation
        # (see_generate_and_score_completions) and use per_token_logps.detach() instead.
        old_per_token_logps = (
            per_token_logps.detach() if inputs["old_per_token_logps"] is None else inputs["old_per_token_logps"]
        )
        coef_1 = torch.exp(per_token_logps - old_per_token_logps)
        coef_2 = torch.clamp(coef_1, 1 - self.epsilon_low, 1 + self.epsilon_high)
        per_token_loss1 = coef_1 * advantages.unsqueeze(1)
        per_token_loss2 = coef_2 * advantages.unsqueeze(1)
        per_token_loss = -torch.min(per_token_loss1, per_token_loss2)
        if self.beta != 0.0:
            per_token_loss = per_token_loss + self.beta * per_token_kl

        if self.loss_type == "grpo":
            loss = ((per_token_loss * completion_mask).sum(-1) / completion_mask.sum(-1).clamp(min=1.0)).mean()
        elif self.loss_type == "bnpo":
            loss = (per_token_loss * completion_mask).sum() / completion_mask.sum().clamp(min=1.0)
        elif self.loss_type == "dr_grpo":
            loss = (per_token_loss * completion_mask).sum() / (per_token_loss.size(0) * self.max_completion_length)
        else:
            raise ValueError(f"Unknown loss type: {self.loss_type}")

        # Log the metrics
        mode = "train" if self.model.training else "eval"

        if self.beta != 0.0:
            mean_kl = (per_token_kl * completion_mask).sum() / completion_mask.sum()
            self._metrics[mode]["kl"].append(self.accelerator.gather_for_metrics(mean_kl).nanmean().item())

        # Compute the clipped probability ratios
        is_low_clipped = (coef_1 < 1 - self.epsilon_low) & (advantages.unsqueeze(1) < 0)
        is_high_clipped = (coef_1 > 1 + self.epsilon_high) & (advantages.unsqueeze(1) > 0)
        is_region_clipped = is_low_clipped | is_high_clipped

        low_clip = (is_low_clipped * completion_mask).sum() / completion_mask.sum()
        high_clip = (is_high_clipped * completion_mask).sum() / completion_mask.sum()
        clip_ratio = (is_region_clipped * completion_mask).sum() / completion_mask.sum()

        gathered_low_clip = self.accelerator.gather_for_metrics(low_clip)
        self._metrics[mode]["clip_ratio/low_mean"].append(gathered_low_clip.nanmean().item())
        self._metrics[mode]["clip_ratio/low_min"].append(nanmin(gathered_low_clip).item())
        gathered_high_clip = self.accelerator.gather_for_metrics(high_clip)
        self._metrics[mode]["clip_ratio/high_mean"].append(gathered_high_clip.nanmean().item())
        self._metrics[mode]["clip_ratio/high_max"].append(nanmax(gathered_high_clip).item())
        gathered_clip_ratio = self.accelerator.gather_for_metrics(clip_ratio)
        self._metrics[mode]["clip_ratio/region_mean"].append(gathered_clip_ratio.nanmean().item())
        return loss

    def prediction_step(self, model, inputs, prediction_loss_only, ignore_keys: Optional[list[str]] = None):
        inputs = self._prepare_inputs(inputs)
        with torch.no_grad():
            with self.compute_loss_context_manager():
                loss = self.compute_loss(model, inputs)
            loss = loss.mean().detach()
        return loss, None, None

    def log(self, logs: dict[str, float], start_time: Optional[float] = None) -> None:
        mode = "train" if self.model.training else "eval"
        metrics = {key: sum(val) / len(val) for key, val in self._metrics[mode].items()}  # average the metrics

        # This method can be called both in training and evaluation. When called in evaluation, the keys in `logs`
        # start with "eval_". We need to add the prefix "eval_" to the keys in `metrics` to match the format.
        if mode == "eval":
            metrics = {f"eval_{key}": val for key, val in metrics.items()}

        logs = {**logs, **metrics}
        if version.parse(transformers.__version__) >= version.parse("4.47.0.dev0"):
            super().log(logs, start_time)
        else:  # transformers<=4.46
            super().log(logs)
        self._metrics[mode].clear()

        if self.accelerator.is_main_process and self.log_completions:
            if is_rich_available():
                print_prompt_completions_sample(
                    self._textual_logs["prompt"],
                    self._textual_logs["completion"],
                    self._textual_logs["rewards"],
                    self.state.global_step,
                    self.num_completions_to_print,
                )

            if self.args.report_to and "wandb" in self.args.report_to and wandb.run is not None:
                import pandas as pd

                table = {
                    "step": [str(self.state.global_step)] * len(self._textual_logs["prompt"]),
                    "prompt": self._textual_logs["prompt"],
                    "completion": self._textual_logs["completion"],
                    **self._textual_logs["rewards"],
                }
                df = pd.DataFrame(table)
                if self.wandb_log_unique_prompts:
                    df = df.drop_duplicates(subset=["prompt"])
                wandb.log({"completions": wandb.Table(dataframe=df)})

    def create_model_card(
        self,
        model_name: Optional[str] = None,
        dataset_name: Optional[str] = None,
        tags: Union[str, list[str], None] = None,
    ):
        """
        Creates a draft of a model card using the information available to the `Trainer`.

        Args:
            model_name (`str` or `None`, *optional*, defaults to `None`):
                Name of the model.
            dataset_name (`str` or `None`, *optional*, defaults to `None`):
                Name of the dataset used for training.
            tags (`str`, `list[str]` or `None`, *optional*, defaults to `None`):
                Tags to be associated with the model card.
        """
        if not self.is_world_process_zero():
            return

        if hasattr(self.model.config, "_name_or_path") and not os.path.isdir(self.model.config._name_or_path):
            base_model = self.model.config._name_or_path
        else:
            base_model = None

        tags = tags or []
        if isinstance(tags, str):
            tags = [tags]

        if hasattr(self.model.config, "unsloth_version"):
            tags.append("unsloth")

        citation = textwrap.dedent(
            """\
            @article{zhihong2024deepseekmath,
                title        = {{DeepSeekMath: Pushing the Limits of Mathematical Reasoning in Open Language Models}},
                author       = {Zhihong Shao and Peiyi Wang and Qihao Zhu and Runxin Xu and Junxiao Song and Mingchuan Zhang and Y. K. Li and Y. Wu and Daya Guo},
                year         = 2024,
                eprint       = {arXiv:2402.03300},
            }
            """
        )

        model_card = generate_model_card(
            base_model=base_model,
            model_name=model_name,
            hub_model_id=self.hub_model_id,
            dataset_name=dataset_name,
            tags=tags,
            wandb_url=wandb.run.get_url() if is_wandb_available() and wandb.run is not None else None,
            comet_url=get_comet_experiment_url(),
            trainer_name="GRPO",
            trainer_citation=citation,
            paper_title="DeepSeekMath: Pushing the Limits of Mathematical Reasoning in Open Language Models",
            paper_id="2402.03300",
        )

        model_card.save(os.path.join(self.args.output_dir, "README.md"))<|MERGE_RESOLUTION|>--- conflicted
+++ resolved
@@ -879,14 +879,9 @@
             if self._step % generate_every == 0 or self._buffered_inputs is None:
                 # self._buffered_inputs=None can occur when resuming from a checkpoint
                 accumulated_local_batch = self._generate_and_score_completions(accumulated_local_batch)
-<<<<<<< HEAD
                 shuffled_local_batch = shuffle_tensor_dict(accumulated_local_batch)
-                self._buffered_inputs = split_tensor_dict(shuffled_local_batch, self.args.num_mini_batches)
-            inputs = self._buffered_inputs[self._step % self.args.num_mini_batches]
-=======
-                self._buffered_inputs = split_tensor_dict(accumulated_local_batch, self.args._steps_per_generation)
+                self._buffered_inputs = split_tensor_dict(shuffled_local_batch, self.args._steps_per_generation)
             inputs = self._buffered_inputs[self._step % self.args._steps_per_generation]
->>>>>>> fba8511b
             self._step += 1
         else:
             # In evaluation, there is neither gradient accumulation, nor multiple iterations
