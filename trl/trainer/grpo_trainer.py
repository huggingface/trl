--- conflicted
+++ resolved
@@ -1089,16 +1089,10 @@
         batch_size = self.args.per_device_train_batch_size if mode == "train" else self.args.per_device_eval_batch_size
 
         with torch.no_grad():
-<<<<<<< HEAD
             # When using num_iterations == 1 and steps_per_generation <= gradient_accumulation_steps
-            # old_per_token_logps == per_token_logps, so we can skip it's computation here, and use
+            # old_per_token_logps == per_token_logps, so we can skip its computation here, and use
             # per_token_logps.detach() instead.
             if self.num_iterations > 1 or self.args.steps_per_generation > self.args.gradient_accumulation_steps:
-=======
-            # When using num_iterations == 1, old_per_token_logps == per_token_logps, so we can skip its
-            # computation here, and use per_token_logps.detach() instead.
-            if self.num_iterations > 1:
->>>>>>> 8606b1ad
                 old_per_token_logps = self._get_per_token_logps(
                     self.model, prompt_completion_ids, attention_mask, logits_to_keep, batch_size
                 )
