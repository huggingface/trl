--- conflicted
+++ resolved
@@ -58,7 +58,7 @@
 )
 from ..extras.profiling import profiling_context, profiling_decorator
 from ..extras.vllm_client import VLLMClient
-<<<<<<< HEAD
+
 from ..import_utils import (
     is_deepspeed_available,
     is_liger_kernel_available,
@@ -71,10 +71,7 @@
     prepare_deepspeed,
     unwrap_model_for_generation,
 )
-=======
-from ..import_utils import is_liger_kernel_available, is_rich_available, is_vllm_available
-from ..models import create_reference_model, prepare_deepspeed, unwrap_model_for_generation
->>>>>>> a8cfca6d
+
 from .callbacks import SyncRefModelCallback
 from .grpo_config import GRPOConfig
 from .utils import (
