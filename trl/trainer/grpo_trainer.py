--- conflicted
+++ resolved
@@ -625,16 +625,10 @@
                     "`pip install vllm` to use it."
                 )
 
-<<<<<<< HEAD
             if self.accelerator.is_main_process:
                 base_url = args.vllm_server_base_url if args.vllm_server_base_url is not None else f"http://{args.vllm_server_host}:{args.vllm_server_port}"
                 self.vllm_client = VLLMClient(base_url=base_url, connection_timeout=args.vllm_server_timeout)
-=======
-            if self.vllm_mode == "server" and self.accelerator.is_main_process:
-                self.vllm_client = VLLMClient(
-                    args.vllm_server_host, args.vllm_server_port, connection_timeout=args.vllm_server_timeout
-                )
->>>>>>> 1954c02d
+
                 self.vllm_client.init_communicator()
 
             elif self.vllm_mode == "colocate":
