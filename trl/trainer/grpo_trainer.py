# Copyright 2020-2025 The HuggingFace Team. All rights reserved.
#
# Licensed under the Apache License, Version 2.0 (the "License");
# you may not use this file except in compliance with the License.
# You may obtain a copy of the License at
#
#     http://www.apache.org/licenses/LICENSE-2.0
#
# Unless required by applicable law or agreed to in writing, software
# distributed under the License is distributed on an "AS IS" BASIS,
# WITHOUT WARRANTIES OR CONDITIONS OF ANY KIND, either express or implied.
# See the License for the specific language governing permissions and
# limitations under the License.

import os
import textwrap
import warnings
from collections import defaultdict, deque
from collections.abc import Sized
from contextlib import nullcontext
from typing import Any, Callable, Optional, Union

import datasets
import torch
import torch.utils.data
import transformers
from accelerate.utils import broadcast_object_list, gather, gather_object, is_peft_model, set_seed
from datasets import Dataset, IterableDataset
from packaging import version
from torch import nn
from torch.distributed.fsdp import FullyShardedDataParallel as FSDP
from torch.utils.data import DataLoader, Sampler
from transformers import (
    AutoModelForCausalLM,
    AutoModelForSequenceClassification,
    AutoTokenizer,
    GenerationConfig,
    PreTrainedModel,
    PreTrainedTokenizerBase,
    Trainer,
    TrainerCallback,
    is_wandb_available,
)
from transformers.integrations.deepspeed import is_deepspeed_zero3_enabled
from transformers.trainer_utils import seed_worker
from transformers.utils import is_datasets_available, is_peft_available

from ..data_utils import apply_chat_template, is_conversational, maybe_apply_chat_template
from ..extras.profiling import profiling_context, profiling_decorator
from ..extras.vllm_client import VLLMClient
from ..import_utils import is_liger_kernel_available, is_rich_available, is_vllm_available
from ..models import create_reference_model, prepare_deepspeed, prepare_fsdp, unwrap_model_for_generation
from ..models.utils import _ForwardRedirection
from .callbacks import SyncRefModelCallback
from .grpo_config import GRPOConfig
from .utils import (
    disable_dropout_in_model,
    generate_model_card,
    get_comet_experiment_url,
    pad,
    print_prompt_completions_sample,
    selective_log_softmax,
)


if is_peft_available():
    from peft import PeftConfig, get_peft_model

if is_liger_kernel_available():
    from liger_kernel.chunked_loss import LigerFusedLinearGRPOLoss

if is_vllm_available():
    from vllm import LLM, SamplingParams
    from vllm.sampling_params import GuidedDecodingParams

if is_wandb_available():
    import wandb

# What we call a reward function is a callable that takes a list of prompts and completions and returns a list of
# rewards. When it's a string, it's a model ID, so it's loaded as a pretrained model.
RewardFunc = Union[str, PreTrainedModel, Callable[[list, list], list[float]]]


class RepeatSampler(Sampler):
    """
    Sampler that repeats the indices of a dataset in a structured manner.

    Args:
        data_source (`Sized`):
            Dataset to sample from.
        mini_repeat_count (`int`):
            Number of times to repeat each index per batch.
        batch_size (`int`, *optional*, defaults to `1`):
            Number of unique indices per batch.
        repeat_count (`int`, *optional*, defaults to `1`):
            Number of times to repeat the full sampling process.
        shuffle (`bool`, *optional*, defaults to `True`):
            Whether to shuffle the dataset.
        seed (`int` or `None`, *optional*, defaults to `None`):
            Random seed for reproducibility (only affects this sampler).

    Example:
    ```python
    >>> sampler = RepeatRandomSampler(["a", "b", "c", "d", "e", "f", "g"], mini_repeat_count=2, batch_size=3, repeat_count=4)
    >>> list(sampler)
    [4, 4, 3, 3, 0, 0,
     4, 4, 3, 3, 0, 0,
     4, 4, 3, 3, 0, 0,
     4, 4, 3, 3, 0, 0,

     1, 1, 2, 2, 6, 6,
     1, 1, 2, 2, 6, 6,
     1, 1, 2, 2, 6, 6,
     1, 1, 2, 2, 6, 6]
    ```

    ```txt
    mini_repeat_count = 3
          -   -   -
         [0,  0,  0,  1,  1,  1,  2,  2,  2,  3,  3,  3,      |
          4,  4,  4,  5,  5,  5,  6,  6,  6,  7,  7,  7,      |
          8,  8,  8,  9,  9,  9, 10, 10, 10, 11, 11, 11,      |
                                                                repeat_count = 2
          0,  0,  0,  1,  1,  1,  2,  2,  2,  3,  3,  3,      |
          4,  4,  4,  5,  5,  5,  6,  6,  6,  7,  7,  7,      |
          8,  8,  8,  9,  9,  9, 10, 10, 10, 11, 11, 11, ...] |
          ---------   ---------   ---------   ---------
           ---------   ---------   ---------   ---------
            ---------   ---------   ---------   ---------
                         batch_size = 12
    ```
    """

    def __init__(
        self,
        data_source: Sized,
        mini_repeat_count: int,
        batch_size: int = 1,
        repeat_count: int = 1,
        shuffle: bool = True,
        seed: Optional[int] = None,
    ):
        self.data_source = data_source
        self.mini_repeat_count = mini_repeat_count
        self.batch_size = batch_size
        self.repeat_count = repeat_count
        self.num_samples = len(data_source)
        self.shuffle = shuffle
        self.seed = seed

        if shuffle:
            self.generator = torch.Generator()  # Create a local random generator
            if seed is not None:
                self.generator.manual_seed(seed)

    def __iter__(self):
        if self.shuffle:
            # E.g., [2, 4, 3, 1, 0, 6, 5] (num_samples = 7)
            indexes = torch.randperm(self.num_samples, generator=self.generator).tolist()
        else:
            indexes = list(range(self.num_samples))

        #    [2, 4, 3, 1, 0, 6, 5]
        # -> [[2, 4, 3], [1, 0, 6], [5]]  (batch_size = 3)
        indexes = [indexes[i : i + self.batch_size] for i in range(0, len(indexes), self.batch_size)]

        #    [[2, 4, 3], [1, 0, 6], [5]]
        # -> [[2, 4, 3], [1, 0, 6]]
        indexes = [chunk for chunk in indexes if len(chunk) == self.batch_size]

        for chunk in indexes:
            for _ in range(self.repeat_count):
                for index in chunk:
                    for _ in range(self.mini_repeat_count):
                        yield index

    def __len__(self) -> int:
        return self.num_samples * self.mini_repeat_count * self.repeat_count


# torch.nanstd doesn't exist, so we define it here
def nanstd(tensor: torch.Tensor) -> torch.Tensor:
    """
    Compute the standard deviation of a tensor, ignoring NaNs. This function only supports 1D tensors.

    Args:
        tensor (`torch.Tensor`):
            Input tensor of shape `(N,)`.

    Returns:
        `torch.Tensor`:
            Standard deviation of the tensor, ignoring NaNs.
    """
    variance = torch.nanmean((tensor - torch.nanmean(tensor, keepdim=True)) ** 2)  # Compute variance ignoring NaNs
    count = torch.sum(~torch.isnan(tensor))  # Count of non-NaN values
    variance *= count / (count - 1)  # Bessel's correction
    return torch.sqrt(variance)


def split_tensor_dict(
    tensor_dict: dict[str, Optional[torch.Tensor]], num_chunks: int
) -> list[dict[str, Optional[torch.Tensor]]]:
    """
    Splits a dictionary of tensors along the first dimension into `num_chunks` equal parts.

    Example:
        >>> x = torch.arange(12).reshape(6, 2)
        >>> y = torch.arange(6).reshape(6, 1)
        >>> tensor_dict = {"x": x, "y": y}
        >>> split_tensor_dict(tensor_dict, 3)
        [
            {"x": tensor([[0, 1], [2, 3]]), "y": tensor([[0], [1]])},
            {"x": tensor([[4, 5], [6, 7]]), "y": tensor([[2], [3]])},
            {"x": tensor([[ 8,  9], [10, 11]]), "y": tensor([[4], [5]])}
        ]
    """
    first_tensor = next(tensor for tensor in tensor_dict.values() if tensor is not None)
    chunk_size = first_tensor.shape[0] // num_chunks
    return [
        {
            key: tensor[i * chunk_size : (i + 1) * chunk_size] if tensor is not None else None
            for key, tensor in tensor_dict.items()
        }
        for i in range(num_chunks)
    ]


def nanmin(tensor: torch.Tensor) -> torch.Tensor:
    """
    Compute the minimum value of a tensor, ignoring NaNs. This function only supports 1D tensors.

    Args:
        tensor (`torch.Tensor`): Input tensor of shape `(N,)`.

    Returns:
        `torch.Tensor`: Minimum value of the tensor, ignoring NaNs. Returns NaN if all values are NaN.
    """
    if torch.isnan(tensor).all():
        return torch.tensor(float("nan"), dtype=tensor.dtype, device=tensor.device)
    return torch.min(tensor[~torch.isnan(tensor)])


def nanmax(tensor: torch.Tensor) -> torch.Tensor:
    """
    Compute the maximum value of a tensor, ignoring NaNs. This function only supports 1D tensors.

    Args:
        tensor (`torch.Tensor`): Input tensor of shape `(N,)`.

    Returns:
        `torch.Tensor`: Maximum value of the tensor, ignoring NaNs. Returns NaN if all values are NaN.
    """
    if torch.isnan(tensor).all():
        return torch.tensor(float("nan"), dtype=tensor.dtype, device=tensor.device)
    return torch.max(tensor[~torch.isnan(tensor)])


class GRPOTrainer(Trainer):
    """
    Trainer for the Group Relative Policy Optimization (GRPO) method. This algorithm was initially proposed in the
    paper [DeepSeekMath: Pushing the Limits of Mathematical Reasoning in Open Language Models](https://huggingface.co/papers/2402.03300).

    Example:

    ```python
    from datasets import load_dataset
    from trl import GRPOTrainer

    dataset = load_dataset("trl-lib/tldr", split="train")

    def reward_func(completions, **kwargs):
        # Dummy reward function that rewards completions with more unique letters.
        return [float(len(set(completion))) for completion in completions]

    trainer = GRPOTrainer(
        model="Qwen/Qwen2-0.5B-Instruct",
        reward_funcs=reward_func,
        train_dataset=dataset,
    )

    trainer.train()
    ```

    Args:
        model (`Union[str, PreTrainedModel]`):
            Model to be trained. Can be either:

            - A string, being the *model id* of a pretrained model hosted inside a model repo on huggingface.co, or
              a path to a *directory* containing model weights saved using
              [`~transformers.PreTrainedModel.save_pretrained`], e.g., `'./my_model_directory/'`. The model is
              loaded using [`~transformers.AutoModelForCausalLM.from_pretrained`] with the keywork arguments
              in `args.model_init_kwargs`.
            - A [`~transformers.PreTrainedModel`] object. Only causal language models are supported.
        reward_funcs (`Union[RewardFunc, list[RewardFunc]]`):
            Reward functions to be used for computing the rewards. To compute the rewards, we call all the reward
            functions with the prompts and completions and sum the rewards. Can be either:

            - A single reward function, such as:
                - A string: The *model ID* of a pretrained model hosted inside a model repo on huggingface.co, or a
                path to a *directory* containing model weights saved using
                [`~transformers.PreTrainedModel.save_pretrained`], e.g., `'./my_model_directory/'`. The model is loaded
                using [`~transformers.AutoModelForSequenceClassification.from_pretrained`] with `num_labels=1` and the
                keyword arguments in `args.model_init_kwargs`.
                - A [`~transformers.PreTrainedModel`] object: Only sequence classification models are supported.
                - A custom reward function: The function is provided with the prompts and the generated completions,
                  plus any additional columns in the dataset. It should return a list of rewards. Custom reward
                  functions can also return None when the reward is not applicable to those samples. This is useful for
                  multi-task training where different reward functions apply to different types of samples. When a
                  reward function returns None for a sample, that reward function is excluded from the reward
                  calculation for that sample. For more details, see
                  [Using a custom reward function](#using-a-custom-reward-function).
            - A list of reward functions, where each item can independently be any of the above types. Mixing different
            types within the list (e.g., a string model ID and a custom reward function) is allowed.
        args ([`GRPOConfig`], *optional*, defaults to `None`):
            Configuration for this trainer. If `None`, a default configuration is used.
        train_dataset ([`~datasets.Dataset`] or [`~datasets.IterableDataset`]):
            Dataset to use for training. It must include a column `"prompt"`. Any additional columns in the dataset is
            ignored. The format of the samples can be either:

            - [Standard](dataset_formats#standard): Each sample contains plain text.
            - [Conversational](dataset_formats#conversational): Each sample contains structured messages (e.g., role
              and content).
        eval_dataset ([`~datasets.Dataset`], [`~datasets.IterableDataset`] or `dict[str, Union[Dataset, IterableDataset]]`):
            Dataset to use for evaluation. It must meet the same requirements as `train_dataset`.
        processing_class ([`~transformers.PreTrainedTokenizerBase`], *optional*, defaults to `None`):
            Processing class used to process the data. The padding side must be set to "left". If `None`, the
            processing class is loaded from the model's name with [`~transformers.AutoTokenizer.from_pretrained`]. A
            padding token, `processing_class.pad_token`, must be set. If the processing class has not set a padding
            token, `processing_class.eos_token` will be used as the default.
        reward_processing_classes (`Union[PreTrainedTokenizerBase, list[PreTrainedTokenizerBase]]`, *optional*, defaults to `None`):
            Processing classes corresponding to the reward functions specified in `reward_funcs`. Can be either:

            - A single processing class: Used when `reward_funcs` contains only one reward function.
            - A list of processing classes: Must match the order and length of the reward functions in `reward_funcs`.
            If set to `None`, or if an element of the list corresponding to a [`~transformers.PreTrainedModel`] is
            `None`, the tokenizer for the model is automatically loaded using [`~transformers.AutoTokenizer.from_pretrained`].
            For elements in `reward_funcs` that are custom reward functions (not [`~transformers.PreTrainedModel`]),
            the corresponding entries in `reward_processing_classes` are ignored.
        callbacks (list of [`~transformers.TrainerCallback`], *optional*, defaults to `None`):
            List of callbacks to customize the training loop. Will add those to the list of default callbacks
            detailed in [here](https://huggingface.co/docs/transformers/main_classes/callback).

            If you want to remove one of the default callbacks used, use the [`~transformers.Trainer.remove_callback`]
            method.
        optimizers (`tuple[torch.optim.Optimizer, torch.optim.lr_scheduler.LambdaLR]`, *optional*, defaults to `(None, None)`):
            A tuple containing the optimizer and the scheduler to use. Will default to an instance of [`AdamW`] on your
            model and a scheduler given by [`get_linear_schedule_with_warmup`] controlled by `args`.
        peft_config ([`~peft.PeftConfig`], *optional*, defaults to `None`):
            PEFT configuration used to wrap the model. If `None`, the model is not wrapped.
    """

    _tag_names = ["trl", "grpo"]

    def __init__(
        self,
        model: Union[str, PreTrainedModel],
        reward_funcs: Union[RewardFunc, list[RewardFunc]],
        args: Optional[GRPOConfig] = None,
        train_dataset: Optional[Union[Dataset, IterableDataset]] = None,
        eval_dataset: Optional[Union[Dataset, IterableDataset, dict[str, Union[Dataset, IterableDataset]]]] = None,
        processing_class: Optional[PreTrainedTokenizerBase] = None,
        reward_processing_classes: Optional[Union[PreTrainedTokenizerBase, list[PreTrainedTokenizerBase]]] = None,
        callbacks: Optional[list[TrainerCallback]] = None,
        optimizers: tuple[Optional[torch.optim.Optimizer], Optional[torch.optim.lr_scheduler.LambdaLR]] = (None, None),
        peft_config: Optional["PeftConfig"] = None,
    ):
        # Args
        if args is None:
            model_name = model if isinstance(model, str) else model.config._name_or_path
            model_name = model_name.split("/")[-1]
            args = GRPOConfig(f"{model_name}-GRPO")

        # Models
        # Trained model
        model_init_kwargs = args.model_init_kwargs or {}
        if isinstance(model, str):
            model_id = model
            torch_dtype = model_init_kwargs.get("torch_dtype")
            if isinstance(torch_dtype, torch.dtype) or torch_dtype == "auto" or torch_dtype is None:
                pass  # torch_dtype is already a torch.dtype or "auto" or None
            elif isinstance(torch_dtype, str):  # it's a str, but not "auto"
                torch_dtype = getattr(torch, torch_dtype)
                model_init_kwargs["torch_dtype"] = torch_dtype
            else:
                raise ValueError(
                    "Invalid `torch_dtype` passed to `GRPOConfig`. Expected either 'auto' or a string representing "
                    f"a `torch.dtype` (e.g., 'float32'), but got {torch_dtype}."
                )
            # Disable caching if gradient checkpointing is enabled (not supported)
            model_init_kwargs["use_cache"] = (
                False if args.gradient_checkpointing else model_init_kwargs.get("use_cache")
            )
            model = AutoModelForCausalLM.from_pretrained(model, **model_init_kwargs)
        else:
            model_id = model.config._name_or_path
            if args.model_init_kwargs is not None:
                raise ValueError(
                    "You passed `model_init_kwargs` to the `GRPOConfig`, but your model is already instantiated. "
                    "This argument can only be used when the `model` argument is a string."
                )

        if peft_config is not None:
            if not is_peft_available():
                raise ImportError("PEFT is required to use `peft_config`. Run `pip install peft`.")
            model = get_peft_model(model, peft_config)

        # Enable gradient checkpointing if requested
        if args.gradient_checkpointing:
            model = self._enable_gradient_checkpointing(model, args)

        # Processing class
        if processing_class is None:
            processing_class = AutoTokenizer.from_pretrained(model.config._name_or_path, padding_side="left")
        if processing_class.pad_token is None:
            processing_class.pad_token = processing_class.eos_token

        # Reward functions
        if not isinstance(reward_funcs, list):
            reward_funcs = [reward_funcs]
        self.reward_func_names = []
        for i, reward_func in enumerate(reward_funcs):
            if isinstance(reward_func, str):
                reward_funcs[i] = AutoModelForSequenceClassification.from_pretrained(
                    reward_func, num_labels=1, **model_init_kwargs
                )
            if isinstance(reward_funcs[i], nn.Module):  # Use Module over PretrainedModel for compat w/ compiled models
                self.reward_func_names.append(reward_funcs[i].config._name_or_path.split("/")[-1])
            else:
                self.reward_func_names.append(reward_funcs[i].__name__)
        self.reward_funcs = reward_funcs

        # Reward weights
        if args.reward_weights is not None:
            if len(args.reward_weights) != len(reward_funcs):
                raise ValueError(
                    f"Number of reward weights ({len(args.reward_weights)}) must match number of reward "
                    f"functions ({len(reward_funcs)})"
                )
            self.reward_weights = torch.tensor(args.reward_weights, dtype=torch.float32)
        else:
            self.reward_weights = torch.ones(len(reward_funcs), dtype=torch.float32)

        # Reward processing class
        if reward_processing_classes is None:
            reward_processing_classes = [None] * len(reward_funcs)
        elif not isinstance(reward_processing_classes, list):
            reward_processing_classes = [reward_processing_classes]
        else:
            if len(reward_processing_classes) != len(reward_funcs):
                raise ValueError("The number of reward processing classes must match the number of reward functions.")

        for i, (reward_processing_class, reward_func) in enumerate(zip(reward_processing_classes, reward_funcs)):
            if isinstance(reward_func, PreTrainedModel):
                if reward_processing_class is None:
                    reward_processing_class = AutoTokenizer.from_pretrained(reward_func.config._name_or_path)
                if reward_processing_class.pad_token_id is None:
                    reward_processing_class.pad_token = reward_processing_class.eos_token
                # The reward model computes the reward for the latest non-padded token in the input sequence.
                # So it's important to set the pad token ID to the padding token ID of the processing class.
                reward_func.config.pad_token_id = reward_processing_class.pad_token_id
                reward_processing_classes[i] = reward_processing_class
        self.reward_processing_classes = reward_processing_classes

        # Data collator
        def data_collator(features):  # No data collation is needed in GRPO
            return features

        # Training arguments
        self.max_prompt_length = args.max_prompt_length
        self.max_completion_length = args.max_completion_length  # = |o_i| in the GRPO paper
        self.num_generations = args.num_generations  # = G in the GRPO paper
        self.temperature = args.temperature
        self.top_p = args.top_p
        self.top_k = args.top_k
        self.min_p = args.min_p
        self.repetition_penalty = args.repetition_penalty
        self.use_vllm = args.use_vllm
        self.vllm_mode = args.vllm_mode
        self.vllm_gpu_memory_utilization = args.vllm_gpu_memory_utilization  # only applies to colocation mode
        self.vllm_tensor_parallel_size = args.vllm_tensor_parallel_size  # only applies to colocation mode
        self.use_liger_loss = args.use_liger_loss
        self.loss_type = args.loss_type
        self.scale_rewards = args.scale_rewards
        self.mask_truncated_completions = args.mask_truncated_completions

        # Datasets
        self.shuffle_dataset = args.shuffle_dataset

        if (
            isinstance(train_dataset, IterableDataset)
            or isinstance(eval_dataset, IterableDataset)
            or (
                isinstance(eval_dataset, dict) and any(isinstance(ds, IterableDataset) for ds in eval_dataset.values())
            )
        ):
            # See https://github.com/huggingface/trl/issues/3213
            raise NotImplementedError(
                "Iterable datasets are not yet supported in GRPOTrainer. Please use a standard dataset instead."
            )

        # Multi-step
        self.num_iterations = args.num_iterations  # = 𝜇 in the GRPO paper
        self.epsilon_low = args.epsilon
        self.epsilon_high = args.epsilon_high if args.epsilon_high is not None else args.epsilon
        # Tracks the number of iterations (forward + backward passes), including those within a grad accum cycle
        self._step = 0
        # Buffer the batch to reuse generated outputs across multiple updates. For more details, see
        # `_get_train_sampler` and `_prepare_inputs`.
        self._buffered_inputs = None

        # The trainer estimates the number of FLOPs (floating-point operations) using the number of elements in the
        # input tensor associated with the key "input_ids". However, in GRPO, the sampled data does not include the
        # "input_ids" key. Instead, the available keys is "prompt". As a result, the trainer issues the warning:
        # "Could not estimate the number of tokens of the input, floating-point operations will not be computed." To
        # suppress this warning, we set the "estimate_tokens" key in the model's "warnings_issued" dictionary to True.
        # This acts as a flag to indicate that the warning has already been issued.
        model.warnings_issued["estimate_tokens"] = True

<<<<<<< HEAD
=======
        if self.use_liger_loss:
            if not is_liger_kernel_available():
                raise ImportError(
                    "Liger is required to use `liger_loss` as the GRPO loss. Run `pip install liger-kernel`."
                )

            # Redirect the model.module forward to the model forward to ensure pre-forward hooks are called
            self._forward_redirection = _ForwardRedirection()

            self.liger_grpo_loss = LigerFusedLinearGRPOLoss(
                beta=self.beta,
                epsilon_low=self.epsilon_low,
                epsilon_high=self.epsilon_high,
                temperature=self.temperature,
                use_ref_model=self.beta != 0.0,
                loss_type=self.loss_type,
                max_completion_length=self.max_completion_length,
            )

>>>>>>> c163cf50
        super().__init__(
            model=model,
            args=args,
            data_collator=data_collator,
            train_dataset=train_dataset,
            eval_dataset=eval_dataset,
            processing_class=processing_class,
            callbacks=callbacks,
            optimizers=optimizers,
        )

        # Reference model
        self.beta = args.beta
        if self.beta == 0.0:
            # If beta is 0.0, the reference model is not needed
            self.ref_model = None
        elif is_deepspeed_zero3_enabled() or self.is_fsdp_enabled:
            self.ref_model = AutoModelForCausalLM.from_pretrained(model_id, **model_init_kwargs)
        elif is_peft_model(model):
            # If PEFT is used, the reference model is not needed since the adapter can be disabled
            # to revert to the initial model.
            self.ref_model = None
        else:
            # If PEFT configuration is not provided, create a reference model based on the initial model.
            self.ref_model = create_reference_model(model)

        # Disable dropout in the models
        if args.disable_dropout:
            disable_dropout_in_model(model)
            if self.ref_model is not None:
                disable_dropout_in_model(self.ref_model)

        # Liger loss
        if self.use_liger_loss:
            if not is_liger_kernel_available():
                raise ImportError(
                    "Liger is required to use `liger_loss` as the GRPO loss. Run `pip install liger-kernel`."
                )
            # redirect the model.module forward to the model forward to ensure pre-forward hooks are called
            self._forward_redirection = _ForwardRedirection()

            self.liger_grpo_loss = LigerFusedLinearGRPOLoss(
                beta=self.beta,
                epsilon_low=self.epsilon_low,
                epsilon_high=self.epsilon_high,
                temperature=self.temperature,
                use_ref_model=self.beta != 0.0,
                loss_type=self.loss_type,
                max_completion_length=self.max_completion_length,
            )

        # Initialize the metrics
        self._metrics = {"train": defaultdict(list), "eval": defaultdict(list)}
        self._total_train_tokens = 0
        self.log_completions = args.log_completions
        self.wandb_log_unique_prompts = args.wandb_log_unique_prompts
        self.num_completions_to_print = args.num_completions_to_print
        # maxlen is set to the total number of forward passes per step. This value of `maxlen` ensures we log only the
        # final optimization step.
        maxlen = self.accelerator.num_processes * args.per_device_train_batch_size * args.gradient_accumulation_steps
        self._textual_logs = {
            "prompt": deque(maxlen=maxlen),
            "completion": deque(maxlen=maxlen),
            "rewards": defaultdict(lambda: deque(maxlen=maxlen)),
        }

        # Check if the effective batch size can be divided by the number of generations
        if self.num_generations < 2:
            raise ValueError(
                "GRPO requires at least 2 generations per prompt to calculate the advantages. You provided "
                f"{self.num_generations}, which is less than the minimum required."
            )
        num_processes = self.accelerator.num_processes
        effective_batch_size = args.per_device_train_batch_size * num_processes * args.gradient_accumulation_steps
        possible_values = [
            n_gen for n_gen in range(2, effective_batch_size + 1) if (effective_batch_size) % n_gen == 0
        ]
        if self.num_generations not in possible_values:
            raise ValueError(
                f"The effective train batch size ({num_processes} x {args.per_device_train_batch_size} x "
                f"{args.gradient_accumulation_steps}) must be evenly divisible by the number of generations per "
                f"prompt ({self.num_generations}). Given the current effective train batch size, the valid values for "
                f"the number of generations are: {possible_values}."
            )
        if self.args.eval_strategy != "no":
            effective_batch_size = args.per_device_eval_batch_size * num_processes
            possible_values = [
                n_gen for n_gen in range(2, effective_batch_size + 1) if (effective_batch_size) % n_gen == 0
            ]
            if self.num_generations not in possible_values:
                raise ValueError(
                    f"The effective eval batch size ({num_processes} x {args.per_device_eval_batch_size}) must be "
                    f"evenly divisible by the number of generations per prompt ({self.num_generations}). Given the "
                    "current effective eval batch size, the valid values for the number of generations are: "
                    f"{possible_values}."
                )

        # Ensure each process receives a unique seed to prevent duplicate completions when generating with
        # transformers if num_generations exceeds per_device_train_batch_size. We could skip it if we use vLLM, but
        # it's safer to set it in all cases.
        set_seed(args.seed, device_specific=True)

        if self.use_vllm:
            if not is_vllm_available():
                raise ImportError(
                    "vLLM is not available and `use_vllm` is set to True. Please install vLLM with "
                    "`pip install vllm` to use it."
                )

            if self.vllm_mode == "server" and self.accelerator.is_main_process:
                self.vllm_client = VLLMClient(
                    args.vllm_server_host, args.vllm_server_port, connection_timeout=args.vllm_server_timeout
                )
                self.vllm_client.init_communicator()

            elif self.vllm_mode == "colocate":
                # Make sure vllm_tensor_parallel_size group size evenly divides the world size - each group should have
                # the same number of ranks
                if not self.accelerator.num_processes % self.vllm_tensor_parallel_size == 0:
                    raise ValueError(
                        f"vllm_tensor_parallel_size ({self.vllm_tensor_parallel_size}) must divide world size "
                        f"({self.accelerator.num_processes}) evenly."
                    )

                if self.vllm_tensor_parallel_size > 1:
                    # Create subgroups of ranks for TP, each group with `vllm_tensor_parallel_size` ranks.
                    # For example, if world_size=8 and vllm_tensor_parallel_size=2 → groups: [0,1], [2,3], [4,5], [6,7]
                    self.tp_group, _ = torch.distributed.new_subgroups_by_enumeration(
                        [
                            list(range(i * self.vllm_tensor_parallel_size, (i + 1) * self.vllm_tensor_parallel_size))
                            for i in range(self.accelerator.num_processes // self.vllm_tensor_parallel_size)
                        ]
                    )

                self.llm = LLM(
                    model=model.name_or_path,
                    tensor_parallel_size=args.vllm_tensor_parallel_size,
                    gpu_memory_utilization=self.vllm_gpu_memory_utilization,
                    max_num_seqs=self.args.per_device_train_batch_size
                    * self.vllm_tensor_parallel_size
                    * self.args.gradient_accumulation_steps,
                    max_model_len=self.max_prompt_length + self.max_completion_length,
                    distributed_executor_backend="external_launcher",
                    # Feed identical seed for tp groups to ensure sampling results are the same across workers
                    seed=self.accelerator.process_index // self.vllm_tensor_parallel_size,
                )

            # vLLM specific sampling arguments
            self.guided_decoding_regex = args.vllm_guided_decoding_regex

            self._last_loaded_step = -1  # tag to avoid useless loading during grad accumulation

            # When using vLLM, the main process is responsible for loading the model weights. This can cause process
            # desynchronization and seems to lead to DeepSpeed hanging during initialization. To prevent this, we
            # synchronize all processes after vLLM has been fully initialized.
            self.accelerator.wait_for_everyone()
        else:
            self.generation_config = GenerationConfig(
                max_new_tokens=self.max_completion_length,
                do_sample=True,
                pad_token_id=processing_class.pad_token_id,
                bos_token_id=processing_class.bos_token_id,
                eos_token_id=processing_class.eos_token_id,
                temperature=self.temperature,
                top_p=self.top_p,
                top_k=self.top_k,
                min_p=self.min_p,
                repetition_penalty=self.repetition_penalty,
                cache_implementation=args.cache_implementation,
            )

        # Gradient accumulation requires scaled loss. Normally, loss scaling in the parent class depends on whether the
        # model accepts loss-related kwargs. Since we compute our own loss, this check is irrelevant. We set
        # self.model_accepts_loss_kwargs to False to enable scaling.
        self.model_accepts_loss_kwargs = False

        # Add tags to the model
        self.model.add_model_tags(self._tag_names)

        if self.ref_model is not None:
            if self.is_deepspeed_enabled:
                self.ref_model = prepare_deepspeed(self.ref_model, self.accelerator)
            elif self.is_fsdp_enabled:
                self.ref_model = prepare_fsdp(self.ref_model, self.accelerator)
            else:
                self.ref_model = self.accelerator.prepare_model(self.ref_model, evaluation_mode=True)

        if args.sync_ref_model:
            self.add_callback(SyncRefModelCallback(ref_model=self.ref_model, accelerator=self.accelerator))

        for i, reward_func in enumerate(self.reward_funcs):
            if isinstance(reward_func, PreTrainedModel):
                if self.is_deepspeed_enabled:
                    self.reward_funcs[i] = prepare_deepspeed(reward_func, self.accelerator)
                else:
                    # set device placement to True to make `prepare_model` move `reward_func` to device when using fsdp
                    self.reward_funcs[i] = self.accelerator.prepare_model(
                        reward_func, evaluation_mode=True, device_placement=True
                    )

    def _set_signature_columns_if_needed(self):
        # If `self.args.remove_unused_columns` is True, non-signature columns are removed.
        # By default, this method sets `self._signature_columns` to the model's expected inputs.
        # In GRPOTrainer, we preprocess data, so using the model's signature columns doesn't work.
        # Instead, we set them to the columns expected by the `training_step` method, hence the override.
        if self._signature_columns is None:
            self._signature_columns = ["prompt"]

    # This method overrides `Trainer.get_train_dataloader` to support our custom batching strategy.
    # Instead of returning a standard per-step batch, our dataloader loads an *accumulated* batch
    # (i.e., `per_device_batch_size × gradient_accumulation_steps`). This allows us to generate completions
    # once per optimization step—rather than once per gradient accumulation step—which is significantly more efficient.
    # The only change from the original implementation is multiplying the batch size by `gradient_accumulation_steps`.
    # Thus, `_prepare_inputs` is called with the accumulated batch size, and it handles the splitting internally.
    # Maintenance note: This method is a copy-paste of the original `Trainer.get_train_dataloader` with only one line
    # modification.As a result, some parts of the method aren't relevant to GRPO, but we keep them to stay one line
    # apart from the super method, ensuring easier maintenance in the future.
    def get_train_dataloader(self):
        if self.train_dataset is None:
            raise ValueError("Trainer: training requires a train_dataset.")

        train_dataset = self.train_dataset
        data_collator = self.data_collator
        if is_datasets_available() and isinstance(train_dataset, datasets.Dataset):
            train_dataset = self._remove_unused_columns(train_dataset, description="training")
        else:
            data_collator = self._get_collator_with_removed_columns(data_collator, description="training")

        dataloader_params = {
            "batch_size": self._train_batch_size * self.args.gradient_accumulation_steps,  # < this is the change
            "collate_fn": data_collator,
            "num_workers": self.args.dataloader_num_workers,
            "pin_memory": self.args.dataloader_pin_memory,
            "persistent_workers": self.args.dataloader_persistent_workers,
        }

        if not isinstance(train_dataset, torch.utils.data.IterableDataset):
            dataloader_params["sampler"] = self._get_train_sampler()
            dataloader_params["drop_last"] = self.args.dataloader_drop_last
            dataloader_params["worker_init_fn"] = seed_worker
            dataloader_params["prefetch_factor"] = self.args.dataloader_prefetch_factor

        return self.accelerator.prepare(DataLoader(train_dataset, **dataloader_params))

    def _get_train_sampler(self) -> Sampler:
        # Returns a sampler that
        # 1. ensures each prompt is repeated across multiple processes. This guarantees that identical prompts are
        #    distributed to different GPUs, allowing rewards to be computed and normalized correctly within each prompt
        #    group. Using the same seed across processes ensures consistent prompt assignment, preventing discrepancies
        #    in group formation.
        # 2. repeats the batch multiple times to allow reusing generations across multiple updates. Refer to
        #    _prepare_inputs to see how the generations are stored and reused.

        # In the following figure, the values are the prompt indices. The first row shows the first sampled batch, the
        # second row shows the second sampled batch, and so on.
        #
        #                                      |     Accum step 0      |     Accum step 1      |
        #                                      |   GPU 0   |   GPU 1   |   GPU 0   |   GPU 1   |
        #
        #                 global_step   step    <-───>  num_generations=2
        #                                       <-───────> per_device_train_batch_size=3
        #  grad_accum    ▲  ▲  0          0     [0   0   1   1   2   2]  3   3   4   4   5   5    <- Generate for the whole accumulated batch; store the completions; use the first slice to compute the loss
        #     =2         ▼  |  0          1      0   0   1   1   2   2 [ 3   3   4   4   5   5]   <- Take the stored generations and use the second slice to compute the loss
        #                   |
        #                   |  1          2     [0   0   1   1   2   2]  3   3   4   4   5   5    <- Take the stored generations and use the first slice to compute the loss
        #  num_iterations=2 ▼  1          3      0   0   1   1   2   2 [ 3   3   4   4   5   5]   <- Take the stored generations and use the second slice to compute the loss
        #
        #                      2          4     [6   6   7   7   8   8]  9   9  10  10  11  11    <- Generate for the whole accumulated batch; store the completions; use the first slice to compute the loss
        #                      2          5      6   6   7   7   8   8 [ 9   9  10  10  11  11]   <- ...
        #                                          ...
        effective_batch_size = (
            self.args.per_device_train_batch_size
            * self.accelerator.num_processes
            * self.args.gradient_accumulation_steps
        )
        return RepeatSampler(
            data_source=self.train_dataset,
            mini_repeat_count=self.num_generations,
            batch_size=effective_batch_size // self.num_generations,
            repeat_count=self.num_iterations * self.args.gradient_accumulation_steps,
            shuffle=self.shuffle_dataset,
            seed=self.args.seed,
        )

    def _get_eval_sampler(self, eval_dataset) -> Sampler:
        # See _get_train_sampler for an explanation of the sampler.
        return RepeatSampler(
            data_source=eval_dataset,
            mini_repeat_count=self.num_generations,
            seed=self.args.seed,
        )

    def _enable_gradient_checkpointing(self, model: PreTrainedModel, args: GRPOConfig) -> PreTrainedModel:
        """Enables gradient checkpointing for the model."""
        # Ensure use_cache is disabled
        model.config.use_cache = False

        # Enable gradient checkpointing on the base model for PEFT
        if is_peft_model(model):
            model.base_model.gradient_checkpointing_enable()
        # Enable gradient checkpointing for non-PEFT models
        else:
            model.gradient_checkpointing_enable()

        gradient_checkpointing_kwargs = args.gradient_checkpointing_kwargs or {}
        use_reentrant = (
            "use_reentrant" not in gradient_checkpointing_kwargs or gradient_checkpointing_kwargs["use_reentrant"]
        )

        if use_reentrant:
            model.enable_input_require_grads()

        return model

    @profiling_decorator
    def _get_last_hidden_state(self, unwrapped_model, input_ids, attention_mask, logits_to_keep=None):
        if is_peft_model(unwrapped_model):
            unwrapped_model = unwrapped_model.base_model.model
        last_hidden_state = unwrapped_model.model(input_ids=input_ids, attention_mask=attention_mask).last_hidden_state
        last_hidden_state = last_hidden_state[:, :-1, :]  # (B, L-1, H)
        if logits_to_keep is not None:
            last_hidden_state = last_hidden_state[:, -logits_to_keep:, :]  # (B, logits_to_keep, H)
        return last_hidden_state

    # Get the per-token log probabilities for the completions for the model and the reference model
    @profiling_decorator
    def _get_per_token_logps(self, model, input_ids, attention_mask, logits_to_keep, batch_size=None) -> torch.Tensor:
        batch_size = batch_size or input_ids.size(0)  # Chunk inputs into smaller batches to reduce memory peak
        all_logps = []
        for i in range(0, input_ids.size(0), batch_size):
            input_ids_batch = input_ids[i : i + batch_size]
            attention_mask_batch = attention_mask[i : i + batch_size]

            # We add 1 to `logits_to_keep` because the last logits of the sequence is later excluded
            logits = model(
                input_ids=input_ids_batch, attention_mask=attention_mask_batch, logits_to_keep=logits_to_keep + 1
            ).logits
            logits = logits[:, :-1, :]  # (B, L-1, V), exclude the last logit: it corresponds to the next token pred
            input_ids_batch = input_ids_batch[:, -logits_to_keep:]
            # For transformers<=4.48, logits_to_keep argument isn't supported, so here we drop logits ourselves.
            # See https://github.com/huggingface/trl/issues/2770
            logits = logits[:, -logits_to_keep:]
            # Divide logits by sampling temperature.
            # See https://huggingface.co/blog/the_n_implementation_details_of_rlhf_with_ppo#policy-training-implementation-details
            logits = logits / self.temperature
            logps = selective_log_softmax(logits, input_ids_batch)  # compute logprobs for the input tokens
            all_logps.append(logps)
        return torch.cat(all_logps, dim=0)

    def _sync_fsdp_params_to_vllm(self, module: nn.Module, prefix: str = "", visited=None):
        """Memory-efficient post-order traversal of FSDP modules to extract full parameters and sync with vLLM."""
        if visited is None:
            visited = set()

        for child_name, child_module in module.named_children():
            child_prefix = f"{prefix}.{child_name}" if prefix else child_name
            self._sync_fsdp_params_to_vllm(
                child_module, prefix=child_prefix, visited=visited
            )  # recurse into the child

        if isinstance(module, FSDP):
            with FSDP.summon_full_params(module, recurse=False, writeback=False):
                for param_name, param in module.named_parameters():
                    full_name = f"{prefix}.{param_name}" if prefix else param_name
                    for extra in ("_fsdp_wrapped_module.", "_checkpoint_wrapped_module."):
                        full_name = full_name.replace(extra, "")

                    if full_name in visited:
                        continue  # skip FSDP subtrees already traversed
                    visited.add(full_name)

                    if self.vllm_mode == "server" and self.accelerator.is_main_process:
                        self.vllm_client.update_named_param(full_name, param.data)
                    elif self.vllm_mode == "colocate":
                        llm_model = self.llm.llm_engine.model_executor.driver_worker.model_runner.model
                        llm_model.load_weights([(full_name, param.data)])

    @profiling_decorator
    def _move_model_to_vllm(self):
        # For DeepSpeed ZeRO-3 and FSDP, we need to gather all parameters before operations
        deepspeed_plugin = self.accelerator.state.deepspeed_plugin
        zero_stage_3 = deepspeed_plugin is not None and deepspeed_plugin.zero_stage == 3
        if zero_stage_3:
            import deepspeed

            gather_if_zero3 = deepspeed.zero.GatheredParameters
        else:
            gather_if_zero3 = nullcontext

        if is_peft_model(self.model):
            # With PEFT and FSDP/DeepSpeed ZeRO Stage 3, we must gather the full model at once before merging, as
            # merging adapters in a sharded manner is not supported.
            # TODO: does this work with FSDP?
            with gather_if_zero3(list(self.model.parameters())):
                self.model.merge_adapter()

                # Update vLLM weights while parameters are gathered
                if self.is_fsdp_enabled:  # note if using FSDP, gather_if_zero3 is nullcontext
                    # Update vLLM weights while parameters are gathered
                    # For PEFT with FSDP we need to use the memory efficient post-order traversal
                    self._sync_fsdp_params_to_vllm(self.model)
                else:
                    # DeepSpeed ZeRO-3 with PEFT
                    for name, param in self.model.named_parameters():
                        # When using PEFT, we need to recover the original parameter name and discard some parameters
                        name = name.removeprefix("base_model.model.").replace(".base_layer", "")
                        if self.model.prefix in name:
                            continue
                        # When module to save, remove its prefix and discard the original module
                        if "original_module" in name:
                            continue
                        name = name.replace("modules_to_save.default.", "")

                        if self.vllm_mode == "server" and self.accelerator.is_main_process:
                            self.vllm_client.update_named_param(name, param.data)
                        elif self.vllm_mode == "colocate":
                            llm_model = self.llm.llm_engine.model_executor.driver_worker.model_runner.model
                            llm_model.load_weights([(name, param.data)])
                # Unmerge adapters while parameters are still gathered
                self.model.unmerge_adapter()
                # Parameters will automatically be repartitioned when exiting the context
        else:
            # For non-PEFT models, simply gather (if needed) and update each parameter individually.
            if self.is_fsdp_enabled:
                self._sync_fsdp_params_to_vllm(self.model)  # use memory-efficient post-order traversal for FSDP
            else:
                for name, param in self.model.named_parameters():
                    with gather_if_zero3([param]):
                        if self.vllm_mode == "server" and self.accelerator.is_main_process:
                            self.vllm_client.update_named_param(name, param.data)
                        elif self.vllm_mode == "colocate":
                            llm_model = self.llm.llm_engine.model_executor.driver_worker.model_runner.model
                            llm_model.load_weights([(name, param.data)])

        # Reset cache on vLLM
        if self.vllm_mode == "server" and self.accelerator.is_main_process:
            self.vllm_client.reset_prefix_cache()
        elif self.vllm_mode == "colocate":
            self.llm.reset_prefix_cache()

    @profiling_decorator
    def _prepare_inputs(
        self, accumulated_local_batch: dict[str, Union[torch.Tensor, Any]]
    ) -> dict[str, Union[torch.Tensor, Any]]:
        # Prepares inputs for model training/evaluation by managing completion generation and batch handling.
        # During training:
        #   - Receives the accumulated local batch (Per-GPU batch size × Gradient accumulation steps)
        #     from the modified training dataloader instead of the standard local batch
        #   - Generates completions once for the entire accumulated batch and splits it into smaller batches
        #   - Buffers these completions and returns the appropriate slice for the current accumulation step
        #   - Optimizes by regenerating completions only periodically (every gradient_accumulation_steps * num_iterations)
        # During evaluation:
        #   - The input is treated as a standard local batch (no accumulation, no multiple iterations)
        #   - Completions are generated for each batch without buffering or reuse
        # Returns a single local batch in both cases.

        mode = "train" if self.model.training else "eval"
        if mode == "train":
            generate_every = self.args.gradient_accumulation_steps * self.num_iterations
            if self._step % generate_every == 0 or self._buffered_inputs is None:
                # self._buffered_inputs=None can occur when resuming from a checkpoint
                accumulated_local_batch = self._generate_and_score_completions(accumulated_local_batch)
                self._buffered_inputs = split_tensor_dict(
                    accumulated_local_batch, self.args.gradient_accumulation_steps
                )
            inputs = self._buffered_inputs[self._step % self.args.gradient_accumulation_steps]
            self._step += 1
        else:
            # In evaluation, there is neither gradient accumulation, nor multiple iterations
            inputs = self._generate_and_score_completions(accumulated_local_batch)
        return inputs

    def _generate_and_score_completions(
        self, inputs: list[dict[str, Union[torch.Tensor, Any]]]
    ) -> dict[str, Union[torch.Tensor, Any]]:
        device = self.accelerator.device
        mode = "train" if self.model.training else "eval"

        prompts = [x["prompt"] for x in inputs]
        prompts_text = [maybe_apply_chat_template(example, self.processing_class)["prompt"] for example in inputs]
        prompt_inputs = self.processing_class(
            text=prompts_text, return_tensors="pt", padding=True, padding_side="left", add_special_tokens=False
        )
        prompt_inputs = super()._prepare_inputs(prompt_inputs)
        prompt_ids, prompt_mask = prompt_inputs["input_ids"], prompt_inputs["attention_mask"]

        if self.max_prompt_length is not None:
            prompt_ids = prompt_ids[:, -self.max_prompt_length :]
            prompt_mask = prompt_mask[:, -self.max_prompt_length :]

        # Generate completions using either vLLM or regular generation
        if self.use_vllm:
            # First, update the vLLM weights if needed
            if self.state.global_step != self._last_loaded_step:
                self._move_model_to_vllm()
                self._last_loaded_step = self.state.global_step

            # Generate completions using vLLM: gather all prompts and use them in a single call in the main process
            if self.vllm_mode == "server":
                all_prompts_text = gather_object(prompts_text)
                if self.accelerator.is_main_process:
                    # Since 'prompts' contains 'num_generations' duplicates, we first take unique prompts, and generate
                    # num_generations outputs for each one. This is faster than generating outputs for each duplicate
                    # prompt individually.
                    ordered_set_of_prompts = all_prompts_text[:: self.num_generations]
                    with profiling_context(self, "vLLM.generate"):
                        completion_ids = self.vllm_client.generate(
                            prompts=ordered_set_of_prompts,
                            n=self.num_generations,
                            repetition_penalty=self.repetition_penalty,
                            temperature=self.temperature,
                            top_p=self.top_p,
                            top_k=-1 if self.top_k is None else self.top_k,
                            min_p=0.0 if self.min_p is None else self.min_p,
                            max_tokens=self.max_completion_length,
                            guided_decoding_regex=self.guided_decoding_regex,
                        )
                else:
                    completion_ids = [None] * len(all_prompts_text)
                # Broadcast the completions from the main process to all processes, ensuring each process receives its
                # corresponding slice.
                completion_ids = broadcast_object_list(completion_ids, from_process=0)
                process_slice = slice(
                    self.accelerator.process_index * len(prompts),
                    (self.accelerator.process_index + 1) * len(prompts),
                )
                completion_ids = completion_ids[process_slice]

            # Generate completions using colocated vLLM instances: each device holds vLLM copy and work on their own batch of prompts
            elif self.vllm_mode == "colocate":
                if self.guided_decoding_regex:
                    guided_decoding = GuidedDecodingParams(backend="outlines", regex=self.guided_decoding_regex)
                else:
                    guided_decoding = None
                sampling_params = SamplingParams(
                    n=1,  # vLLM on each GPU generates only 1 in colocate mode
                    repetition_penalty=self.repetition_penalty,
                    temperature=self.temperature,
                    top_p=self.top_p,
                    top_k=-1 if self.top_k is None else self.top_k,
                    min_p=0.0 if self.min_p is None else self.min_p,
                    max_tokens=self.max_completion_length,
                    guided_decoding=guided_decoding,
                )

                if self.vllm_tensor_parallel_size > 1:
                    # Gather prompts from all ranks in the TP group and flatten.
                    # Each rank starts with its own prompts; after gathering, all ranks see the full group set.
                    orig_size = len(prompts_text)
                    gathered_prompts = [None for _ in range(self.vllm_tensor_parallel_size)]
                    torch.distributed.all_gather_object(gathered_prompts, prompts_text, group=self.tp_group)
                    prompts_text = [p for sublist in gathered_prompts for p in sublist]

                with profiling_context(self, "vLLM.generate"):
                    all_outputs = self.llm.generate(prompts_text, sampling_params=sampling_params, use_tqdm=False)

                completion_ids = [output.token_ids for outputs in all_outputs for output in outputs.outputs]

                if self.vllm_tensor_parallel_size > 1:
                    # Slice completions for this rank within its TP group.
                    # Each rank generates all outputs — we keep only our share.
                    local_rank_in_group = torch.distributed.get_rank(group=self.tp_group)
                    tp_slice = slice(local_rank_in_group * orig_size, (local_rank_in_group + 1) * orig_size)
                    completion_ids = completion_ids[tp_slice]

            # Pad the completions, and concatenate them with the prompts
            completion_ids = [torch.tensor(ids, device=device) for ids in completion_ids]
            completion_ids = pad(completion_ids, padding_value=self.processing_class.pad_token_id)
            prompt_completion_ids = torch.cat([prompt_ids, completion_ids], dim=1)
        else:
            # Regular generation path
            with unwrap_model_for_generation(
                self.model_wrapped, self.accelerator, gather_deepspeed3_params=self.args.ds3_gather_for_generation
            ) as unwrapped_model:
                with (
                    FSDP.summon_full_params(self.model_wrapped, recurse=False)
                    if self.is_fsdp_enabled
                    else nullcontext()
                ):
                    prompt_completion_ids = unwrapped_model.generate(
                        prompt_ids, attention_mask=prompt_mask, generation_config=self.generation_config
                    )

            # Compute prompt length and extract completion ids
            prompt_length = prompt_ids.size(1)
            prompt_ids = prompt_completion_ids[:, :prompt_length]
            completion_ids = prompt_completion_ids[:, prompt_length:]

        # Mask everything after the first EOS token
        is_eos = completion_ids == self.processing_class.eos_token_id
        eos_idx = torch.full((is_eos.size(0),), is_eos.size(1), dtype=torch.long, device=device)
        eos_idx[is_eos.any(dim=1)] = is_eos.int().argmax(dim=1)[is_eos.any(dim=1)]
        sequence_indices = torch.arange(is_eos.size(1), device=device).expand(is_eos.size(0), -1)
        completion_mask = (sequence_indices <= eos_idx.unsqueeze(1)).int()

        # If mask_truncated_completions is enabled, zero out truncated completions in completion_mask
        if self.mask_truncated_completions:
            truncated_completions = ~is_eos.any(dim=1)
            completion_mask = completion_mask * (~truncated_completions).unsqueeze(1).int()

        # Concatenate prompt_mask with completion_mask for logit computation
        attention_mask = torch.cat([prompt_mask, completion_mask], dim=1)  # (B, P+C)

        logits_to_keep = completion_ids.size(1)  # we only need to compute the logits for the completion tokens
        batch_size = self.args.per_device_train_batch_size if mode == "train" else self.args.per_device_eval_batch_size

        with torch.no_grad():
            # When using num_iterations == 1, old_per_token_logps == per_token_logps, so we can skip its
            # computation here, and use per_token_logps.detach() instead.
            if self.num_iterations > 1:
                old_per_token_logps = self._get_per_token_logps(
                    self.model, prompt_completion_ids, attention_mask, logits_to_keep, batch_size
                )
            else:
                old_per_token_logps = None

        # Decode the generated completions
        completions_text = self.processing_class.batch_decode(completion_ids, skip_special_tokens=True)
        if is_conversational(inputs[0]):
            completions = []
            for prompt, completion in zip(prompts, completions_text):
                bootstrap = prompt.pop()["content"] if prompt[-1]["role"] == "assistant" else ""
                completions.append([{"role": "assistant", "content": bootstrap + completion}])
        else:
            completions = completions_text

        rewards_per_func = torch.zeros(len(prompts), len(self.reward_funcs), device=device)
        for i, (reward_func, reward_processing_class, reward_func_name) in enumerate(
            zip(self.reward_funcs, self.reward_processing_classes, self.reward_func_names)
        ):
            with profiling_context(self, reward_func_name):
                if isinstance(
                    reward_func, nn.Module
                ):  # Module instead of PretrainedModel for compat with compiled models
                    if is_conversational(inputs[0]):
                        messages = [{"messages": p + c} for p, c in zip(prompts, completions)]
                        texts = [apply_chat_template(x, reward_processing_class)["text"] for x in messages]
                    else:
                        texts = [p + c for p, c in zip(prompts, completions)]
                    reward_inputs = reward_processing_class(
                        text=texts, return_tensors="pt", padding=True, padding_side="right", add_special_tokens=False
                    )
                    reward_inputs = super()._prepare_inputs(reward_inputs)
                    with torch.inference_mode():
                        rewards_per_func[:, i] = reward_func(**reward_inputs).logits[:, 0]  # Shape (B*G,)
                else:
                    # Repeat all input columns (but "prompt" and "completion") to match the number of generations
                    keys = [key for key in inputs[0] if key not in ["prompt", "completion"]]
                    reward_kwargs = {key: [example[key] for example in inputs] for key in keys}
                    output_reward_func = reward_func(prompts=prompts, completions=completions, **reward_kwargs)
                    # Convert None values to NaN
                    output_reward_func = [reward if reward is not None else torch.nan for reward in output_reward_func]

                    rewards_per_func[:, i] = torch.tensor(output_reward_func, dtype=torch.float32, device=device)

        # If all reward functions return None for a given row, issue a detailed warning
        if torch.isnan(rewards_per_func).all(dim=1).any():
            nan_row_idx = torch.isnan(rewards_per_func).all(dim=1).nonzero(as_tuple=True)[0][0]
            row_reward_kwargs = {key: value[nan_row_idx] for key, value in reward_kwargs.items()}
            row_reward_kwargs["prompt"] = prompts[nan_row_idx]
            row_reward_kwargs["completion"] = completions[nan_row_idx]
            warnings.warn(
                f"All reward functions returned None for the following kwargs: {row_reward_kwargs}. "
                "Please ensure that at least one reward function returns a valid reward."
            )

        # Gather the reward per function: this part is crucial, because the rewards are normalized per group and the
        # completions may be distributed across processes
        rewards_per_func = gather(rewards_per_func)

        # Apply weights to each reward function's output and sum
        rewards = (rewards_per_func * self.reward_weights.to(device).unsqueeze(0)).nansum(dim=1)

        # Compute grouped-wise rewards
        mean_grouped_rewards = rewards.view(-1, self.num_generations).mean(dim=1)
        std_grouped_rewards = rewards.view(-1, self.num_generations).std(dim=1)

        # Normalize the rewards to compute the advantages
        mean_grouped_rewards = mean_grouped_rewards.repeat_interleave(self.num_generations, dim=0)
        std_grouped_rewards = std_grouped_rewards.repeat_interleave(self.num_generations, dim=0)
        advantages = rewards - mean_grouped_rewards
        if self.scale_rewards:
            advantages = advantages / (std_grouped_rewards + 1e-4)

        # Slice to keep only the local part of the data
        process_slice = slice(
            self.accelerator.process_index * len(prompts),
            (self.accelerator.process_index + 1) * len(prompts),
        )
        advantages = advantages[process_slice]

        # Log the metrics
        if mode == "train":
            self.state.num_input_tokens_seen += self.accelerator.gather_for_metrics(attention_mask.sum()).sum().item()
        self._metrics[mode]["num_tokens"] = [self.state.num_input_tokens_seen]

        # log completion lengths, mean, min, max
        agg_completion_mask = self.accelerator.gather_for_metrics(completion_mask.sum(1))
        self._metrics[mode]["completions/mean_length"].append(agg_completion_mask.float().mean().item())
        self._metrics[mode]["completions/min_length"].append(agg_completion_mask.float().min().item())
        self._metrics[mode]["completions/max_length"].append(agg_completion_mask.float().max().item())

        # identify sequences that terminated with EOS and log their lengths
        agg_terminated_with_eos = self.accelerator.gather_for_metrics(is_eos.any(dim=1))
        term_completion_mask = agg_completion_mask[agg_terminated_with_eos]
        clipped_completions_ratio = 1 - len(term_completion_mask) / len(agg_completion_mask)
        self._metrics[mode]["completions/clipped_ratio"].append(clipped_completions_ratio)
        if len(term_completion_mask) == 0:
            # edge case where no completed sequences are found
            term_completion_mask = torch.zeros(1, device=device)
        self._metrics[mode]["completions/mean_terminated_length"].append(term_completion_mask.float().mean().item())
        self._metrics[mode]["completions/min_terminated_length"].append(term_completion_mask.float().min().item())
        self._metrics[mode]["completions/max_terminated_length"].append(term_completion_mask.float().max().item())

        # Calculate mean reward per function, but only for samples where the function was applied (non-NaN values)
        for i, reward_func_name in enumerate(self.reward_func_names):
            mean_rewards = torch.nanmean(rewards_per_func[:, i]).item()
            self._metrics[mode][f"rewards/{reward_func_name}/mean"].append(mean_rewards)
            std_rewards = nanstd(rewards_per_func[:, i]).item()
            self._metrics[mode][f"rewards/{reward_func_name}/std"].append(std_rewards)
        self._metrics[mode]["reward"].append(mean_grouped_rewards.mean().item())
        self._metrics[mode]["reward_std"].append(std_grouped_rewards.mean().item())

        # Log prompt and completion texts
        self._textual_logs["prompt"].extend(gather_object(prompts_text))
        self._textual_logs["completion"].extend(gather_object(completions_text))
        for i, name in enumerate(self.reward_func_names):
            self._textual_logs["rewards"][name].extend(rewards_per_func[:, i].tolist())

        return {
            "prompt_ids": prompt_ids,
            "prompt_mask": prompt_mask,
            "completion_ids": completion_ids,
            "completion_mask": completion_mask,
            "advantages": advantages,
            "old_per_token_logps": old_per_token_logps,
        }

    def compute_liger_loss(self, unwrapped_model, inputs):
        # Compute the per-token log probabilities for the model
        prompt_ids, prompt_mask = inputs["prompt_ids"], inputs["prompt_mask"]
        completion_ids, completion_mask = inputs["completion_ids"], inputs["completion_mask"]
        input_ids = torch.cat([prompt_ids, completion_ids], dim=1)
        attention_mask = torch.cat([prompt_mask, completion_mask], dim=1)
        logits_to_keep = completion_ids.size(1)  # we only need to compute the logits for the completion tokens

        # Compute the KL divergence between the model and the reference model
        ref_per_token_logps = None
        if self.beta != 0.0:
            with torch.no_grad():
                if self.ref_model is not None:
                    ref_per_token_logps = self._get_per_token_logps(
                        self.ref_model, input_ids, attention_mask, logits_to_keep
                    )
                else:
                    with self.accelerator.unwrap_model(self.model).disable_adapter():
                        ref_per_token_logps = self._get_per_token_logps(
                            self.model, input_ids, attention_mask, logits_to_keep
                        )

        # get the last hidden state of the model
        last_hidden_state = self._get_last_hidden_state(unwrapped_model, input_ids, attention_mask, logits_to_keep)

        # compute loss and metrics using liger grpo loss
        loss, metrics = self.liger_grpo_loss(
            _input=last_hidden_state,
            lin_weight=unwrapped_model.lm_head.weight,
            selected_token_ids=completion_ids,
            attention_mask=completion_mask,
            advantages=inputs["advantages"],
            bias=unwrapped_model.lm_head.bias,
            old_per_token_logps=inputs["old_per_token_logps"],
            ref_per_token_logps=ref_per_token_logps,
        )
        # Extract metrics from the liger_grpo_loss output
        # KL divergence is the first metric when beta is non-zero
        mean_kl = metrics[0] if self.beta != 0.0 else None
        clip_ratio = metrics[-1]

        mode = "train" if self.model.training else "eval"
        if self.beta != 0.0:
            self._metrics[mode]["kl"].append(self.accelerator.gather_for_metrics(mean_kl).mean().item())
        self._metrics[mode]["clip_ratio"].append(self.accelerator.gather_for_metrics(clip_ratio).mean().item())
        return loss

    @profiling_decorator
    def compute_loss(self, model, inputs, return_outputs=False, num_items_in_batch=None):
        if return_outputs:
            raise ValueError("The GRPOTrainer does not support returning outputs")
        if self.use_liger_loss:
            # Compute the loss using the liger grpo loss
            unwrapped_model = self.accelerator.unwrap_model(model)
            return self._forward_redirection(model, unwrapped_model, self.compute_liger_loss, unwrapped_model, inputs)
        else:
            return self._compute_loss(model, inputs)

    def _compute_loss(self, model, inputs):
        # Compute the per-token log probabilities for the model
        prompt_ids, prompt_mask = inputs["prompt_ids"], inputs["prompt_mask"]
        completion_ids, completion_mask = inputs["completion_ids"], inputs["completion_mask"]
        input_ids = torch.cat([prompt_ids, completion_ids], dim=1)
        attention_mask = torch.cat([prompt_mask, completion_mask], dim=1)
        logits_to_keep = completion_ids.size(1)  # we only need to compute the logits for the completion tokens

        per_token_logps = self._get_per_token_logps(model, input_ids, attention_mask, logits_to_keep)

        # Compute the KL divergence between the model and the reference model
        if self.beta != 0.0:
            with torch.no_grad():
                if self.ref_model is not None:
                    ref_per_token_logps = self._get_per_token_logps(
                        self.ref_model, input_ids, attention_mask, logits_to_keep
                    )
                else:
                    with self.accelerator.unwrap_model(self.model).disable_adapter():
                        ref_per_token_logps = self._get_per_token_logps(
                            self.model, input_ids, attention_mask, logits_to_keep
                        )
            per_token_kl = (
                torch.exp(ref_per_token_logps - per_token_logps) - (ref_per_token_logps - per_token_logps) - 1
            )

        # Compute the loss
        advantages = inputs["advantages"]
        # When using num_iterations == 1, old_per_token_logps == per_token_logps, so we can skip it's computation (see
        # _generate_and_score_completions) and use per_token_logps.detach() instead.
        old_per_token_logps = inputs["old_per_token_logps"] if self.num_iterations > 1 else per_token_logps.detach()
        coef_1 = torch.exp(per_token_logps - old_per_token_logps)
        coef_2 = torch.clamp(coef_1, 1 - self.epsilon_low, 1 + self.epsilon_high)
        per_token_loss1 = coef_1 * advantages.unsqueeze(1)
        per_token_loss2 = coef_2 * advantages.unsqueeze(1)
        per_token_loss = -torch.min(per_token_loss1, per_token_loss2)
        if self.beta != 0.0:
            per_token_loss = per_token_loss + self.beta * per_token_kl

        if self.loss_type == "grpo":
            loss = ((per_token_loss * completion_mask).sum(-1) / completion_mask.sum(-1).clamp(min=1.0)).mean()
        elif self.loss_type == "bnpo":
            loss = (per_token_loss * completion_mask).sum() / completion_mask.sum().clamp(min=1.0)
        elif self.loss_type == "dr_grpo":
            loss = (per_token_loss * completion_mask).sum() / (per_token_loss.size(0) * self.max_completion_length)
        else:
            raise ValueError(f"Unknown loss type: {self.loss_type}")

        # Log the metrics
        mode = "train" if self.model.training else "eval"

        if self.beta != 0.0:
            mean_kl = (per_token_kl * completion_mask).sum() / completion_mask.sum()
            self._metrics[mode]["kl"].append(self.accelerator.gather_for_metrics(mean_kl).nanmean().item())

        # Compute the clipped probability ratios
        is_low_clipped = (coef_1 < 1 - self.epsilon_low) & (advantages.unsqueeze(1) < 0)
        is_high_clipped = (coef_1 > 1 + self.epsilon_high) & (advantages.unsqueeze(1) > 0)
        is_region_clipped = is_low_clipped | is_high_clipped

        low_clip = (is_low_clipped * completion_mask).sum() / completion_mask.sum()
        high_clip = (is_high_clipped * completion_mask).sum() / completion_mask.sum()
        clip_ratio = (is_region_clipped * completion_mask).sum() / completion_mask.sum()

        gathered_low_clip = self.accelerator.gather_for_metrics(low_clip)
        self._metrics[mode]["clip_ratio/low_mean"].append(gathered_low_clip.nanmean().item())
        self._metrics[mode]["clip_ratio/low_min"].append(nanmin(gathered_low_clip).item())
        gathered_high_clip = self.accelerator.gather_for_metrics(high_clip)
        self._metrics[mode]["clip_ratio/high_mean"].append(gathered_high_clip.nanmean().item())
        self._metrics[mode]["clip_ratio/high_max"].append(nanmax(gathered_high_clip).item())
        gathered_clip_ratio = self.accelerator.gather_for_metrics(clip_ratio)
        self._metrics[mode]["clip_ratio/region_mean"].append(gathered_clip_ratio.nanmean().item())
        return loss

    def prediction_step(self, model, inputs, prediction_loss_only, ignore_keys: Optional[list[str]] = None):
        inputs = self._prepare_inputs(inputs)
        with torch.no_grad():
            with self.compute_loss_context_manager():
                loss = self.compute_loss(model, inputs)
            loss = loss.mean().detach()
        return loss, None, None

    def log(self, logs: dict[str, float], start_time: Optional[float] = None) -> None:
        mode = "train" if self.model.training else "eval"
        metrics = {key: sum(val) / len(val) for key, val in self._metrics[mode].items()}  # average the metrics

        # This method can be called both in training and evaluation. When called in evaluation, the keys in `logs`
        # start with "eval_". We need to add the prefix "eval_" to the keys in `metrics` to match the format.
        if mode == "eval":
            metrics = {f"eval_{key}": val for key, val in metrics.items()}

        logs = {**logs, **metrics}
        if version.parse(transformers.__version__) >= version.parse("4.47.0.dev0"):
            super().log(logs, start_time)
        else:  # transformers<=4.46
            super().log(logs)
        self._metrics[mode].clear()

        if self.accelerator.is_main_process and self.log_completions:
            if is_rich_available():
                print_prompt_completions_sample(
                    self._textual_logs["prompt"],
                    self._textual_logs["completion"],
                    self._textual_logs["rewards"],
                    self.state.global_step,
                    self.num_completions_to_print,
                )

            if self.args.report_to and "wandb" in self.args.report_to and wandb.run is not None:
                import pandas as pd

                table = {
                    "step": [str(self.state.global_step)] * len(self._textual_logs["prompt"]),
                    "prompt": self._textual_logs["prompt"],
                    "completion": self._textual_logs["completion"],
                    **self._textual_logs["rewards"],
                }
                df = pd.DataFrame(table)
                if self.wandb_log_unique_prompts:
                    df = df.drop_duplicates(subset=["prompt"])
                wandb.log({"completions": wandb.Table(dataframe=df)})

    def create_model_card(
        self,
        model_name: Optional[str] = None,
        dataset_name: Optional[str] = None,
        tags: Union[str, list[str], None] = None,
    ):
        """
        Creates a draft of a model card using the information available to the `Trainer`.

        Args:
            model_name (`str` or `None`, *optional*, defaults to `None`):
                Name of the model.
            dataset_name (`str` or `None`, *optional*, defaults to `None`):
                Name of the dataset used for training.
            tags (`str`, `list[str]` or `None`, *optional*, defaults to `None`):
                Tags to be associated with the model card.
        """
        if not self.is_world_process_zero():
            return

        if hasattr(self.model.config, "_name_or_path") and not os.path.isdir(self.model.config._name_or_path):
            base_model = self.model.config._name_or_path
        else:
            base_model = None

        tags = tags or []
        if isinstance(tags, str):
            tags = [tags]

        if hasattr(self.model.config, "unsloth_version"):
            tags.append("unsloth")

        citation = textwrap.dedent(
            """\
            @article{zhihong2024deepseekmath,
                title        = {{DeepSeekMath: Pushing the Limits of Mathematical Reasoning in Open Language Models}},
                author       = {Zhihong Shao and Peiyi Wang and Qihao Zhu and Runxin Xu and Junxiao Song and Mingchuan Zhang and Y. K. Li and Y. Wu and Daya Guo},
                year         = 2024,
                eprint       = {arXiv:2402.03300},
            }
            """
        )

        model_card = generate_model_card(
            base_model=base_model,
            model_name=model_name,
            hub_model_id=self.hub_model_id,
            dataset_name=dataset_name,
            tags=tags,
            wandb_url=wandb.run.get_url() if is_wandb_available() and wandb.run is not None else None,
            comet_url=get_comet_experiment_url(),
            trainer_name="GRPO",
            trainer_citation=citation,
            paper_title="DeepSeekMath: Pushing the Limits of Mathematical Reasoning in Open Language Models",
            paper_id="2402.03300",
        )

        model_card.save(os.path.join(self.args.output_dir, "README.md"))<|MERGE_RESOLUTION|>--- conflicted
+++ resolved
@@ -516,28 +516,6 @@
         # This acts as a flag to indicate that the warning has already been issued.
         model.warnings_issued["estimate_tokens"] = True
 
-<<<<<<< HEAD
-=======
-        if self.use_liger_loss:
-            if not is_liger_kernel_available():
-                raise ImportError(
-                    "Liger is required to use `liger_loss` as the GRPO loss. Run `pip install liger-kernel`."
-                )
-
-            # Redirect the model.module forward to the model forward to ensure pre-forward hooks are called
-            self._forward_redirection = _ForwardRedirection()
-
-            self.liger_grpo_loss = LigerFusedLinearGRPOLoss(
-                beta=self.beta,
-                epsilon_low=self.epsilon_low,
-                epsilon_high=self.epsilon_high,
-                temperature=self.temperature,
-                use_ref_model=self.beta != 0.0,
-                loss_type=self.loss_type,
-                max_completion_length=self.max_completion_length,
-            )
-
->>>>>>> c163cf50
         super().__init__(
             model=model,
             args=args,
