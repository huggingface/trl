# Copyright 2020-2025 The HuggingFace Team. All rights reserved.
#
# Licensed under the Apache License, Version 2.0 (the "License");
# you may not use this file except in compliance with the License.
# You may obtain a copy of the License at
#
#     http://www.apache.org/licenses/LICENSE-2.0
#
# Unless required by applicable law or agreed to in writing, software
# distributed under the License is distributed on an "AS IS" BASIS,
# WITHOUT WARRANTIES OR CONDITIONS OF ANY KIND, either express or implied.
# See the License for the specific language governing permissions and
# limitations under the License.

import os
import textwrap
import warnings
from collections import defaultdict, deque
from collections.abc import Sized
from contextlib import nullcontext
from functools import partial
from pathlib import Path
from typing import Any, Callable, Optional, Union

import datasets
import torch
import torch.utils.data
import transformers
from accelerate.utils import broadcast_object_list, gather, gather_object, is_peft_model, set_seed
from datasets import Dataset, IterableDataset
from packaging import version
from torch import nn
from torch.distributed.fsdp import FullyShardedDataParallel as FSDP
from torch.utils.data import DataLoader, Sampler
from transformers import (
    AutoModelForCausalLM,
    AutoModelForSequenceClassification,
    AutoTokenizer,
    GenerationConfig,
    PreTrainedModel,
    PreTrainedTokenizerBase,
    Trainer,
    TrainerCallback,
    is_wandb_available,
)
from transformers.trainer_utils import seed_worker
from transformers.utils import is_datasets_available, is_peft_available, is_rich_available

from ..data_utils import apply_chat_template, is_conversational, maybe_apply_chat_template
from ..extras.profiling import profiling_context, profiling_decorator
from ..extras.vllm_client import VLLMClient
from ..import_utils import is_liger_kernel_available, is_vllm_available
from ..models import prepare_deepspeed, prepare_fsdp, unwrap_model_for_generation
from ..models.utils import _ForwardRedirection
from .callbacks import SyncRefModelCallback
from .grpo_config import GRPOConfig
from .utils import (
    disable_dropout_in_model,
    generate_model_card,
    get_comet_experiment_url,
    pad,
    print_prompt_completions_sample,
    selective_log_softmax,
)


if is_peft_available():
    from peft import PeftConfig, get_peft_model

if is_liger_kernel_available():
    from liger_kernel.chunked_loss import LigerFusedLinearGRPOLoss

if is_vllm_available():
    from vllm import LLM, SamplingParams
    from vllm.sampling_params import GuidedDecodingParams

if is_wandb_available():
    import wandb

# What we call a reward function is a callable that takes a list of prompts and completions and returns a list of
# rewards. When it's a string, it's a model ID, so it's loaded as a pretrained model.
RewardFunc = Union[str, PreTrainedModel, Callable[[list, list], list[float]]]


class RepeatSampler(Sampler):
    """
    Sampler that repeats the indices of a dataset in a structured manner.

    Args:
        data_source (`Sized`):
            Dataset to sample from.
        mini_repeat_count (`int`):
            Number of times to repeat each index per batch.
        batch_size (`int`, *optional*, defaults to `1`):
            Number of unique indices per batch.
        repeat_count (`int`, *optional*, defaults to `1`):
            Number of times to repeat the full sampling process.
        shuffle (`bool`, *optional*, defaults to `True`):
            Whether to shuffle the dataset.
        seed (`int` or `None`, *optional*, defaults to `None`):
            Random seed for reproducibility (only affects this sampler).

    Example:
    ```python
    >>> sampler = RepeatRandomSampler(
    ...     ["a", "b", "c", "d", "e", "f", "g"], mini_repeat_count=2, batch_size=3, repeat_count=4
    ... )
    >>> list(sampler)
    [4, 4, 3, 3, 0, 0,
     4, 4, 3, 3, 0, 0,
     4, 4, 3, 3, 0, 0,
     4, 4, 3, 3, 0, 0,
     1, 1, 2, 2, 6, 6,
     1, 1, 2, 2, 6, 6,
     1, 1, 2, 2, 6, 6,
     1, 1, 2, 2, 6, 6]
    ```

    ```txt
    mini_repeat_count = 3
          -   -   -
         [0,  0,  0,  1,  1,  1,  2,  2,  2,  3,  3,  3,      |
          4,  4,  4,  5,  5,  5,  6,  6,  6,  7,  7,  7,      |
          8,  8,  8,  9,  9,  9, 10, 10, 10, 11, 11, 11,      |
                                                                repeat_count = 2
          0,  0,  0,  1,  1,  1,  2,  2,  2,  3,  3,  3,      |
          4,  4,  4,  5,  5,  5,  6,  6,  6,  7,  7,  7,      |
          8,  8,  8,  9,  9,  9, 10, 10, 10, 11, 11, 11, ...] |
          ---------   ---------   ---------   ---------
           ---------   ---------   ---------   ---------
            ---------   ---------   ---------   ---------
                         batch_size = 12
    ```
    """

    def __init__(
        self,
        data_source: Sized,
        mini_repeat_count: int,
        batch_size: int = 1,
        repeat_count: int = 1,
        shuffle: bool = True,
        seed: Optional[int] = None,
    ):
        self.data_source = data_source
        self.mini_repeat_count = mini_repeat_count
        self.batch_size = batch_size
        self.repeat_count = repeat_count
        self.num_samples = len(data_source)
        self.shuffle = shuffle
        self.seed = seed

        if shuffle:
            self.generator = torch.Generator()  # Create a local random generator
            if seed is not None:
                self.generator.manual_seed(seed)

    def __iter__(self):
        if self.shuffle:
            # E.g., [2, 4, 3, 1, 0, 6, 5] (num_samples = 7)
            indexes = torch.randperm(self.num_samples, generator=self.generator).tolist()
        else:
            indexes = list(range(self.num_samples))

        #    [2, 4, 3, 1, 0, 6, 5]
        # -> [[2, 4, 3], [1, 0, 6], [5]]  (batch_size = 3)
        indexes = [indexes[i : i + self.batch_size] for i in range(0, len(indexes), self.batch_size)]

        #    [[2, 4, 3], [1, 0, 6], [5]]
        # -> [[2, 4, 3], [1, 0, 6]]
        indexes = [chunk for chunk in indexes if len(chunk) == self.batch_size]

        for chunk in indexes:
            for _ in range(self.repeat_count):
                for index in chunk:
                    for _ in range(self.mini_repeat_count):
                        yield index

    def __len__(self) -> int:
        return self.num_samples * self.mini_repeat_count * self.repeat_count


# torch.nanstd doesn't exist, so we define it here
def nanstd(tensor: torch.Tensor) -> torch.Tensor:
    """
    Compute the standard deviation of a tensor, ignoring NaNs. This function only supports 1D tensors.

    Args:
        tensor (`torch.Tensor`):
            Input tensor of shape `(N,)`.

    Returns:
        `torch.Tensor`:
            Standard deviation of the tensor, ignoring NaNs.
    """
    variance = torch.nanmean((tensor - torch.nanmean(tensor, keepdim=True)) ** 2)  # Compute variance ignoring NaNs
    count = torch.sum(~torch.isnan(tensor))  # Count of non-NaN values
    variance *= count / (count - 1)  # Bessel's correction
    return torch.sqrt(variance)


def split_tensor_dict(
    tensor_dict: dict[str, Optional[torch.Tensor]], num_chunks: int
) -> list[dict[str, Optional[torch.Tensor]]]:
    """
    Splits a dictionary of tensors along the first dimension into `num_chunks` equal parts.

    Example:
    ```python
    >>> x = torch.arange(12).reshape(6, 2)
    >>> y = torch.arange(6).reshape(6, 1)
    >>> tensor_dict = {"x": x, "y": y}
    >>> split_tensor_dict(tensor_dict, 3)
    [
        {"x": tensor([[0, 1], [2, 3]]), "y": tensor([[0], [1]])},
        {"x": tensor([[4, 5], [6, 7]]), "y": tensor([[2], [3]])},
        {"x": tensor([[ 8,  9], [10, 11]]), "y": tensor([[4], [5]])}
    ]
    ```
    """
    first_tensor = next(tensor for tensor in tensor_dict.values() if tensor is not None)
    chunk_size = first_tensor.shape[0] // num_chunks
    return [
        {
            key: tensor[i * chunk_size : (i + 1) * chunk_size] if tensor is not None else None
            for key, tensor in tensor_dict.items()
        }
        for i in range(num_chunks)
    ]


def shuffle_tensor_dict(tensor_dict: dict[str, Optional[torch.Tensor]]) -> dict[str, Optional[torch.Tensor]]:
    """
    Shuffles a dictionary of tensors along the first dimension in unison.

    Example:
    ```python
    >>> x = torch.arange(6).reshape(3, 2)
    >>> y = torch.arange(3).reshape(3, 1)
    >>> tensor_dict = {"x": x, "y": y}
    >>> shuffle_tensor_dict(tensor_dict)
    {'x': tensor([[2, 3],
                    [0, 1],
                    [4, 5]]),
        'y': tensor([[1],
                    [0],
                    [2]])}
    ```
    """
    first_tensor = next(tensor for tensor in tensor_dict.values() if tensor is not None)
    batch_size = first_tensor.shape[0]
    permutation = torch.randperm(batch_size)
    return {key: tensor[permutation] if tensor is not None else None for key, tensor in tensor_dict.items()}


def nanmin(tensor: torch.Tensor) -> torch.Tensor:
    """
    Compute the minimum value of a tensor, ignoring NaNs. This function only supports 1D tensors.

    Args:
        tensor (`torch.Tensor`): Input tensor of shape `(N,)`.

    Returns:
        `torch.Tensor`: Minimum value of the tensor, ignoring NaNs. Returns NaN if all values are NaN.
    """
    if torch.isnan(tensor).all():
        return torch.tensor(float("nan"), dtype=tensor.dtype, device=tensor.device)
    return torch.min(tensor[~torch.isnan(tensor)])


def nanmax(tensor: torch.Tensor) -> torch.Tensor:
    """
    Compute the maximum value of a tensor, ignoring NaNs. This function only supports 1D tensors.

    Args:
        tensor (`torch.Tensor`): Input tensor of shape `(N,)`.

    Returns:
        `torch.Tensor`: Maximum value of the tensor, ignoring NaNs. Returns NaN if all values are NaN.
    """
    if torch.isnan(tensor).all():
        return torch.tensor(float("nan"), dtype=tensor.dtype, device=tensor.device)
    return torch.max(tensor[~torch.isnan(tensor)])


def identity(x):
    """Do we really need docs for this?"""
    return x


class GRPOTrainer(Trainer):
    """
    Trainer for the Group Relative Policy Optimization (GRPO) method. This algorithm was initially proposed in the
    paper [DeepSeekMath: Pushing the Limits of Mathematical Reasoning in Open Language
    Models](https://huggingface.co/papers/2402.03300).

    Example:

    ```python
    from datasets import load_dataset
    from trl import GRPOTrainer

    dataset = load_dataset("trl-lib/tldr", split="train")


    def reward_func(completions, **kwargs):
        # Dummy reward function that rewards completions with more unique letters.
        return [float(len(set(completion))) for completion in completions]


    trainer = GRPOTrainer(
        model="Qwen/Qwen2-0.5B-Instruct",
        reward_funcs=reward_func,
        train_dataset=dataset,
    )

    trainer.train()
    ```

    Args:
        model (`Union[str, PreTrainedModel]`):
            Model to be trained. Can be either:

            - A string, being the *model id* of a pretrained model hosted inside a model repo on huggingface.co, or a
              path to a *directory* containing model weights saved using
              [`~transformers.PreTrainedModel.save_pretrained`], e.g., `'./my_model_directory/'`. The model is loaded
              using [`~transformers.AutoModelForCausalLM.from_pretrained`] with the keyword arguments in
              `args.model_init_kwargs`.
            - A [`~transformers.PreTrainedModel`] object. Only causal language models are supported.
        reward_funcs (`Union[RewardFunc, list[RewardFunc]]`):
            Reward functions to be used for computing the rewards. To compute the rewards, we call all the reward
            functions with the prompts and completions and sum the rewards. Can be either:

            - A single reward function, such as:
                - A string: The *model ID* of a pretrained model hosted inside a model repo on huggingface.co, or a
                path to a *directory* containing model weights saved using
                [`~transformers.PreTrainedModel.save_pretrained`], e.g., `'./my_model_directory/'`. The model is loaded
                using [`~transformers.AutoModelForSequenceClassification.from_pretrained`] with `num_labels=1` and the
                keyword arguments in `args.model_init_kwargs`.
                - A [`~transformers.PreTrainedModel`] object: Only sequence classification models are supported.
                - A custom reward function: The function is provided with the prompts and the generated completions,
                  plus any additional columns in the dataset. It should return a list of rewards. Custom reward
                  functions can also return None when the reward is not applicable to those samples. This is useful for
                  multi-task training where different reward functions apply to different types of samples. When a
                  reward function returns None for a sample, that reward function is excluded from the reward
                  calculation for that sample. For more details, see [Using a custom reward
                  function](#using-a-custom-reward-function).
            - A list of reward functions, where each item can independently be any of the above types. Mixing different
            types within the list (e.g., a string model ID and a custom reward function) is allowed.
        args ([`GRPOConfig`], *optional*, defaults to `None`):
            Configuration for this trainer. If `None`, a default configuration is used.
        train_dataset ([`~datasets.Dataset`] or [`~datasets.IterableDataset`]):
            Dataset to use for training. It must include a column `"prompt"`. Any additional columns in the dataset is
            ignored. The format of the samples can be either:

            - [Standard](dataset_formats#standard): Each sample contains plain text.
            - [Conversational](dataset_formats#conversational): Each sample contains structured messages (e.g., role
              and content).
        eval_dataset ([`~datasets.Dataset`], [`~datasets.IterableDataset`] or `dict[str, Union[Dataset, IterableDataset]]`):
            Dataset to use for evaluation. It must meet the same requirements as `train_dataset`.
        processing_class ([`~transformers.PreTrainedTokenizerBase`], *optional*, defaults to `None`):
            Processing class used to process the data. The padding side must be set to "left". If `None`, the
            processing class is loaded from the model's name with [`~transformers.AutoTokenizer.from_pretrained`]. A
            padding token, `processing_class.pad_token`, must be set. If the processing class has not set a padding
            token, `processing_class.eos_token` will be used as the default.
        reward_processing_classes (`Union[PreTrainedTokenizerBase, list[PreTrainedTokenizerBase]]`, *optional*, defaults to `None`):
            Processing classes corresponding to the reward functions specified in `reward_funcs`. Can be either:

            - A single processing class: Used when `reward_funcs` contains only one reward function.
            - A list of processing classes: Must match the order and length of the reward functions in `reward_funcs`.
            If set to `None`, or if an element of the list corresponding to a [`~transformers.PreTrainedModel`] is
            `None`, the tokenizer for the model is automatically loaded using
            [`~transformers.AutoTokenizer.from_pretrained`]. For elements in `reward_funcs` that are custom reward
            functions (not [`~transformers.PreTrainedModel`]), the corresponding entries in `reward_processing_classes`
            are ignored.
        callbacks (list of [`~transformers.TrainerCallback`], *optional*, defaults to `None`):
            List of callbacks to customize the training loop. Will add those to the list of default callbacks detailed
            in [here](https://huggingface.co/docs/transformers/main_classes/callback).

            If you want to remove one of the default callbacks used, use the [`~transformers.Trainer.remove_callback`]
            method.
        optimizers (`tuple[torch.optim.Optimizer, torch.optim.lr_scheduler.LambdaLR]`, *optional*, defaults to `(None, None)`):
            A tuple containing the optimizer and the scheduler to use. Will default to an instance of [`AdamW`] on your
            model and a scheduler given by [`get_linear_schedule_with_warmup`] controlled by `args`.
        peft_config ([`~peft.PeftConfig`], *optional*, defaults to `None`):
            PEFT configuration used to wrap the model. If `None`, the model is not wrapped.
    """

    _tag_names = ["trl", "grpo"]

    def __init__(
        self,
        model: Union[str, PreTrainedModel],
        reward_funcs: Union[RewardFunc, list[RewardFunc]],
        args: Optional[GRPOConfig] = None,
        train_dataset: Optional[Union[Dataset, IterableDataset]] = None,
        eval_dataset: Optional[Union[Dataset, IterableDataset, dict[str, Union[Dataset, IterableDataset]]]] = None,
        processing_class: Optional[PreTrainedTokenizerBase] = None,
        reward_processing_classes: Optional[Union[PreTrainedTokenizerBase, list[PreTrainedTokenizerBase]]] = None,
        callbacks: Optional[list[TrainerCallback]] = None,
        optimizers: tuple[Optional[torch.optim.Optimizer], Optional[torch.optim.lr_scheduler.LambdaLR]] = (None, None),
        peft_config: Optional["PeftConfig"] = None,
    ):
        # Args
        if args is None:
            model_name = model if isinstance(model, str) else model.config._name_or_path
            model_name = model_name.split("/")[-1]
            args = GRPOConfig(f"{model_name}-GRPO")

        # Models
        # Trained model
        model_init_kwargs = args.model_init_kwargs or {}
        if isinstance(model, str):
            model_id = model
            torch_dtype = model_init_kwargs.get("torch_dtype")
            if isinstance(torch_dtype, torch.dtype) or torch_dtype == "auto" or torch_dtype is None:
                pass  # torch_dtype is already a torch.dtype or "auto" or None
            elif isinstance(torch_dtype, str):  # it's a str, but not "auto"
                torch_dtype = getattr(torch, torch_dtype)
                model_init_kwargs["torch_dtype"] = torch_dtype
            else:
                raise ValueError(
                    "Invalid `torch_dtype` passed to `GRPOConfig`. Expected either 'auto' or a string representing "
                    f"a `torch.dtype` (e.g., 'float32'), but got {torch_dtype}."
                )
            # Disable caching if gradient checkpointing is enabled (not supported)
            model_init_kwargs["use_cache"] = (
                False if args.gradient_checkpointing else model_init_kwargs.get("use_cache")
            )
            model = AutoModelForCausalLM.from_pretrained(model, **model_init_kwargs)
        else:
            model_id = model.config._name_or_path
            if args.model_init_kwargs is not None:
                raise ValueError(
                    "You passed `model_init_kwargs` to the `GRPOConfig`, but your model is already instantiated. "
                    "This argument can only be used when the `model` argument is a string."
                )

        if peft_config is not None:
            if not is_peft_available():
                raise ImportError("PEFT is required to use `peft_config`. Run `pip install peft`.")
            model = get_peft_model(model, peft_config)

        # Enable gradient checkpointing if requested
        if args.gradient_checkpointing:
            model = self._enable_gradient_checkpointing(model, args)

        # Processing class
        if processing_class is None:
            processing_class = AutoTokenizer.from_pretrained(model.config._name_or_path, padding_side="left")
        if processing_class.pad_token is None:
            processing_class.pad_token = processing_class.eos_token

        # Reward functions
        if not isinstance(reward_funcs, list):
            reward_funcs = [reward_funcs]
        self.reward_func_names = []
        for i, reward_func in enumerate(reward_funcs):
            if isinstance(reward_func, str):
                reward_funcs[i] = AutoModelForSequenceClassification.from_pretrained(
                    reward_func, num_labels=1, **model_init_kwargs
                )
            if isinstance(reward_funcs[i], nn.Module):  # Use Module over PretrainedModel for compat w/ compiled models
                self.reward_func_names.append(reward_funcs[i].config._name_or_path.split("/")[-1])
            else:
                self.reward_func_names.append(reward_funcs[i].__name__)
        self.reward_funcs = reward_funcs

        # Reward weights
        if args.reward_weights is not None:
            if len(args.reward_weights) != len(reward_funcs):
                raise ValueError(
                    f"Number of reward weights ({len(args.reward_weights)}) must match number of reward "
                    f"functions ({len(reward_funcs)})"
                )
            self.reward_weights = torch.tensor(args.reward_weights, dtype=torch.float32)
        else:
            self.reward_weights = torch.ones(len(reward_funcs), dtype=torch.float32)

        # Reward processing class
        if reward_processing_classes is None:
            reward_processing_classes = [None] * len(reward_funcs)
        elif not isinstance(reward_processing_classes, list):
            reward_processing_classes = [reward_processing_classes]
        else:
            if len(reward_processing_classes) != len(reward_funcs):
                raise ValueError("The number of reward processing classes must match the number of reward functions.")

        for i, (reward_processing_class, reward_func) in enumerate(zip(reward_processing_classes, reward_funcs)):
            if isinstance(reward_func, PreTrainedModel):
                if reward_processing_class is None:
                    reward_processing_class = AutoTokenizer.from_pretrained(reward_func.config._name_or_path)
                if reward_processing_class.pad_token_id is None:
                    reward_processing_class.pad_token = reward_processing_class.eos_token
                # The reward model computes the reward for the latest non-padded token in the input sequence.
                # So it's important to set the pad token ID to the padding token ID of the processing class.
                reward_func.config.pad_token_id = reward_processing_class.pad_token_id
                reward_processing_classes[i] = reward_processing_class
        self.reward_processing_classes = reward_processing_classes

        # Training arguments
        self.max_prompt_length = args.max_prompt_length
        self.max_completion_length = args.max_completion_length  # = |o_i| in the GRPO paper
        self.num_generations = args.num_generations  # = G in the GRPO paper
        self.temperature = args.temperature
        self.top_p = args.top_p
        self.top_k = args.top_k
        self.min_p = args.min_p
        self.repetition_penalty = args.repetition_penalty
        self.use_vllm = args.use_vllm
        self.vllm_mode = args.vllm_mode
        self.vllm_gpu_memory_utilization = args.vllm_gpu_memory_utilization  # only applies to colocation mode
        self.vllm_tensor_parallel_size = args.vllm_tensor_parallel_size  # only applies to colocation mode
        self.use_liger_loss = args.use_liger_loss
        self.loss_type = args.loss_type
        self.scale_rewards = args.scale_rewards
        self.mask_truncated_completions = args.mask_truncated_completions
        self.do_pack_completions = args.do_pack_completions

        # Datasets
        self.shuffle_dataset = args.shuffle_dataset

        if (
            isinstance(train_dataset, IterableDataset)
            or isinstance(eval_dataset, IterableDataset)
            or (
                isinstance(eval_dataset, dict) and any(isinstance(ds, IterableDataset) for ds in eval_dataset.values())
            )
        ):
            # See https://github.com/huggingface/trl/issues/3213
            raise NotImplementedError(
                "Iterable datasets are not yet supported in GRPOTrainer. Please use a standard dataset instead."
            )

        # Multi-step
        self.num_iterations = args.num_iterations  # = 𝜇 in the GRPO paper
        self.epsilon_low = args.epsilon
        self.epsilon_high = args.epsilon_high if args.epsilon_high is not None else args.epsilon
        # Tracks the number of iterations (forward + backward passes), including those within a grad accum cycle
        self._step = 0
        # Buffer the batch to reuse generated outputs across multiple updates. For more details, see
        # `_get_train_sampler` and `_prepare_inputs`.
        self._buffered_inputs = None

        # The trainer estimates the number of FLOPs (floating-point operations) using the number of elements in the
        # input tensor associated with the key "input_ids". However, in GRPO, the sampled data does not include the
        # "input_ids" key. Instead, the available keys is "prompt". As a result, the trainer issues the warning:
        # "Could not estimate the number of tokens of the input, floating-point operations will not be computed." To
        # suppress this warning, we set the "estimate_tokens" key in the model's "warnings_issued" dictionary to True.
        # This acts as a flag to indicate that the warning has already been issued.
        model.warnings_issued["estimate_tokens"] = True

        super().__init__(
            model=model,
            args=args,
            data_collator=identity,  # No data collation is needed in GRPO
            train_dataset=train_dataset,
            eval_dataset=eval_dataset,
            processing_class=processing_class,
            callbacks=callbacks,
            optimizers=optimizers,
        )

        # Reference model
        self.beta = args.beta
        if self.beta == 0.0:
            # If beta is 0.0, the reference model is not needed
            self.ref_model = None
        elif is_peft_model(model):
            # If PEFT is used, the reference model is not needed since the adapter can be disabled
            # to revert to the initial model.
            self.ref_model = None
        else:
            # For deepspeed, fsdp or non-distributed models, create a reference model from scratch
            self.ref_model = AutoModelForCausalLM.from_pretrained(model_id, **model_init_kwargs)

        # Disable dropout in the models
        if args.disable_dropout:
            disable_dropout_in_model(model)
            if self.ref_model is not None:
                disable_dropout_in_model(self.ref_model)

        # Liger loss
        if self.use_liger_loss:
            if not is_liger_kernel_available():
                raise ImportError(
                    "Liger is required to use `liger_loss` as the GRPO loss. Run `pip install liger-kernel`."
                )
            # redirect the model.module forward to the model forward to ensure pre-forward hooks are called
            self._forward_redirection = _ForwardRedirection()

            self.liger_grpo_loss = LigerFusedLinearGRPOLoss(
                beta=self.beta,
                epsilon_low=self.epsilon_low,
                epsilon_high=self.epsilon_high,
                temperature=self.temperature,
                use_ref_model=self.beta != 0.0,
                loss_type=self.loss_type,
                max_completion_length=self.max_completion_length,
            )

        # Initialize the metrics
        self._metrics = {"train": defaultdict(list), "eval": defaultdict(list)}
        self._total_train_tokens = 0
        self.log_completions = args.log_completions
        self.wandb_log_unique_prompts = args.wandb_log_unique_prompts
        self.num_completions_to_print = args.num_completions_to_print
        # maxlen is set to the total number of forward passes per step. This value of `maxlen` ensures we log only the
        # final optimization step.
        maxlen = self.accelerator.num_processes * args.per_device_train_batch_size * args.steps_per_generation
        self._textual_logs = {
            "prompt": deque(maxlen=maxlen),
            "completion": deque(maxlen=maxlen),
            "rewards": defaultdict(lambda: deque(maxlen=maxlen)),
            "advantages": deque(maxlen=maxlen),
        }

        # Ensure each process receives a unique seed to prevent duplicate completions when generating with
        # transformers if num_generations exceeds per_device_train_batch_size. We could skip it if we use vLLM, but
        # it's safer to set it in all cases.
        set_seed(args.seed, device_specific=True)

        if self.use_vllm:
            if not is_vllm_available():
                raise ImportError(
                    "vLLM is not available and `use_vllm` is set to True. Please install vLLM with "
                    "`pip install vllm` to use it."
                )

            if self.vllm_mode == "server" and self.accelerator.is_main_process:
                if args.vllm_server_base_url is not None:
                    base_url = args.vllm_server_base_url
                else:
                    base_url = f"http://{args.vllm_server_host}:{args.vllm_server_port}"
                self.vllm_client = VLLMClient(base_url=base_url, connection_timeout=args.vllm_server_timeout)
                self.vllm_client.init_communicator()

            elif self.vllm_mode == "colocate":
                # Make sure vllm_tensor_parallel_size group size evenly divides the world size - each group should have
                # the same number of ranks
                if not self.accelerator.num_processes % self.vllm_tensor_parallel_size == 0:
                    raise ValueError(
                        f"vllm_tensor_parallel_size ({self.vllm_tensor_parallel_size}) must divide world size "
                        f"({self.accelerator.num_processes}) evenly."
                    )

                if self.vllm_tensor_parallel_size > 1:
                    # Create subgroups of ranks for TP, each group with `vllm_tensor_parallel_size` ranks.
                    # For example, if world_size=8 and vllm_tensor_parallel_size=2 → groups: [0,1], [2,3], [4,5], [6,7]
                    self.tp_group, _ = torch.distributed.new_subgroups_by_enumeration(
                        [
                            list(range(i * self.vllm_tensor_parallel_size, (i + 1) * self.vllm_tensor_parallel_size))
                            for i in range(self.accelerator.num_processes // self.vllm_tensor_parallel_size)
                        ]
                    )

                self.llm = LLM(
                    model=model.name_or_path,
                    tensor_parallel_size=args.vllm_tensor_parallel_size,
                    gpu_memory_utilization=self.vllm_gpu_memory_utilization,
                    max_num_seqs=self.args.per_device_train_batch_size
                    * self.vllm_tensor_parallel_size
                    * self.args.gradient_accumulation_steps,
                    max_model_len=self.max_prompt_length + self.max_completion_length,
                    distributed_executor_backend="external_launcher",
                    # Feed identical seed for tp groups to ensure sampling results are the same across workers
                    seed=self.accelerator.process_index // self.vllm_tensor_parallel_size,
                    # Latest vLLM v1 memory profiler is misled by the high default value (i.e., 32768) - thinking there's not enough memory
                    max_num_batched_tokens=4096,
                )

            # vLLM specific sampling arguments
            self.guided_decoding_regex = args.vllm_guided_decoding_regex

            self._last_loaded_step = -1  # tag to avoid useless loading during grad accumulation

            # When using vLLM, the main process is responsible for loading the model weights. This can cause process
            # desynchronization and seems to lead to DeepSpeed hanging during initialization. To prevent this, we
            # synchronize all processes after vLLM has been fully initialized.
            self.accelerator.wait_for_everyone()
        else:
            generation_kwargs = {
                "max_new_tokens": self.max_completion_length,
                "do_sample": True,
                "pad_token_id": processing_class.pad_token_id,
                "bos_token_id": processing_class.bos_token_id,
                "eos_token_id": processing_class.eos_token_id,
                "temperature": self.temperature,
                "top_p": self.top_p,
                "top_k": self.top_k,
                "min_p": self.min_p,
                "repetition_penalty": self.repetition_penalty,
                "cache_implementation": args.cache_implementation,
            }
            if args.generation_kwargs is not None:
                generation_kwargs.update(args.generation_kwargs)
            self.generation_config = GenerationConfig(**generation_kwargs)

        # Gradient accumulation requires scaled loss. Normally, loss scaling in the parent class depends on whether the
        # model accepts loss-related kwargs. Since we compute our own loss, this check is irrelevant. We set
        # self.model_accepts_loss_kwargs to False to enable scaling.
        self.model_accepts_loss_kwargs = False

        # Add tags to the model
        self.model.add_model_tags(self._tag_names)

        if self.ref_model is not None:
            if self.is_deepspeed_enabled:
                self.ref_model = prepare_deepspeed(self.ref_model, self.accelerator)
            elif self.is_fsdp_enabled:
                self.ref_model = prepare_fsdp(self.ref_model, self.accelerator)
            else:
                self.ref_model = self.accelerator.prepare_model(self.ref_model, evaluation_mode=True)

        if args.sync_ref_model:
            self.add_callback(SyncRefModelCallback(ref_model=self.ref_model, accelerator=self.accelerator))

        for i, reward_func in enumerate(self.reward_funcs):
            if isinstance(reward_func, PreTrainedModel):
                if self.is_deepspeed_enabled:
                    self.reward_funcs[i] = prepare_deepspeed(reward_func, self.accelerator)
                else:
                    # set device placement to True to make `prepare_model` move `reward_func` to device when using fsdp
                    self.reward_funcs[i] = self.accelerator.prepare_model(
                        reward_func, evaluation_mode=True, device_placement=True
                    )

    def _set_signature_columns_if_needed(self):
        # If `self.args.remove_unused_columns` is True, non-signature columns are removed.
        # By default, this method sets `self._signature_columns` to the model's expected inputs.
        # In GRPOTrainer, we preprocess data, so using the model's signature columns doesn't work.
        # Instead, we set them to the columns expected by the `training_step` method, hence the override.
        if self._signature_columns is None:
            self._signature_columns = ["prompt"]

    # This method overrides `Trainer.get_train_dataloader` to support our custom batching strategy.
    # Instead of returning a standard per-step batch (i.e., `per_device_batch_size), our dataloader loads an
    # *generation* batch (i.e., `per_device_batch_size × steps_per_generation`). This allows us to generate completions
    # once every steps_per_generation step—rather than once per accumulation step—which is significantly more
    # efficient. The only change from the original implementation is multiplying the batch size by
    # `steps_per_generation`. Thus, `_prepare_inputs` is called with this *generation* batch, and it handles the
    # splitting internally.
    # Maintenance note: This method is a copy-paste of the original `Trainer.get_train_dataloader` with only one line
    # modification. As a result, some parts of the method aren't relevant to GRPO, but we keep them to stay one line
    # apart from the super method, ensuring easier maintenance in the future.
    def get_train_dataloader(self):
        if self.train_dataset is None:
            raise ValueError("Trainer: training requires a train_dataset.")

        train_dataset = self.train_dataset
        data_collator = self.data_collator
        if is_datasets_available() and isinstance(train_dataset, datasets.Dataset):
            train_dataset = self._remove_unused_columns(train_dataset, description="training")
        else:
            data_collator = self._get_collator_with_removed_columns(data_collator, description="training")

        dataloader_params = {
            "batch_size": self._train_batch_size * self.args.steps_per_generation,  # < this is the change
            "collate_fn": data_collator,
            "num_workers": self.args.dataloader_num_workers,
            "pin_memory": self.args.dataloader_pin_memory,
            "persistent_workers": self.args.dataloader_persistent_workers,
        }

        if not isinstance(train_dataset, torch.utils.data.IterableDataset):
            dataloader_params["sampler"] = self._get_train_sampler()
            dataloader_params["drop_last"] = self.args.dataloader_drop_last
            if version.parse(transformers.__version__) >= version.parse("4.52.0"):
                # from transformers 4.52.0, the `seed_worker` requires the `num_workers` and `rank` arguments
                dataloader_params["worker_init_fn"] = partial(
                    seed_worker, num_workers=self.args.dataloader_num_workers, rank=self.args.process_index
                )
            else:
                dataloader_params["worker_init_fn"] = seed_worker
            dataloader_params["prefetch_factor"] = self.args.dataloader_prefetch_factor

        return self.accelerator.prepare(DataLoader(train_dataset, **dataloader_params))

    def _get_train_sampler(self, dataset: Optional[Dataset] = None) -> Sampler:
        # Returns a sampler that
        # 1. ensures each prompt is repeated across multiple processes. This guarantees that identical prompts are
        #    distributed to different GPUs, allowing rewards to be computed and normalized correctly within each prompt
        #    group. Using the same seed across processes ensures consistent prompt assignment, preventing discrepancies
        #    in group formation.
        # 2. repeats the batch multiple times to allow reusing generations across multiple updates. Refer to
        #    _prepare_inputs to see how the generations are stored and reused.

        # In the following figure, the values are the prompt indices. The first row shows the first sampled batch, the
        # second row shows the second sampled batch, and so on.
        #
        #                                      |   GPU 0  |   GPU 1  |
        #
        #                 global_step   step    <-───>  num_generations=2
        #                                       <-───────> per_device_train_batch_size=3
        #  grad_accum    ▲  ▲  0          0     0   0   1   1   2   2   <- Generate for the first `steps_per_generation` (prompts 0 to 11); store the completions; use the first slice to compute the loss
        #     =2         ▼  |  0          1     3   3   4   4   5   5   <- Take the stored generations and use the second slice to compute the loss
        #                   |
        #                   |  1          2     6   6   7   7   8   8   <- Take the stored generations and use the third slice to compute the loss
        #  steps_per_gen=4  ▼  1          3     9   9  10  10  11  11   <- Take the stored generations and use the fourth slice to compute the loss
        #
        #                      2          4    12  12  13  13  14  14   <- Generate for the second `steps_per_generation` (prompts 12 to 23); store the completions; use the first slice to compute the loss
        #                      2          5    15  15  16  16  17  17   <- Take the stored generations and use the second slice to compute the loss
        #                                          ...
        if dataset is None:
            dataset = self.train_dataset
        return RepeatSampler(
            data_source=dataset,
            mini_repeat_count=self.num_generations,
            batch_size=self.args.generation_batch_size // self.num_generations,
            repeat_count=self.num_iterations * self.args.steps_per_generation,
            shuffle=self.shuffle_dataset,
            seed=self.args.seed,
        )

    def _get_eval_sampler(self, eval_dataset) -> Sampler:
        # See _get_train_sampler for an explanation of the sampler.
        return RepeatSampler(
            data_source=eval_dataset,
            mini_repeat_count=self.num_generations,
            seed=self.args.seed,
        )

    def _enable_gradient_checkpointing(self, model: PreTrainedModel, args: GRPOConfig) -> PreTrainedModel:
        """Enables gradient checkpointing for the model."""
        # Ensure use_cache is disabled
        model.config.use_cache = False

        # Enable gradient checkpointing on the base model for PEFT
        if is_peft_model(model):
            model.base_model.gradient_checkpointing_enable()
        # Enable gradient checkpointing for non-PEFT models
        else:
            model.gradient_checkpointing_enable()

        gradient_checkpointing_kwargs = args.gradient_checkpointing_kwargs or {}
        use_reentrant = (
            "use_reentrant" not in gradient_checkpointing_kwargs or gradient_checkpointing_kwargs["use_reentrant"]
        )

        if use_reentrant:
            model.enable_input_require_grads()

        return model

    @profiling_decorator
    def _get_last_hidden_state(self, unwrapped_model, input_ids, attention_mask, logits_to_keep=None):
        if is_peft_model(unwrapped_model):
            unwrapped_model = unwrapped_model.base_model.model
        last_hidden_state = unwrapped_model.model(input_ids=input_ids, attention_mask=attention_mask).last_hidden_state
        last_hidden_state = last_hidden_state[:, :-1, :]  # (B, L-1, H)
        if logits_to_keep is not None:
            last_hidden_state = last_hidden_state[:, -logits_to_keep:, :]  # (B, logits_to_keep, H)
        return last_hidden_state

    # Get the per-token log probabilities for the completions for the model and the reference model
    @profiling_decorator
    def _get_per_token_logps(
        self, model, input_ids, attention_mask, logits_to_keep, batch_size=None, position_ids=None, prompt_mask=None
    ) -> torch.Tensor:
        batch_size = batch_size or input_ids.size(0)  # Chunk inputs into smaller batches to reduce memory peak
        all_logps = []
        position_ids_batch = None
        for i in range(0, input_ids.size(0), batch_size):
            input_ids_batch = input_ids[i : i + batch_size]
            attention_mask_batch = attention_mask[i : i + batch_size]
            if position_ids is not None:
                position_ids_batch = position_ids[i : i + batch_size]
                # We add 1 to `logits_to_keep` because the last logits of the sequence is later excluded
                packed_logits = model(
                    input_ids=input_ids_batch,
                    attention_mask=attention_mask_batch,
                    position_ids=position_ids_batch,
                ).logits
                # Divide logits by sampling temperature.
                packed_logits = packed_logits / self.temperature
                packed_logps = selective_log_softmax(packed_logits[:, :-1, :], input_ids_batch[:, 1:])
                prompt_length = prompt_mask[:: self.num_generations].sum(dim=-1)
                logps = self._unpack_tensor(position_ids_batch[:, 1:], packed_logps, prompt_length)
            else:
                logits = model(
                    input_ids=input_ids_batch,
                    attention_mask=attention_mask_batch,
                    logits_to_keep=logits_to_keep + 1,
                ).logits
                # See https://huggingface.co/blog/the_n_implementation_details_of_rlhf_with_ppo#policy-training-implementation-details
                input_ids_batch = input_ids_batch[:, -logits_to_keep:]
                logits = logits[
                    :, :-1, :
                ]  # (B, L-1, V), exclude the last logit: it corresponds to the next token pred
                # Divide logits by sampling temperature.
                logits = logits / self.temperature
                logps = selective_log_softmax(logits, input_ids_batch)  # compute logprobs for the input tokens
            all_logps.append(logps)

        return torch.cat(all_logps, dim=0)

    def _sync_fsdp_params_to_vllm(self, module: nn.Module, prefix: str = "", visited=None):
        """Memory-efficient post-order traversal of FSDP modules to extract full parameters and sync with vLLM."""
        if visited is None:
            visited = set()

        for child_name, child_module in module.named_children():
            child_prefix = f"{prefix}.{child_name}" if prefix else child_name
            self._sync_fsdp_params_to_vllm(
                child_module, prefix=child_prefix, visited=visited
            )  # recurse into the child

        if isinstance(module, FSDP):
            with FSDP.summon_full_params(module, recurse=False, writeback=False):
                for param_name, param in module.named_parameters():
                    full_name = f"{prefix}.{param_name}" if prefix else param_name
                    for extra in ("_fsdp_wrapped_module.", "_checkpoint_wrapped_module."):
                        full_name = full_name.replace(extra, "")

                    if full_name in visited:
                        continue  # skip FSDP subtrees already traversed
                    visited.add(full_name)

                    if self.vllm_mode == "server" and self.accelerator.is_main_process:
                        self.vllm_client.update_named_param(full_name, param.data)
                    elif self.vllm_mode == "colocate":
                        llm_model = self.llm.llm_engine.model_executor.driver_worker.model_runner.model
                        llm_model.load_weights([(full_name, param.data)])

    @profiling_decorator
    def _move_model_to_vllm(self):
        # For DeepSpeed ZeRO-3 and FSDP, we need to gather all parameters before operations
        deepspeed_plugin = self.accelerator.state.deepspeed_plugin
        zero_stage_3 = deepspeed_plugin is not None and deepspeed_plugin.zero_stage == 3
        if zero_stage_3:
            import deepspeed

            gather_if_zero3 = deepspeed.zero.GatheredParameters
        else:
            gather_if_zero3 = nullcontext

        if is_peft_model(self.model):
            # With PEFT and FSDP/DeepSpeed ZeRO Stage 3, we must gather the full model at once before merging, as
            # merging adapters in a sharded manner is not supported.
            # TODO: does this work with FSDP?
            with gather_if_zero3(list(self.model.parameters())):
                self.model.merge_adapter()

                # Update vLLM weights while parameters are gathered
                if self.is_fsdp_enabled:  # note if using FSDP, gather_if_zero3 is nullcontext
                    # Update vLLM weights while parameters are gathered
                    # For PEFT with FSDP we need to use the memory efficient post-order traversal
                    self._sync_fsdp_params_to_vllm(self.model)
                else:
                    # DeepSpeed ZeRO-3 with PEFT
                    for name, param in self.model.named_parameters():
                        # When using PEFT, we need to recover the original parameter name and discard some parameters
                        name = name.removeprefix("base_model.model.").replace(".base_layer", "")
                        if self.model.prefix in name:
                            continue
                        # When module to save, remove its prefix and discard the original module
                        if "original_module" in name:
                            continue
                        name = name.replace("modules_to_save.default.", "")

                        if self.vllm_mode == "server" and self.accelerator.is_main_process:
                            self.vllm_client.update_named_param(name, param.data)
                        elif self.vllm_mode == "colocate":
                            llm_model = self.llm.llm_engine.model_executor.driver_worker.model_runner.model
                            llm_model.load_weights([(name, param.data)])
                # Unmerge adapters while parameters are still gathered
                self.model.unmerge_adapter()
                # Parameters will automatically be repartitioned when exiting the context
        else:
            # For non-PEFT models, simply gather (if needed) and update each parameter individually.
            if self.is_fsdp_enabled:
                self._sync_fsdp_params_to_vllm(self.model)  # use memory-efficient post-order traversal for FSDP
            else:
                for name, param in self.model.named_parameters():
                    with gather_if_zero3([param]):
                        if self.vllm_mode == "server" and self.accelerator.is_main_process:
                            self.vllm_client.update_named_param(name, param.data)
                        elif self.vllm_mode == "colocate":
                            llm_model = self.llm.llm_engine.model_executor.driver_worker.model_runner.model
                            llm_model.load_weights([(name, param.data)])

        # Reset cache on vLLM
        if self.vllm_mode == "server" and self.accelerator.is_main_process:
            self.vllm_client.reset_prefix_cache()
        elif self.vllm_mode == "colocate":
            self.llm.reset_prefix_cache()

    @profiling_decorator
    def _prepare_inputs(
        self, generation_batch: dict[str, Union[torch.Tensor, Any]]
    ) -> dict[str, Union[torch.Tensor, Any]]:
        # Prepares inputs for model training/evaluation by managing completion generation and batch handling.
        # During training:
        #   - Receives the local generation batch (Per-GPU batch size × steps per generation)
        #     from the modified training dataloader instead of the standard local batch
        #   - Generates completions once for the entire generation batch and splits it into batches of size
        #     `per_device_train_batch_size`
        #   - Buffers these completions and returns the appropriate slice for the current accumulation step
        #   - Optimizes by regenerating completions only periodically (every steps_per_generation * num_iterations)
        # During evaluation:
        #   - The input is treated as a standard local batch (no accumulation, no multiple iterations)
        #   - Completions are generated for each batch without buffering or reuse
        # Returns a single local batch in both cases.

        mode = "train" if self.model.training else "eval"
        if mode == "train":
            generate_every = self.args.steps_per_generation * self.num_iterations
            if self._step % generate_every == 0 or self._buffered_inputs is None:
                # self._buffered_inputs=None can occur when resuming from a checkpoint
                generation_batch = self._generate_and_score_completions(generation_batch)
                generation_batch = shuffle_tensor_dict(generation_batch)
                self._buffered_inputs = split_tensor_dict(generation_batch, self.args.steps_per_generation)
            inputs = self._buffered_inputs[self._step % self.args.steps_per_generation]
            self._step += 1
        else:
            # In evaluation, there is neither batch grouping for generation, nor multiple iterations, hence
            # local generation batch == local eval batch
            inputs = self._generate_and_score_completions(generation_batch)
        return inputs

<<<<<<< HEAD
    def _pack_responses_in_a_group(
        self,
        prompt_ids: torch.Tensor,
        completion_ids: torch.Tensor,
        prompt_mask: torch.Tensor,
        completion_mask: torch.Tensor,
    ) -> dict[str, Union[torch.Tensor, Any]]:
        # Packs all the responses in a given group.
        # This prevents the compuation of tensors related to the prompt multiple times.
        packed_inputs = []
        packed_position_ids = []
        num_unique_prompts = len(prompt_ids) // self.num_generations
        prompt_lengths = prompt_mask.sum(dim=-1).long()
        completion_lengths = completion_mask.sum(dim=-1).long()

        for group_ind in range(num_unique_prompts):
            # Get the prompt ids for each group
            prompt_end_index = int(prompt_lengths[group_ind * self.num_generations].item())
            prompt_ids_of_packed_group = prompt_ids[group_ind * self.num_generations][:prompt_end_index]
            prompt_position_ids = torch.arange(
                prompt_ids_of_packed_group.size(0), device=prompt_ids_of_packed_group.device
            )
            unpadded_completions_for_group = []
            unpadded_completion_position_ids_for_group = []
            for comp_ind in range(self.num_generations):
                # Get the completion ids for each response in a group
                completion_end_index = completion_lengths[group_ind * self.num_generations + comp_ind]
                completion_ids_in_group = completion_ids[group_ind * self.num_generations + comp_ind][
                    :completion_end_index
                ]
                # Position ids for the completion always have the offset of the prompt length
                unpadded_completion_position_ids = torch.arange(
                    prompt_end_index, prompt_end_index + completion_end_index, device=completion_ids.device
                )
                unpadded_completions_for_group.extend(completion_ids_in_group)
                unpadded_completion_position_ids_for_group.extend(unpadded_completion_position_ids)

            packed_inputs.append(torch.cat([prompt_ids_of_packed_group, torch.Tensor(unpadded_completions_for_group)]))
            packed_position_ids.append(
                torch.cat([prompt_position_ids, torch.Tensor(unpadded_completion_position_ids_for_group)])
            )

        # Pad the packed inputs and position ids to the maximum length in the group
        packed_inputs = pad(packed_inputs, padding_value=self.processing_class.pad_token_id)
        packed_position_ids = pad(packed_position_ids, self.processing_class.pad_token_id)
        packed_attention_mask = packed_inputs != self.processing_class.pad_token_id

        return {
            "input_ids": packed_inputs.long(),
            "attention_mask": packed_attention_mask.long(),
            "position_ids": packed_position_ids.long(),
        }

    def _unpack_tensor(
        self, position_ids: torch.Tensor, tensor_to_unpack: torch.Tensor, prompt_length: torch.Tensor
    ) -> torch.Tensor:
        # Unpacks the completions from the packed responses.
        # The unpacked completions are used to compute the loss and rewards.
        unpacked_completion_logps = []
        for group_ind in range(position_ids.size(0)):
            for i in range(1, len(position_ids[group_ind])):
                # If we reach the end of the group, break
                if position_ids[group_ind][i] == self.processing_class.pad_token_id:
                    break
                # Check if we're at the start of a new prompt
                if i - 1 == 0:
                    unpacked_completion_logps.append([])
                # Check if we're at the start of a new completion
                elif position_ids[group_ind][i] < position_ids[group_ind][i - 1]:
                    unpacked_completion_logps.append([tensor_to_unpack[group_ind][i]])
                # We only need the logps of the completions so we check if we're past the prompt token ids
                elif i >= prompt_length[group_ind].item():
                    unpacked_completion_logps[-1].append(tensor_to_unpack[group_ind][i])

        unpacked_completion_logps = [
            torch.stack(
                logps,
                dim=0,
            )
            for logps in unpacked_completion_logps
        ]
        unpacked_completion_logps = pad(unpacked_completion_logps, padding_value=0.0)
        return unpacked_completion_logps
=======
    @profiling_decorator
    def _calculate_rewards(self, inputs, prompts, completions, completion_ids_list):
        device = self.accelerator.device
        rewards_per_func = torch.zeros(len(prompts), len(self.reward_funcs), device=device)

        # Repeat all input columns (but "prompt", "completion", and "completion_ids") to match the num of generations
        keys = [key for key in inputs[0] if key not in ["prompt", "completion", "completion_ids"]]
        reward_kwargs = {key: [example[key] for example in inputs] for key in keys}

        for i, (reward_func, reward_processing_class, reward_func_name) in enumerate(
            zip(self.reward_funcs, self.reward_processing_classes, self.reward_func_names)
        ):
            with profiling_context(self, reward_func_name):
                if isinstance(reward_func, nn.Module):  # Module (no PretrainedModel) for compat with compiled models
                    if is_conversational(inputs[0]):
                        messages = [{"messages": p + c} for p, c in zip(prompts, completions)]
                        texts = [apply_chat_template(x, reward_processing_class)["text"] for x in messages]
                    else:
                        texts = [p + c for p, c in zip(prompts, completions)]
                    reward_inputs = reward_processing_class(
                        text=texts, return_tensors="pt", padding=True, padding_side="right", add_special_tokens=False
                    )
                    reward_inputs = super()._prepare_inputs(reward_inputs)
                    with torch.inference_mode():
                        rewards_per_func[:, i] = reward_func(**reward_inputs).logits[:, 0]  # Shape (B*G,)
                else:
                    output_reward_func = reward_func(
                        prompts=prompts, completions=completions, completion_ids=completion_ids_list, **reward_kwargs
                    )
                    # Convert None values to NaN
                    output_reward_func = [reward if reward is not None else torch.nan for reward in output_reward_func]

                    rewards_per_func[:, i] = torch.tensor(output_reward_func, dtype=torch.float32, device=device)

        # If all reward functions return None for a given row, issue a detailed warning
        if torch.isnan(rewards_per_func).all(dim=1).any():
            nan_row_idx = torch.isnan(rewards_per_func).all(dim=1).nonzero(as_tuple=True)[0][0]
            row_reward_kwargs = {key: value[nan_row_idx] for key, value in reward_kwargs.items()}
            row_reward_kwargs["prompt"] = prompts[nan_row_idx]
            row_reward_kwargs["completion"] = completions[nan_row_idx]
            warnings.warn(
                f"All reward functions returned None for the following kwargs: {row_reward_kwargs}. "
                "Please ensure that at least one reward function returns a valid reward."
            )

        # Gather the reward per function: this part is crucial, because the rewards are normalized per group and the
        # completions may be distributed across processes
        rewards_per_func = gather(rewards_per_func)
        return rewards_per_func
>>>>>>> ab331bfd

    def _generate_and_score_completions(
        self, inputs: list[dict[str, Union[torch.Tensor, Any]]]
    ) -> dict[str, Union[torch.Tensor, Any]]:
        device = self.accelerator.device
        mode = "train" if self.model.training else "eval"

        prompts = [x["prompt"] for x in inputs]
        prompts_text = [maybe_apply_chat_template(example, self.processing_class)["prompt"] for example in inputs]
        prompt_inputs = self.processing_class(
            text=prompts_text, return_tensors="pt", padding=True, padding_side="left", add_special_tokens=False
        )
        prompt_inputs = super()._prepare_inputs(prompt_inputs)
        prompt_ids, prompt_mask = prompt_inputs["input_ids"], prompt_inputs["attention_mask"]

        if self.max_prompt_length is not None:
            prompt_ids = prompt_ids[:, -self.max_prompt_length :]
            prompt_mask = prompt_mask[:, -self.max_prompt_length :]
            prompts_text = self.processing_class.batch_decode(
                prompt_ids, skip_special_tokens=True, clean_up_tokenization_spaces=False
            )

        # Generate completions using either vLLM or regular generation
        if self.use_vllm:
            # First, update the vLLM weights if needed
            if self.state.global_step != self._last_loaded_step:
                self._move_model_to_vllm()
                self._last_loaded_step = self.state.global_step

            # Generate completions using vLLM: gather all prompts and use them in a single call in the main process
            if self.vllm_mode == "server":
                all_prompts_text = gather_object(prompts_text)
                if self.accelerator.is_main_process:
                    # Since 'prompts' contains 'num_generations' duplicates, we first take unique prompts, and generate
                    # num_generations outputs for each one. This is faster than generating outputs for each duplicate
                    # prompt individually.
                    ordered_set_of_prompts = all_prompts_text[:: self.num_generations]
                    with profiling_context(self, "vLLM.generate"):
                        completion_ids = self.vllm_client.generate(
                            prompts=ordered_set_of_prompts,
                            n=self.num_generations,
                            repetition_penalty=self.repetition_penalty,
                            temperature=self.temperature,
                            top_p=self.top_p,
                            top_k=-1 if self.top_k is None else self.top_k,
                            min_p=0.0 if self.min_p is None else self.min_p,
                            max_tokens=self.max_completion_length,
                            guided_decoding_regex=self.guided_decoding_regex,
                            generation_kwargs=self.args.generation_kwargs,
                        )
                else:
                    completion_ids = [None] * len(all_prompts_text)
                # Broadcast the completions from the main process to all processes, ensuring each process receives its
                # corresponding slice.
                completion_ids = broadcast_object_list(completion_ids, from_process=0)
                process_slice = slice(
                    self.accelerator.process_index * len(prompts),
                    (self.accelerator.process_index + 1) * len(prompts),
                )
                completion_ids = completion_ids[process_slice]

            # Generate completions using colocated vLLM instances: each device holds vLLM copy and work on their own batch of prompts
            elif self.vllm_mode == "colocate":
                if self.guided_decoding_regex:
                    guided_decoding = GuidedDecodingParams(backend="outlines", regex=self.guided_decoding_regex)
                else:
                    guided_decoding = None

                generation_kwargs = {
                    "n": 1,  # vLLM on each GPU generates only 1 in colocate mode
                    "repetition_penalty": self.repetition_penalty,
                    "temperature": self.temperature,
                    "top_p": self.top_p,
                    "top_k": -1 if self.top_k is None else self.top_k,
                    "min_p": 0.0 if self.min_p is None else self.min_p,
                    "max_tokens": self.max_completion_length,
                    "guided_decoding": guided_decoding,
                }
                if self.args.generation_kwargs is not None:
                    generation_kwargs.update(self.args.generation_kwargs)
                sampling_params = SamplingParams(**generation_kwargs)

                if self.vllm_tensor_parallel_size > 1:
                    # Gather prompts from all ranks in the TP group and flatten.
                    # Each rank starts with its own prompts; after gathering, all ranks see the full group set.
                    orig_size = len(prompts_text)
                    gathered_prompts = [None for _ in range(self.vllm_tensor_parallel_size)]
                    torch.distributed.all_gather_object(gathered_prompts, prompts_text, group=self.tp_group)
                    all_prompts_text = [p for sublist in gathered_prompts for p in sublist]
                else:
                    all_prompts_text = prompts_text

                with profiling_context(self, "vLLM.generate"):
                    all_outputs = self.llm.generate(all_prompts_text, sampling_params=sampling_params, use_tqdm=False)

                completion_ids = [output.token_ids for outputs in all_outputs for output in outputs.outputs]

                if self.vllm_tensor_parallel_size > 1:
                    # Slice completions for this rank within its TP group.
                    # Each rank generates all outputs — we keep only our share.
                    local_rank_in_group = torch.distributed.get_rank(group=self.tp_group)
                    tp_slice = slice(local_rank_in_group * orig_size, (local_rank_in_group + 1) * orig_size)
                    completion_ids = completion_ids[tp_slice]

            # Pad the completions, and concatenate them with the prompts
            completion_ids = [torch.tensor(ids, device=device) for ids in completion_ids]
            completion_ids = pad(completion_ids, padding_value=self.processing_class.pad_token_id)
            prompt_completion_ids = torch.cat([prompt_ids, completion_ids], dim=1)
        else:
            # Regular generation path
            with unwrap_model_for_generation(
                self.model_wrapped, self.accelerator, gather_deepspeed3_params=self.args.ds3_gather_for_generation
            ) as unwrapped_model:
                with (
                    FSDP.summon_full_params(self.model_wrapped, recurse=False)
                    if self.is_fsdp_enabled
                    else nullcontext()
                ):
                    prompt_completion_ids = unwrapped_model.generate(
                        prompt_ids, attention_mask=prompt_mask, generation_config=self.generation_config
                    )

            # Compute prompt length and extract completion ids
            prompt_length = prompt_ids.size(1)
            prompt_ids = prompt_completion_ids[:, :prompt_length]
            completion_ids = prompt_completion_ids[:, prompt_length:]

        # Mask everything after the first EOS token
        is_eos = completion_ids == self.processing_class.eos_token_id
        eos_idx = torch.full((is_eos.size(0),), is_eos.size(1), dtype=torch.long, device=device)
        eos_idx[is_eos.any(dim=1)] = is_eos.int().argmax(dim=1)[is_eos.any(dim=1)]
        sequence_indices = torch.arange(is_eos.size(1), device=device).expand(is_eos.size(0), -1)
        completion_mask = (sequence_indices <= eos_idx.unsqueeze(1)).int()

        # Convert tensor to a list of lists of token IDs. This will be passed to the reward function, avoiding the need
        # to re-tokenize completions if the reward is computed from tokens.
        completion_ids_list = [
            [id.item() for id, m in zip(row, mask_row) if m] for row, mask_row in zip(completion_ids, completion_mask)
        ]

        # Sum along sequence dimension (dim=1) to get completion length per sequence, used for logging
        completion_lengths = completion_mask.sum(1)

        # If mask_truncated_completions is enabled, zero out truncated completions in completion_mask
        if self.mask_truncated_completions:
            truncated_completions = ~is_eos.any(dim=1)
            completion_mask = completion_mask * (~truncated_completions).unsqueeze(1).int()

        # Concatenate prompt_mask with completion_mask for logit computation
        attention_mask = torch.cat([prompt_mask, completion_mask], dim=1)  # (B, P+C)

        logits_to_keep = completion_ids.size(1)  # we only need to compute the logits for the completion tokens
        batch_size = self.args.per_device_train_batch_size if mode == "train" else self.args.per_device_eval_batch_size

        if self.do_pack_completions:
            # Pack the responses in a group to avoid recomputing the prompt tokens multiple times
            packed_inputs = self._pack_responses_in_a_group(prompt_ids, completion_ids, prompt_mask, completion_mask)
            packed_prompt_completion_ids = packed_inputs["input_ids"]
            packed_attention_mask = packed_inputs["attention_mask"]
            packed_position_ids = packed_inputs["position_ids"]

        with torch.no_grad():
            # When using num_iterations == 1 and steps_per_generation <= gradient_accumulation_steps
            # old_per_token_logps == per_token_logps, so we can skip it's computation here, and use
            # per_token_logps.detach() instead.
            if self.num_iterations > 1 or self.args.steps_per_generation > self.args.gradient_accumulation_steps:
                if self.do_pack_completions:
                    # Compute the per-token log probabilities for the model
                    old_per_token_logps = self._get_per_token_logps(
                        self.model,
                        packed_prompt_completion_ids,
                        packed_attention_mask,
                        logits_to_keep,
                        batch_size,
                        packed_position_ids,
                        prompt_mask=prompt_mask,
                    )
                else:
                    old_per_token_logps = self._get_per_token_logps(
                        self.model, prompt_completion_ids, attention_mask, logits_to_keep, batch_size
                    )
            else:
                old_per_token_logps = None

            # Compute the per-token log probabilities for the reference model
            if self.beta != 0.0:
                if self.ref_model is not None:
                    if self.do_pack_completions:
                        ref_per_token_logps = self._get_per_token_logps(
                            self.ref_model,
                            packed_prompt_completion_ids,
                            packed_attention_mask,
                            logits_to_keep,
                            position_ids=packed_position_ids,
                            prompt_mask=prompt_mask,
                        )
                    else:
                        ref_per_token_logps = self._get_per_token_logps(
                            self.ref_model, prompt_completion_ids, attention_mask, logits_to_keep
                        )
                else:
                    with self.accelerator.unwrap_model(self.model).disable_adapter():
                        if self.do_pack_completions:
                            ref_per_token_logps = self._get_per_token_logps(
                                self.model,
                                packed_prompt_completion_ids,
                                packed_attention_mask,
                                logits_to_keep,
                                position_ids=packed_position_ids,
                                prompt_mask=prompt_mask,
                            )
                        else:
                            ref_per_token_logps = self._get_per_token_logps(
                                self.model, prompt_completion_ids, attention_mask, logits_to_keep
                            )
            else:
                ref_per_token_logps = None

        # Decode the generated completions
        completions_text = self.processing_class.batch_decode(completion_ids, skip_special_tokens=True)
        if is_conversational(inputs[0]):
            completions = []
            for prompt, completion in zip(prompts, completions_text):
                bootstrap = prompt.pop()["content"] if prompt[-1]["role"] == "assistant" else ""
                completions.append([{"role": "assistant", "content": bootstrap + completion}])
        else:
            completions = completions_text

        # Calculate rewards for each reward function. rewards_per_func aggregates rewards across all processes. This is
        # important because rewards will be normalized per group, and completions are distributed. We will later slice
        # rewards_per_func to extract each process's subset.
        rewards_per_func = self._calculate_rewards(inputs, prompts, completions, completion_ids_list)

        # Apply weights to each reward function's output and sum
        rewards = (rewards_per_func * self.reward_weights.to(device).unsqueeze(0)).nansum(dim=1)

        # Compute grouped-wise rewards
        mean_grouped_rewards = rewards.view(-1, self.num_generations).mean(dim=1)
        std_grouped_rewards = rewards.view(-1, self.num_generations).std(dim=1)
        is_std_zero = torch.isclose(std_grouped_rewards, torch.zeros_like(std_grouped_rewards))

        # Normalize the rewards to compute the advantages
        mean_grouped_rewards = mean_grouped_rewards.repeat_interleave(self.num_generations, dim=0)
        std_grouped_rewards = std_grouped_rewards.repeat_interleave(self.num_generations, dim=0)
        advantages = rewards - mean_grouped_rewards
        if self.scale_rewards:
            advantages = advantages / (std_grouped_rewards + 1e-4)

        # Slice to keep only the local part of the data
        process_slice = slice(
            self.accelerator.process_index * len(prompts),
            (self.accelerator.process_index + 1) * len(prompts),
        )
        all_process_advantages = advantages.clone()  # keep the aggregated advantages for logging
        advantages = advantages[process_slice]

        # Log the metrics
        if mode == "train":
            self.state.num_input_tokens_seen += self.accelerator.gather(attention_mask.sum()).sum().item()
        self._metrics[mode]["num_tokens"] = [self.state.num_input_tokens_seen]

        # Log completion lengths, mean, min, max
        agg_completion_lengths = self.accelerator.gather(completion_lengths)
        self._metrics[mode]["completions/mean_length"].append(agg_completion_lengths.float().mean().item())
        self._metrics[mode]["completions/min_length"].append(agg_completion_lengths.float().min().item())
        self._metrics[mode]["completions/max_length"].append(agg_completion_lengths.float().max().item())

        # Identify sequences that terminated with EOS and log their lengths
        agg_terminated_with_eos = self.accelerator.gather(is_eos.any(dim=1))
        term_completion_lengths = agg_completion_lengths[agg_terminated_with_eos]
        clipped_completions_ratio = 1 - len(term_completion_lengths) / len(agg_completion_lengths)
        self._metrics[mode]["completions/clipped_ratio"].append(clipped_completions_ratio)
        if len(term_completion_lengths) == 0:  # edge case where no terminated sequences are found
            term_completion_lengths = torch.zeros(1, device=device)
        self._metrics[mode]["completions/mean_terminated_length"].append(term_completion_lengths.float().mean().item())
        self._metrics[mode]["completions/min_terminated_length"].append(term_completion_lengths.float().min().item())
        self._metrics[mode]["completions/max_terminated_length"].append(term_completion_lengths.float().max().item())

        # Calculate mean reward per function, but only for samples where the function was applied (non-NaN values)
        for i, reward_func_name in enumerate(self.reward_func_names):
            mean_rewards = torch.nanmean(rewards_per_func[:, i]).item()
            self._metrics[mode][f"rewards/{reward_func_name}/mean"].append(mean_rewards)
            std_rewards = nanstd(rewards_per_func[:, i]).item()
            self._metrics[mode][f"rewards/{reward_func_name}/std"].append(std_rewards)
        self._metrics[mode]["reward"].append(mean_grouped_rewards.mean().item())
        self._metrics[mode]["reward_std"].append(std_grouped_rewards.mean().item())
        self._metrics[mode]["frac_reward_zero_std"].append(is_std_zero.float().mean().item())

        # Log prompt and completion texts
        self._textual_logs["prompt"].extend(gather_object(prompts_text))
        self._textual_logs["completion"].extend(gather_object(completions_text))
        for i, name in enumerate(self.reward_func_names):
            self._textual_logs["rewards"][name].extend(rewards_per_func[:, i].tolist())
        self._textual_logs["advantages"].extend(all_process_advantages.tolist())

        return {
            "prompt_ids": prompt_ids,
            "prompt_mask": prompt_mask,
            "completion_ids": completion_ids,
            "completion_mask": completion_mask,
            "advantages": advantages,
            "old_per_token_logps": old_per_token_logps,
            "ref_per_token_logps": ref_per_token_logps,
        }

    def compute_liger_loss(self, unwrapped_model, inputs):
        # Compute the per-token log probabilities for the model
        prompt_ids, prompt_mask = inputs["prompt_ids"], inputs["prompt_mask"]
        completion_ids, completion_mask = inputs["completion_ids"], inputs["completion_mask"]
        input_ids = torch.cat([prompt_ids, completion_ids], dim=1)
        attention_mask = torch.cat([prompt_mask, completion_mask], dim=1)
        logits_to_keep = completion_ids.size(1)  # we only need to compute the logits for the completion tokens

        # get the last hidden state of the model
        last_hidden_state = self._get_last_hidden_state(unwrapped_model, input_ids, attention_mask, logits_to_keep)

        # compute loss and metrics using liger grpo loss
        loss, metrics = self.liger_grpo_loss(
            _input=last_hidden_state,
            lin_weight=unwrapped_model.lm_head.weight,
            selected_token_ids=completion_ids,
            attention_mask=completion_mask,
            advantages=inputs["advantages"],
            bias=unwrapped_model.lm_head.bias,
            old_per_token_logps=inputs["old_per_token_logps"],
            ref_per_token_logps=inputs["ref_per_token_logps"],
        )
        # Extract metrics from the liger_grpo_loss output
        # KL divergence is the first metric when beta is non-zero
        mean_kl = metrics[0] if self.beta != 0.0 else None
        clip_ratio = metrics[-1]

        mode = "train" if self.model.training else "eval"
        if self.beta != 0.0:
            self._metrics[mode]["kl"].append(self.accelerator.gather(mean_kl).mean().item())
        self._metrics[mode]["clip_ratio"].append(self.accelerator.gather(clip_ratio).mean().item())
        return loss

    @profiling_decorator
    def compute_loss(self, model, inputs, return_outputs=False, num_items_in_batch=None):
        if return_outputs:
            raise ValueError("The GRPOTrainer does not support returning outputs")
        if self.use_liger_loss:
            # Compute the loss using the liger grpo loss
            unwrapped_model = self.accelerator.unwrap_model(model)
            return self._forward_redirection(model, unwrapped_model, self.compute_liger_loss, unwrapped_model, inputs)
        else:
            return self._compute_loss(model, inputs)

    def _compute_loss(self, model, inputs):
        # Compute the per-token log probabilities for the model
        prompt_ids, prompt_mask = inputs["prompt_ids"], inputs["prompt_mask"]
        completion_ids, completion_mask = inputs["completion_ids"], inputs["completion_mask"]
        input_ids = torch.cat([prompt_ids, completion_ids], dim=1)
        attention_mask = torch.cat([prompt_mask, completion_mask], dim=1)
        logits_to_keep = completion_ids.size(1)  # we only need to compute the logits for the completion tokens

        if self.do_pack_completions:
            # Pack the responses in a group to avoid recomputing the prompt tokens multiple times
            packed_inputs = self._pack_responses_in_a_group(prompt_ids, completion_ids, prompt_mask, completion_mask)
            packed_input_ids = packed_inputs["input_ids"]
            packed_attention_mask = packed_inputs["attention_mask"]
            packed_position_ids = packed_inputs["position_ids"]
            per_token_logps = self._get_per_token_logps(
                model,
                packed_input_ids,
                packed_attention_mask,
                logits_to_keep,
                batch_size=None,
                position_ids=packed_position_ids,
                prompt_mask=prompt_mask,
            )

        else:
            # Compute the per-token log probabilities for the model
            per_token_logps = self._get_per_token_logps(model, input_ids, attention_mask, logits_to_keep)

        # Compute the KL divergence between the model and the reference model
        if self.beta != 0.0:
            ref_per_token_logps = inputs["ref_per_token_logps"]
            per_token_kl = (
                torch.exp(ref_per_token_logps - per_token_logps) - (ref_per_token_logps - per_token_logps) - 1
            )

        # Compute the loss
        advantages = inputs["advantages"]
        # When using num_iterations == 1 and steps_per_generation <= gradient_accumulation_steps
        # old_per_token_logps == per_token_logps, so we can skip it's computation
        # (see _generate_and_score_completions) and use per_token_logps.detach() instead.
        old_per_token_logps = (
            per_token_logps.detach() if inputs["old_per_token_logps"] is None else inputs["old_per_token_logps"]
        )
        coef_1 = torch.exp(per_token_logps - old_per_token_logps)
        coef_2 = torch.clamp(coef_1, 1 - self.epsilon_low, 1 + self.epsilon_high)

        # Two-sided clipping
        if self.args.delta is not None:
            coef_1 = torch.clamp(coef_1, max=self.args.delta)

        per_token_loss1 = coef_1 * advantages.unsqueeze(1)
        per_token_loss2 = coef_2 * advantages.unsqueeze(1)
        per_token_loss = -torch.min(per_token_loss1, per_token_loss2)
        if self.beta != 0.0:
            per_token_loss = per_token_loss + self.beta * per_token_kl

        if self.loss_type == "grpo":
            loss = ((per_token_loss * completion_mask).sum(-1) / completion_mask.sum(-1).clamp(min=1.0)).mean()
        elif self.loss_type == "bnpo":
            loss = (per_token_loss * completion_mask).sum() / completion_mask.sum().clamp(min=1.0)
        elif self.loss_type == "dr_grpo":
            loss = (per_token_loss * completion_mask).sum() / (per_token_loss.size(0) * self.max_completion_length)
        else:
            raise ValueError(f"Unknown loss type: {self.loss_type}")

        # Log the metrics
        mode = "train" if self.model.training else "eval"

        if self.beta != 0.0:
            mean_kl = (per_token_kl * completion_mask).sum() / completion_mask.sum()
            self._metrics[mode]["kl"].append(self.accelerator.gather(mean_kl).nanmean().item())

        # Compute the clipped probability ratios
        is_low_clipped = (coef_1 < 1 - self.epsilon_low) & (advantages.unsqueeze(1) < 0)
        is_high_clipped = (coef_1 > 1 + self.epsilon_high) & (advantages.unsqueeze(1) > 0)
        is_region_clipped = is_low_clipped | is_high_clipped

        low_clip = (is_low_clipped * completion_mask).sum() / completion_mask.sum()
        high_clip = (is_high_clipped * completion_mask).sum() / completion_mask.sum()
        clip_ratio = (is_region_clipped * completion_mask).sum() / completion_mask.sum()

        gathered_low_clip = self.accelerator.gather(low_clip)
        self._metrics[mode]["clip_ratio/low_mean"].append(gathered_low_clip.nanmean().item())
        self._metrics[mode]["clip_ratio/low_min"].append(nanmin(gathered_low_clip).item())
        gathered_high_clip = self.accelerator.gather(high_clip)
        self._metrics[mode]["clip_ratio/high_mean"].append(gathered_high_clip.nanmean().item())
        self._metrics[mode]["clip_ratio/high_max"].append(nanmax(gathered_high_clip).item())
        gathered_clip_ratio = self.accelerator.gather(clip_ratio)
        self._metrics[mode]["clip_ratio/region_mean"].append(gathered_clip_ratio.nanmean().item())
        return loss

    def prediction_step(self, model, inputs, prediction_loss_only, ignore_keys: Optional[list[str]] = None):
        inputs = self._prepare_inputs(inputs)
        with torch.no_grad():
            with self.compute_loss_context_manager():
                loss = self.compute_loss(model, inputs)
            loss = loss.mean().detach()
        return loss, None, None

    def log(self, logs: dict[str, float], start_time: Optional[float] = None) -> None:
        mode = "train" if self.model.training else "eval"
        metrics = {key: sum(val) / len(val) for key, val in self._metrics[mode].items()}  # average the metrics

        # This method can be called both in training and evaluation. When called in evaluation, the keys in `logs`
        # start with "eval_". We need to add the prefix "eval_" to the keys in `metrics` to match the format.
        if mode == "eval":
            metrics = {f"eval_{key}": val for key, val in metrics.items()}

        logs = {**logs, **metrics}
        super().log(logs, start_time)
        self._metrics[mode].clear()

        if self.accelerator.is_main_process and self.log_completions:
            if is_rich_available():
                print_prompt_completions_sample(
                    self._textual_logs["prompt"],
                    self._textual_logs["completion"],
                    self._textual_logs["rewards"],
                    self._textual_logs["advantages"],
                    self.state.global_step,
                    self.num_completions_to_print,
                )

            if self.args.report_to and "wandb" in self.args.report_to and wandb.run is not None:
                import pandas as pd

                table = {
                    "step": [str(self.state.global_step)] * len(self._textual_logs["prompt"]),
                    "prompt": self._textual_logs["prompt"],
                    "completion": self._textual_logs["completion"],
                    **self._textual_logs["rewards"],
                    "advantage": self._textual_logs["advantages"],
                }
                df = pd.DataFrame(table)
                if self.wandb_log_unique_prompts:
                    df = df.drop_duplicates(subset=["prompt"])
                wandb.log({"completions": wandb.Table(dataframe=df)})

    # Ensure the model card is saved along with the checkpoint
    def _save_checkpoint(self, model, trial):
        if self.args.hub_model_id is None:
            model_name = Path(self.args.output_dir).name
        else:
            model_name = self.args.hub_model_id.split("/")[-1]
        self.create_model_card(model_name=model_name)
        super()._save_checkpoint(model, trial)

    def create_model_card(
        self,
        model_name: Optional[str] = None,
        dataset_name: Optional[str] = None,
        tags: Union[str, list[str], None] = None,
    ):
        """
        Creates a draft of a model card using the information available to the `Trainer`.

        Args:
            model_name (`str` or `None`, *optional*, defaults to `None`):
                Name of the model.
            dataset_name (`str` or `None`, *optional*, defaults to `None`):
                Name of the dataset used for training.
            tags (`str`, `list[str]` or `None`, *optional*, defaults to `None`):
                Tags to be associated with the model card.
        """
        if not self.is_world_process_zero():
            return

        if hasattr(self.model.config, "_name_or_path") and not os.path.isdir(self.model.config._name_or_path):
            base_model = self.model.config._name_or_path
        else:
            base_model = None

        # normalize `tags` to a mutable set
        if tags is None:
            tags = set()
        elif isinstance(tags, str):
            tags = {tags}
        else:
            tags = set(tags)

        if hasattr(self.model.config, "unsloth_version"):
            tags.add("unsloth")

        tags.update(self._tag_names)

        citation = textwrap.dedent(
            """\
            @article{zhihong2024deepseekmath,
                title        = {{DeepSeekMath: Pushing the Limits of Mathematical Reasoning in Open Language Models}},
                author       = {Zhihong Shao and Peiyi Wang and Qihao Zhu and Runxin Xu and Junxiao Song and Mingchuan Zhang and Y. K. Li and Y. Wu and Daya Guo},
                year         = 2024,
                eprint       = {arXiv:2402.03300},
            }
            """
        )

        model_card = generate_model_card(
            base_model=base_model,
            model_name=model_name,
            hub_model_id=self.hub_model_id,
            dataset_name=dataset_name,
            tags=tags,
            wandb_url=wandb.run.get_url() if is_wandb_available() and wandb.run is not None else None,
            comet_url=get_comet_experiment_url(),
            trainer_name="GRPO",
            trainer_citation=citation,
            paper_title="DeepSeekMath: Pushing the Limits of Mathematical Reasoning in Open Language Models",
            paper_id="2402.03300",
        )

        model_card.save(os.path.join(self.args.output_dir, "README.md"))<|MERGE_RESOLUTION|>--- conflicted
+++ resolved
@@ -1018,7 +1018,6 @@
             inputs = self._generate_and_score_completions(generation_batch)
         return inputs
 
-<<<<<<< HEAD
     def _pack_responses_in_a_group(
         self,
         prompt_ids: torch.Tensor,
@@ -1102,7 +1101,7 @@
         ]
         unpacked_completion_logps = pad(unpacked_completion_logps, padding_value=0.0)
         return unpacked_completion_logps
-=======
+
     @profiling_decorator
     def _calculate_rewards(self, inputs, prompts, completions, completion_ids_list):
         device = self.accelerator.device
@@ -1152,7 +1151,6 @@
         # completions may be distributed across processes
         rewards_per_func = gather(rewards_per_func)
         return rewards_per_func
->>>>>>> ab331bfd
 
     def _generate_and_score_completions(
         self, inputs: list[dict[str, Union[torch.Tensor, Any]]]
