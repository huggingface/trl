--- conflicted
+++ resolved
@@ -1030,70 +1030,11 @@
         self._metrics[mode]["reward"].append(mean_grouped_rewards.mean().item())
         self._metrics[mode]["reward_std"].append(std_grouped_rewards.mean().item())
 
-<<<<<<< HEAD
-        # Log completions when we complete a full gradient accumulation cycle
-        # For logging across the gradient accumulation steps, we need to accumulate the data
-        is_last_step_in_grad_accum = (
-            self._step % self.args.gradient_accumulation_steps == self.args.gradient_accumulation_steps - 1
-        )
-        should_log_completions = (
-            self.log_completions
-            and self.state.global_step % self.args.logging_steps == 0
-            and is_last_step_in_grad_accum
-        )
-
-        # Collect data for logging throughout the accumulation steps
-        if self.log_completions and self.state.global_step % self.args.logging_steps == 0:
-            if not hasattr(self, "_accumulated_prompts"):
-                self._accumulated_prompts = []
-                self._accumulated_completions = []
-                self._accumulated_rewards = {name: [] for name in reward_func_names}
-
-            prompts_this_step = gather_object_on_main_process(prompts_text)
-            completions_this_step = gather_object_on_main_process(completions_text)
-
-            if self.accelerator.is_main_process:
-                self._accumulated_prompts.extend(prompts_this_step)
-                self._accumulated_completions.extend(completions_this_step)
-                for i, name in enumerate(reward_func_names):
-                    self._accumulated_rewards[name].extend(rewards_per_func[:, i].tolist())
-
-        # Log the accumulated data when we finish a grad accumulation cycle
-        if should_log_completions and self.accelerator.is_main_process:
-            if is_rich_available():
-                print_prompt_completions_sample(
-                    self._accumulated_prompts,
-                    self._accumulated_completions,
-                    self._accumulated_rewards,
-                    self.state.global_step,
-                    self.num_completions_to_print,
-                )
-
-            if self.args.report_to and "wandb" in self.args.report_to and wandb.run is not None:
-                import pandas as pd
-
-                table = {
-                    "step": [str(self.state.global_step)] * len(self._accumulated_prompts),
-                    "prompt": self._accumulated_prompts,
-                    "completion": self._accumulated_completions,
-                    "reward": [sum(rewards) for rewards in zip(*self._accumulated_rewards.values())],
-                }
-                df = pd.DataFrame(table)
-                if self.args.wandb_log_unique_prompts:
-                    df = df.drop_duplicates(subset=["prompt"])
-                wandb.log({"completions": wandb.Table(dataframe=df)})
-
-            # Reset the accumulated data after logging
-            self._accumulated_prompts = []
-            self._accumulated_completions = []
-            self._accumulated_rewards = {name: [] for name in reward_func_names}
-=======
         # Log prompt and completion texts
-        self._textual_logs["prompt"].extend(gather_object(prompts_text))
-        self._textual_logs["completion"].extend(gather_object(completions_text))
+        self._textual_logs["prompt"].extend(gather_object_on_main_process(prompts_text))
+        self._textual_logs["completion"].extend(gather_object_on_main_process(completions_text))
         for i, name in enumerate(reward_func_names):
             self._textual_logs["rewards"][name].extend(rewards_per_func[:, i].tolist())
->>>>>>> 4bfb8eb0
 
         return {
             "prompt_ids": prompt_ids,
