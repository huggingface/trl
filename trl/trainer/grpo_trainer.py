--- conflicted
+++ resolved
@@ -1,3 +1,17 @@
+# Copyright 2025 The HuggingFace Team. All rights reserved.
+#
+# Licensed under the Apache License, Version 2.0 (the "License");
+# you may not use this file except in compliance with the License.
+# You may obtain a copy of the License at
+#
+#     http://www.apache.org/licenses/LICENSE-2.0
+#
+# Unless required by applicable law or agreed to in writing, software
+# distributed under the License is distributed on an "AS IS" BASIS,
+# WITHOUT WARRANTIES OR CONDITIONS OF ANY KIND, either express or implied.
+# See the License for the specific language governing permissions and
+# limitations under the License.
+
 # Copyright 2020-2025 The HuggingFace Team. All rights reserved.
 #
 # Licensed under the Apache License, Version 2.0 (the "License");
@@ -45,19 +59,13 @@
     TrainerCallback,
     is_wandb_available,
 )
-<<<<<<< HEAD
-from transformers.data.data_collator import DataCollator
-from transformers.integrations.deepspeed import is_deepspeed_zero3_enabled
-from transformers.utils import is_liger_kernel_available, is_peft_available
-=======
 from transformers.trainer_utils import seed_worker
 from transformers.utils import is_datasets_available, is_flash_attn_2_available, is_peft_available, is_rich_available
->>>>>>> 68ed863e
 
 from ..data_utils import apply_chat_template, is_conversational, maybe_apply_chat_template
 from ..extras.profiling import profiling_context, profiling_decorator
 from ..extras.vllm_client import VLLMClient
-from ..import_utils import is_liger_kernel_available, is_vllm_available
+from ..import_utils import is_vllm_available
 from ..models import prepare_deepspeed, prepare_fsdp, unwrap_model_for_generation
 from ..models.utils import _ForwardRedirection
 from .callbacks import SyncRefModelCallback
@@ -76,8 +84,7 @@
 if is_peft_available():
     from peft import PeftConfig, get_peft_model
 
-if is_liger_kernel_available():
-    from liger_kernel.chunked_loss import LigerFusedLinearGRPOLoss
+# Liger kernel support removed for now
 
 if is_vllm_available():
     from vllm import LLM, SamplingParams
@@ -402,6 +409,22 @@
 
     _tag_names = ["trl", "grpo"]
 
+    @staticmethod
+    def _get_nested_attr(obj, attr, default=None):
+        """Retrieve nested attribute from an object."""
+        attributes = attr.split(".")
+        for attribute in attributes:
+            try:
+                obj = getattr(obj, attribute)
+            except AttributeError:
+                return default
+        return obj
+
+    @staticmethod
+    def _get_from_processor_or_tokenizer(processor, key):
+        """Get attribute from processor or its tokenizer component."""
+        return getattr(processor, key, None) or getattr(getattr(processor, "tokenizer", {}), key, None)
+
     def __init__(
         self,
         model: Union[str, PreTrainedModel],
@@ -409,7 +432,6 @@
         args: Optional[GRPOConfig] = None,
         train_dataset: Optional[Union[Dataset, IterableDataset]] = None,
         eval_dataset: Optional[Union[Dataset, IterableDataset, dict[str, Union[Dataset, IterableDataset]]]] = None,
-        data_collator: DataCollator = lambda x: x,
         processing_class: Optional[PreTrainedTokenizerBase] = None,
         reward_processing_classes: Optional[Union[PreTrainedTokenizerBase, list[PreTrainedTokenizerBase]]] = None,
         callbacks: Optional[list[TrainerCallback]] = None,
@@ -451,8 +473,8 @@
                     "This argument can only be used when the `model` argument is a string."
                 )
 
-        # some models (Smolvlm/Idefics3) don't support `logits_to_keep` argument and error out, if we pass it
-        # inspect the forward method, before we wrap the model
+        # Some models (SmolVLM/Idefics3) don't support `logits_to_keep` argument and error out if we pass it
+        # Inspect the forward method before we wrap the model with PEFT
         self.model_kwarg_keys = (
             inspect.signature(model.forward).parameters.keys()
             if not hasattr(model, "get_base_model")
@@ -471,8 +493,12 @@
         # Processing class
         if processing_class is None:
             processing_class = AutoTokenizer.from_pretrained(model.config._name_or_path, padding_side="left")
-        if processing_class.pad_token is None:
-            processing_class.pad_token = processing_class.eos_token
+
+        # Handle pad token for processors or tokenizers
+        pad_token = self._get_from_processor_or_tokenizer(processing_class, "pad_token")
+        if pad_token is None:
+            eos_token = self._get_from_processor_or_tokenizer(processing_class, "eos_token")
+            processing_class.pad_token = eos_token
 
         # Reward functions
         if not isinstance(reward_funcs, list):
@@ -513,13 +539,18 @@
             if isinstance(reward_func, PreTrainedModel):
                 if reward_processing_class is None:
                     reward_processing_class = AutoTokenizer.from_pretrained(reward_func.config._name_or_path)
-                rc_pad_token_id = GRPOTrainer._get_from_processor_or_tokenizer(reward_processing_class, "pad_token_id")
+
+                # Handle pad token for reward processing class
+                rc_pad_token_id = self._get_from_processor_or_tokenizer(reward_processing_class, "pad_token_id")
                 if rc_pad_token_id is None:
-                    rc_eos_token = GRPOTrainer._get_from_processor_or_tokenizer(reward_processing_class, "eos_token")
+                    rc_eos_token = self._get_from_processor_or_tokenizer(reward_processing_class, "eos_token")
                     reward_processing_class.pad_token = rc_eos_token
+
                 # The reward model computes the reward for the latest non-padded token in the input sequence.
                 # So it's important to set the pad token ID to the padding token ID of the processing class.
-                reward_func.config.pad_token_id = reward_processing_class.pad_token_id
+                reward_func.config.pad_token_id = self._get_from_processor_or_tokenizer(
+                    reward_processing_class, "pad_token_id"
+                )
                 reward_processing_classes[i] = reward_processing_class
         self.reward_processing_classes = reward_processing_classes
 
@@ -537,15 +568,10 @@
         self.vllm_mode = args.vllm_mode
         self.vllm_gpu_memory_utilization = args.vllm_gpu_memory_utilization  # only applies to colocation mode
         self.vllm_tensor_parallel_size = args.vllm_tensor_parallel_size  # only applies to colocation mode
-        self.use_liger_loss = args.use_liger_loss
         self.loss_type = args.loss_type
         self.scale_rewards = args.scale_rewards
         self.mask_truncated_completions = args.mask_truncated_completions
         self.token_entropy_percentile_threshold = args.token_entropy_percentile_threshold
-        if self.use_liger_loss and self.token_entropy_percentile_threshold > 0.0:
-            raise NotImplementedError(
-                "Liger Kernels don't currently support masking token positions based on entropy."
-            )
 
         # Datasets
         self.shuffle_dataset = args.shuffle_dataset
@@ -591,46 +617,6 @@
             optimizers=optimizers,
         )
 
-<<<<<<< HEAD
-        # vlms are as of yet not recognized as mappable models in liger kernel, but the language model is applicable
-        # TODO: try again once merged: https://github.com/linkedin/Liger-Kernel/issues/573
-        if args.use_liger_kernel and is_liger_kernel_available() and args.liger_backbone_name is not None:
-            from liger_kernel.transformers import _apply_liger_kernel_to_instance
-
-            lm_member_name = args.liger_backbone_name
-            if (
-                isinstance(model, PreTrainedModel)
-                and (submodule := GRPOTrainer._get_nested_attr(model, lm_member_name)) is not None
-            ):
-                _apply_liger_kernel_to_instance(model=submodule)
-            elif (
-                hasattr(model, "get_base_model")
-                and isinstance(model.get_base_model(), PreTrainedModel)
-                and (submodule := GRPOTrainer._get_nested_attr(model.get_base_model(), lm_member_name)) is not None
-            ):
-                _apply_liger_kernel_to_instance(model=submodule)
-            else:
-                warnings.warn("The model is not an instance of PreTrainedModel. No liger kernels will be applied.")
-
-        # Check if the per_device_train/eval_batch_size * num processes can be divided by the number of generations
-        num_processes = self.accelerator.num_processes
-        global_batch_size = args.per_device_train_batch_size * num_processes
-        possible_values = [n_gen for n_gen in range(2, global_batch_size + 1) if (global_batch_size) % n_gen == 0]
-        if self.num_generations not in possible_values:
-            raise ValueError(
-                f"The global train batch size ({num_processes} x {args.per_device_train_batch_size}) must be evenly "
-                f"divisible by the number of generations per prompt ({self.num_generations}). Given the current train "
-                f"batch size, the valid values for the number of generations are: {possible_values}."
-            )
-        if self.args.eval_strategy != "no":
-            global_batch_size = args.per_device_eval_batch_size * num_processes
-            possible_values = [n_gen for n_gen in range(2, global_batch_size + 1) if (global_batch_size) % n_gen == 0]
-            if self.num_generations not in possible_values:
-                raise ValueError(
-                    f"The global eval batch size ({num_processes} x {args.per_device_eval_batch_size}) must be evenly "
-                    f"divisible by the number of generations per prompt ({self.num_generations}). Given the current "
-                    f"eval batch size, the valid values for the number of generations are: {possible_values}."
-=======
         # Reference model
         self.beta = args.beta
         if self.beta == 0.0:
@@ -650,25 +636,7 @@
             if self.ref_model is not None:
                 disable_dropout_in_model(self.ref_model)
 
-        # Liger loss
-        if self.use_liger_loss:
-            if not is_liger_kernel_available():
-                raise ImportError(
-                    "Liger is required to use `liger_loss` as the GRPO loss. Run `pip install liger-kernel`."
->>>>>>> 68ed863e
-                )
-            # redirect the model.module forward to the model forward to ensure pre-forward hooks are called
-            self._forward_redirection = _ForwardRedirection()
-
-            self.liger_grpo_loss = LigerFusedLinearGRPOLoss(
-                beta=self.beta,
-                epsilon_low=self.epsilon_low,
-                epsilon_high=self.epsilon_high,
-                temperature=self.temperature,
-                use_ref_model=self.beta != 0.0,
-                loss_type=self.loss_type,
-                max_completion_length=self.max_completion_length,
-            )
+        # Liger loss support removed for now
 
         # Initialize the metrics
         self._metrics = {"train": defaultdict(list), "eval": defaultdict(list)}
@@ -750,27 +718,12 @@
             # synchronize all processes after vLLM has been fully initialized.
             self.accelerator.wait_for_everyone()
         else:
-<<<<<<< HEAD
-            self.generation_config = GenerationConfig(
-                max_new_tokens=self.max_completion_length,
-                do_sample=True,
-                pad_token_id=GRPOTrainer._get_from_processor_or_tokenizer(processing_class, "pad_token_id"),
-                bos_token_id=GRPOTrainer._get_from_processor_or_tokenizer(processing_class, "bos_token_id"),
-                eos_token_id=GRPOTrainer._get_from_processor_or_tokenizer(processing_class, "eos_token_id"),
-                temperature=self.temperature,
-                top_p=self.top_p,
-                top_k=self.top_k,
-                min_p=self.min_p,
-                repetition_penalty=self.repetition_penalty,
-                cache_implementation=args.cache_implementation,
-            )
-=======
             generation_kwargs = {
                 "max_new_tokens": self.max_completion_length,
                 "do_sample": True,
-                "pad_token_id": processing_class.pad_token_id,
-                "bos_token_id": processing_class.bos_token_id,
-                "eos_token_id": processing_class.eos_token_id,
+                "pad_token_id": self._get_from_processor_or_tokenizer(processing_class, "pad_token_id"),
+                "bos_token_id": self._get_from_processor_or_tokenizer(processing_class, "bos_token_id"),
+                "eos_token_id": self._get_from_processor_or_tokenizer(processing_class, "eos_token_id"),
                 "temperature": self.temperature,
                 "top_p": self.top_p,
                 "top_k": self.top_k,
@@ -781,7 +734,6 @@
             if args.generation_kwargs is not None:
                 generation_kwargs.update(args.generation_kwargs)
             self.generation_config = GenerationConfig(**generation_kwargs)
->>>>>>> 68ed863e
 
         # Gradient accumulation requires scaled loss. Normally, loss scaling in the parent class depends on whether the
         # model accepts loss-related kwargs. Since we compute our own loss, this check is irrelevant. We set
@@ -811,21 +763,6 @@
                     self.reward_funcs[i] = self.accelerator.prepare_model(
                         reward_func, evaluation_mode=True, device_placement=True
                     )
-
-    @staticmethod
-    def _get_nested_attr(obj, attr, default=None):
-        """Retrieve nested attribute from an object."""
-        attributes = attr.split(".")
-        for attribute in attributes:
-            try:
-                obj = getattr(obj, attribute)
-            except AttributeError:
-                return default
-        return obj
-
-    @staticmethod
-    def _get_from_processor_or_tokenizer(processor, key):
-        return getattr(processor, key, None) or getattr(getattr(processor, "tokenizer", {}), key, None)
 
     def _set_signature_columns_if_needed(self):
         # If `self.args.remove_unused_columns` is True, non-signature columns are removed.
@@ -945,24 +882,6 @@
         return model
 
     @profiling_decorator
-<<<<<<< HEAD
-    def _get_per_token_logps(self, model, input_ids, attention_mask, logits_to_keep, **model_kwargs):
-        if "logits_to_keep" in self.model_kwarg_keys:
-            # We add 1 to `logits_to_keep` because the last logits of the sequence is later excluded
-            model_kwargs.update({"logits_to_keep": logits_to_keep + 1})
-
-        logits = model(input_ids=input_ids, attention_mask=attention_mask, **model_kwargs).logits
-        logits = logits[:, :-1, :]  # (B, L-1, V), exclude the last logit: it corresponds to the next token pred
-
-        input_ids = input_ids[:, -logits_to_keep:]
-        # For transformers<=4.48, logits_to_keep argument isn't supported, so here we drop logits ourselves.
-        # See https://github.com/huggingface/trl/issues/2770
-        logits = logits[:, -logits_to_keep:]
-        # Divide logits by sampling temperature.
-        # See https://huggingface.co/blog/the_n_implementation_details_of_rlhf_with_ppo#policy-training-implementation-details
-        logits = logits / self.temperature
-        return selective_log_softmax(logits, input_ids)  # compute logprobs for the input tokens
-=======
     def _get_last_hidden_state(self, unwrapped_model, input_ids, attention_mask, logits_to_keep=None):
         if is_peft_model(unwrapped_model):
             unwrapped_model = unwrapped_model.base_model.model
@@ -984,12 +903,24 @@
             input_ids_batch = input_ids[start : start + batch_size]
             attention_mask_batch = attention_mask[start : start + batch_size]
 
-            # We add 1 to `logits_to_keep` because the last logits of the sequence is later excluded
-            logits = model(
-                input_ids=input_ids_batch,
-                attention_mask=attention_mask_batch,
-                logits_to_keep=logits_to_keep + 1,
-            ).logits
+            # Build model inputs - check if the model supports logits_to_keep (some VLMs don't)
+            model_inputs = {
+                "input_ids": input_ids_batch,
+                "attention_mask": attention_mask_batch,
+            }
+
+            # Only add logits_to_keep if the model supports it
+            if "logits_to_keep" in self.model_kwarg_keys:
+                # We add 1 to `logits_to_keep` because the last logits of the sequence is later excluded
+                model_inputs["logits_to_keep"] = logits_to_keep + 1
+
+            logits = model(**model_inputs).logits
+
+            # For VLMs that don't support logits_to_keep, we need to slice the logits manually
+            if "logits_to_keep" not in self.model_kwarg_keys:
+                # Keep only the last logits_to_keep + 1 logits for efficiency
+                logits = logits[:, -(logits_to_keep + 1) :, :]
+
             logits = logits[:, :-1, :]  # (B, L-1, V), exclude the last logit: it corresponds to the next token pred
             # Divide logits by sampling temperature.
             # See https://huggingface.co/blog/the_n_implementation_details_of_rlhf_with_ppo#policy-training-implementation-details
@@ -1006,6 +937,51 @@
         logps = torch.cat(all_logps, dim=0)
         entropies = torch.cat(all_entropies, dim=0) if compute_entropy else None
         return {"logps": logps, "entropies": entropies}
+
+    def _prepare_inputs_for_reward_module(self, inputs, prompts, completions, reward_processing_class):
+        """Prepare inputs for VLM reward modules that require both text and images."""
+        # Check if we have images in the inputs
+        has_images = any("image" in example for example in inputs)
+
+        if has_images:
+            # Extract images from inputs
+            images = [example.get("image", None) for example in inputs]
+
+            # For VLM reward models, we need to process both text and images
+            if is_conversational(inputs[0]):
+                messages = [{"messages": p + c} for p, c in zip(prompts, completions)]
+                texts = [apply_chat_template(x, reward_processing_class)["text"] for x in messages]
+            else:
+                texts = [p + c for p, c in zip(prompts, completions)]
+
+            # Use processor to handle both text and images
+            if hasattr(reward_processing_class, "tokenizer"):
+                # This is a processor, not just a tokenizer
+                reward_inputs = reward_processing_class(
+                    text=texts,
+                    images=images,
+                    return_tensors="pt",
+                    padding=True,
+                    padding_side="right",
+                    add_special_tokens=False,
+                )
+            else:
+                # Fallback to text-only processing if not a processor
+                reward_inputs = reward_processing_class(
+                    text=texts, return_tensors="pt", padding=True, padding_side="right", add_special_tokens=False
+                )
+        else:
+            # No images, use standard text-only processing
+            if is_conversational(inputs[0]):
+                messages = [{"messages": p + c} for p, c in zip(prompts, completions)]
+                texts = [apply_chat_template(x, reward_processing_class)["text"] for x in messages]
+            else:
+                texts = [p + c for p, c in zip(prompts, completions)]
+            reward_inputs = reward_processing_class(
+                text=texts, return_tensors="pt", padding=True, padding_side="right", add_special_tokens=False
+            )
+
+        return reward_inputs
 
     def _sync_fsdp_params_to_vllm(self, module: nn.Module, prefix: str = "", visited=None):
         """Memory-efficient post-order traversal of FSDP modules to extract full parameters and sync with vLLM."""
@@ -1034,7 +1010,6 @@
                     elif self.vllm_mode == "colocate":
                         llm_model = self.llm.llm_engine.model_executor.driver_worker.model_runner.model
                         llm_model.load_weights([(full_name, param.data)])
->>>>>>> 68ed863e
 
     @profiling_decorator
     def _move_model_to_vllm(self):
@@ -1132,42 +1107,6 @@
             inputs = self._generate_and_score_completions(generation_batch)
         return inputs
 
-<<<<<<< HEAD
-    def _prepare_inputs_for_reward_module(
-        self,
-        *,
-        inputs: dict[str, Union[torch.Tensor, Any]],
-        reward_processing_class: PreTrainedTokenizerBase,
-        prompts: list[str],
-        completions: list[str],
-        images=None,
-    ) -> dict[str, torch.Tensor | Any]:
-        if is_conversational(inputs[0]):
-            messages = [{"messages": p + c} for p, c in zip(prompts, completions)]
-            texts = [apply_chat_template(x, reward_processing_class)["text"] for x in messages]
-        else:
-            texts = [p + c for p, c in zip(prompts, completions)]
-        if images is None:
-            reward_inputs = reward_processing_class(
-                text=texts,
-                return_tensors="pt",
-                padding=True,
-                padding_side="right",
-                add_special_tokens=False,
-            )
-        else:
-            reward_inputs = reward_processing_class(
-                images=images,
-                text=texts,
-                return_tensors="pt",
-                padding=True,
-                padding_side="right",
-                add_special_tokens=False,
-            )
-        reward_inputs = super()._prepare_inputs(reward_inputs)
-
-        return reward_inputs
-=======
     @profiling_decorator
     def _calculate_rewards(self, inputs, prompts, completions, completion_ids_list):
         device = self.accelerator.device
@@ -1185,13 +1124,9 @@
         ):
             with profiling_context(self, reward_func_name):
                 if isinstance(reward_func, nn.Module):  # Module (no PretrainedModel) for compat with compiled models
-                    if is_conversational(inputs[0]):
-                        messages = [{"messages": p + c} for p, c in zip(prompts, completions)]
-                        texts = [apply_chat_template(x, reward_processing_class)["text"] for x in messages]
-                    else:
-                        texts = [p + c for p, c in zip(prompts, completions)]
-                    reward_inputs = reward_processing_class(
-                        text=texts, return_tensors="pt", padding=True, padding_side="right", add_special_tokens=False
+                    # Use the new VLM-aware method for preparing reward inputs
+                    reward_inputs = self._prepare_inputs_for_reward_module(
+                        inputs, prompts, completions, reward_processing_class
                     )
                     reward_inputs = super()._prepare_inputs(reward_inputs)
                     with torch.inference_mode():
@@ -1220,7 +1155,6 @@
         # completions may be distributed across processes
         rewards_per_func = gather(rewards_per_func)
         return rewards_per_func
->>>>>>> 68ed863e
 
     def _generate_and_score_completions(
         self, inputs: list[dict[str, Union[torch.Tensor, Any]]]
@@ -1229,20 +1163,14 @@
         mode = "train" if self.model.training else "eval"
 
         prompts = [x["prompt"] for x in inputs]
-        images = [x["image"] for x in inputs if "image" in x]
-        if len(images) == 0:
-            images = None
-        # either we have no images, or we have images and prompts
-        assert images is None or len(images) == len(prompts), "Images and prompts must have the same length"
-
         prompts_text = [maybe_apply_chat_template(example, self.processing_class)["prompt"] for example in inputs]
 
-<<<<<<< HEAD
-        if images is None:
-            prompt_inputs = self.processing_class(
-                text=prompts_text, return_tensors="pt", padding=True, padding_side="left", add_special_tokens=False
-            )
-        else:
+        # Extract images if present (for VLM support)
+        images = [x.get("image", None) for x in inputs]
+        has_images = any(img is not None for img in images)
+
+        # Process inputs with images if available
+        if has_images:
             prompt_inputs = self.processing_class(
                 text=prompts_text,
                 images=images,
@@ -1251,12 +1179,10 @@
                 padding_side="left",
                 add_special_tokens=False,
             )
-
-=======
-        prompt_inputs = self.processing_class(
-            text=prompts_text, return_tensors="pt", padding=True, padding_side="left", add_special_tokens=False
-        )
->>>>>>> 68ed863e
+        else:
+            prompt_inputs = self.processing_class(
+                text=prompts_text, return_tensors="pt", padding=True, padding_side="left", add_special_tokens=False
+            )
         prompt_inputs = super()._prepare_inputs(prompt_inputs)
         prompt_ids, prompt_mask = prompt_inputs["input_ids"], prompt_inputs["attention_mask"]
 
@@ -1269,13 +1195,10 @@
             prompts_text = self.processing_class.batch_decode(
                 prompt_ids, skip_special_tokens=False, clean_up_tokenization_spaces=False
             )
+            pad_token = self._get_from_processor_or_tokenizer(self.processing_class, "pad_token")
             prompts_text = [
-                re.sub(rf"^({re.escape(self.processing_class.pad_token)})+", "", text) for text in prompts_text
+                re.sub(rf"^({re.escape(pad_token)})+", "", text) for text in prompts_text
             ]
-
-        # pixel_values, image_sizes,...
-        # inputs needed for vlm
-        remaining_prompt_inputs = {k: v for k, v in prompt_inputs.items() if k not in ["input_ids", "attention_mask"]}
 
         # Generate completions using either vLLM or regular generation
         if self.use_vllm:
@@ -1285,42 +1208,42 @@
                 self._last_loaded_step = self.state.global_step
 
             # Generate completions using vLLM: gather all prompts and use them in a single call in the main process
-<<<<<<< HEAD
-            all_prompts_text = gather_object(prompts_text)
-            all_images = gather_object(images) if images is not None else None
-            if self.accelerator.is_main_process:
-                # Since 'prompts' contains 'num_generations' duplicates, we first take unique prompts, and generate
-                # num_generations outputs for each one. This is faster than generating outputs for each duplicate
-                # prompt individually.
-                ordered_set_of_prompts = all_prompts_text[:: self.num_generations]
-                ordered_set_of_images = all_images[:: self.num_generations] if all_images is not None else None
-                # cf. https://docs.vllm.ai/en/stable/serving/multimodal_inputs.html#image
-                if ordered_set_of_images is not None:
-                    ordered_set_of_prompts = [
-                        {"multi_modal_data": {"image": image}, "prompt": prompt}
-                        for image, prompt in zip(ordered_set_of_images, ordered_set_of_prompts)
-                    ]
-=======
             if self.vllm_mode == "server":
                 all_prompts_text = gather_object(prompts_text)
+
+                # For VLM support, also gather images if present
+                if has_images:
+                    all_images = gather_object(images)
+                else:
+                    all_images = None
+
                 if self.accelerator.is_main_process:
                     # Since 'prompts' contains 'num_generations' duplicates, we first take unique prompts, and generate
                     # num_generations outputs for each one. This is faster than generating outputs for each duplicate
                     # prompt individually.
                     ordered_set_of_prompts = all_prompts_text[:: self.num_generations]
+
+                    # Prepare generation inputs for vLLM
+                    generation_inputs = {
+                        "prompts": ordered_set_of_prompts,
+                        "n": self.num_generations,
+                        "repetition_penalty": self.repetition_penalty,
+                        "temperature": self.temperature,
+                        "top_p": self.top_p,
+                        "top_k": -1 if self.top_k is None else self.top_k,
+                        "min_p": 0.0 if self.min_p is None else self.min_p,
+                        "max_tokens": self.max_completion_length,
+                        "guided_decoding_regex": self.guided_decoding_regex,
+                        "generation_kwargs": self.args.generation_kwargs,
+                    }
+
+                    # Add images for VLM support
+                    if has_images and all_images:
+                        ordered_set_of_images = all_images[:: self.num_generations]
+                        generation_inputs["images"] = ordered_set_of_images
+
                     with profiling_context(self, "vLLM.generate"):
-                        completion_ids = self.vllm_client.generate(
-                            prompts=ordered_set_of_prompts,
-                            n=self.num_generations,
-                            repetition_penalty=self.repetition_penalty,
-                            temperature=self.temperature,
-                            top_p=self.top_p,
-                            top_k=-1 if self.top_k is None else self.top_k,
-                            min_p=0.0 if self.min_p is None else self.min_p,
-                            max_tokens=self.max_completion_length,
-                            guided_decoding_regex=self.guided_decoding_regex,
-                            generation_kwargs=self.args.generation_kwargs,
-                        )
+                        completion_ids = self.vllm_client.generate(**generation_inputs)
                 else:
                     completion_ids = [None] * len(all_prompts_text)
                 # Broadcast the completions from the main process to all processes, ensuring each process receives its
@@ -1360,12 +1283,32 @@
                     gathered_prompts = [None for _ in range(self.vllm_tensor_parallel_size)]
                     torch.distributed.all_gather_object(gathered_prompts, prompts_text, group=self.tp_group)
                     all_prompts_text = [p for sublist in gathered_prompts for p in sublist]
+
+                    # Also gather images if present
+                    if has_images:
+                        gathered_images = [None for _ in range(self.vllm_tensor_parallel_size)]
+                        torch.distributed.all_gather_object(gathered_images, images, group=self.tp_group)
+                        all_images = [img for sublist in gathered_images for img in sublist]
+                    else:
+                        all_images = None
                 else:
                     all_prompts_text = prompts_text
-
->>>>>>> 68ed863e
+                    all_images = images if has_images else None
+
+                # Prepare inputs for vLLM generation
+                if has_images and all_images:
+                    # For VLM models, create multi-modal inputs
+                    vllm_inputs = []
+                    for prompt, image in zip(all_prompts_text, all_images):
+                        if image is not None:
+                            vllm_inputs.append({"prompt": prompt, "multi_modal_data": {"image": image}})
+                        else:
+                            vllm_inputs.append(prompt)
+                else:
+                    vllm_inputs = all_prompts_text
+
                 with profiling_context(self, "vLLM.generate"):
-                    all_outputs = self.llm.generate(all_prompts_text, sampling_params=sampling_params, use_tqdm=False)
+                    all_outputs = self.llm.generate(vllm_inputs, sampling_params=sampling_params, use_tqdm=False)
 
                 completion_ids = [output.token_ids for outputs in all_outputs for output in outputs.outputs]
 
@@ -1378,14 +1321,16 @@
 
             # Pad the completions, and concatenate them with the prompts
             completion_ids = [torch.tensor(ids, device=device) for ids in completion_ids]
-            completion_ids = pad(
-                completion_ids,
-                padding_value=GRPOTrainer._get_from_processor_or_tokenizer(self.processing_class, "pad_token_id"),
-            )
+            completion_ids = pad(completion_ids, padding_value=self.processing_class.pad_token_id)
             prompt_completion_ids = torch.cat([prompt_ids, completion_ids], dim=1)
 
         elif self.use_transformers_paged:
-            prompt_inputs = self.processing_class(text=prompts_text)
+            # Re-process inputs for paged generation if needed
+            if has_images:
+                paged_prompt_inputs = self.processing_class(text=prompts_text, images=images)
+            else:
+                paged_prompt_inputs = self.processing_class(text=prompts_text)
+
             self.generation_config.max_batch_tokens = 512
             self.generation_config.num_blocks = 1024
             self.generation_config.block_size = 128
@@ -1410,12 +1355,12 @@
                     unwrapped_model.to(torch.float16)
                 with torch.inference_mode():
                     all_outputs = unwrapped_model.generate_batch(
-                        prompt_inputs.input_ids, generation_config=self.generation_config
+                        paged_prompt_inputs.input_ids, generation_config=self.generation_config
                     )
             completion_ids = [output.generated_tokens for output in all_outputs.values()]
             completion_ids = [torch.tensor(ids, device=device) for ids in completion_ids]
             completion_ids = pad(completion_ids, padding_value=self.processing_class.pad_token_id)
-            prompt_ids = [torch.tensor(ids, device=device) for ids in prompt_inputs.input_ids]
+            prompt_ids = [torch.tensor(ids, device=device) for ids in paged_prompt_inputs.input_ids]
             prompt_ids = pad(prompt_ids, padding_value=self.processing_class.pad_token_id)
             prompt_completion_ids = torch.cat([prompt_ids, completion_ids], dim=1)
             # Restore the original attention implementation, training mode
@@ -1425,23 +1370,26 @@
             with unwrap_model_for_generation(
                 self.model_wrapped, self.accelerator, gather_deepspeed3_params=self.args.ds3_gather_for_generation
             ) as unwrapped_model:
-<<<<<<< HEAD
-                prompt_completion_ids = unwrapped_model.generate(
-                    prompt_ids,
-                    attention_mask=prompt_mask,
-                    generation_config=self.generation_config,
-                    **remaining_prompt_inputs,
-                )
-=======
                 with (
                     FSDP.summon_full_params(self.model_wrapped, recurse=False)
                     if self.is_fsdp_enabled
                     else nullcontext()
                 ):
-                    prompt_completion_ids = unwrapped_model.generate(
-                        prompt_ids, attention_mask=prompt_mask, generation_config=self.generation_config
-                    )
->>>>>>> 68ed863e
+                    # Prepare generation inputs
+                    generation_inputs = {
+                        "input_ids": prompt_ids,
+                        "attention_mask": prompt_mask,
+                        "generation_config": self.generation_config,
+                    }
+
+                    # Add images for VLM models
+                    if has_images:
+                        # Extract visual inputs from processor output
+                        for key in prompt_inputs:
+                            if key not in ["input_ids", "attention_mask"]:
+                                generation_inputs[key] = prompt_inputs[key]
+
+                    prompt_completion_ids = unwrapped_model.generate(**generation_inputs)
 
             # Compute prompt length and extract completion ids
             prompt_length = prompt_ids.size(1)
@@ -1449,7 +1397,8 @@
             completion_ids = prompt_completion_ids[:, prompt_length:]
 
         # Mask everything after the first EOS token
-        is_eos = completion_ids == GRPOTrainer._get_from_processor_or_tokenizer(self.processing_class, "eos_token_id")
+        eos_token_id = self._get_from_processor_or_tokenizer(self.processing_class, "eos_token_id")
+        is_eos = completion_ids == eos_token_id
         eos_idx = torch.full((is_eos.size(0),), is_eos.size(1), dtype=torch.long, device=device)
         eos_idx[is_eos.any(dim=1)] = is_eos.int().argmax(dim=1)[is_eos.any(dim=1)]
         sequence_indices = torch.arange(is_eos.size(1), device=device).expand(is_eos.size(0), -1)
@@ -1476,14 +1425,6 @@
         batch_size = self.args.per_device_train_batch_size if mode == "train" else self.args.per_device_eval_batch_size
 
         with torch.no_grad():
-<<<<<<< HEAD
-            # When using num_iterations == 1, old_per_token_logps == per_token_logps, so we can skip it's
-            # computation here, and use per_token_logps.detach() instead.
-            if self.num_iterations > 1:
-                old_per_token_logps = self._get_per_token_logps(
-                    self.model, prompt_completion_ids, attention_mask, logits_to_keep, **remaining_prompt_inputs
-                )
-=======
             # When using num_iterations == 1 and steps_per_generation <= gradient_accumulation_steps
             # old_per_token_logps == per_token_logps, so we can skip it's computation here, and use
             # per_token_logps.detach() instead.
@@ -1491,7 +1432,6 @@
                 old_per_token_logps = self._get_per_token_logps_and_entropies(
                     self.model, prompt_completion_ids, attention_mask, logits_to_keep, batch_size
                 )["logps"]
->>>>>>> 68ed863e
             else:
                 old_per_token_logps = None
 
@@ -1519,58 +1459,10 @@
         else:
             completions = completions_text
 
-<<<<<<< HEAD
-        rewards_per_func = torch.zeros(len(prompts), len(self.reward_funcs), device=device)
-        for i, (reward_func, reward_processing_class) in enumerate(
-            zip(self.reward_funcs, self.reward_processing_classes)
-        ):
-            if isinstance(reward_func, nn.Module):  # Module instead of PretrainedModel for compat with compiled models
-                reward_func_name = f"reward {reward_func.config._name_or_path.split('/')[-1]}"
-            else:
-                reward_func_name = reward_func.__name__
-            with profiling_context(self, reward_func_name):
-                if isinstance(
-                    reward_func, nn.Module
-                ):  # Module instead of PretrainedModel for compat with compiled models
-                    reward_inputs = self._prepare_inputs_for_reward_module(
-                        inputs=inputs,
-                        reward_processing_class=reward_processing_class,
-                        prompts=prompts_text,
-                        completions=completions_text,
-                        images=images,
-                    )
-                    with torch.inference_mode():
-                        rewards_per_func[:, i] = reward_func(**reward_inputs).logits[:, 0]  # Shape (B*G,)
-                else:
-                    # Repeat all input columns (but "prompt" and "completion") to match the number of generations
-                    keys = [key for key in inputs[0] if key not in ["prompt", "completion"]]
-                    reward_kwargs = {key: [example[key] for example in inputs] for key in keys}
-                    output_reward_func = reward_func(prompts=prompts, completions=completions, **reward_kwargs)
-                    # Convert None values to NaN
-                    output_reward_func = [reward if reward is not None else torch.nan for reward in output_reward_func]
-
-                    rewards_per_func[:, i] = torch.tensor(output_reward_func, dtype=torch.float32, device=device)
-
-        # If all reward functions return None for a given row, issue a detailed warning
-        if torch.isnan(rewards_per_func).all(dim=1).any():
-            nan_row_idx = torch.isnan(rewards_per_func).all(dim=1).nonzero(as_tuple=True)[0][0]
-            row_reward_kwargs = {key: value[nan_row_idx] for key, value in reward_kwargs.items()}
-            row_reward_kwargs["prompt"] = prompts[nan_row_idx]
-            row_reward_kwargs["completion"] = completions[nan_row_idx]
-            warnings.warn(
-                f"All reward functions returned None for the following kwargs: {row_reward_kwargs}. "
-                "Please ensure that at least one reward function returns a valid reward."
-            )
-
-        # Gather the reward per function: this part is crucial, because the rewards are normalized per group and the
-        # completions may be distributed across processes
-        rewards_per_func = gather(rewards_per_func)
-=======
         # Calculate rewards for each reward function. rewards_per_func aggregates rewards across all processes. This is
         # important because rewards will be normalized per group, and completions are distributed. We will later slice
         # rewards_per_func to extract each process's subset.
         rewards_per_func = self._calculate_rewards(inputs, prompts, completions, completion_ids_list)
->>>>>>> 68ed863e
 
         # Apply weights to each reward function's output and sum
         rewards = (rewards_per_func * self.reward_weights.to(device).unsqueeze(0)).nansum(dim=1)
@@ -1627,44 +1519,24 @@
         self._metrics[mode]["reward_std"].append(std_grouped_rewards.mean().item())
         self._metrics[mode]["frac_reward_zero_std"].append(is_std_zero.float().mean().item())
 
-<<<<<<< HEAD
-        if self.log_completions and self.state.global_step % self.args.logging_steps == 0:
-            prompts_to_log = gather_object(prompts_text)
-            completions_to_log = gather_object(completions_text)
-            rewards_to_log = rewards.tolist()
-
-            if self.accelerator.is_main_process:
-                if is_rich_available():
-                    print_prompt_completions_sample(
-                        prompts_to_log,
-                        completions_to_log,
-                        rewards_to_log,
-                        self.state.global_step,
-                        self.num_completions_to_print,
-                    )
-                if self.args.report_to and "wandb" in self.args.report_to and wandb.run is not None:
-                    import pandas as pd
-
-                    # For logging
-                    table = {
-                        "step": [str(self.state.global_step)] * len(rewards),
-                        "prompt": prompts_to_log,
-                        "completion": completions_to_log,
-                        "reward": rewards.tolist(),
-                    }
-                    if images is not None:
-                        table["image"] = [wandb.Image(img) for img in gather_object(images)]
-
-                    df = pd.DataFrame(table)
-                    wandb.log({"completions": wandb.Table(dataframe=df)})
-=======
         # Log prompt and completion texts
         self._textual_logs["prompt"].extend(gather_object(prompts_text))
         self._textual_logs["completion"].extend(gather_object(completions_text))
         for i, name in enumerate(self.reward_func_names):
             self._textual_logs["rewards"][name].extend(rewards_per_func[:, i].tolist())
         self._textual_logs["advantages"].extend(all_process_advantages.tolist())
->>>>>>> 68ed863e
+
+        # Log images if present (for VLM support)
+        if has_images:
+            if "images" not in self._textual_logs:
+                # Use the same maxlen as other textual logs
+                maxlen = (
+                    self.accelerator.num_processes
+                    * self.args.per_device_train_batch_size
+                    * self.args.steps_per_generation
+                )
+                self._textual_logs["images"] = deque(maxlen=maxlen)
+            self._textual_logs["images"].extend(gather_object(images))
 
         return {
             "prompt_ids": prompt_ids,
@@ -1674,56 +1546,13 @@
             "advantages": advantages,
             "old_per_token_logps": old_per_token_logps,
             "ref_per_token_logps": ref_per_token_logps,
-<<<<<<< HEAD
-            "advantages": advantages,
-            **remaining_prompt_inputs,
-=======
->>>>>>> 68ed863e
         }
-
-    def compute_liger_loss(self, unwrapped_model, inputs):
-        # Compute the per-token log probabilities for the model
-        prompt_ids, prompt_mask = inputs["prompt_ids"], inputs["prompt_mask"]
-        completion_ids, completion_mask = inputs["completion_ids"], inputs["completion_mask"]
-        input_ids = torch.cat([prompt_ids, completion_ids], dim=1)
-        attention_mask = torch.cat([prompt_mask, completion_mask], dim=1)
-        logits_to_keep = completion_ids.size(1)  # we only need to compute the logits for the completion tokens
-
-        # get the last hidden state of the model
-        last_hidden_state = self._get_last_hidden_state(unwrapped_model, input_ids, attention_mask, logits_to_keep)
-
-        # compute loss and metrics using liger grpo loss
-        loss, metrics = self.liger_grpo_loss(
-            _input=last_hidden_state,
-            lin_weight=unwrapped_model.lm_head.weight,
-            selected_token_ids=completion_ids,
-            attention_mask=completion_mask,
-            advantages=inputs["advantages"],
-            bias=unwrapped_model.lm_head.bias,
-            old_per_token_logps=inputs["old_per_token_logps"],
-            ref_per_token_logps=inputs["ref_per_token_logps"],
-        )
-        # Extract metrics from the liger_grpo_loss output
-        # KL divergence is the first metric when beta is non-zero
-        mean_kl = metrics[0] if self.beta != 0.0 else None
-        clip_ratio = metrics[-1]
-
-        mode = "train" if self.model.training else "eval"
-        if self.beta != 0.0:
-            self._metrics[mode]["kl"].append(self.accelerator.gather(mean_kl).mean().item())
-        self._metrics[mode]["clip_ratio"].append(self.accelerator.gather(clip_ratio).mean().item())
-        return loss
 
     @profiling_decorator
     def compute_loss(self, model, inputs, return_outputs=False, num_items_in_batch=None):
         if return_outputs:
             raise ValueError("The GRPOTrainer does not support returning outputs")
-        if self.use_liger_loss:
-            # Compute the loss using the liger grpo loss
-            unwrapped_model = self.accelerator.unwrap_model(model)
-            return self._forward_redirection(model, unwrapped_model, self.compute_liger_loss, unwrapped_model, inputs)
-        else:
-            return self._compute_loss(model, inputs)
+        return self._compute_loss(model, inputs)
 
     def _compute_loss(self, model, inputs):
         # Compute the per-token log probabilities for the model
@@ -1733,14 +1562,6 @@
         attention_mask = torch.cat([prompt_mask, completion_mask], dim=1)
         logits_to_keep = completion_ids.size(1)  # we only need to compute the logits for the completion tokens
 
-<<<<<<< HEAD
-        # search for missing model kwargs in inputs by checking the model forward signature
-        remaining_kwargs = {k: inputs[k] for k in self.model_kwarg_keys if k in inputs}
-
-        per_token_logps = self._get_per_token_logps(
-            model, input_ids, attention_mask, logits_to_keep, **remaining_kwargs
-        )
-=======
         # Compute the entropy at each position in the completion
         if self.token_entropy_percentile_threshold > 0.0:
             logps_and_entropies = self._get_per_token_logps_and_entropies(
@@ -1757,7 +1578,6 @@
                 model, input_ids, attention_mask, logits_to_keep
             )["logps"]
             entropy_mask = None
->>>>>>> 68ed863e
 
         # Compute the KL divergence between the model and the reference model
         if self.beta != 0.0:
@@ -1866,6 +1686,23 @@
                     **self._textual_logs["rewards"],
                     "advantage": self._textual_logs["advantages"],
                 }
+
+                # Add images to wandb table if present (for VLM support)
+                if "images" in self._textual_logs and len(self._textual_logs["images"]) > 0:
+                    # Convert images to wandb Image objects for proper visualization
+                    wandb_images = []
+                    for img in self._textual_logs["images"]:
+                        if img is not None:
+                            try:
+                                # Handle different image formats (PIL, numpy, etc.)
+                                wandb_images.append(wandb.Image(img))
+                            except Exception:
+                                # If image conversion fails, append None
+                                wandb_images.append(None)
+                        else:
+                            wandb_images.append(None)
+                    table["image"] = wandb_images
+
                 df = pd.DataFrame(table)
                 if self.wandb_log_unique_prompts:
                     df = df.drop_duplicates(subset=["prompt"])
