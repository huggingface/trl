# Copyright 2025 The HuggingFace Team. All rights reserved.
#
# Licensed under the Apache License, Version 2.0 (the "License");
# you may not use this file except in compliance with the License.
# You may obtain a copy of the License at
#
#     http://www.apache.org/licenses/LICENSE-2.0
#
# Unless required by applicable law or agreed to in writing, software
# distributed under the License is distributed on an "AS IS" BASIS,
# WITHOUT WARRANTIES OR CONDITIONS OF ANY KIND, either express or implied.
# See the License for the specific language governing permissions and
# limitations under the License.

import os
import textwrap
from typing import Any, Callable, Optional, Union

import torch
import torch.utils.data
import transformers
from datasets import Dataset, IterableDataset
from packaging import version
from torch.distributed.fsdp import FullyShardedDataParallel as FSDP
from transformers import (
    AutoModelForCausalLM,
    AutoModelForSequenceClassification,
    AutoTokenizer,
    GenerationConfig,
    PreTrainedModel,
    PreTrainedTokenizerBase,
    Trainer,
    TrainerCallback,
    is_wandb_available,
)
from transformers.integrations.deepspeed import is_deepspeed_zero3_enabled
from transformers.utils import is_peft_available

from ..data_utils import apply_chat_template, is_conversational, maybe_apply_chat_template
<<<<<<< HEAD
from ..import_utils import is_vllm_available
from ..models import create_reference_model, unwrap_model_for_generation
=======
from ..models import create_reference_model, prepare_deepspeed, unwrap_model_for_generation
>>>>>>> aeb03cf1
from .grpo_config import GRPOConfig
from .utils import generate_model_card, get_comet_experiment_url, truncate_right


if is_peft_available():
    from peft import PeftConfig, get_peft_model

if is_vllm_available():
    from vllm import LLM, SamplingParams

if is_wandb_available():
    import wandb

# What we call a reward function is a callable that takes a list of prompts and completions and returns a list of
# rewards. When it's a string, it's a model ID, so it's loaded as a pretrained model.
RewardFunc = Union[str, PreTrainedModel, Callable[[list, list], list[float]]]


def prepare_fsdp(model, accelerator):
    if not isinstance(model, FSDP):
        accelerator.state.fsdp_plugin.set_auto_wrap_policy(model)
        fsdp_plugin = accelerator.state.fsdp_plugin
        kwargs = {
            "sharding_strategy": fsdp_plugin.sharding_strategy,
            "cpu_offload": fsdp_plugin.cpu_offload,
            "auto_wrap_policy": fsdp_plugin.auto_wrap_policy,
            "mixed_precision": fsdp_plugin.mixed_precision_policy,
            "sync_module_states": fsdp_plugin.sync_module_states,
            "backward_prefetch": fsdp_plugin.backward_prefetch,
            "forward_prefetch": fsdp_plugin.forward_prefetch,
            "use_orig_params": fsdp_plugin.use_orig_params,
            "param_init_fn": fsdp_plugin.param_init_fn,
            "ignored_modules": fsdp_plugin.ignored_modules,
            "limit_all_gathers": fsdp_plugin.limit_all_gathers,
            "device_id": accelerator.device,
        }
        model = FSDP(model, **kwargs)
    return model


class GRPOTrainer(Trainer):
    """
    Trainer for the Group Relative Policy Optimization (GRPO) method. This algorithm was initially proposed in the
    paper [DeepSeekMath: Pushing the Limits of Mathematical Reasoning in Open Language Models](https://huggingface.co/papers/2402.03300).

    Example:

    ```python
    from datasets import load_dataset
    from trl import GRPOTrainer

    dataset = load_dataset("trl-lib/tldr", split="train")

    trainer = GRPOTrainer(
        model="Qwen/Qwen2-0.5B-Instruct",
        reward_funcs="weqweasdas/RM-Gemma-2B",
        train_dataset=dataset,
    )

    trainer.train()
    ```

    Args:
        model (`Union[str, PreTrainedModel]`):
            Model to be trained. Can be either:

            - A string, being the *model id* of a pretrained model hosted inside a model repo on huggingface.co, or
              a path to a *directory* containing model weights saved using
              [`~transformers.PreTrainedModel.save_pretrained`], e.g., `'./my_model_directory/'`. The model is
              loaded using [`~transformers.AutoModelForCausalLM.from_pretrained`] with the keywork arguments
              in `args.model_init_kwargs`.
            - A [`~transformers.PreTrainedModel`] object. Only causal language models are supported.
        reward_funcs (`Union[RewardFunc, list[RewardFunc]]`):
            Reward functions to be used for computing the rewards. To compute the rewards, we call all the reward
            functions with the prompts and completions and sum the rewards. Can be either:

            - A single reward function, such as:
                - A string: The *model ID* of a pretrained model hosted inside a model repo on huggingface.co, or a
                path to a *directory* containing model weights saved using
                [`~transformers.PreTrainedModel.save_pretrained`], e.g., `'./my_model_directory/'`. The model is loaded
                using [`~transformers.AutoModelForSequenceClassification.from_pretrained`] with `num_labels=1` and the
                keyword arguments in `args.model_init_kwargs`.
                - A [`~transformers.PreTrainedModel`] object: Only sequence classification models are supported.
                - A custom reward function: The function is provided with the prompts and the generated completions,
                  plus any additional columns in the dataset. It should return a list of rewards. For more details, see
                  [Using a custom reward function](#using-a-custom-reward-function).
            - A list of reward functions, where each item can independently be any of the above types. Mixing different
            types within the list (e.g., a string model ID and a custom reward function) is allowed.
        args ([`GRPOConfig`], *optional*, defaults to `None`):
            Configuration for this trainer. If `None`, a default configuration is used.
        train_dataset ([`~datasets.Dataset`] or [`~datasets.IterableDataset`]):
            Dataset to use for training. It must include a column `"prompt"`. Any additional columns in the dataset is
            ignored. The format of the samples can be either:

            - [Standard](dataset_formats#standard): Each sample contains plain text.
            - [Conversational](dataset_formats#conversational): Each sample contains structured messages (e.g., role
              and content).
        eval_dataset ([`~datasets.Dataset`], [`~datasets.IterableDataset`] or `dict[str, Union[Dataset, IterableDataset]]`):
            Dataset to use for evaluation. It must meet the same requirements as `train_dataset`.
        processing_class ([`~transformers.PreTrainedTokenizerBase`], *optional*, defaults to `None`):
            Processing class used to process the data. The padding side must be set to "left". If `None`, the
            processing class is loaded from the model's name with [`~transformers.AutoTokenizer.from_pretrained`].
        reward_processing_classes (`Union[PreTrainedTokenizerBase, list[PreTrainedTokenizerBase]]`, *optional*, defaults to `None`):
            Processing classes corresponding to the reward functions specified in `reward_funcs`. Can be either:

            - A single processing class: Used when `reward_funcs` contains only one reward function.
            - A list of processing classes: Must match the order and length of the reward functions in `reward_funcs`.
            If set to `None`, or if an element of the list corresponding to a [`~transformers.PreTrainedModel`] is
            `None`, the tokenizer for the model is automatically loaded using [`~transformers.AutoTokenizer.from_pretrained`].
            For elements in `reward_funcs` that are custom reward functions (not [`~transformers.PreTrainedModel`]),
            the corresponding entries in `reward_processing_classes` are ignored.
        callbacks (list of [`~transformers.TrainerCallback`], *optional*, defaults to `None`):
            List of callbacks to customize the training loop. Will add those to the list of default callbacks
            detailed in [here](https://huggingface.co/docs/transformers/main_classes/callback).

            If you want to remove one of the default callbacks used, use the [`~transformers.Trainer.remove_callback`]
            method.
        optimizers (`tuple[torch.optim.Optimizer, torch.optim.lr_scheduler.LambdaLR]`, *optional*, defaults to `(None, None)`):
            A tuple containing the optimizer and the scheduler to use. Will default to an instance of [`AdamW`] on your
            model and a scheduler given by [`get_linear_schedule_with_warmup`] controlled by `args`.
        peft_config ([`~peft.PeftConfig`], *optional*, defaults to `None`):
            PEFT configuration used to wrap the model. If `None`, the model is not wrapped.
    """

    def __init__(
        self,
        model: Union[str, PreTrainedModel],
        reward_funcs: Union[RewardFunc, list[RewardFunc]],
        args: GRPOConfig = None,
        train_dataset: Optional[Union[Dataset, IterableDataset]] = None,
        eval_dataset: Optional[Union[Dataset, IterableDataset, dict[str, Union[Dataset, IterableDataset]]]] = None,
        processing_class: Optional[PreTrainedTokenizerBase] = None,
        reward_processing_classes: Optional[Union[PreTrainedTokenizerBase, list[PreTrainedTokenizerBase]]] = None,
        callbacks: Optional[list[TrainerCallback]] = None,
        optimizers: tuple[Optional[torch.optim.Optimizer], Optional[torch.optim.lr_scheduler.LambdaLR]] = (None, None),
        peft_config: Optional["PeftConfig"] = None,
    ):
        # Args
        if args is None:
            model_name = model if isinstance(model, str) else model.config._name_or_path
            model_name = model_name.split("/")[-1]
            args = GRPOConfig(f"{model_name}-GRPO")

        # Models
        # Trained model
        model_init_kwargs = args.model_init_kwargs or {}
        if isinstance(model, str):
            model_id = model
            torch_dtype = model_init_kwargs.get("torch_dtype")
            if isinstance(torch_dtype, torch.dtype) or torch_dtype == "auto" or torch_dtype is None:
                pass  # torch_dtype is already a torch.dtype or "auto" or None
            elif isinstance(torch_dtype, str):  # it's a str, but not "auto"
                torch_dtype = getattr(torch, torch_dtype)
                model_init_kwargs["torch_dtype"] = torch_dtype
            else:
                raise ValueError(
                    "Invalid `torch_dtype` passed to `GRPOConfig`. Expected either 'auto' or a string representing "
                    f"a `torch.dtype` (e.g., 'float32'), but got {torch_dtype}."
                )
            model = AutoModelForCausalLM.from_pretrained(model, **model_init_kwargs)
        else:
            model_id = model.config._name_or_path
            if args.model_init_kwargs is not None:
                raise ValueError(
                    "You passed `model_init_kwargs` to the `GRPOConfig`, but your model is already instantiated. "
                    "This argument can only be used when the `model` argument is a string."
                )

        if peft_config is not None:
            model = get_peft_model(model, peft_config)

        # Reference model
        if is_deepspeed_zero3_enabled():
            self.ref_model = AutoModelForCausalLM.from_pretrained(model_id, **model_init_kwargs)
        elif peft_config is None:
            # If PEFT configuration is not provided, create a reference model based on the initial model.
            self.ref_model = create_reference_model(model)
        else:
            # If PEFT is used, the reference model is not needed since the adapter can be disabled
            # to revert to the initial model.
            self.ref_model = None

        # Processing class
        if processing_class is None:
            processing_class = AutoTokenizer.from_pretrained(model.config._name_or_path, padding_side="left")

        # Reward functions
        if not isinstance(reward_funcs, list):
            reward_funcs = [reward_funcs]
        for i, reward_func in enumerate(reward_funcs):
            if isinstance(reward_func, str):
                reward_funcs[i] = AutoModelForSequenceClassification.from_pretrained(
                    reward_func, num_labels=1, **model_init_kwargs
                )
        self.reward_funcs = reward_funcs

        # Reward processing class
        if reward_processing_classes is None:
            reward_processing_classes = [None] * len(reward_funcs)
        elif not isinstance(reward_processing_classes, list):
            reward_processing_classes = [reward_processing_classes]
        else:
            if len(reward_processing_classes) != len(reward_funcs):
                raise ValueError("The number of reward processing classes must match the number of reward functions.")

        for i, (reward_processing_class, reward_func) in enumerate(zip(reward_processing_classes, reward_funcs)):
            if isinstance(reward_func, PreTrainedModel):
                if reward_processing_class is None:
                    reward_processing_class = AutoTokenizer.from_pretrained(reward_func.config._name_or_path)
                if reward_processing_class.pad_token_id is None:
                    reward_processing_class.pad_token = reward_processing_class.eos_token
                # The reward model computes the reward for the latest non-padded token in the input sequence.
                # So it's important to set the pad token ID to the padding token ID of the processing class.
                reward_func.config.pad_token_id = reward_processing_class.pad_token_id
                reward_processing_classes[i] = reward_processing_class
        self.reward_processing_classes = reward_processing_classes

        # Data collator
        def data_collator(features):  # No data collation is needed in GRPO
            return features

        # Training arguments
        self.max_prompt_length = args.max_prompt_length
        self.max_completion_length = args.max_completion_length  # = |o_i| in the GRPO paper
        self.num_generations = args.num_generations  # = G in the GRPO paper
        self.use_vllm = args.use_vllm

        if self.use_vllm:
            if not is_vllm_available():
                raise ImportError(
                    "vLLM is not available and `use_vllm` is set to True. Please install vLLM with "
                    "`pip install vllm` to use it."
                )
            self.generation_config = SamplingParams(
                n=self.num_generations,  # 2 generations per prompt
                max_tokens=args.max_completion_length,
                temperature=args.temperature,
                top_k=50,
                top_p=1.0,
                detokenize=False,  # to avoid vllm to decode (we don't need it)
            )
            # vLLM dynamically adjusts the size of the key-value cache based on available GPU memory at instantiation.
            # A larger cache size improves speed, so we would expect gpu_memory_utilization=1.
            # However, at this stage, the optimizer's weights are not yet loaded onto the GPU; they will be loaded
            # after the first optimizer step and remain in GPU memory throughout training. So we must reserve enough
            # space for them. Setting gpu_memory_utilization to 0.55 seems to work well in practice.
            self.llm = LLM(
                model=model.name_or_path,
                gpu_memory_utilization=0.55,
                dtype=torch.float32,
                # When release by vLLM, we would be able to distribute the model on multiple GPUs
                # See https://github.com/vllm-project/vllm/pull/12071
                # tensor_parallel_size=torch.cuda.device_count(),
                # distributed_executor_backend="external_launcher",
            )
        else:
            self.generation_config = GenerationConfig(
                max_new_tokens=self.max_completion_length,
                do_sample=True,
                temperature=args.temperature,
                num_return_sequences=self.num_generations,
                pad_token_id=processing_class.pad_token_id,
            )
        self.beta = args.beta

        # The trainer estimates the number of FLOPs (floating-point operations) using the number of elements in the
        # input tensor associated with the key "input_ids". However, in GRPO, the sampled data does not include the
        # "input_ids" key. Instead, the available keys is "prompt". As a result, the trainer issues the warning:
        # "Could not estimate the number of tokens of the input, floating-point operations will not be computed." To
        # suppress this warning, we set the "estimate_tokens" key in the model's "warnings_issued" dictionary to True.
        # This acts as a flag to indicate that the warning has already been issued.
        model.warnings_issued["estimate_tokens"] = True

        # Initialize the metrics
        self._metrics = {"kl": [], "reward": [], "reward_std": []}

        super().__init__(
            model=model,
            args=args,
            data_collator=data_collator,
            train_dataset=train_dataset,
            eval_dataset=eval_dataset,
            processing_class=processing_class,
            callbacks=callbacks,
            optimizers=optimizers,
        )

        # Prepare the ref model
        if self.ref_model is not None:
            if self.is_fsdp_enabled:
                self.ref_model = prepare_fsdp(self.ref_model, self.accelerator)
            else:
                self.ref_model = self.accelerator.prepare_model(self.ref_model, evaluation_mode=True)

        # Prepare the reward funcs if they are PreTrainedModel
        if self.is_fsdp_enabled:
            self.reward_funcs = [
                prepare_fsdp(reward_func, self.accelerator)
                if isinstance(reward_func, PreTrainedModel)
                else reward_func
                for reward_func in self.reward_funcs
            ]
        else:
            self.reward_funcs = [
                self.accelerator.prepare_model(reward_func, evaluation_mode=True)
                if isinstance(reward_func, PreTrainedModel)
                else reward_func
                for reward_func in self.reward_funcs
            ]

        # Gradient accumulation requires scaled loss. Normally, loss scaling in the parent class depends on whether the
        # model accepts loss-related kwargs. Since we compute our own loss, this check is irrelevant. We set
        # self.model_accepts_loss_kwargs to False to enable scaling.
        self.model_accepts_loss_kwargs = False

<<<<<<< HEAD
=======
        if self.ref_model is not None:
            if self.is_deepspeed_enabled:
                self.ref_model = prepare_deepspeed(self.ref_model, self.accelerator)
            else:
                self.ref_model = self.accelerator.prepare_model(self.ref_model, evaluation_mode=True)

        for i, reward_func in enumerate(self.reward_funcs):
            if isinstance(reward_func, PreTrainedModel):
                self.reward_funcs[i] = self.accelerator.prepare_model(reward_func, evaluation_mode=True)

>>>>>>> aeb03cf1
    def _set_signature_columns_if_needed(self):
        # If `self.args.remove_unused_columns` is True, non-signature columns are removed.
        # By default, this method sets `self._signature_columns` to the model's expected inputs.
        # In GRPOTrainer, we preprocess data, so using the model's signature columns doesn't work.
        # Instead, we set them to the columns expected by the `training_step` method, hence the override.
        if self._signature_columns is None:
            self._signature_columns = ["prompt"]

    # Trainer "prepares" the inputs before calling `compute_loss`. It converts to tensor and move to device.
    # Since we preprocess the data in `compute_loss`, we need to override this method to skip this step.
    def _prepare_inputs(self, inputs: dict[str, Union[torch.Tensor, Any]]) -> dict[str, Union[torch.Tensor, Any]]:
        return inputs

    def _generate_vllm(self, model, prompts):
        eos_token_id = self.processing_class.eos_token_id
        pad_token_id = self.processing_class.pad_token_id

        # Load the latest weights
        llm_model = self.llm.llm_engine.model_executor.driver_worker.model_runner.model
        llm_model.load_weights(model.state_dict().items())

        if is_conversational({"prompt": prompts[0]}):
            outputs = self.llm.chat(prompts, self.generation_config, use_tqdm=False)
        else:
            outputs = self.llm.generate(prompts, self.generation_config, use_tqdm=False)

        completion_ids = [list(output.outputs[i].token_ids) for i in range(2) for output in outputs]
        prompt_ids = [list(output.prompt_token_ids) for _ in range(2) for output in outputs]

        # Create mask and pad the prompt and completion
        max_prompt_length = max(len(ids) for ids in prompt_ids)
        prompt_mask = [[0] * (max_prompt_length - len(ids)) + [1] * len(ids) for ids in prompt_ids]
        prompt_ids = [[pad_token_id] * (max_prompt_length - len(ids)) + ids for ids in prompt_ids]
        max_tokens = self.generation_config.max_tokens
        completion_mask = [[1] * len(ids) + [0] * (max_tokens - len(ids)) for ids in completion_ids]
        completion_ids = [
            ids + [eos_token_id] if ids[-1] != eos_token_id and len(ids) < max_tokens else ids
            for ids in completion_ids
        ]
        completion_ids = [ids + [pad_token_id] * (max_tokens - len(ids)) for ids in completion_ids]

        # Convert to tensors
        prompt_ids = torch.tensor(prompt_ids, device=self.accelerator.device)
        prompt_mask = torch.tensor(prompt_mask, device=self.accelerator.device)
        completion_ids = torch.tensor(completion_ids, device=self.accelerator.device)
        completion_mask = torch.tensor(completion_mask, device=self.accelerator.device)

        return prompt_ids, prompt_mask, completion_ids, completion_mask

    def _generate(self, model, prompts):
        eos_token_id = self.processing_class.eos_token_id
        pad_token_id = self.processing_class.pad_token_id

        inputs = [{"prompt": prompt} for prompt in prompts]
        prompts_text = [maybe_apply_chat_template(example, self.processing_class)["prompt"] for example in inputs]
        prompt_inputs = self.processing_class(
            prompts_text, return_tensors="pt", padding=True, padding_side="left", add_special_tokens=False
        )
        prompt_inputs = super()._prepare_inputs(prompt_inputs)

        prompt_ids, prompt_mask = prompt_inputs["input_ids"], prompt_inputs["attention_mask"]

        if self.max_prompt_length is not None:
            prompt_ids = prompt_ids[:, -self.max_prompt_length :]
            prompt_mask = prompt_mask[:, -self.max_prompt_length :]

        # Generate completions
        if self.is_fsdp_enabled:
            # From https://github.com/databricks/Compose-RL/blob/36c7a859128240efd6e1c7d2f2ca7f69f323c5f4/compose_rl/ppo/model.py#L158
            with FSDP.summon_full_params(model, writeback=False, recurse=False):
                prompt_completion_ids = model.generate(
                    input_ids=prompt_ids, attention_mask=prompt_mask, generation_config=self.generation_config
                )
        else:
            with unwrap_model_for_generation(model, self.accelerator) as unwrapped_model:
                prompt_completion_ids = unwrapped_model.generate(
                    input_ids=prompt_ids, attention_mask=prompt_mask, generation_config=self.generation_config
                )

        prompt_ids = prompt_ids.repeat_interleave(self.num_generations, dim=0)
        prompt_mask = prompt_mask.repeat_interleave(self.num_generations, dim=0)
        prompt_length = prompt_ids.size(1)
        completion_ids = prompt_completion_ids[:, prompt_length:]
        completion_ids, completion_mask = truncate_right(completion_ids, eos_token_id, pad_token_id)
        return prompt_ids, prompt_mask, completion_ids, completion_mask

    def compute_loss(self, model, inputs, return_outputs=False, num_items_in_batch=None):
        if return_outputs:
            raise ValueError("The GRPOTrainer does not support returning outputs")

        # Generate completions
        prompts = [x["prompt"] for x in inputs]
        if self.use_vllm:
            prompt_ids, prompt_mask, completion_ids, completion_mask = self._generate_vllm(model, prompts)
        else:
            prompt_ids, prompt_mask, completion_ids, completion_mask = self._generate(model, prompts)

        prompt_length = prompt_ids.size(1)
        prompt_completion_ids = torch.cat([prompt_ids, completion_ids], dim=1)
        prompt_completion_mask = torch.cat([prompt_mask, completion_mask], dim=1)

        # Get the per-token log probabilities for the completions for the model and the reference model
        def get_per_token_logps(model, input_ids, attention_mask):
            logits = model(input_ids, attention_mask).logits  # (B, L, V)
            logits = logits[:, :-1, :]  # (B, L-1, V), exclude the last logit: it corresponds to the next token pred
            input_ids = input_ids[:, 1:]  # (B, L-1), exclude the first input ID since we don't have logits for it
            # Compute the log probabilities for the input tokens. Use a loop to reduce memory peak.
            per_token_logps = []
            for logits_row, input_ids_row in zip(logits, input_ids):
                log_probs = logits_row.log_softmax(dim=-1)
                token_log_prob = torch.gather(log_probs, dim=1, index=input_ids_row.unsqueeze(1)).squeeze(1)
                per_token_logps.append(token_log_prob)
            return torch.stack(per_token_logps)

        per_token_logps = get_per_token_logps(model, prompt_completion_ids, prompt_completion_mask)
        # Get rid of the prompt (-1 because of the shift done in get_per_token_logps)
        per_token_logps = per_token_logps[:, prompt_length - 1 :]

        with torch.inference_mode():
            if self.ref_model is not None:
                ref_per_token_logps = get_per_token_logps(
                    self.ref_model, prompt_completion_ids, prompt_completion_mask
                )
            else:
                with self.accelerator.unwrap_model(model).disable_adapter():
                    ref_per_token_logps = get_per_token_logps(model, prompt_completion_ids, prompt_completion_mask)
        ref_per_token_logps = ref_per_token_logps[:, prompt_length - 1 :]

        # Compute the KL divergence between the model and the reference model
        per_token_kl = torch.exp(ref_per_token_logps - per_token_logps) - (ref_per_token_logps - per_token_logps) - 1

        # Decode the generated completions
        completions = self.processing_class.batch_decode(completion_ids, skip_special_tokens=True)
        if is_conversational(inputs[0]):
            completions = [[{"role": "assistant", "content": completion}] for completion in completions]

        # Compute the rewards
        prompts = [prompt for prompt in prompts for _ in range(self.num_generations)]

        rewards = torch.zeros(len(self.reward_funcs), len(prompts), device=self.accelerator.device)
        for i, (reward_func, reward_processing_class) in enumerate(
            zip(self.reward_funcs, self.reward_processing_classes)
        ):
            if isinstance(reward_func, PreTrainedModel):
                if is_conversational(inputs[0]):
                    messages = [{"messages": p + c} for p, c in zip(prompts, completions)]
                    texts = [apply_chat_template(x, reward_processing_class)["text"] for x in messages]
                else:
                    texts = [p + c for p, c in zip(prompts, completions)]
                reward_inputs = reward_processing_class(
                    texts, return_tensors="pt", padding=True, padding_side="right", add_special_tokens=False
                )
                reward_inputs = super()._prepare_inputs(reward_inputs)
                with torch.inference_mode():
                    rewards[i] = reward_func(**reward_inputs).logits[:, 0]  # Shape (B*G,)
            else:
                # Repeat all input columns (but "prompt" and "completion") to match the number of generations
                reward_kwargs = {key: [] for key in inputs[0].keys() if key not in ["prompt", "completion"]}
                for key in reward_kwargs:
                    for example in inputs:
                        # Repeat each value in the column for `num_generations` times
                        reward_kwargs[key].extend([example[key]] * self.num_generations)
                output_reward_func = reward_func(prompts=prompts, completions=completions, **reward_kwargs)
                rewards[i] = torch.tensor(output_reward_func, dtype=torch.float32, device=self.accelerator.device)
        # Sum the rewards from all reward functions
        rewards = rewards.sum(dim=0)

        # Compute grouped-wise rewards
        mean_grouped_rewards = rewards.view(-1, self.num_generations).mean(dim=1)
        std_grouped_rewards = rewards.view(-1, self.num_generations).std(dim=1)

        # Normalize the rewards to compute the advantages
        mean_grouped_rewards = mean_grouped_rewards.repeat_interleave(self.num_generations, dim=0)
        std_grouped_rewards = std_grouped_rewards.repeat_interleave(self.num_generations, dim=0)
        advantages = (rewards - mean_grouped_rewards) / (std_grouped_rewards + 1e-4)

        # x - x.detach() allows for preserving gradients from x
        per_token_loss = torch.exp(per_token_logps - per_token_logps.detach()) * advantages.unsqueeze(1)
        per_token_loss = -(per_token_loss - self.beta * per_token_kl)
        loss = ((per_token_loss * completion_mask).sum(dim=1) / completion_mask.sum(dim=1)).mean()

        # Log the metrics
        self._metrics["reward"].append(self.accelerator.gather_for_metrics(rewards).mean().item())

        self._metrics["reward_std"].append(self.accelerator.gather_for_metrics(std_grouped_rewards).mean().item())

        mean_kl = ((per_token_kl * completion_mask).sum(dim=1) / completion_mask.sum(dim=1)).mean()
        self._metrics["kl"].append(self.accelerator.gather_for_metrics(mean_kl).mean().item())

        return loss

    def log(self, logs: dict[str, float], start_time: Optional[float] = None) -> None:
        metrics = {key: sum(val) / len(val) for key, val in self._metrics.items() if val}  # average the metrics
        logs = {**logs, **metrics}
        if version.parse(transformers.__version__) >= version.parse("4.47.0.dev0"):
            super().log(logs, start_time)
        else:  # transformers<=4.46
            super().log(logs)
        self._metrics = {key: [] for key in self._metrics}

    def create_model_card(
        self,
        model_name: Optional[str] = None,
        dataset_name: Optional[str] = None,
        tags: Union[str, list[str], None] = None,
    ):
        """
        Creates a draft of a model card using the information available to the `Trainer`.

        Args:
            model_name (`str` or `None`, *optional*, defaults to `None`):
                Name of the model.
            dataset_name (`str` or `None`, *optional*, defaults to `None`):
                Name of the dataset used for training.
            tags (`str`, `list[str]` or `None`, *optional*, defaults to `None`):
                Tags to be associated with the model card.
        """
        if not self.is_world_process_zero():
            return

        if hasattr(self.model.config, "_name_or_path") and not os.path.isdir(self.model.config._name_or_path):
            base_model = self.model.config._name_or_path
        else:
            base_model = None

        tags = tags or []
        if isinstance(tags, str):
            tags = [tags]

        if hasattr(self.model.config, "unsloth_version"):
            tags.append("unsloth")

        citation = textwrap.dedent(
            """\
            @article{ramesh2024grpo,
                title={Group Robust Preference Optimization in Reward-free RLHF},
                author={Shyam Sundhar Ramesh, Iason Chaimalas, Viraj Mehta, Haitham Bou Ammar, 
                        Pier Giuseppe Sessa, Yifan Hu, Ilija Bogunovic},
                year={2024}
            }
            """
        )

        model_card = generate_model_card(
            base_model=base_model,
            model_name=model_name,
            hub_model_id=self.hub_model_id,
            dataset_name=dataset_name,
            tags=tags,
            wandb_url=wandb.run.get_url() if is_wandb_available() and wandb.run is not None else None,
            comet_url=get_comet_experiment_url(),
            trainer_name="GRPO",
            trainer_citation=citation,
            paper_title="Group Robust Preference Optimization in Reward-free RLHF",
            paper_id="2405.20304",
        )

        model_card.save(os.path.join(self.args.output_dir, "README.md"))<|MERGE_RESOLUTION|>--- conflicted
+++ resolved
@@ -37,12 +37,8 @@
 from transformers.utils import is_peft_available
 
 from ..data_utils import apply_chat_template, is_conversational, maybe_apply_chat_template
-<<<<<<< HEAD
 from ..import_utils import is_vllm_available
-from ..models import create_reference_model, unwrap_model_for_generation
-=======
 from ..models import create_reference_model, prepare_deepspeed, unwrap_model_for_generation
->>>>>>> aeb03cf1
 from .grpo_config import GRPOConfig
 from .utils import generate_model_card, get_comet_experiment_url, truncate_right
 
@@ -358,8 +354,6 @@
         # self.model_accepts_loss_kwargs to False to enable scaling.
         self.model_accepts_loss_kwargs = False
 
-<<<<<<< HEAD
-=======
         if self.ref_model is not None:
             if self.is_deepspeed_enabled:
                 self.ref_model = prepare_deepspeed(self.ref_model, self.accelerator)
@@ -370,7 +364,6 @@
             if isinstance(reward_func, PreTrainedModel):
                 self.reward_funcs[i] = self.accelerator.prepare_model(reward_func, evaluation_mode=True)
 
->>>>>>> aeb03cf1
     def _set_signature_columns_if_needed(self):
         # If `self.args.remove_unused_columns` is True, non-signature columns are removed.
         # By default, this method sets `self._signature_columns` to the model's expected inputs.
