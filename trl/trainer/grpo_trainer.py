--- conflicted
+++ resolved
@@ -16,14 +16,9 @@
 import textwrap
 import warnings
 from collections import defaultdict, deque
-<<<<<<< HEAD
-from collections.abc import Sized
-from contextlib import nullcontext
-from functools import partial
-=======
 from collections.abc import Generator, Sized
 from contextlib import contextmanager, nullcontext
->>>>>>> 01d0be15
+from functools import partial
 from typing import Any, Callable, Optional, Union
 
 import datasets
@@ -550,11 +545,8 @@
                 epsilon_high=self.epsilon_high,
                 temperature=self.temperature,
                 use_ref_model=self.beta != 0.0,
-<<<<<<< HEAD
                 loss_type=self.loss_type,
                 max_completion_length=self.max_completion_length,
-=======
->>>>>>> 01d0be15
             )
 
         super().__init__(
@@ -851,20 +843,11 @@
                 ref_lm_head.unmerge()
 
     @profiling_decorator
-<<<<<<< HEAD
     def _get_last_hidden_state(self, unwrapped_model, input_ids, attention_mask, logits_to_keep=None):
+        if is_peft_model(unwrapped_model):
+            unwrapped_model = unwrapped_model.base_model.model
         last_hidden_state = unwrapped_model.model(input_ids=input_ids, attention_mask=attention_mask).last_hidden_state
         last_hidden_state = last_hidden_state[:, :-1, :]  # (B, L-1, H)
-=======
-    def _get_last_hidden_state(self, model, input_ids, attention_mask, logits_to_keep=None):
-        # unwrap the model to access the model.model
-        unwrapped_model = self.accelerator.unwrap_model(model)
-        if is_peft_model(unwrapped_model):
-            unwrapped_model = unwrapped_model.base_model.model
-        last_hidden_state = unwrapped_model.model(
-            input_ids=input_ids, attention_mask=attention_mask
-        ).last_hidden_state[:, :-1, :]  # (B, L-1, H)
->>>>>>> 01d0be15
         if logits_to_keep is not None:
             last_hidden_state = last_hidden_state[:, -logits_to_keep:, :]  # (B, logits_to_keep, H)
         return last_hidden_state
@@ -1215,13 +1198,7 @@
         logits_to_keep = completion_ids.size(1)  # we only need to compute the logits for the completion tokens
 
         # get the last hidden state of the model
-<<<<<<< HEAD
         last_hidden_state = self._get_last_hidden_state(unwrapped_model, input_ids, attention_mask, logits_to_keep)
-=======
-        last_hidden_state = self._get_last_hidden_state(model, input_ids, attention_mask, logits_to_keep)
-        unwrapped_model = self.accelerator.unwrap_model(model)
-
->>>>>>> 01d0be15
         # compute loss and metrics using liger grpo loss
         with self._get_ref_model_outputs_for_liger_loss(input_ids, attention_mask, logits_to_keep) as (
             ref_model_last_hidden_state,
