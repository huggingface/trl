# Copyright 2020-2025 The HuggingFace Team. All rights reserved.
#
# Licensed under the Apache License, Version 2.0 (the "License");
# you may not use this file except in compliance with the License.
# You may obtain a copy of the License at
#
#     http://www.apache.org/licenses/LICENSE-2.0
#
# Unless required by applicable law or agreed to in writing, software
# distributed under the License is distributed on an "AS IS" BASIS,
# WITHOUT WARRANTIES OR CONDITIONS OF ANY KIND, either express or implied.
# See the License for the specific language governing permissions and
# limitations under the License.

import inspect
import os
import re
import textwrap
from collections import defaultdict, deque
from contextlib import nullcontext
from functools import partial
from pathlib import Path
from typing import Any, Callable, Optional, Union

import datasets
import torch
import torch.utils.data
import transformers
from accelerate import logging
from accelerate.utils import broadcast_object_list, gather, gather_object, is_peft_model, set_seed
from datasets import Dataset, IterableDataset
from torch import nn
from torch.distributed.fsdp import FullyShardedDataParallel as FSDP
from torch.utils.data import DataLoader, Sampler
from transformers import (
    AutoConfig,
    AutoModelForSequenceClassification,
    AutoProcessor,
    AutoTokenizer,
    GenerationConfig,
    PreTrainedModel,
    PreTrainedTokenizerBase,
    ProcessorMixin,
    TrainerCallback,
    is_wandb_available,
)
from transformers.trainer_utils import seed_worker
from transformers.utils import is_datasets_available, is_flash_attn_2_available, is_peft_available, is_rich_available

from ..data_utils import apply_chat_template, is_conversational, maybe_apply_chat_template, prepare_multimodal_messages
from ..extras.profiling import profiling_context, profiling_decorator
from ..extras.vllm_client import VLLMClient
from ..import_utils import is_liger_kernel_available, is_vllm_available
from ..models import prepare_deepspeed, prepare_fsdp, prepare_peft_model, unwrap_model_for_generation
from ..models.utils import _ForwardRedirection
from .base_trainer import BaseTrainer
from .callbacks import SyncRefModelCallback
from .grpo_config import GRPOConfig
from .utils import (
    RepeatSampler,
    disable_dropout_in_model,
    ensure_master_addr_port,
    entropy_from_logits,
    identity,
    nanmax,
    nanmin,
    nanstd,
    pad,
    print_prompt_completions_sample,
    selective_log_softmax,
    shuffle_sequence_dict,
    split_pixel_values_by_grid,
    split_tensor_dict,
    truncate_with_protected_tokens,
    unsplit_pixel_values_by_grid,
)


if is_peft_available():
    from peft import PeftConfig, PeftModel

if is_liger_kernel_available():
    from liger_kernel.chunked_loss import LigerFusedLinearGRPOLoss

if is_vllm_available():
    from vllm import LLM, SamplingParams
    from vllm.sampling_params import GuidedDecodingParams

if is_wandb_available():
    import wandb


logger = logging.get_logger(__name__)

# What we call a reward function is a callable that takes a list of prompts and completions and returns a list of
# rewards. When it's a string, it's a model ID, so it's loaded as a pretrained model.
RewardFunc = Union[str, PreTrainedModel, Callable[[list, list], list[float]]]


class GRPOTrainer(BaseTrainer):
    """
    Trainer for the Group Relative Policy Optimization (GRPO) method. This algorithm was initially proposed in the
    paper [DeepSeekMath: Pushing the Limits of Mathematical Reasoning in Open Language
    Models](https://huggingface.co/papers/2402.03300).

    Example:

    ```python
    from datasets import load_dataset
    from trl import GRPOTrainer

    dataset = load_dataset("trl-lib/tldr", split="train")


    def reward_func(completions, **kwargs):
        # Dummy reward function that rewards completions with more unique letters.
        return [float(len(set(completion))) for completion in completions]


    trainer = GRPOTrainer(
        model="Qwen/Qwen2-0.5B-Instruct",
        reward_funcs=reward_func,
        train_dataset=dataset,
    )

    trainer.train()
    ```

    Args:
        model (`Union[str, PreTrainedModel]`):
            Model to be trained. Can be either:

            - A string, being the *model id* of a pretrained model hosted inside a model repo on huggingface.co, or a
              path to a *directory* containing model weights saved using
              [`~transformers.PreTrainedModel.save_pretrained`], e.g., `'./my_model_directory/'`. The model is loaded
              using [`~transformers.AutoModelForCausalLM.from_pretrained`] with the keyword arguments in
              `args.model_init_kwargs`.
            - A [`~transformers.PreTrainedModel`] object. Only causal language models are supported.
        reward_funcs (`Union[RewardFunc, list[RewardFunc]]`):
            Reward functions to be used for computing the rewards. To compute the rewards, we call all the reward
            functions with the prompts and completions and sum the rewards. Can be either:

            - A single reward function, such as:
                - A string: The *model ID* of a pretrained model hosted inside a model repo on huggingface.co, or a
                path to a *directory* containing model weights saved using
                [`~transformers.PreTrainedModel.save_pretrained`], e.g., `'./my_model_directory/'`. The model is loaded
                using [`~transformers.AutoModelForSequenceClassification.from_pretrained`] with `num_labels=1` and the
                keyword arguments in `args.model_init_kwargs`.
                - A [`~transformers.PreTrainedModel`] object: Only sequence classification models are supported.
                - A custom reward function: The function is provided with the prompts and the generated completions,
                  plus any additional columns in the dataset. It should return a list of rewards. Custom reward
                  functions can also return `None` when the reward is not applicable to those samples. This is useful
                  for multi-task training where different reward functions apply to different types of samples. When a
                  reward function returns `None` for a sample, that reward function is excluded from the reward
                  calculation for that sample. For more details, see [Using a custom reward
                  function](#using-a-custom-reward-function).

                  The trainer's state is also passed to the reward function. The trainer's state is an instance of
                  [`~transformers.TrainerState`] and can be accessed by accessing the `trainer_state` argument to the
                  reward function's signature.
            - A list of reward functions, where each item can independently be any of the above types. Mixing different
            types within the list (e.g., a string model ID and a custom reward function) is allowed.
        args ([`GRPOConfig`], *optional*):
            Configuration for this trainer. If `None`, a default configuration is used.
        train_dataset ([`~datasets.Dataset`] or [`~datasets.IterableDataset`]):
            Dataset to use for training. It must include a column `"prompt"`. Any additional columns in the dataset is
            ignored. The format of the samples can be either:

            - [Standard](dataset_formats#standard): Each sample contains plain text.
            - [Conversational](dataset_formats#conversational): Each sample contains structured messages (e.g., role
              and content).
        eval_dataset ([`~datasets.Dataset`], [`~datasets.IterableDataset`] or `dict[str, Union[Dataset, IterableDataset]]`):
            Dataset to use for evaluation. It must meet the same requirements as `train_dataset`.
        processing_class ([`~transformers.PreTrainedTokenizerBase`], [`~transformers.ProcessorMixin`], *optional*):
            Processing class used to process the data. The padding side must be set to "left". If `None`, the
            processing class is loaded from the model's name with [`~transformers.AutoProcessor.from_pretrained`]. A
            padding token, `tokenizer.pad_token`, must be set. If the processing class has not set a padding token,
            `tokenizer.eos_token` will be used as the default.
        reward_processing_classes (`Union[PreTrainedTokenizerBase, list[PreTrainedTokenizerBase]]`, *optional*):
            Processing classes corresponding to the reward functions specified in `reward_funcs`. Can be either:

            - A single processing class: Used when `reward_funcs` contains only one reward function.
            - A list of processing classes: Must match the order and length of the reward functions in `reward_funcs`.
            If set to `None`, or if an element of the list corresponding to a [`~transformers.PreTrainedModel`] is
            `None`, the tokenizer for the model is automatically loaded using
            [`~transformers.AutoTokenizer.from_pretrained`]. For elements in `reward_funcs` that are custom reward
            functions (not [`~transformers.PreTrainedModel`]), the corresponding entries in `reward_processing_classes`
            are ignored.
        callbacks (list of [`~transformers.TrainerCallback`], *optional*):
            List of callbacks to customize the training loop. Will add those to the list of default callbacks detailed
            in [here](https://huggingface.co/docs/transformers/main_classes/callback).

            If you want to remove one of the default callbacks used, use the [`~transformers.Trainer.remove_callback`]
            method.
        optimizers (`tuple[torch.optim.Optimizer, torch.optim.lr_scheduler.LambdaLR]`, *optional*, defaults to `(None, None)`):
            A tuple containing the optimizer and the scheduler to use. Will default to an instance of [`AdamW`] on your
            model and a scheduler given by [`get_linear_schedule_with_warmup`] controlled by `args`.
        peft_config ([`~peft.PeftConfig`], *optional*):
            PEFT configuration used to wrap the model. If `None`, the model is not wrapped.
    """

    _tag_names = ["trl", "grpo"]
    _name = "GRPO"
    _paper = {
        "title": "DeepSeekMath: Pushing the Limits of Mathematical Reasoning in Open Language Models",
        "id": "2402.03300",
        # docstyle-ignore
        "citation": textwrap.dedent("""\
            @article{shao2024deepseekmath,
                title        = {{DeepSeekMath: Pushing the Limits of Mathematical Reasoning in Open Language Models}},
                author       = {Zhihong Shao and Peiyi Wang and Qihao Zhu and Runxin Xu and Junxiao Song and Mingchuan Zhang and Y. K. Li and Y. Wu and Daya Guo},
                year         = 2024,
                eprint       = {arXiv:2402.03300},
            }
            """),
    }

    def __init__(
        self,
        model: Union[str, PreTrainedModel],
        reward_funcs: Union[RewardFunc, list[RewardFunc]],
        args: Optional[GRPOConfig] = None,
        train_dataset: Optional[Union[Dataset, IterableDataset]] = None,
        eval_dataset: Optional[Union[Dataset, IterableDataset, dict[str, Union[Dataset, IterableDataset]]]] = None,
        processing_class: Optional[Union[PreTrainedTokenizerBase, ProcessorMixin]] = None,
        reward_processing_classes: Optional[Union[PreTrainedTokenizerBase, list[PreTrainedTokenizerBase]]] = None,
        callbacks: Optional[list[TrainerCallback]] = None,
        optimizers: tuple[Optional[torch.optim.Optimizer], Optional[torch.optim.lr_scheduler.LambdaLR]] = (None, None),
        peft_config: Optional["PeftConfig"] = None,
    ):
        # Args
        if args is None:
            model_name = model if isinstance(model, str) else model.config._name_or_path
            model_name = model_name.split("/")[-1]
            args = GRPOConfig(f"{model_name}-GRPO")

        # Models
        # Trained model
        model_init_kwargs = args.model_init_kwargs or {}
        if isinstance(model, str):
            model_id = model
            dtype = model_init_kwargs.get("dtype")
            if isinstance(dtype, torch.dtype) or dtype == "auto" or dtype is None:
                pass  # dtype is already a torch.dtype or "auto" or None
            elif isinstance(dtype, str):  # it's a str, but not "auto"
                dtype = getattr(torch, dtype)
                model_init_kwargs["dtype"] = dtype
            else:
                raise ValueError(
                    "Invalid `dtype` passed to `GRPOConfig`. Expected either 'auto' or a string representing "
                    f"a `torch.dtype` (e.g., 'float32'), but got {dtype}."
                )
            # Disable caching if gradient checkpointing is enabled (not supported)
            config = AutoConfig.from_pretrained(model_id)
            architecture = getattr(transformers, config.architectures[0])
            model = architecture.from_pretrained(model_id, **model_init_kwargs)
        else:
            model_id = model.config._name_or_path
            if args.model_init_kwargs is not None:
                logger.warning(
                    "You passed `model_init_kwargs` to the `GRPOConfig`, but your model is already instantiated. "
                    "The `model_init_kwargs` will be ignored."
                )

        # Some models (SmolVLM/Idefics3) don't support `logits_to_keep` argument and error out if we pass it
        # Inspect the forward method before we wrap the model with PEFT
        self.model_kwarg_keys = (
            inspect.signature(model.forward).parameters.keys()
            if not hasattr(model, "get_base_model")
            else inspect.signature(model.get_base_model().forward).parameters.keys()
        )

        if peft_config is not None or (is_peft_available() and isinstance(model, PeftModel)):
            model = prepare_peft_model(model, peft_config, args)

        # Processing class
        if processing_class is None:
            processing_class = AutoProcessor.from_pretrained(model.config._name_or_path)

        # Handle pad token for processors or tokenizers
        if isinstance(processing_class, ProcessorMixin):
            tokenizer = processing_class.tokenizer
        elif isinstance(processing_class, PreTrainedTokenizerBase):
            tokenizer = processing_class
        else:
            raise TypeError("The `processing_class` must be either a `PreTrainedTokenizerBase` or a `ProcessorMixin`")

        if tokenizer.pad_token is None:
            tokenizer.pad_token = tokenizer.eos_token

        self.pad_token = tokenizer.pad_token
        self.pad_token_id = tokenizer.pad_token_id
        self.eos_token_id = tokenizer.eos_token_id
        self.image_token = getattr(processing_class, "image_token", None)
        self.image_token_id = getattr(processing_class, "image_token_id", None)
        self.vision_start_token_id = getattr(model.config, "vision_start_token_id", None)
        self.vision_end_token_id = getattr(model.config, "vision_end_token_id", None)

        # Reward functions
        if not isinstance(reward_funcs, list):
            reward_funcs = [reward_funcs]
        self.reward_func_names = []
        for i, reward_func in enumerate(reward_funcs):
            if isinstance(reward_func, str):
                reward_funcs[i] = AutoModelForSequenceClassification.from_pretrained(
                    reward_func, num_labels=1, **model_init_kwargs
                )
            if isinstance(reward_funcs[i], nn.Module):  # Use Module over PretrainedModel for compat w/ compiled models
                self.reward_func_names.append(reward_funcs[i].config._name_or_path.split("/")[-1])
            else:
                self.reward_func_names.append(reward_funcs[i].__name__)
        self.reward_funcs = reward_funcs

        # Reward weights
        if args.reward_weights is not None:
            if len(args.reward_weights) != len(reward_funcs):
                raise ValueError(
                    f"Number of reward weights ({len(args.reward_weights)}) must match number of reward "
                    f"functions ({len(reward_funcs)})"
                )
            self.reward_weights = torch.tensor(args.reward_weights, dtype=torch.float32)
        else:
            self.reward_weights = torch.ones(len(reward_funcs), dtype=torch.float32)

        # Reward processing class
        if reward_processing_classes is None:
            reward_processing_classes = [None] * len(reward_funcs)
        elif not isinstance(reward_processing_classes, list):
            reward_processing_classes = [reward_processing_classes]
        if len(reward_processing_classes) != len(reward_funcs):
            raise ValueError(
                f"The number of reward processing classes ({len(reward_processing_classes)}) must match the number of "
                f"reward functions ({len(reward_funcs)})."
            )

        for i, (reward_processing_class, reward_func) in enumerate(zip(reward_processing_classes, reward_funcs)):
            if isinstance(reward_func, PreTrainedModel):
                if reward_processing_class is None:
                    reward_processing_class = AutoTokenizer.from_pretrained(reward_func.config._name_or_path)
                if reward_processing_class.pad_token_id is None:
                    reward_processing_class.pad_token = reward_processing_class.eos_token
                # The reward model computes the reward for the latest non-padded token in the input sequence.
                # So it's important to set the pad token ID to the padding token ID of the processing class.
                reward_func.config.pad_token_id = reward_processing_class.pad_token_id
                reward_processing_classes[i] = reward_processing_class

        self.reward_processing_classes = reward_processing_classes

        # Training arguments
        self.max_prompt_length = args.max_prompt_length
        self.max_completion_length = args.max_completion_length  # = |o_i| in the GRPO paper
        self.num_generations = args.num_generations  # = G in the GRPO paper
        self.temperature = args.temperature
        self.top_p = args.top_p
        self.top_k = args.top_k
        self.min_p = args.min_p
        self.repetition_penalty = args.repetition_penalty
        self.use_transformers_paged = args.use_transformers_paged
        self.use_vllm = args.use_vllm
        self.vllm_mode = args.vllm_mode
        self.vllm_gpu_memory_utilization = args.vllm_gpu_memory_utilization  # only applies to colocation mode
        self.vllm_tensor_parallel_size = args.vllm_tensor_parallel_size  # only applies to colocation mode
        self.vllm_importance_sampling_correction = args.vllm_importance_sampling_correction
        self.vllm_importance_sampling_cap = args.vllm_importance_sampling_cap
        self.use_liger_loss = args.use_liger_loss
        self.loss_type = args.loss_type
        self.scale_rewards = args.scale_rewards
        self.importance_sampling_level = args.importance_sampling_level
        self.mask_truncated_completions = args.mask_truncated_completions
        self.top_entropy_quantile = args.top_entropy_quantile
        if self.use_liger_loss and self.top_entropy_quantile < 1.0:
            raise NotImplementedError(
                "Liger Kernels don't currently support masking token positions based on entropy."
            )
        if self.use_liger_loss and not self.importance_sampling_level == "token":
            raise NotImplementedError(
                "Liger Kernels currently only support token-level importance sampling. Please set"
                "`importance_sampling_level` to 'token'."
            )

        # Datasets
        self.shuffle_dataset = args.shuffle_dataset

        if (
            isinstance(train_dataset, IterableDataset)
            or isinstance(eval_dataset, IterableDataset)
            or (
                isinstance(eval_dataset, dict) and any(isinstance(ds, IterableDataset) for ds in eval_dataset.values())
            )
        ):
            # See https://github.com/huggingface/trl/issues/3213
            raise NotImplementedError(
                "Iterable datasets are not yet supported in GRPOTrainer. Please use a standard dataset instead."
            )

        # Multi-step
        self.num_iterations = args.num_iterations  # = 𝜇 in the GRPO paper
        self.epsilon_low = args.epsilon
        self.epsilon_high = args.epsilon_high if args.epsilon_high is not None else args.epsilon
        # Tracks the number of iterations (forward + backward passes), including those within a grad accum cycle
        self._step = 0
        # Buffer the batch to reuse generated outputs across multiple updates. For more details, see
        # `_get_train_sampler` and `_prepare_inputs`.
        self._buffered_inputs = None

        # The trainer estimates the number of FLOPs (floating-point operations) using the number of elements in the
        # input tensor associated with the key "input_ids". However, in GRPO, the sampled data does not include the
        # "input_ids" key. Instead, the available keys is "prompt". As a result, the trainer issues the warning:
        # "Could not estimate the number of tokens of the input, floating-point operations will not be computed." To
        # suppress this warning, we set the "estimate_tokens" key in the model's "warnings_issued" dictionary to True.
        # This acts as a flag to indicate that the warning has already been issued.
        model.warnings_issued["estimate_tokens"] = True

        super().__init__(
            model=model,
            args=args,
            data_collator=identity,  # No data collation is needed in GRPO
            train_dataset=train_dataset,
            eval_dataset=eval_dataset,
            processing_class=processing_class,
            callbacks=callbacks,
            optimizers=optimizers,
            # In Trainer, `training_step` scales the loss by `gradient_accumulation_steps` only if `compute_loss_func`
            # is None. For DAPO, loss scaling instead depends on the total number of completions tokens across the
            # global accumulated batch. To control scaling ourselves, we must disable Trainer’s built-in scaling. The
            # simplest (though a bit hacky) way is to set `compute_loss_func` to any non-None value, which bypasses
            # that behavior without rewriting `training_step`.
            compute_loss_func="non-None value to disable scaling",
        )

        # Reference model
        self.beta = args.beta
        if self.beta == 0.0:
            # If beta is 0.0, the reference model is not needed
            self.ref_model = None
        elif is_peft_model(model):
            # If PEFT is used, the reference model is not needed since the adapter can be disabled
            # to revert to the initial model.
            self.ref_model = None
        else:
            # For deepspeed, fsdp or non-distributed models, create a reference model from scratch
            config = AutoConfig.from_pretrained(model_id)
            architecture = getattr(transformers, config.architectures[0])
            self.ref_model = architecture.from_pretrained(model_id, **model_init_kwargs)

        # Disable dropout in the models
        if args.disable_dropout:
            disable_dropout_in_model(model)
            if self.ref_model is not None:
                disable_dropout_in_model(self.ref_model)

        # Liger loss
        if self.use_liger_loss:
            if not is_liger_kernel_available():
                raise ImportError(
                    "Liger is required to use `liger_loss` as the GRPO loss. Run `pip install liger-kernel`."
                )
            # redirect the model.module forward to the model forward to ensure pre-forward hooks are called
            self._forward_redirection = _ForwardRedirection()

            self.liger_grpo_loss = LigerFusedLinearGRPOLoss(
                beta=self.beta,
                epsilon_low=self.epsilon_low,
                epsilon_high=self.epsilon_high,
                temperature=self.temperature,
                use_ref_model=self.beta != 0.0,
                loss_type=self.loss_type,
                max_completion_length=self.max_completion_length,
            )

        # Initialize the metrics
        self._metrics = {"train": defaultdict(list), "eval": defaultdict(list)}
        self._total_train_tokens = 0
        self.log_completions = args.log_completions
        self.wandb_log_unique_prompts = args.wandb_log_unique_prompts
        self.num_completions_to_print = args.num_completions_to_print
        # Keep logs sized to the generation batch to record only outputs from the latest model update.
        self._logs = {
            "images": deque(maxlen=args.generation_batch_size),
            "prompt": deque(maxlen=args.generation_batch_size),
            "completion": deque(maxlen=args.generation_batch_size),
            "rewards": defaultdict(lambda: deque(maxlen=args.generation_batch_size)),
            "advantages": deque(maxlen=args.generation_batch_size),
        }

        # Ensure each process receives a unique seed to prevent duplicate completions when generating with
        # transformers if num_generations exceeds per_device_train_batch_size. We could skip it if we use vLLM, but
        # it's safer to set it in all cases.
        set_seed(args.seed, device_specific=True)

        if self.use_vllm:
            if not is_vllm_available():
                raise ImportError(
                    "vLLM is not available and `use_vllm` is set to True. Please install vLLM with "
<<<<<<< HEAD
                    "`pip install [vllm]` to use it."
=======
                    "`pip install trl[vllm]` to use it."
>>>>>>> 424d50d3
                )

            if self.vllm_mode == "server":
                if self.accelerator.is_main_process:
                    if args.vllm_server_base_url is not None:
                        base_url = args.vllm_server_base_url
                    else:
                        base_url = f"http://{args.vllm_server_host}:{args.vllm_server_port}"
                    self.vllm_client = VLLMClient(base_url=base_url, connection_timeout=args.vllm_server_timeout)
                    self.vllm_client.init_communicator(device=torch.cuda.current_device())

            elif self.vllm_mode == "colocate":
                # Make sure vllm_tensor_parallel_size group size evenly divides the world size - each group should have
                # the same number of ranks
                if not self.accelerator.num_processes % self.vllm_tensor_parallel_size == 0:
                    raise ValueError(
                        f"vllm_tensor_parallel_size ({self.vllm_tensor_parallel_size}) must divide world size "
                        f"({self.accelerator.num_processes}) evenly."
                    )

                if self.vllm_tensor_parallel_size > 1:
                    # Create subgroups of ranks for TP, each group with `vllm_tensor_parallel_size` ranks.
                    # For example, if world_size=8 and vllm_tensor_parallel_size=2 → groups: [0,1], [2,3], [4,5], [6,7]
                    self.tp_group, _ = torch.distributed.new_subgroups_by_enumeration(
                        [
                            list(range(i * self.vllm_tensor_parallel_size, (i + 1) * self.vllm_tensor_parallel_size))
                            for i in range(self.accelerator.num_processes // self.vllm_tensor_parallel_size)
                        ]
                    )

                # vLLM requires the environment variables to be set for distributed training.
                os.environ["RANK"] = str(self.accelerator.process_index)
                os.environ["LOCAL_RANK"] = str(self.accelerator.local_process_index)
                os.environ["WORLD_SIZE"] = str(self.accelerator.num_processes)
                # Ensure distributed rendezvous variables are set without colliding across concurrent runs
                ensure_master_addr_port()

                if self.max_prompt_length is not None and self.max_completion_length is not None:
                    max_model_len = self.max_prompt_length + self.max_completion_length
                else:
                    max_model_len = None
                self.llm = LLM(
                    model=model.name_or_path,
                    tensor_parallel_size=args.vllm_tensor_parallel_size,
                    gpu_memory_utilization=self.vllm_gpu_memory_utilization,
                    max_num_seqs=self.args.per_device_train_batch_size
                    * self.vllm_tensor_parallel_size
                    * self.args.steps_per_generation,
                    max_model_len=max_model_len,
                    distributed_executor_backend="external_launcher",
                    # Feed identical seed for tp groups to ensure sampling results are the same across workers
                    seed=self.accelerator.process_index // self.vllm_tensor_parallel_size,
                    # Latest vLLM v1 memory profiler is misled by the high default value (i.e., 32768) - thinking there's not enough memory
                    max_num_batched_tokens=4096,
                    model_impl=self.args.vllm_model_impl,
                    enable_sleep_mode=self.args.vllm_enable_sleep_mode,
                )
                if self.args.vllm_enable_sleep_mode:
                    self.llm.sleep(level=1)
            else:
                raise ValueError(f"vllm_mode must be either 'server' or 'colocate', got '{self.vllm_mode}'.")

            # vLLM specific sampling arguments
            self.guided_decoding_regex = args.vllm_guided_decoding_regex

            self._last_loaded_step = -1  # tag to avoid useless loading during grad accumulation

            # When using vLLM, the main process is responsible for loading the model weights. This can cause process
            # desynchronization and seems to lead to DeepSpeed hanging during initialization. To prevent this, we
            # synchronize all processes after vLLM has been fully initialized.
            self.accelerator.wait_for_everyone()
        else:
            generation_kwargs = {
                "max_new_tokens": self.max_completion_length,
                "do_sample": True,
                "pad_token_id": tokenizer.pad_token_id,
                "bos_token_id": tokenizer.bos_token_id,
                "eos_token_id": tokenizer.eos_token_id,
                "temperature": self.temperature,
                "top_p": self.top_p,
                "top_k": self.top_k,
                "min_p": self.min_p,
                "repetition_penalty": self.repetition_penalty,
                "cache_implementation": args.cache_implementation,
            }
            if args.generation_kwargs is not None:
                generation_kwargs.update(args.generation_kwargs)
            self.generation_config = GenerationConfig(**generation_kwargs)

        # Gradient accumulation requires scaled loss. Normally, loss scaling in the parent class depends on whether the
        # model accepts loss-related kwargs. Since we compute our own loss, this check is irrelevant. We set
        # self.model_accepts_loss_kwargs to False to enable scaling.
        self.model_accepts_loss_kwargs = False

        # Add tags to the model
        self.model.add_model_tags(self._tag_names)

        if self.ref_model is not None:
            if self.is_deepspeed_enabled:
                self.ref_model = prepare_deepspeed(self.ref_model, self.accelerator)
            elif self.is_fsdp_enabled:
                self.ref_model = prepare_fsdp(self.ref_model, self.accelerator)
            else:
                self.ref_model = self.accelerator.prepare_model(self.ref_model, evaluation_mode=True)

        if args.sync_ref_model:
            self.add_callback(SyncRefModelCallback(ref_model=self.ref_model, accelerator=self.accelerator))

        for i, reward_func in enumerate(self.reward_funcs):
            if isinstance(reward_func, PreTrainedModel):
                if self.is_deepspeed_enabled:
                    self.reward_funcs[i] = prepare_deepspeed(reward_func, self.accelerator)
                else:
                    # set device placement to True to make `prepare_model` move `reward_func` to device when using fsdp
                    self.reward_funcs[i] = self.accelerator.prepare_model(
                        reward_func, evaluation_mode=True, device_placement=True
                    )

    def _set_signature_columns_if_needed(self):
        # If `self.args.remove_unused_columns` is True, non-signature columns are removed.
        # By default, this method sets `self._signature_columns` to the model's expected inputs.
        # In GRPOTrainer, we preprocess data, so using the model's signature columns doesn't work.
        # Instead, we set them to the columns expected by the `training_step` method, hence the override.
        if self._signature_columns is None:
            self._signature_columns = ["prompt", "image", "images"]

    # This method overrides `Trainer.get_train_dataloader` to support our custom batching strategy.
    # Instead of returning a standard per-step batch (i.e., `per_device_batch_size), our dataloader loads an
    # *generation* batch (i.e., `per_device_batch_size × steps_per_generation`). This allows us to generate completions
    # once every steps_per_generation step—rather than once per accumulation step—which is significantly more
    # efficient. The only change from the original implementation is multiplying the batch size by
    # `steps_per_generation`. Thus, `_prepare_inputs` is called with this *generation* batch, and it handles the
    # splitting internally.
    # Maintenance note: This method is a copy-paste of the original `Trainer.get_train_dataloader` with only one line
    # modification. As a result, some parts of the method aren't relevant to GRPO, but we keep them to stay one line
    # apart from the super method, ensuring easier maintenance in the future.
    def get_train_dataloader(self):
        if self.train_dataset is None:
            raise ValueError("Trainer: training requires a train_dataset.")

        train_dataset = self.train_dataset
        data_collator = self.data_collator
        if is_datasets_available() and isinstance(train_dataset, datasets.Dataset):
            train_dataset = self._remove_unused_columns(train_dataset, description="training")
        else:
            data_collator = self._get_collator_with_removed_columns(data_collator, description="training")

        dataloader_params = {
            "batch_size": self._train_batch_size * self.args.steps_per_generation,  # < this is the change
            "collate_fn": data_collator,
            "num_workers": self.args.dataloader_num_workers,
            "pin_memory": self.args.dataloader_pin_memory,
            "persistent_workers": self.args.dataloader_persistent_workers,
        }

        if not isinstance(train_dataset, torch.utils.data.IterableDataset):
            dataloader_params["sampler"] = self._get_train_sampler()
            dataloader_params["drop_last"] = self.args.dataloader_drop_last
            dataloader_params["worker_init_fn"] = partial(
                seed_worker, num_workers=self.args.dataloader_num_workers, rank=self.args.process_index
            )

            dataloader_params["prefetch_factor"] = self.args.dataloader_prefetch_factor

        return self.accelerator.prepare(DataLoader(train_dataset, **dataloader_params))

    def _get_train_sampler(self, dataset: Optional[Dataset] = None) -> Sampler:
        # Returns a sampler that
        # 1. ensures each prompt is repeated across multiple processes. This guarantees that identical prompts are
        #    distributed to different GPUs, allowing rewards to be computed and normalized correctly within each prompt
        #    group. Using the same seed across processes ensures consistent prompt assignment, preventing discrepancies
        #    in group formation.
        # 2. repeats the batch multiple times to allow reusing generations across multiple updates. Refer to
        #    _prepare_inputs to see how the generations are stored and reused.

        # In the following figure, the values are the prompt indices. The first row shows the first sampled batch, the
        # second row shows the second sampled batch, and so on.
        #
        #                                      |   GPU 0  |   GPU 1  |
        #
        #                 global_step   step    <-───>  num_generations=2
        #                                       <-───────> per_device_train_batch_size=3
        #  grad_accum    ▲  ▲  0          0     0   0   1   1   2   2   <- Generate for the first `steps_per_generation` (prompts 0 to 11); store the completions; use the first slice to compute the loss
        #     =2         ▼  |  0          1     3   3   4   4   5   5   <- Take the stored generations and use the second slice to compute the loss
        #                   |
        #                   |  1          2     6   6   7   7   8   8   <- Take the stored generations and use the third slice to compute the loss
        #  steps_per_gen=4  ▼  1          3     9   9  10  10  11  11   <- Take the stored generations and use the fourth slice to compute the loss
        #
        #                      2          4    12  12  13  13  14  14   <- Generate for the second `steps_per_generation` (prompts 12 to 23); store the completions; use the first slice to compute the loss
        #                      2          5    15  15  16  16  17  17   <- Take the stored generations and use the second slice to compute the loss
        #                                          ...
        if dataset is None:
            dataset = self.train_dataset
        return RepeatSampler(
            data_source=dataset,
            mini_repeat_count=self.num_generations,
            batch_size=self.args.generation_batch_size // self.num_generations,
            repeat_count=self.num_iterations * self.args.steps_per_generation,
            shuffle=self.shuffle_dataset,
            seed=self.args.seed,
        )

    def _get_eval_sampler(self, eval_dataset) -> Sampler:
        # See _get_train_sampler for an explanation of the sampler.
        return RepeatSampler(
            data_source=eval_dataset,
            mini_repeat_count=self.num_generations,
            seed=self.args.seed,
        )

    @profiling_decorator
    def _get_last_hidden_state(
        self,
        unwrapped_model,
        input_ids,
        attention_mask,
        logits_to_keep,
        pixel_values=None,
        image_grid_thw=None,
        pixel_attention_mask=None,
        image_sizes=None,
    ):
        if is_peft_model(unwrapped_model):
            unwrapped_model = unwrapped_model.base_model.model

        # Build model inputs - check if the model supports logits_to_keep (some models and VLMs don't)
        model_inputs = {"input_ids": input_ids, "attention_mask": attention_mask}

        # For Qwen models:
        if image_grid_thw is not None and pixel_values is not None:
            model_inputs["image_grid_thw"] = image_grid_thw
        # For Gemma, SmolVLM2, LLaVa-Next etc.:
        if pixel_values is not None:
            model_inputs["pixel_values"] = pixel_values
        # For SmolVLM2
        if pixel_attention_mask is not None:
            model_inputs["pixel_attention_mask"] = pixel_attention_mask
        # For LLaVa-Next
        if image_sizes is not None:
            model_inputs["image_sizes"] = image_sizes

        # Only add logits_to_keep if the model supports it
        if "logits_to_keep" in self.model_kwarg_keys:
            # We add 1 to `logits_to_keep` because the last logits of the sequence is later excluded
            model_inputs["logits_to_keep"] = logits_to_keep + 1

        model_inputs["use_cache"] = False  # only used in generation; set False to suppress warnings

        last_hidden_state = unwrapped_model.model(**model_inputs).last_hidden_state
        # Exclude the last value: it corresponds to the next token pred
        last_hidden_state = last_hidden_state[:, :-1, :]  # (B, L-1, H)
        # Only keep the last logits_to_keep. For model that support logits_to_keep, this is a no-op.
        last_hidden_state = last_hidden_state[:, -logits_to_keep:, :]  # (B, logits_to_keep, H)
        return last_hidden_state

    def get_high_entropy_mask(self, entropies: torch.Tensor, mask: torch.Tensor, threshold: float) -> torch.Tensor:
        """
        Returns a binary mask identifying tokens whose entropy exceeds a given quantile threshold.

        Args:
            entropies (`torch.Tensor`):
                Tensor of shape (batch_size, seq_len) with per-token entropy values.
            mask (`torch.Tensor`):
                Binary mask of the same shape as `entropies`, where `1` indicates valid tokens and `0` padding.
            threshold (`float`):
                Quantile threshold between `0.0` and `1.0` to select high-entropy tokens.

        Returns:
            `torch.Tensor`:
                Boolean mask of shape (batch_size, seq_len), where `True` indicates tokens with entropy >= threshold
                and `False` otherwise.
        """
        local = entropies[mask.bool()].float()

        # Use a negative pad_value as a sentinel because entropy values are always >= 0.
        # This guarantees that the sentinel cannot collide with any real entropy value.
        pad_value = -1e9

        # Pad across processes so that every rank has the same tensor length
        padded = self.accelerator.pad_across_processes(local, dim=0, pad_index=pad_value)
        gathered = self.accelerator.gather(padded)

        # Drop sentinel values (safe because no entropy can be negative)
        gathered = gathered[gathered != pad_value]

        if gathered.numel() == 0:
            return torch.zeros_like(entropies, dtype=torch.bool)

        entropy_threshold = torch.quantile(gathered, threshold)
        masked_entropies = entropies * mask.float()
        entropy_mask = masked_entropies >= entropy_threshold
        return entropy_mask & mask.bool()  # ensure padding tokens are always masked out

    @profiling_decorator
    def _get_per_token_logps_and_entropies(
        self,
        model,
        input_ids,
        attention_mask,
        logits_to_keep,
        batch_size=None,
        compute_entropy=False,
        pixel_values=None,
        image_grid_thw=None,
        num_images=None,
        pixel_attention_mask=None,
        image_sizes=None,
        token_type_ids=None,
    ) -> dict[str, Optional[torch.Tensor]]:
        """Compute log-probs and (optionally) entropies for each token."""
        batch_size = batch_size or input_ids.size(0)  # Chunk inputs into smaller batches to reduce memory peak
        all_logps = []
        all_entropies = []
        for start in range(0, input_ids.size(0), batch_size):
            input_ids_batch = input_ids[start : start + batch_size]
            attention_mask_batch = attention_mask[start : start + batch_size]

            # Build model inputs - check if the model supports logits_to_keep (some models and VLMs don't)
            model_inputs = {"input_ids": input_ids_batch, "attention_mask": attention_mask_batch}
            if image_grid_thw is not None and pixel_values is not None:
                rows_per_image = image_grid_thw.prod(dim=-1)
                rows_per_sample = torch.split(rows_per_image, num_images)
                rows_per_sample = torch.stack([s.sum() for s in rows_per_sample])
                cum_rows = torch.cat([torch.tensor([0], device=rows_per_sample.device), rows_per_sample.cumsum(0)])
                row_start, row_end = cum_rows[start].item(), cum_rows[start + batch_size].item()
                model_inputs["pixel_values"] = pixel_values[row_start:row_end]
                cum_imgs = torch.tensor([0] + num_images).cumsum(0)
                img_start, img_end = cum_imgs[start], cum_imgs[start + batch_size]
                model_inputs["image_grid_thw"] = image_grid_thw[img_start:img_end]
            elif pixel_values is not None:
                model_inputs["pixel_values"] = pixel_values[start : start + batch_size]
            if pixel_attention_mask is not None:
                model_inputs["pixel_attention_mask"] = pixel_attention_mask[start : start + batch_size]
            if image_sizes is not None:
                model_inputs["image_sizes"] = image_sizes[start : start + batch_size]
            if token_type_ids is not None:
                model_inputs["token_type_ids"] = token_type_ids[start : start + batch_size]

            # Only add logits_to_keep if the model supports it
            if "logits_to_keep" in self.model_kwarg_keys:
                # We add 1 to `logits_to_keep` because the last logits of the sequence is later excluded
                model_inputs["logits_to_keep"] = logits_to_keep + 1

            model_inputs["use_cache"] = False  # only used in generation; set False to suppress warnings

            logits = model(**model_inputs).logits
            # Exclude the last value: it corresponds to the next token pred
            logits = logits[:, :-1, :]  # (B, L-1, H)
            # Only keep the last logits_to_keep. For model that support logits_to_keep, this is a no-op.
            logits = logits[:, -logits_to_keep:, :]  # (B, logits_to_keep, H)
            # Divide logits by sampling temperature.
            # See https://huggingface.co/blog/the_n_implementation_details_of_rlhf_with_ppo#policy-training-implementation-details
            logits = logits / self.temperature

            completion_ids = input_ids_batch[:, -logits_to_keep:]
            logps = selective_log_softmax(logits, completion_ids)  # compute logprobs
            all_logps.append(logps)

            if compute_entropy:
                with torch.no_grad():
                    entropies = entropy_from_logits(logits)
                all_entropies.append(entropies)

        logps = torch.cat(all_logps, dim=0)
        entropies = torch.cat(all_entropies, dim=0) if compute_entropy else None
        return logps, entropies

    def _fix_param_name_to_vllm(self, name, extra_prefixes: Optional[list[str]] = None):
        extra_prefixes = extra_prefixes or []
        prefixes = ["_checkpoint_wrapped_module."] + extra_prefixes
        for prefix in prefixes:
            name = name.replace(prefix, "")
        return name

    def _sync_fsdp1_params_to_vllm(self, module: nn.Module, prefix: str = "", visited=None):
        """Memory-efficient post-order traversal of FSDP modules to extract full parameters and sync with vLLM."""
        # For FSDP1, we need to recurse into children and also use summon_full_params
        if visited is None:
            visited = set()
        for child_name, child_module in module.named_children():
            child_prefix = f"{prefix}.{child_name}" if prefix else child_name
            self._sync_fsdp1_params_to_vllm(
                child_module, prefix=child_prefix, visited=visited
            )  # recurse into the child

        if isinstance(module, FSDP):
            with FSDP.summon_full_params(module, recurse=False, writeback=False):
                for param_name, param in module.named_parameters():
                    full_name = f"{prefix}.{param_name}" if prefix else param_name
                    full_name = self._fix_param_name_to_vllm(full_name, extra_prefixes=["_fsdp_wrapped_module."])

                    if full_name in visited:
                        continue  # skip FSDP subtrees already traversed
                    visited.add(full_name)

                    if self.vllm_mode == "server" and self.accelerator.is_main_process:
                        self.vllm_client.update_named_param(full_name, param.data)
                    elif self.vllm_mode == "colocate":
                        llm_model = self.llm.llm_engine.model_executor.driver_worker.model_runner.model
                        llm_model.load_weights([(full_name, param.data)])

    def _sync_fsdp2_params_to_vllm(self, module: nn.Module):
        # For FSDP2, module.state_dict() already covers all parameters, so no need for recursion
        for name, param in module.state_dict().items():
            if param.is_cpu:
                param = param.to(torch.device("cuda"))
            param = param.full_tensor()

            if self.vllm_mode == "server" and self.accelerator.is_main_process:
                self.vllm_client.update_named_param(name, param)
            elif self.vllm_mode == "colocate":
                llm_model = self.llm.llm_engine.model_executor.driver_worker.model_runner.model
                llm_model.load_weights([(name, param)])

    @profiling_decorator
    def _move_model_to_vllm(self):
        # For DeepSpeed ZeRO-3 and FSDP, we need to gather all parameters before operations
        deepspeed_plugin = self.accelerator.state.deepspeed_plugin
        zero_stage_3 = deepspeed_plugin is not None and deepspeed_plugin.zero_stage == 3
        if zero_stage_3:
            import deepspeed

            gather_if_zero3 = deepspeed.zero.GatheredParameters
        else:
            gather_if_zero3 = nullcontext

        if is_peft_model(self.model):
            # With PEFT and FSDP/DeepSpeed ZeRO Stage 3, we must gather the full model at once before merging, as
            # merging adapters in a sharded manner is not supported.
            # TODO: does this work with FSDP?
            with gather_if_zero3(list(self.model.parameters())):
                self.model.merge_adapter()

                # Update vLLM weights while parameters are gathered
                if self.is_fsdp_enabled:  # note if using FSDP, gather_if_zero3 is nullcontext
                    # Update vLLM weights while parameters are gathered
                    # For PEFT with FSDP we need to use the memory efficient post-order traversal
                    fsdp_plugin = getattr(self.accelerator.state, "fsdp_plugin", None)
                    fsdp_version = getattr(fsdp_plugin, "fsdp_version", 1) if fsdp_plugin else 1
                    if fsdp_version == 1:
                        self._sync_fsdp1_params_to_vllm(
                            self.model
                        )  # use memory-efficient post-order traversal for FSDP
                    elif fsdp_version == 2:
                        self._sync_fsdp2_params_to_vllm(self.model)
                else:
                    # DeepSpeed ZeRO-3 with PEFT
                    for name, param in self.model.named_parameters():
                        # When using PEFT, we need to recover the original parameter name and discard some parameters
                        name = name.removeprefix("base_model.model.").replace(".base_layer", "")
                        if self.model.prefix in name:
                            continue
                        # When module to save, remove its prefix and discard the original module
                        if "original_module" in name:
                            continue
                        name = self._fix_param_name_to_vllm(name, extra_prefixes=["modules_to_save.default."])

                        if self.vllm_mode == "server" and self.accelerator.is_main_process:
                            self.vllm_client.update_named_param(name, param.data)
                        elif self.vllm_mode == "colocate":
                            llm_model = self.llm.llm_engine.model_executor.driver_worker.model_runner.model
                            llm_model.load_weights([(name, param.data)])
                # Unmerge adapters while parameters are still gathered
                self.model.unmerge_adapter()
                # Parameters will automatically be repartitioned when exiting the context
        else:
            # For non-PEFT models, simply gather (if needed) and update each parameter individually.
            if self.is_fsdp_enabled:
                fsdp_plugin = getattr(self.accelerator.state, "fsdp_plugin", None)
                fsdp_version = getattr(fsdp_plugin, "fsdp_version", 1) if fsdp_plugin else 1
                if fsdp_version == 1:
                    self._sync_fsdp1_params_to_vllm(self.model)  # use memory-efficient post-order traversal for FSDP
                elif fsdp_version == 2:
                    self._sync_fsdp2_params_to_vllm(self.model)
            else:
                for name, param in self.model.named_parameters():
                    name = self._fix_param_name_to_vllm(name)
                    with gather_if_zero3([param]):
                        if self.vllm_mode == "server" and self.accelerator.is_main_process:
                            self.vllm_client.update_named_param(name, param.data)
                        elif self.vllm_mode == "colocate":
                            llm_model = self.llm.llm_engine.model_executor.driver_worker.model_runner.model
                            llm_model.load_weights([(name, param.data)])

        # Reset cache on vLLM
        if self.vllm_mode == "server" and self.accelerator.is_main_process:
            self.vllm_client.reset_prefix_cache()
        elif self.vllm_mode == "colocate":
            self.llm.reset_prefix_cache()

    @profiling_decorator
    def _prepare_inputs(
        self, generation_batch: dict[str, Union[torch.Tensor, Any]]
    ) -> dict[str, Union[torch.Tensor, Any]]:
        # Prepares inputs for model training/evaluation by managing completion generation and batch handling.
        # During training:
        #   - Receives the local generation batch (Per-GPU batch size × steps per generation)
        #     from the modified training dataloader instead of the standard local batch
        #   - Generates completions once for the entire generation batch and splits it into batches of size
        #     `per_device_train_batch_size`
        #   - Buffers these completions and returns the appropriate slice for the current accumulation step
        #   - Optimizes by regenerating completions only periodically (every steps_per_generation * num_iterations)
        # During evaluation:
        #   - The input is treated as a standard local batch (no accumulation, no multiple iterations)
        #   - Completions are generated for each batch without buffering or reuse
        # Returns a single local batch in both cases.

        mode = "train" if self.model.training else "eval"
        if mode == "train":
            generate_every = self.args.steps_per_generation * self.num_iterations
            if self._step % generate_every == 0 or self._buffered_inputs is None:
                # self._buffered_inputs=None can occur when resuming from a checkpoint
                generation_batch = self._generate_and_score_completions(generation_batch)
                generation_batch = split_pixel_values_by_grid(generation_batch)
                generation_batch = shuffle_sequence_dict(generation_batch)
                generation_batches = split_tensor_dict(generation_batch, self.args.steps_per_generation)
                self._buffered_inputs = [unsplit_pixel_values_by_grid(batch) for batch in generation_batches]
            inputs = self._buffered_inputs[self._step % self.args.steps_per_generation]
            self._step += 1
        else:
            # In evaluation, there is neither batch grouping for generation, nor multiple iterations, hence
            # local generation batch == local eval batch
            inputs = self._generate_and_score_completions(generation_batch)
        return inputs

    @profiling_decorator
    def _calculate_rewards(self, inputs, prompts, completions, completion_ids_list):
        device = self.accelerator.device
        rewards_per_func = torch.zeros(len(prompts), len(self.reward_funcs), device=device)

        # Repeat all input columns (but "prompt", "completion", and "completion_ids") to match the num of generations
        keys = [key for key in inputs[0] if key not in ["prompt", "completion", "completion_ids"]]
        reward_kwargs = {key: [example[key] for example in inputs] for key in keys}

        # This allows for dynamic reward shaping based on training progress.
        reward_kwargs["trainer_state"] = self.state

        for i, (reward_func, reward_processing_class, reward_func_name) in enumerate(
            zip(self.reward_funcs, self.reward_processing_classes, self.reward_func_names)
        ):
            with profiling_context(self, reward_func_name):
                if isinstance(reward_func, nn.Module):  # Module (no PretrainedModel) for compat with compiled models
                    if is_conversational(inputs[0]):
                        messages = [{"messages": p + c} for p, c in zip(prompts, completions)]
                        texts = [apply_chat_template(x, reward_processing_class)["text"] for x in messages]
                    else:
                        texts = [p + c for p, c in zip(prompts, completions)]
                    reward_inputs = reward_processing_class(
                        text=texts, return_tensors="pt", padding=True, padding_side="right", add_special_tokens=False
                    )
                    reward_inputs = super()._prepare_inputs(reward_inputs)
                    with torch.inference_mode():
                        rewards_per_func[:, i] = reward_func(**reward_inputs).logits[:, 0]  # Shape (B*G,)
                else:
                    output_reward_func = reward_func(
                        prompts=prompts, completions=completions, completion_ids=completion_ids_list, **reward_kwargs
                    )
                    # Convert None values to NaN
                    output_reward_func = [reward if reward is not None else torch.nan for reward in output_reward_func]

                    rewards_per_func[:, i] = torch.tensor(output_reward_func, dtype=torch.float32, device=device)

        # If all reward functions return None for a given row, issue a detailed warning
        if torch.isnan(rewards_per_func).all(dim=1).any():
            nan_row_idx = torch.isnan(rewards_per_func).all(dim=1).nonzero(as_tuple=True)[0][0]
            row_reward_kwargs = {
                key: value[nan_row_idx] for key, value in reward_kwargs.items() if key != "trainer_state"
            }
            row_reward_kwargs["prompt"] = prompts[nan_row_idx]
            row_reward_kwargs["completion"] = completions[nan_row_idx]
            logger.warning(
                f"All reward functions returned None for the following kwargs:\n{row_reward_kwargs}\n"
                "Please ensure that at least one reward function returns a valid reward."
            )

        # Gather the reward per function: this part is crucial, because the rewards are normalized per group and the
        # completions may be distributed across processes
        rewards_per_func = gather(rewards_per_func)
        return rewards_per_func

    def _generate(self, prompts: list[str], images: Optional[list]):
        device = self.accelerator.device
        mode = "train" if self.model.training else "eval"

        # If the prompts are conversational and the inputs contain images, we need to convert the prompts from
        # [{"role": "user", "content": "What color is the sky?"}] to
        # [{"role": "user", "content": [{"type": "image"}, {"type": "text", "text": "What color is the sky?"}]}]
        kwargs = {}
        if images is not None:
            kwargs = {"images": images}
            for prompt, image_list in zip(prompts, images):
                if isinstance(prompt, list):  # i.e., when using conversational data
                    prepare_multimodal_messages(prompt, num_images=len(image_list))

        prompts_text = [
            maybe_apply_chat_template({"prompt": prompt}, self.processing_class)["prompt"] for prompt in prompts
        ]

        prompt_inputs = self.processing_class(
            text=prompts_text,
            return_tensors="pt",
            padding=True,
            padding_side="left",
            add_special_tokens=False,
            **kwargs,
        )
        prompt_inputs = super()._prepare_inputs(prompt_inputs)
        prompt_ids, prompt_mask = prompt_inputs["input_ids"], prompt_inputs["attention_mask"]
        forward_kwargs = {k: v for k, v in prompt_inputs.items() if k not in ["input_ids", "attention_mask"]}

        if self.max_prompt_length is not None:
            # If max_prompt_length is set, we trim the prompt to keep only the last `max_prompt_length` tokens.
            # Then we decode those tokens back into text. We manually remove leading pad tokens from the decoded text,
            # because we can't use `skip_special_tokens=True` (some special tokens are still needed for generation).
            protected = [self.image_token_id, self.vision_start_token_id, self.vision_end_token_id]
            protected = [token for token in protected if token is not None]
            prompt_ids, prompt_mask = truncate_with_protected_tokens(
                prompt_ids, prompt_mask, self.max_prompt_length, protected
            )

            prompts_text = self.processing_class.batch_decode(
                prompt_ids, skip_special_tokens=False, clean_up_tokenization_spaces=False
            )
            prompts_text = [re.sub(rf"^({re.escape(self.pad_token)})+", "", text) for text in prompts_text]

            # The chat template sometimes inserts a single image token into the prompt text. However, when this text is
            # later tokenized, the single image token string is expanded into multiple image token IDs, depending on the
            # image size. Since we're detokenizing here, we may see repeated image tokens in the decoded text. We
            # collapse them back into a single token string to match the original chat template in case it originally
            # applies it. Otherwise, it assumes that the chat template uses only vision_start_token_id to indicate images
            # (e.g. Gemma 3) and removes all image_token instances and vision_end_token_id as well, leaving only
            # the vision_start_token_id (e.g. <start_of_image>).
            if self.image_token is not None:
                escaped_img_token = re.escape(self.image_token)
                # Search for the image token in the chat template
                if re.search(escaped_img_token, self.processing_class.chat_template):
                    prompts_text = [
                        re.sub(rf"({escaped_img_token})+", self.image_token, text) for text in prompts_text
                    ]
                else:
                    # If the chat template doesn't use the image token, we remove all instances of it + vision_end_token_id
                    if self.vision_end_token_id is not None:
                        escaped_eoi_token = re.escape(
                            self.processing_class.tokenizer.decode([self.vision_end_token_id])
                        )
                        prompts_text = [
                            re.sub(rf"({escaped_img_token})+{escaped_eoi_token}", "", text) for text in prompts_text
                        ]
                    else:
                        # If vision_end_token_id is None, just remove the image tokens
                        prompts_text = [re.sub(rf"({escaped_img_token})+", "", text) for text in prompts_text]

        # Generate completions using either vLLM or regular generation
        if self.use_vllm:
            if self.vllm_mode == "colocate" and self.args.vllm_enable_sleep_mode:
                # wake up colocated vLLM instances if needed
                torch.cuda.empty_cache()  # required to avoid OOM in some cases
                self.llm.wake_up()

            # First, update the vLLM weights if needed
            if self.state.global_step != self._last_loaded_step:
                self._move_model_to_vllm()
                self._last_loaded_step = self.state.global_step

            # Generate completions using vLLM: gather all prompts and use them in a single call in the main process
            if self.vllm_mode == "server":
                all_prompts_text = gather_object(prompts_text)
                if images is not None:
                    all_images = gather_object(images)

                if self.accelerator.is_main_process:
                    # Since 'prompts' contains 'num_generations' duplicates, we first take unique prompts, and generate
                    # num_generations outputs for each one. This is faster than generating outputs for each duplicate
                    # prompt individually.
                    ordered_set_of_prompts = all_prompts_text[:: self.num_generations]

                    if images is not None:
                        ordered_set_of_images = all_images[:: self.num_generations]
                    else:
                        ordered_set_of_images = None

                    with profiling_context(self, "vLLM.generate"):
                        output = self.vllm_client.generate(
                            prompts=ordered_set_of_prompts,
                            images=ordered_set_of_images,
                            n=self.num_generations,
                            repetition_penalty=self.repetition_penalty,
                            temperature=self.temperature,
                            top_p=self.top_p,
                            top_k=-1 if self.top_k is None else self.top_k,
                            min_p=0.0 if self.min_p is None else self.min_p,
                            max_tokens=self.max_completion_length,
                            guided_decoding_regex=self.guided_decoding_regex,
                            generation_kwargs=self.args.generation_kwargs,
                        )
                        payload = (output["completion_ids"], output["logprobs"])
                else:
                    payload = None

                # Broadcast the completions from the main process to all processes, ensuring each process receives its corresponding slice.
                obj_list = [payload]
                broadcast_object_list(obj_list, from_process=0)
                completion_ids, all_logprobs = obj_list[0]

                process_slice = slice(
                    self.accelerator.process_index * len(prompts),
                    (self.accelerator.process_index + 1) * len(prompts),
                )
                completion_ids = completion_ids[process_slice]
                all_logprobs = all_logprobs[process_slice]

            # Generate completions using colocated vLLM instances: each device holds vLLM copy and work on their own batch of prompts
            elif self.vllm_mode == "colocate":
                if self.guided_decoding_regex:
                    guided_decoding = GuidedDecodingParams(regex=self.guided_decoding_regex)
                else:
                    guided_decoding = None

                generation_kwargs = {
                    "n": 1,  # vLLM on each GPU generates only 1 in colocate mode
                    "repetition_penalty": self.repetition_penalty,
                    "temperature": self.temperature,
                    "top_p": self.top_p,
                    "top_k": -1 if self.top_k is None else self.top_k,
                    "min_p": 0.0 if self.min_p is None else self.min_p,
                    "max_tokens": self.max_completion_length,
                    "guided_decoding": guided_decoding,
                    "logprobs": 0,  # only return the logprob of the generated token
                }
                if self.args.generation_kwargs is not None:
                    generation_kwargs.update(self.args.generation_kwargs)
                sampling_params = SamplingParams(**generation_kwargs)

                if self.vllm_tensor_parallel_size > 1:
                    # Gather prompts from all ranks in the TP group and flatten.
                    # Each rank starts with its own prompts; after gathering, all ranks see the full group set.
                    orig_size = len(prompts_text)
                    gathered_prompts = [None for _ in range(self.vllm_tensor_parallel_size)]
                    torch.distributed.all_gather_object(gathered_prompts, prompts_text, group=self.tp_group)
                    all_prompts_text = [p for sublist in gathered_prompts for p in sublist]

                    if images is not None:
                        gathered_images = [None for _ in range(self.vllm_tensor_parallel_size)]
                        torch.distributed.all_gather_object(gathered_images, images, group=self.tp_group)
                        all_images = [img for sublist in gathered_images for img in sublist]
                    else:
                        all_images = None
                else:
                    all_prompts_text = prompts_text
                    all_images = images

                if images is not None and all_images:
                    vllm_inputs = []
                    for prompt, image_list in zip(all_prompts_text, all_images):
                        vllm_inputs.append({"prompt": prompt, "multi_modal_data": {"image": image_list}})

                else:
                    vllm_inputs = all_prompts_text

                with profiling_context(self, "vLLM.generate"):
                    all_outputs = self.llm.generate(vllm_inputs, sampling_params=sampling_params, use_tqdm=False)

                completion_ids = [output.token_ids for outputs in all_outputs for output in outputs.outputs]
                all_logprobs = [
                    [next(iter(lp.values())).logprob for lp in output.logprobs]
                    for outputs in all_outputs
                    for output in outputs.outputs
                ]

                if self.vllm_tensor_parallel_size > 1:
                    # Slice completions for this rank within its TP group.
                    # Each rank generates all outputs — we keep only our share.
                    local_rank_in_group = torch.distributed.get_rank(group=self.tp_group)
                    tp_slice = slice(local_rank_in_group * orig_size, (local_rank_in_group + 1) * orig_size)
                    completion_ids = completion_ids[tp_slice]
                    all_logprobs = all_logprobs[tp_slice]

                if self.args.vllm_enable_sleep_mode:
                    self.llm.sleep(level=1)

            # Pad the completions, and concatenate them with the prompts
            completion_ids = [torch.tensor(ids, device=device) for ids in completion_ids]
            completion_mask = [torch.ones(len(ids), device=device, dtype=torch.long) for ids in completion_ids]
            completion_ids = pad(completion_ids, padding_value=self.pad_token_id)
            completion_mask = pad(completion_mask, padding_value=0)
            sampling_per_token_logps = [
                torch.tensor(logprobs, device=device, dtype=torch.float32) for logprobs in all_logprobs
            ]
            sampling_per_token_logps = pad(sampling_per_token_logps, padding_value=0.0)

        elif self.use_transformers_paged:
            # Re-process inputs for paged generation if needed
            # Note: images are already validated and preprocessed above
            paged_prompt_inputs = self.processing_class(text=prompts_text, **kwargs)
            previous_attn = self.model_wrapped.config._attn_implementation

            if is_flash_attn_2_available():
                self.model_wrapped.config._attn_implementation = "paged_attention"
            else:
                self.model_wrapped.config._attn_implementation = "sdpa_paged"
            with (
                profiling_context(self, "transformers.generate_batch"),
                unwrap_model_for_generation(
                    self.model_wrapped, self.accelerator, gather_deepspeed3_params=self.args.ds3_gather_for_generation
                ) as unwrapped_model,
                torch.no_grad(),
                FSDP.summon_full_params(self.model_wrapped, recurse=False) if self.is_fsdp_enabled else nullcontext(),
            ):
                # Cast to the appropriate dtype based on training configuration
                if self.args.bf16:
                    unwrapped_model.to(torch.bfloat16)
                elif self.args.fp16:
                    unwrapped_model.to(torch.float16)
                with torch.inference_mode():
                    all_outputs = unwrapped_model.generate_batch(
                        paged_prompt_inputs.input_ids, generation_config=self.generation_config, progress_bar=False
                    )
                    unwrapped_model.train()  # restore training mode, as generate_batch forces eval mode
            completion_ids = [output.generated_tokens for output in all_outputs.values()]
            completion_ids = [torch.tensor(ids, device=device) for ids in completion_ids]
            completion_ids = pad(completion_ids, padding_value=self.pad_token_id, padding_side="right")
            prompt_ids = [torch.tensor(ids, device=device) for ids in paged_prompt_inputs.input_ids]
            prompt_ids = pad(prompt_ids, padding_value=self.pad_token_id, padding_side="left")
            # Restore the original attention implementation, training mode
            self.model_wrapped.config._attn_implementation = previous_attn
            sampling_per_token_logps = None  # not used in this case

        else:
            # Regular generation path
            with (
                profiling_context(self, "transformers.generate"),
                unwrap_model_for_generation(
                    self.model_wrapped, self.accelerator, gather_deepspeed3_params=self.args.ds3_gather_for_generation
                ) as unwrapped_model,
                torch.no_grad(),
                FSDP.summon_full_params(self.model_wrapped, recurse=False) if self.is_fsdp_enabled else nullcontext(),
            ):
                prompt_completion_ids = unwrapped_model.generate(
                    input_ids=prompt_ids,
                    attention_mask=prompt_mask,
                    **forward_kwargs,
                    generation_config=self.generation_config,
                    disable_compile=True,
                )
            # Compute prompt length and extract completion ids
            prompt_length = prompt_ids.size(1)
            prompt_ids = prompt_completion_ids[:, :prompt_length]
            completion_ids = prompt_completion_ids[:, prompt_length:]
            sampling_per_token_logps = None  # not used in this case

        # Mask everything after the first EOS token
        is_eos = completion_ids == self.eos_token_id
        eos_idx = torch.full((is_eos.size(0),), is_eos.size(1), dtype=torch.long, device=device)
        eos_idx[is_eos.any(dim=1)] = is_eos.int().argmax(dim=1)[is_eos.any(dim=1)]
        sequence_indices = torch.arange(is_eos.size(1), device=device).expand(is_eos.size(0), -1)
        completion_mask = (sequence_indices <= eos_idx.unsqueeze(1)).int()

        # Sum along sequence dimension (dim=1) to get completion length per sequence, used for logging
        completion_lengths = completion_mask.sum(1)
        agg_completion_lengths = self.accelerator.gather(completion_lengths)
        num_items_in_batch = agg_completion_lengths.sum()  # this is required for the DAPO loss

        # If mask_truncated_completions is enabled, zero out truncated completions in completion_mask
        if self.mask_truncated_completions:
            truncated_completions = ~is_eos.any(dim=1)
            completion_mask = completion_mask * (~truncated_completions).unsqueeze(1).int()

        # Log the metrics
        if mode == "train":
            attention_mask = torch.cat([prompt_mask, completion_mask], dim=1)
            self.state.num_input_tokens_seen += self.accelerator.gather(attention_mask.sum()).sum().item()
        self._metrics[mode]["num_tokens"] = [self.state.num_input_tokens_seen]

        # Log completion lengths, mean, min, max
        self._metrics[mode]["completions/mean_length"].append(agg_completion_lengths.float().mean().item())
        self._metrics[mode]["completions/min_length"].append(agg_completion_lengths.float().min().item())
        self._metrics[mode]["completions/max_length"].append(agg_completion_lengths.float().max().item())

        # Identify sequences that terminated with EOS and log their lengths
        agg_terminated_with_eos = self.accelerator.gather(is_eos.any(dim=1))
        term_completion_lengths = agg_completion_lengths[agg_terminated_with_eos]
        clipped_completions_ratio = 1 - len(term_completion_lengths) / len(agg_completion_lengths)
        self._metrics[mode]["completions/clipped_ratio"].append(clipped_completions_ratio)
        if len(term_completion_lengths) == 0:  # edge case where no terminated sequences are found
            term_completion_lengths = torch.zeros(1, device=device)
        self._metrics[mode]["completions/mean_terminated_length"].append(term_completion_lengths.float().mean().item())
        self._metrics[mode]["completions/min_terminated_length"].append(term_completion_lengths.float().min().item())
        self._metrics[mode]["completions/max_terminated_length"].append(term_completion_lengths.float().max().item())

        return (
            prompt_ids,
            completion_ids,
            prompt_mask,
            completion_mask,
            num_items_in_batch,
            sampling_per_token_logps,
            forward_kwargs,
        )

    def _generate_and_score_completions(
        self, inputs: list[dict[str, Union[torch.Tensor, Any]]]
    ) -> dict[str, Union[torch.Tensor, Any]]:
        device = self.accelerator.device
        mode = "train" if self.model.training else "eval"

        prompts = [x["prompt"] for x in inputs]

        if "images" in inputs[0]:
            images = [example.get("images") for example in inputs]
        elif "image" in inputs[0]:
            images = [[example.get("image")] if example.get("image") is not None else None for example in inputs]
        else:
            images = None

        (
            prompt_ids,
            completion_ids,
            prompt_mask,
            completion_mask,
            num_items_in_batch,
            sampling_per_token_logps,
            forward_kwargs,
        ) = self._generate(prompts, images)

        # Convert tensor to a list of lists of token IDs. This will be passed to the reward function, avoiding the need
        # to re-tokenize completions if the reward is computed from tokens.
        completion_ids_list = [row[mask_row].tolist() for row, mask_row in zip(completion_ids, completion_mask.bool())]

        # Concatenate prompt_mask with completion_mask for logit computation
        prompt_completion_ids = torch.cat([prompt_ids, completion_ids], dim=1)  # (B, P+C)
        attention_mask = torch.cat([prompt_mask, completion_mask], dim=1)  # (B, P+C)
        # If token_type_ids are used, extend them with zeros for the completion part
        if "token_type_ids" in forward_kwargs:
            token_type_ids = forward_kwargs["token_type_ids"]
            forward_kwargs["token_type_ids"] = torch.cat(
                [token_type_ids, token_type_ids.new_zeros(completion_ids.shape)], dim=1
            )

        logits_to_keep = completion_ids.size(1)  # we only need to compute the logits for the completion tokens
        batch_size = self.args.per_device_train_batch_size if mode == "train" else self.args.per_device_eval_batch_size

        num_images = [len(img_list) for img_list in images] if images is not None else None

        with torch.no_grad():
            # If the generation and optimization steps are misaligned—i.e., if generation does not occur at the end of
            # a full optimizer step (when gradient_accumulation_steps is not a multiple of generate_every)—then the
            # samples may come from an earlier version of the model. In that case, we need to track old_per_token_logps
            # for importance sampling. If the steps are aligned, importance sampling isn't necessary and we set
            # old_per_token_logps to None.
            # When using vLLM, we always compute old_per_token_logps for importance sampling, it was shown that the
            # distribution mismatch between vLLM and the training model can be large and harm the training.
            generate_every = self.args.steps_per_generation * self.num_iterations  # generation frequency
            if self.args.gradient_accumulation_steps % generate_every != 0 or (
                self.use_vllm and self.vllm_importance_sampling_correction
            ):
                old_per_token_logps, _ = self._get_per_token_logps_and_entropies(
                    self.model,
                    prompt_completion_ids,
                    attention_mask,
                    logits_to_keep,
                    batch_size,
                    num_images=num_images,
                    **forward_kwargs,  # may contain pixel_values, image_grid_thw, pixel_attention_mask and image_sizes
                )
            else:
                old_per_token_logps = None

            # Compute the importance sampling ratio when using vLLM, to correct for potential distribution mismatch
            if self.use_vllm and self.vllm_importance_sampling_correction:
                importance_sampling_ratio = torch.exp(old_per_token_logps - sampling_per_token_logps)
                importance_sampling_ratio = torch.clamp(
                    importance_sampling_ratio, max=self.vllm_importance_sampling_cap
                )

            # Compute the per-token log probabilities for the reference model
            if self.beta != 0.0:
                if self.ref_model is not None:
                    ref_per_token_logps, _ = self._get_per_token_logps_and_entropies(
                        self.ref_model,
                        prompt_completion_ids,
                        attention_mask,
                        logits_to_keep,
                        batch_size=batch_size,
                        num_images=num_images,
                        **forward_kwargs,  # may contain pixel_values, image_grid_thw, pixel_attention_mask and image_sizes
                    )
                else:
                    with self.accelerator.unwrap_model(self.model).disable_adapter():
                        ref_per_token_logps, _ = self._get_per_token_logps_and_entropies(
                            self.model,
                            prompt_completion_ids,
                            attention_mask,
                            logits_to_keep,
                            batch_size=batch_size,
                            num_images=num_images,
                            **forward_kwargs,  # may contain pixel_values, image_grid_thw, pixel_attention_mask and image_sizes
                        )
            else:
                ref_per_token_logps = None

        # Decode
        prompts_text = self.processing_class.batch_decode(prompt_ids, skip_special_tokens=True)
        completions_text = self.processing_class.batch_decode(completion_ids, skip_special_tokens=True)
        if is_conversational(inputs[0]):
            completions = []
            for prompt, completion in zip(prompts, completions_text):
                bootstrap = prompt.pop()["content"] if prompt[-1]["role"] == "assistant" else ""
                completions.append([{"role": "assistant", "content": bootstrap + completion}])
        else:
            completions = completions_text

        # Calculate rewards for each reward function. rewards_per_func aggregates rewards across all processes. This is
        # important because rewards will be normalized per group, and completions are distributed. We will later slice
        # rewards_per_func to extract each process's subset.
        rewards_per_func = self._calculate_rewards(inputs, prompts, completions, completion_ids_list)

        # Apply weights to each reward function's output and sum
        rewards = (rewards_per_func * self.reward_weights.to(device).unsqueeze(0)).nansum(dim=1)

        # Compute grouped-wise rewards
        mean_grouped_rewards = rewards.view(-1, self.num_generations).mean(dim=1)

        # Normalize the rewards to compute the advantages
        mean_grouped_rewards = mean_grouped_rewards.repeat_interleave(self.num_generations, dim=0)
        advantages = rewards - mean_grouped_rewards

        if self.scale_rewards in ["group", "none"]:
            # If self.scale_rewards = "none", we'll still log group level std
            std_rewards = rewards.view(-1, self.num_generations).std(dim=1)
            std_rewards = std_rewards.repeat_interleave(self.num_generations, dim=0)
        elif self.scale_rewards == "batch":
            # Compute global std
            std_rewards = rewards.std().expand_as(rewards)
        else:
            raise ValueError(
                f"Invalid value for scale_rewards: {self.scale_rewards}. Must be one of 'batch', 'group', or 'none'."
            )

        is_std_zero = torch.isclose(std_rewards, torch.zeros_like(std_rewards))
        if self.scale_rewards != "none":
            advantages = advantages / (std_rewards + 1e-4)

        # Slice to keep only the local part of the data
        process_slice = slice(
            self.accelerator.process_index * len(prompts),
            (self.accelerator.process_index + 1) * len(prompts),
        )
        all_process_advantages = advantages.clone()  # keep the aggregated advantages for logging
        advantages = advantages[process_slice]

        # Calculate mean reward per function, but only for samples where the function was applied (non-NaN values)
        for i, reward_func_name in enumerate(self.reward_func_names):
            mean_rewards = torch.nanmean(rewards_per_func[:, i]).item()
            self._metrics[mode][f"rewards/{reward_func_name}/mean"].append(mean_rewards)
            std_func_rewards = nanstd(rewards_per_func[:, i]).item()
            self._metrics[mode][f"rewards/{reward_func_name}/std"].append(std_func_rewards)
        self._metrics[mode]["reward"].append(mean_grouped_rewards.mean().item())
        self._metrics[mode]["reward_std"].append(std_rewards.mean().item())
        self._metrics[mode]["frac_reward_zero_std"].append(is_std_zero.float().mean().item())

        # Log prompt and completion texts
        self._logs["prompt"].extend(gather_object(prompts_text))
        self._logs["completion"].extend(gather_object(completions_text))
        for i, name in enumerate(self.reward_func_names):
            self._logs["rewards"][name].extend(rewards_per_func[:, i].tolist())
        self._logs["advantages"].extend(all_process_advantages.tolist())

        if images is not None:
            self._logs["images"].extend(gather_object(images))

        if self.use_vllm and self.vllm_importance_sampling_correction:
            delta = torch.abs(old_per_token_logps - sampling_per_token_logps)
            delta = delta[completion_mask.bool()]
            mean_delta = torch.mean(delta) if delta.numel() > 0 else torch.tensor(0.0, device=device)
            max_delta = torch.max(delta) if delta.numel() > 0 else torch.tensor(0.0, device=device)
            self._metrics[mode]["sampling/sampling_logp_difference/mean"].append(
                self.accelerator.gather(mean_delta).mean().item()
            )
            self._metrics[mode]["sampling/sampling_logp_difference/max"].append(
                self.accelerator.gather(max_delta).max().item()
            )

            flat_is_ratio = importance_sampling_ratio[completion_mask.bool()]
            min_importance_sampling_ratio = (
                torch.min(flat_is_ratio) if flat_is_ratio.numel() > 0 else torch.tensor(0.0, device=device)
            )
            mean_importance_sampling_ratio = (
                torch.mean(flat_is_ratio) if flat_is_ratio.numel() > 0 else torch.tensor(0.0, device=device)
            )
            max_importance_sampling_ratio = (
                torch.max(flat_is_ratio) if flat_is_ratio.numel() > 0 else torch.tensor(0.0, device=device)
            )
            self._metrics[mode]["sampling/importance_sampling_ratio/min"].append(
                nanmin(self.accelerator.gather(min_importance_sampling_ratio)).item()
            )
            self._metrics[mode]["sampling/importance_sampling_ratio/mean"].append(
                self.accelerator.gather(mean_importance_sampling_ratio).nanmean().item()
            )
            self._metrics[mode]["sampling/importance_sampling_ratio/max"].append(
                nanmax(self.accelerator.gather(max_importance_sampling_ratio)).item()
            )

        output = {
            "prompt_ids": prompt_ids,
            "prompt_mask": prompt_mask,
            "completion_ids": completion_ids,
            "completion_mask": completion_mask,
            "advantages": advantages,
            "num_items_in_batch": num_items_in_batch,
        }
        if old_per_token_logps is not None:
            output["old_per_token_logps"] = old_per_token_logps
        if self.use_vllm and self.vllm_importance_sampling_correction:
            output["importance_sampling_ratio"] = importance_sampling_ratio
        if ref_per_token_logps is not None:
            output["ref_per_token_logps"] = ref_per_token_logps
        if "pixel_values" in forward_kwargs:
            output["pixel_values"] = forward_kwargs["pixel_values"]
        if "image_grid_thw" in forward_kwargs:
            output["image_grid_thw"] = forward_kwargs["image_grid_thw"]
        if "pixel_attention_mask" in forward_kwargs:
            output["pixel_attention_mask"] = forward_kwargs["pixel_attention_mask"]
        if "image_sizes" in forward_kwargs:
            output["image_sizes"] = forward_kwargs["image_sizes"]
        if "token_type_ids" in forward_kwargs:
            output["token_type_ids"] = forward_kwargs["token_type_ids"]
        if images is not None:
            output["num_images"] = num_images
        return output

    def compute_liger_loss(self, unwrapped_model, inputs):
        # Compute the per-token log probabilities for the model
        prompt_ids, prompt_mask = inputs["prompt_ids"], inputs["prompt_mask"]
        completion_ids, completion_mask = inputs["completion_ids"], inputs["completion_mask"]
        input_ids = torch.cat([prompt_ids, completion_ids], dim=1)
        attention_mask = torch.cat([prompt_mask, completion_mask], dim=1)
        logits_to_keep = completion_ids.size(1)  # we only need to compute the logits for the completion tokens

        # Get the last hidden state of the model
        last_hidden_state = self._get_last_hidden_state(
            unwrapped_model,
            input_ids,
            attention_mask,
            logits_to_keep,
            inputs.get("pixel_values"),
            inputs.get("image_grid_thw"),
            inputs.get("pixel_attention_mask"),
            inputs.get("image_sizes"),
        )

        # compute loss and metrics using liger grpo loss
        loss, metrics = self.liger_grpo_loss(
            _input=last_hidden_state,
            lin_weight=unwrapped_model.lm_head.weight,
            selected_token_ids=completion_ids,
            attention_mask=completion_mask,
            advantages=inputs["advantages"],
            bias=unwrapped_model.lm_head.bias,
            old_per_token_logps=inputs.get("old_per_token_logps"),
            ref_per_token_logps=inputs.get("ref_per_token_logps"),
        )
        # Extract metrics from the liger_grpo_loss output
        # KL divergence is the first metric when beta is non-zero
        mean_kl = metrics[0] if self.beta != 0.0 else None
        clip_ratio = metrics[-1]

        mode = "train" if self.model.training else "eval"
        if self.beta != 0.0:
            self._metrics[mode]["kl"].append(self.accelerator.gather(mean_kl).mean().item())
        self._metrics[mode]["clip_ratio"].append(self.accelerator.gather(clip_ratio).mean().item())
        return loss / self.current_gradient_accumulation_steps

    @profiling_decorator
    def compute_loss(self, model, inputs, return_outputs=False, num_items_in_batch=None):
        if return_outputs:
            raise ValueError("The GRPOTrainer does not support returning outputs")
        if self.use_liger_loss:
            # Compute the loss using the liger grpo loss
            unwrapped_model = self.accelerator.unwrap_model(model)
            return self._forward_redirection(model, unwrapped_model, self.compute_liger_loss, unwrapped_model, inputs)
        else:
            return self._compute_loss(model, inputs)

    def _compute_loss(self, model, inputs):
        # Compute the per-token log probabilities for the model
        prompt_ids, prompt_mask = inputs["prompt_ids"], inputs["prompt_mask"]
        completion_ids, completion_mask = inputs["completion_ids"], inputs["completion_mask"]
        input_ids = torch.cat([prompt_ids, completion_ids], dim=1)
        attention_mask = torch.cat([prompt_mask, completion_mask], dim=1)
        logits_to_keep = completion_ids.size(1)  # we only need to compute the logits for the completion tokens

        # Compute the per_token_logps and the entropy at each position in the completion
        per_token_logps, entropies = self._get_per_token_logps_and_entropies(
            model,
            input_ids,
            attention_mask,
            logits_to_keep,
            compute_entropy=True,
            pixel_values=inputs.get("pixel_values"),
            image_grid_thw=inputs.get("image_grid_thw"),
            num_images=inputs.get("num_images"),
            pixel_attention_mask=inputs.get("pixel_attention_mask"),
            image_sizes=inputs.get("image_sizes"),
            token_type_ids=inputs.get("token_type_ids"),
        )

        if self.top_entropy_quantile < 1.0:
            entropy_mask = self.get_high_entropy_mask(entropies, completion_mask, 1 - self.top_entropy_quantile)
        else:
            entropy_mask = None

        # Compute the KL divergence between the model and the reference model
        if self.beta != 0.0:
            ref_per_token_logps = inputs["ref_per_token_logps"]
            per_token_kl = (
                torch.exp(ref_per_token_logps - per_token_logps) - (ref_per_token_logps - per_token_logps) - 1
            )

        # Compute the loss
        advantages = inputs["advantages"]
        # When num_iterations == 1 and steps_per_generation <= gradient_accumulation_steps,
        # old_per_token_logps == per_token_logps. In this case we can skip its computation
        # (see _generate_and_score_completions) and instead use per_token_logps.detach().
        # The exception is when using vLLM, where we always compute old_per_token_logps
        # for importance sampling
        old_per_token_logps = inputs.get("old_per_token_logps")
        old_per_token_logps = per_token_logps.detach() if old_per_token_logps is None else old_per_token_logps

        log_ratio = per_token_logps - old_per_token_logps
        if self.importance_sampling_level == "token":
            log_importance_weights = log_ratio
        elif self.importance_sampling_level == "sequence":
            log_importance_weights = (log_ratio * completion_mask).sum(-1) / completion_mask.sum(-1).clamp(min=1.0)
            log_importance_weights = log_importance_weights.unsqueeze(-1)
        else:
            raise ValueError(
                f"Unknown importance sampling level: {self.importance_sampling_level}. Possible values are 'token' "
                "and 'sequence'."
            )
        # From here, log_importance_weights (and all subsequent tensors, coef_1, coef_2, etc.) shape depends on
        # importance_sampling_level: "token" level: (B, T); "sequence" level: (B, 1)

        coef_1 = torch.exp(log_importance_weights)
        coef_2 = torch.clamp(coef_1, 1 - self.epsilon_low, 1 + self.epsilon_high)

        # Two-sided clipping
        if self.args.delta is not None:
            coef_1 = torch.clamp(coef_1, max=self.args.delta)

        per_token_loss1 = coef_1 * advantages.unsqueeze(1)
        per_token_loss2 = coef_2 * advantages.unsqueeze(1)
        per_token_loss = -torch.min(per_token_loss1, per_token_loss2)
        if entropy_mask is not None:
            per_token_loss = per_token_loss * entropy_mask

        if self.use_vllm and self.vllm_importance_sampling_correction:
            per_token_loss = per_token_loss * inputs["importance_sampling_ratio"]

        if self.beta != 0.0:
            per_token_loss = per_token_loss + self.beta * per_token_kl

        if self.loss_type == "grpo":
            loss = ((per_token_loss * completion_mask).sum(-1) / completion_mask.sum(-1).clamp(min=1.0)).mean()
            loss = loss / self.current_gradient_accumulation_steps
        elif self.loss_type == "bnpo":
            loss = (per_token_loss * completion_mask).sum() / completion_mask.sum().clamp(min=1.0)
            loss = loss / self.current_gradient_accumulation_steps
        elif self.loss_type == "dr_grpo":
            loss = (per_token_loss * completion_mask).sum() / (per_token_loss.size(0) * self.max_completion_length)
            loss = loss / self.current_gradient_accumulation_steps
        elif self.loss_type == "dapo":
            normalizer = inputs["num_items_in_batch"] / self.accelerator.num_processes
            loss = (per_token_loss * completion_mask).sum() / normalizer
        else:
            raise ValueError(f"Unknown loss type: {self.loss_type}")

        # Log the metrics
        mode = "train" if self.model.training else "eval"

        completion_token_count = completion_mask.sum().clamp(min=1.0)

        def masked_batch_mean(x):
            if x.shape[1] == 1:  # when importance_sampling_level == "sequence"
                return x.mean()
            else:
                return (x * completion_mask).sum() / completion_token_count

        if self.beta != 0.0:
            mean_kl = masked_batch_mean(per_token_kl)
            self._metrics[mode]["kl"].append(self.accelerator.gather(mean_kl).nanmean().item())

        mean_entropy = masked_batch_mean(entropies)
        self._metrics[mode]["entropy"].append(self.accelerator.gather(mean_entropy).nanmean().item())

        # Compute the clipped probability ratios
        is_low_clipped = (coef_1 < 1 - self.epsilon_low) & (advantages.unsqueeze(1) < 0)
        is_high_clipped = (coef_1 > 1 + self.epsilon_high) & (advantages.unsqueeze(1) > 0)
        is_region_clipped = is_low_clipped | is_high_clipped

        low_clip = masked_batch_mean(is_low_clipped.float())
        high_clip = masked_batch_mean(is_high_clipped.float())
        clip_ratio = masked_batch_mean(is_region_clipped.float())

        gathered_low_clip = self.accelerator.gather(low_clip)
        self._metrics[mode]["clip_ratio/low_mean"].append(gathered_low_clip.nanmean().item())
        self._metrics[mode]["clip_ratio/low_min"].append(nanmin(gathered_low_clip).item())
        gathered_high_clip = self.accelerator.gather(high_clip)
        self._metrics[mode]["clip_ratio/high_mean"].append(gathered_high_clip.nanmean().item())
        self._metrics[mode]["clip_ratio/high_max"].append(nanmax(gathered_high_clip).item())
        gathered_clip_ratio = self.accelerator.gather(clip_ratio)
        self._metrics[mode]["clip_ratio/region_mean"].append(gathered_clip_ratio.nanmean().item())
        return loss

    def prediction_step(self, model, inputs, prediction_loss_only, ignore_keys: Optional[list[str]] = None):
        inputs = self._prepare_inputs(inputs)
        with torch.no_grad():
            with self.compute_loss_context_manager():
                loss = self.compute_loss(model, inputs)
            loss = loss.mean().detach()
        return loss, None, None

    def log(self, logs: dict[str, float], start_time: Optional[float] = None) -> None:
        mode = "train" if self.model.training else "eval"
        metrics = {key: sum(val) / len(val) for key, val in self._metrics[mode].items()}  # average the metrics

        # This method can be called both in training and evaluation. When called in evaluation, the keys in `logs`
        # start with "eval_". We need to add the prefix "eval_" to the keys in `metrics` to match the format.
        if mode == "eval":
            metrics = {f"eval_{key}": val for key, val in metrics.items()}

        logs = {**logs, **metrics}
        super().log(logs, start_time)
        self._metrics[mode].clear()

        if self.accelerator.is_main_process and self.log_completions:
            if is_rich_available():
                print_prompt_completions_sample(
                    self._logs["prompt"],
                    self._logs["completion"],
                    self._logs["rewards"],
                    self._logs["advantages"],
                    self.state.global_step,
                    self.num_completions_to_print,
                )

            if self.args.report_to and "wandb" in self.args.report_to and wandb.run is not None:
                import pandas as pd

                table = {
                    "step": [str(self.state.global_step)] * len(self._logs["prompt"]),
                    "prompt": self._logs["prompt"],
                    "completion": self._logs["completion"],
                    **self._logs["rewards"],
                    "advantage": self._logs["advantages"],
                }

                if self._logs["images"]:
                    table["images"] = []
                    for image_list in self._logs["images"]:
                        # Convert images to wandb Image objects for proper visualization
                        table["images"].append([wandb.Image(image) for image in image_list])

                df = pd.DataFrame(table)
                if self.wandb_log_unique_prompts:
                    df = df.drop_duplicates(subset=["prompt"])
                wandb.log({"completions": wandb.Table(dataframe=df)})

    # Ensure the model card is saved along with the checkpoint
    def _save_checkpoint(self, model, trial):
        if self.args.hub_model_id is None:
            model_name = Path(self.args.output_dir).name
        else:
            model_name = self.args.hub_model_id.split("/")[-1]
        self.create_model_card(model_name=model_name)
        super()._save_checkpoint(model, trial)<|MERGE_RESOLUTION|>--- conflicted
+++ resolved
@@ -492,11 +492,7 @@
             if not is_vllm_available():
                 raise ImportError(
                     "vLLM is not available and `use_vllm` is set to True. Please install vLLM with "
-<<<<<<< HEAD
-                    "`pip install [vllm]` to use it."
-=======
                     "`pip install trl[vllm]` to use it."
->>>>>>> 424d50d3
                 )
 
             if self.vllm_mode == "server":
