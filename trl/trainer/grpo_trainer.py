--- conflicted
+++ resolved
@@ -1815,11 +1815,7 @@
             input_ids,
             attention_mask,
             logits_to_keep,
-<<<<<<< HEAD
             compute_entropy=self.top_entropy_quantile < 1.0 or self.entropy_coef != 0,
-=======
-            compute_entropy=True,
->>>>>>> daad8927
             pixel_values=inputs.get("pixel_values"),
             image_grid_thw=inputs.get("image_grid_thw"),
         )
@@ -1865,7 +1861,6 @@
         # Log the metrics
         mode = "train" if self.model.training else "eval"
 
-<<<<<<< HEAD
         if self.entropy_coef != 0:
             per_token_entropy = logps_and_entropies["entropies"]
             entropy_loss = agg_loss(
@@ -1875,12 +1870,10 @@
             loss = loss - entropy_loss_coef * entropy_loss
             self._metrics[mode]["entropy_loss"].append(self.accelerator.gather(entropy_loss).nanmean().item())
             self._metrics[mode]["entropy_loss_coef"].append(entropy_loss_coef)
-=======
         completion_token_count = completion_mask.sum().clamp(min=1.0)
 
         def masked_batch_mean(x):
             return (x * completion_mask).sum() / completion_token_count
->>>>>>> daad8927
 
         if self.beta != 0.0:
             mean_kl = masked_batch_mean(per_token_kl)
