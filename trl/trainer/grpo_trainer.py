--- conflicted
+++ resolved
@@ -1273,11 +1273,7 @@
             }
             if is_conversational({"prompt": prompts[0]}):
                 generate_inputs = self.processing_class.apply_chat_template(
-<<<<<<< HEAD
-                    conversation=prompts, **processor_kwargs, tokenize=True, tools=self.tools
-=======
-                    conversation=prompts, **processor_kwargs, tokenize=True, return_dict=True
->>>>>>> 5f87ee98
+                    conversation=prompts, **processor_kwargs, tokenize=True, tools=self.tools, return_dict=True
                 )
             else:
                 generate_inputs = self.processing_class(text=prompts, **processor_kwargs)
