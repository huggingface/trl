# Copyright 2020-2025 The HuggingFace Team. All rights reserved.
#
# Licensed under the Apache License, Version 2.0 (the "License");
# you may not use this file except in compliance with the License.
# You may obtain a copy of the License at
#
#     http://www.apache.org/licenses/LICENSE-2.0
#
# Unless required by applicable law or agreed to in writing, software
# distributed under the License is distributed on an "AS IS" BASIS,
# WITHOUT WARRANTIES OR CONDITIONS OF ANY KIND, either express or implied.
# See the License for the specific language governing permissions and
# limitations under the License.

import copy
import inspect
import json
import os
import textwrap
import time
import warnings
from collections import defaultdict, deque
from collections.abc import Callable
from contextlib import nullcontext
from functools import partial
from pathlib import Path
from typing import Any

import datasets
import pandas as pd
import torch
import torch.utils.data
import transformers
from accelerate import logging
from accelerate.utils import broadcast_object_list, gather, gather_object, is_peft_model, set_seed
from datasets import Dataset, IterableDataset
from packaging.version import Version
from torch import nn
from torch.distributed.fsdp import FullyShardedDataParallel as FSDP
from torch.utils.data import DataLoader, Sampler
from transformers import (
    AutoModelForSequenceClassification,
    AutoProcessor,
    AutoTokenizer,
    GenerationConfig,
    PreTrainedModel,
    PreTrainedTokenizerBase,
    ProcessorMixin,
    TrainerCallback,
    is_bitsandbytes_available,
    is_trackio_available,
    is_wandb_available,
)
from transformers.trainer_utils import seed_worker
from transformers.utils import is_datasets_available, is_peft_available, is_rich_available

from ..chat_template_utils import add_response_schema, get_training_chat_template, parse_response
from ..data_utils import (
    apply_chat_template,
    is_conversational,
    prepare_multimodal_messages,
    prepare_multimodal_messages_vllm,
)
from ..extras.profiling import profiling_context, profiling_decorator
from ..extras.vllm_client import VLLMClient
from ..import_utils import is_jmespath_available, is_liger_kernel_available, is_vllm_available
from ..models import prepare_deepspeed, prepare_fsdp, unwrap_model_for_generation
from ..models.utils import _ForwardRedirection, disable_gradient_checkpointing
from .base_trainer import BaseTrainer
from .callbacks import SyncRefModelCallback
from .grpo_config import GRPOConfig
from .utils import (
    RepeatSampler,
    create_model_from_path,
    disable_dropout_in_model,
    ensure_master_addr_port,
    entropy_from_logits,
    get_config_model_id,
    identity,
    nanmax,
    nanmin,
    nanstd,
    pad,
    print_prompt_completions_sample,
    selective_log_softmax,
    shuffle_sequence_dict,
    split_pixel_values_by_grid,
    split_tensor_dict,
    unsplit_pixel_values_by_grid,
)


if is_peft_available():
    from peft import PeftConfig, PeftModel, get_peft_model

if is_liger_kernel_available():
    from liger_kernel.chunked_loss import LigerFusedLinearGRPOLoss

if is_vllm_available():
    from vllm import LLM, SamplingParams
    from vllm.lora.request import LoRARequest
    from vllm.sampling_params import GuidedDecodingParams

if is_wandb_available():
    import wandb

if is_trackio_available():
    import trackio

if is_bitsandbytes_available():
    import bitsandbytes as bnb

logger = logging.get_logger(__name__)

# What we call a reward function is a callable that takes a list of prompts and completions and returns a list of
# rewards. When it's a string, it's a model ID, so it's loaded as a pretrained model.
RewardFunc = str | PreTrainedModel | Callable[[list, list], list[float]]

# What we call a rollout function is a callable that takes prompts (list) and the trainer instance as parameters and
# returns a dict of generation results. Those results must include "prompt_ids", "completion_ids", and "logprobs"
# fields. Any extra fields (per-completion) are forwarded to the reward functions.
RolloutFunc = Callable[[list[str], "GRPOTrainer"], dict[str, Any]]


class GRPOTrainer(BaseTrainer):
    """
    Trainer for the Group Relative Policy Optimization (GRPO) method. This algorithm was initially proposed in the
    paper [DeepSeekMath: Pushing the Limits of Mathematical Reasoning in Open Language
    Models](https://huggingface.co/papers/2402.03300).

    Example:

    ```python
    from datasets import load_dataset
    from trl import GRPOTrainer
    from trl.rewards import accuracy_reward

    dataset = load_dataset("trl-lib/DeepMath-103K", split="train")

    trainer = GRPOTrainer(
        model="Qwen/Qwen2-0.5B-Instruct",
        reward_funcs=accuracy_reward,
        train_dataset=dataset,
    )
    trainer.train()
    ```

    Args:
        model (`str | PreTrainedModel`):
            Model to be trained. Can be either:

            - A string, being the *model id* of a pretrained model hosted inside a model repo on huggingface.co, or a
              path to a *directory* containing model weights saved using
              [`~transformers.PreTrainedModel.save_pretrained`], e.g., `'./my_model_directory/'`. The model is loaded
              using [`~transformers.AutoModelForCausalLM.from_pretrained`] with the keyword arguments in
              `args.model_init_kwargs`.
            - A [`~transformers.PreTrainedModel`] object. Only causal language models are supported.
        reward_funcs (`RewardFunc | list[RewardFunc]`):
            Reward functions to be used for computing the rewards. To compute the rewards, we call all the reward
            functions with the prompts and completions and sum the rewards. Can be either:

            - A single reward function, such as:
                - A string: The *model ID* of a pretrained model hosted inside a model repo on huggingface.co, or a
                path to a *directory* containing model weights saved using
                [`~transformers.PreTrainedModel.save_pretrained`], e.g., `'./my_model_directory/'`. The model is loaded
                using [`~transformers.AutoModelForSequenceClassification.from_pretrained`] with `num_labels=1` and the
                keyword arguments in `args.model_init_kwargs`.
                - A [`~transformers.PreTrainedModel`] object: Only sequence classification models are supported.
                - A custom reward function: The function is provided with the prompts and the generated completions,
                  plus any additional columns in the dataset. It should return a list of rewards. Custom reward
                  functions can also return `None` when the reward is not applicable to those samples. This is useful
                  for multi-task training where different reward functions apply to different types of samples. When a
                  reward function returns `None` for a sample, that reward function is excluded from the reward
                  calculation for that sample. For more details, see [Using a custom reward
                  function](#using-a-custom-reward-function).

                  The trainer's state is also passed to the reward function. The trainer's state is an instance of
                  [`~transformers.TrainerState`] and can be accessed by accessing the `trainer_state` argument to the
                  reward function's signature.
            - A list of reward functions, where each item can independently be any of the above types. Mixing different
            types within the list (e.g., a string model ID and a custom reward function) is allowed.
        args ([`GRPOConfig`], *optional*):
            Configuration for this trainer. If `None`, a default configuration is used.
        train_dataset ([`~datasets.Dataset`] or [`~datasets.IterableDataset`]):
            Dataset to use for training. It must include a column `"prompt"`. Any additional columns in the dataset is
            ignored. The format of the samples can be either:

            - [Standard](dataset_formats#standard): Each sample contains plain text.
            - [Conversational](dataset_formats#conversational): Each sample contains structured messages (e.g., role
              and content).
        eval_dataset ([`~datasets.Dataset`], [`~datasets.IterableDataset`] or `dict[str, Dataset | IterableDataset]`):
            Dataset to use for evaluation. It must meet the same requirements as `train_dataset`.
        processing_class ([`~transformers.PreTrainedTokenizerBase`], [`~transformers.ProcessorMixin`], *optional*):
            Processing class used to process the data. The padding side must be set to "left". If `None`, the
            processing class is loaded from the model's name with [`~transformers.AutoProcessor.from_pretrained`]. A
            padding token, `tokenizer.pad_token`, must be set. If the processing class has not set a padding token,
            `tokenizer.eos_token` will be used as the default.
        reward_processing_classes ([`~transformers.PreTrainedTokenizerBase`] or `list[PreTrainedTokenizerBase]`, *optional*):
            Processing classes corresponding to the reward functions specified in `reward_funcs`. Can be either:

            - A single processing class: Used when `reward_funcs` contains only one reward function.
            - A list of processing classes: Must match the order and length of the reward functions in `reward_funcs`.
            If set to `None`, or if an element of the list corresponding to a [`~transformers.PreTrainedModel`] is
            `None`, the tokenizer for the model is automatically loaded using
            [`~transformers.AutoTokenizer.from_pretrained`]. For elements in `reward_funcs` that are custom reward
            functions (not [`~transformers.PreTrainedModel`]), the corresponding entries in `reward_processing_classes`
            are ignored.
        callbacks (list of [`~transformers.TrainerCallback`], *optional*):
            List of callbacks to customize the training loop. Will add those to the list of default callbacks detailed
            in [here](https://huggingface.co/docs/transformers/main_classes/callback).

            If you want to remove one of the default callbacks used, use the [`~transformers.Trainer.remove_callback`]
            method.
        optimizers (`tuple[torch.optim.Optimizer, torch.optim.lr_scheduler.LambdaLR]`, *optional*, defaults to `(None, None)`):
            A tuple containing the optimizer and the scheduler to use. Will default to an instance of [`AdamW`] on your
            model and a scheduler given by [`get_linear_schedule_with_warmup`] controlled by `args`.
        peft_config ([`~peft.PeftConfig`], *optional*):
            PEFT configuration used to wrap the model. If `None`, the model is not wrapped.
        tools (list of `Callable`, *optional*):
            A list of callable tool functions that the model can invoke during generation. Each tool should be a
            standard Python function with properly type-hinted arguments and return values, and a Google-style
            docstring describing its purpose, arguments, and return value. For more details, see:
            https://huggingface.co/docs/transformers/en/chat_extras#passing-tools. The model uses the function's name,
            type hints, and docstring to determine how to call it. Ensure that the model's chat template supports tool
            use and that it has been fine-tuned for tool calling.
        rollout_func (`RolloutFunc`, *optional*):
            Function to use for generating completions. It receives the list of prompts allocated to the current
            process and the trainer instance. It must return a dict with `"prompt_ids"`, `"completion_ids"`, and
            `"logprobs"` fields. Any other fields are forwarded to the reward functions. This feature is experimental
            and may change or be removed at any time without prior notice.
    """

    _tag_names = ["trl", "grpo"]
    _name = "GRPO"
    _paper = {
        "title": "DeepSeekMath: Pushing the Limits of Mathematical Reasoning in Open Language Models",
        "id": "2402.03300",
        # docstyle-ignore
        "citation": textwrap.dedent("""\
            @article{shao2024deepseekmath,
                title        = {{DeepSeekMath: Pushing the Limits of Mathematical Reasoning in Open Language Models}},
                author       = {Zhihong Shao and Peiyi Wang and Qihao Zhu and Runxin Xu and Junxiao Song and Mingchuan Zhang and Y. K. Li and Y. Wu and Daya Guo},
                year         = 2024,
                eprint       = {arXiv:2402.03300},
            }
            """),
    }

    def __init__(
        self,
        model: str | PreTrainedModel,
        reward_funcs: RewardFunc | list[RewardFunc],
        args: GRPOConfig | None = None,
        train_dataset: Dataset | IterableDataset | None = None,
        eval_dataset: Dataset | IterableDataset | dict[str, Dataset | IterableDataset] | None = None,
        processing_class: PreTrainedTokenizerBase | ProcessorMixin | None = None,
        reward_processing_classes: PreTrainedTokenizerBase | list[PreTrainedTokenizerBase] | None = None,
        callbacks: list[TrainerCallback] | None = None,
        optimizers: tuple[torch.optim.Optimizer | None, torch.optim.lr_scheduler.LambdaLR | None] = (None, None),
        peft_config: "PeftConfig | None" = None,
        tools: list[Callable] | None = None,
        rollout_func: RolloutFunc | None = None,
    ):
        # Args
        if args is None:
            model_name = model if isinstance(model, str) else get_config_model_id(model.config)
            model_name = model_name.split("/")[-1]
            args = GRPOConfig(f"{model_name}-GRPO")

        # Model
        if isinstance(model, str):
            model_init_kwargs = args.model_init_kwargs or {}
            # Special case for DeepSpeed: requires device_map=None ("auto" fails)
            if args.distributed_state.distributed_type == "DEEPSPEED":
                model_init_kwargs["device_map"] = None
            model = create_model_from_path(model, **model_init_kwargs)
        else:
            if args.model_init_kwargs is not None:
                logger.warning(
                    "You passed `model_init_kwargs` to the `GRPOConfig`, but your model is already instantiated. "
                    "The `model_init_kwargs` will be ignored."
                )

        # Some models (SmolVLM/Idefics3) don't support `logits_to_keep` argument and error out if we pass it
        # Inspect the forward method before we wrap the model with PEFT
        self.model_kwarg_keys = (
            inspect.signature(model.forward).parameters.keys()
            if not hasattr(model, "get_base_model")
            else inspect.signature(model.get_base_model().forward).parameters.keys()
        )

        # Processing class
        if processing_class is None:
            processing_class = AutoProcessor.from_pretrained(
                get_config_model_id(model.config), truncation_side="left", padding_side="left"
            )

        # Handle pad token for processors or tokenizers
        if isinstance(processing_class, ProcessorMixin):
            tokenizer = processing_class.tokenizer
        elif isinstance(processing_class, PreTrainedTokenizerBase):
            tokenizer = processing_class
        else:
            raise TypeError("The `processing_class` must be either a `PreTrainedTokenizerBase` or a `ProcessorMixin`")

        if tokenizer.pad_token is None:
            tokenizer.pad_token = tokenizer.eos_token

        self.pad_token = tokenizer.pad_token
        self.pad_token_id = tokenizer.pad_token_id
        self.eos_token_id = tokenizer.eos_token_id

        if is_peft_available() and isinstance(model, PeftModel) and peft_config is not None:
            # If the model is already a PeftModel, we need to merge and unload it.
            # Further information: https://huggingface.co/docs/trl/dpo_trainer#reference-model-considerations-with-peft
            model = model.merge_and_unload()

        # Create PEFT model
        if peft_config is not None:
            model = get_peft_model(model, peft_config)

        # When using gradient checkpointing with PEFT, we need to enable input gradients. transformers.Trainer normally
        # handles this, but a bug currently prevents it; see https://github.com/huggingface/transformers/issues/42489
        if is_peft_available() and isinstance(model, PeftModel) and args.gradient_checkpointing:
            model.enable_input_require_grads()

        # When using QLoRA, the PEFT adapter weights are converted to bf16 to follow the recommendations from the
        # original paper (see https://huggingface.co/papers/2305.14314, paragraph 3). Normally, this can be done by
        # passing `autocast_adapter_dtype=False` to `get_peft_model`, but this option is not yet supported for
        # quantized models. See: https://github.com/huggingface/peft/issues/2889
        # Non-quantized models do not have the `is_loaded_in_{8,4}bit` attributes, whereas quantized models do
        if getattr(model, "is_loaded_in_4bit", False) or getattr(model, "is_loaded_in_8bit", False):
            for param in model.parameters():
                if param.requires_grad:
                    param.data = param.data.to(torch.bfloat16)

        # Reward functions
        if not isinstance(reward_funcs, list):
            reward_funcs = [reward_funcs]
        self.reward_func_names = []
        for i, reward_func in enumerate(reward_funcs):
            if isinstance(reward_func, str):
                model_init_kwargs = args.model_init_kwargs or {}
                # Special case for DeepSpeed: requires device_map=None ("auto" fails)
                if args.distributed_state.distributed_type == "DEEPSPEED":
                    model_init_kwargs["device_map"] = None
                reward_funcs[i] = AutoModelForSequenceClassification.from_pretrained(
                    reward_func, num_labels=1, **model_init_kwargs
                )
            if isinstance(reward_funcs[i], nn.Module):  # Use Module over PretrainedModel for compat w/ compiled models
                self.reward_func_names.append(get_config_model_id(reward_funcs[i].config).split("/")[-1])
            else:
                self.reward_func_names.append(reward_funcs[i].__name__)
        self.reward_funcs = reward_funcs

        # Reward weights
        if args.reward_weights is not None:
            if len(args.reward_weights) != len(reward_funcs):
                raise ValueError(
                    f"Number of reward weights ({len(args.reward_weights)}) must match number of reward "
                    f"functions ({len(reward_funcs)})"
                )
            self.reward_weights = torch.tensor(args.reward_weights, dtype=torch.float32)
        else:
            self.reward_weights = torch.ones(len(reward_funcs), dtype=torch.float32)

        # Reward processing class
        if reward_processing_classes is None:
            reward_processing_classes = [None] * len(reward_funcs)
        elif not isinstance(reward_processing_classes, list):
            reward_processing_classes = [reward_processing_classes]
        if len(reward_processing_classes) != len(reward_funcs):
            raise ValueError(
                f"The number of reward processing classes ({len(reward_processing_classes)}) must match the number of "
                f"reward functions ({len(reward_funcs)})."
            )

        for i, (reward_processing_class, reward_func) in enumerate(
            zip(reward_processing_classes, reward_funcs, strict=True)
        ):
            if isinstance(reward_func, PreTrainedModel):
                if reward_processing_class is None:
                    reward_processing_class = AutoTokenizer.from_pretrained(get_config_model_id(reward_func.config))
                if reward_processing_class.pad_token_id is None:
                    reward_processing_class.pad_token = reward_processing_class.eos_token
                # The reward model computes the reward for the latest non-padded token in the input sequence.
                # So it's important to set the pad token ID to the padding token ID of the processing class.
                reward_func.config.pad_token_id = reward_processing_class.pad_token_id
                reward_processing_classes[i] = reward_processing_class

        self.reward_processing_classes = reward_processing_classes

        # Rollout function
        if rollout_func is not None and os.environ.get("TRL_EXPERIMENTAL_SILENCE", "0") != "1":
            warnings.warn(
                "You are importing from 'rollout_func', which is an experimental feature. This API may change or be "
                "removed at any time without prior notice. Silence this warning by setting environment variable "
                "TRL_EXPERIMENTAL_SILENCE=1.",
                UserWarning,
                stacklevel=2,
            )
        self.rollout_func = rollout_func

        # Tools
        if tools:
            if not Version(transformers.__version__) >= Version("5.0.0.dev0"):
                raise ImportError(
                    "Using tools with GRPOTrainer requires transformers version 5.0.0 or higher. Please use "
                    "transformers with `pip install --pre transformers` to use this feature."
                )
            if not is_jmespath_available():
                raise ImportError(
                    "Using tools with GRPOTrainer requires the jmespath library for response parsing. Please install "
                    "it with `pip install jmespath` to use this feature."
                )
        self.tools = tools or []
        self._tool_dict = {tool.__name__: tool for tool in self.tools}
        # At the time of initial implementation, most tokenizers do not have built-in support for response schemas.
        # While waiting for broader adoption, we provide this utility function to manually set the response schema for
        # known chat templates.
        # We need `getattr`` until the base class sets a default None value for response_schema
        if tools and not getattr(processing_class, "response_schema", None):
            processing_class = add_response_schema(processing_class)
        # In multi-turn training, the chat template *must* be prefix-preserving. If the tokenizer's original template
        # isn't, we replace it at initialization with a training-safe, prefix-preserving template.
        if tools:
            self.chat_template = get_training_chat_template(processing_class)
        else:
            self.chat_template = None

        # Training arguments
        self.max_completion_length = args.max_completion_length  # = |o_i| in the GRPO paper
        self.num_generations = args.num_generations  # = G in the GRPO paper
        self.num_generations_eval = args.num_generations_eval or self.num_generations
        self.chat_template_kwargs = args.chat_template_kwargs or {}
        self.temperature = args.temperature
        self.top_p = args.top_p
        self.top_k = args.top_k
        self.min_p = args.min_p
        self.repetition_penalty = args.repetition_penalty
        self.use_transformers_paged = args.use_transformers_paged
        self.use_vllm = args.use_vllm
        self.vllm_mode = args.vllm_mode
        self.vllm_gpu_memory_utilization = args.vllm_gpu_memory_utilization  # only applies to colocation mode
        self.vllm_tensor_parallel_size = args.vllm_tensor_parallel_size  # only applies to colocation mode

        # Auto-detect vLLM LoRA support when using vLLM with PEFT
        has_peft = peft_config is not None or (is_peft_available() and isinstance(model, PeftModel))
        self.vllm_use_lora = args.use_vllm and has_peft

        if self.vllm_use_lora:
            logger.info(
                "Detected PEFT model with vLLM enabled. Using vLLM's native LoRA adapter support for efficient generation."
            )

        self.vllm_lora_adapter_name = args.vllm_lora_adapter_name
        self.vllm_lora_adapter_id = args.vllm_lora_adapter_id
        self.vllm_max_lora_rank = args.vllm_max_lora_rank

        self.vllm_importance_sampling_correction = args.vllm_importance_sampling_correction
        self.vllm_importance_sampling_mode = args.vllm_importance_sampling_mode
        self.vllm_importance_sampling_cap = args.vllm_importance_sampling_cap
        self.use_liger_kernel = args.use_liger_kernel
        self.loss_type = args.loss_type
        self.scale_rewards = args.scale_rewards
        self.importance_sampling_level = args.importance_sampling_level
        self.mask_truncated_completions = args.mask_truncated_completions
        self.top_entropy_quantile = args.top_entropy_quantile
        if self.use_liger_kernel and self.top_entropy_quantile < 1.0:
            raise NotImplementedError(
                "Liger Kernels don't currently support masking token positions based on entropy."
            )
        if self.use_liger_kernel and not self.importance_sampling_level == "token":
            raise NotImplementedError(
                "Liger Kernels currently only support token-level importance sampling. Please set"
                "`importance_sampling_level` to 'token'."
            )

        # Datasets
        self.shuffle_dataset = args.shuffle_dataset

        if (
            isinstance(train_dataset, IterableDataset)
            or isinstance(eval_dataset, IterableDataset)
            or (
                isinstance(eval_dataset, dict) and any(isinstance(ds, IterableDataset) for ds in eval_dataset.values())
            )
        ):
            # See https://github.com/huggingface/trl/issues/3213
            raise NotImplementedError(
                "Iterable datasets are not yet supported in GRPOTrainer. Please use a standard dataset instead."
            )

        if args.loss_type == "sapo" and (args.sapo_temperature_neg is None or args.sapo_temperature_pos is None):
            raise ValueError(
                "When using `sapo` loss, both `sapo_temperature_neg` and `sapo_temperature_pos` must be set."
            )

        # Multi-step
        self.num_iterations = args.num_iterations  # = 𝜇 in the GRPO paper
        self.epsilon_low = args.epsilon
        self.epsilon_high = args.epsilon_high if args.epsilon_high is not None else args.epsilon
        # Tracks the number of iterations (forward + backward passes), including those within a grad accum cycle
        self._step = 0
        # Buffer the batch to reuse generated outputs across multiple updates. For more details, see
        # `_get_train_sampler` and `_prepare_inputs`.
        self._buffered_inputs = None

        # The trainer estimates the number of FLOPs (floating-point operations) using the number of elements in the
        # input tensor associated with the key "input_ids". However, in GRPO, the sampled data does not include the
        # "input_ids" key. Instead, the available keys is "prompt". As a result, the trainer issues the warning:
        # "Could not estimate the number of tokens of the input, floating-point operations will not be computed." To
        # suppress this warning, we set the "estimate_tokens" key in the model's "warnings_issued" dictionary to True.
        # This acts as a flag to indicate that the warning has already been issued.
        model.warnings_issued["estimate_tokens"] = True

        super().__init__(
            model=model,
            args=args,
            data_collator=identity,  # No data collation is needed in GRPO
            train_dataset=train_dataset,
            eval_dataset=eval_dataset,
            processing_class=processing_class,
            callbacks=callbacks,
            optimizers=optimizers,
            # In Trainer, `training_step` scales the loss by `gradient_accumulation_steps` only if `compute_loss_func`
            # is None. For DAPO, loss scaling instead depends on the total number of completions tokens across the
            # global accumulated batch. To control scaling ourselves, we must disable Trainer’s built-in scaling. The
            # simplest (though a bit hacky) way is to set `compute_loss_func` to any non-None value, which bypasses
            # that behavior without rewriting `training_step`.
            compute_loss_func="non-None value to disable scaling",
        )

        # Reference model
        self.beta = args.beta
        if self.beta == 0.0:
            # If beta is 0.0, the reference model is not needed
            self.ref_model = None
        elif is_peft_model(model):
            # If PEFT is used, the reference model is not needed since the adapter can be disabled
            # to revert to the initial model.
            self.ref_model = None
        else:
            # For deepspeed, fsdp or non-distributed models, create a reference model from scratch
            model_init_kwargs = args.model_init_kwargs or {}
            # Special case for DeepSpeed: requires device_map=None ("auto" fails)
            if self.args.distributed_state.distributed_type == "DEEPSPEED":
                model_init_kwargs["device_map"] = None
            self.ref_model = create_model_from_path(get_config_model_id(self.model.config), **model_init_kwargs)

        # Disable dropout in the models
        if args.disable_dropout:
            disable_dropout_in_model(model)
            if self.ref_model is not None:
                disable_dropout_in_model(self.ref_model)

        # Cast LM Head To FP32
        if args.cast_lm_head_to_fp32:

            def _cast_lm_head_to_fp32(target_model: PreTrainedModel):
                """Cast lm_head to fp32 while preserving embedding output dtype if tied."""

                def cast_inputs_to_fp32(module, inputs):
                    # Preserve other positional args and kwargs untouched
                    if not inputs:
                        return inputs
                    return (inputs[0].to(torch.float32),) + inputs[1:]

                original_dtype_local = target_model.lm_head.weight.dtype
                target_model.lm_head = target_model.lm_head.float()
                target_model.lm_head.register_forward_pre_hook(cast_inputs_to_fp32)

                if target_model.config.tie_word_embeddings:

                    def cast_outputs_to_original_dtype(module, args, output):
                        return output.to(original_dtype_local)

                    # Only cast activations; weights are now fp32 (intentional for numerical stability of logits)
                    target_model.model.embed_tokens.register_forward_hook(cast_outputs_to_original_dtype)

            _cast_lm_head_to_fp32(model)
            if self.ref_model is not None:
                _cast_lm_head_to_fp32(self.ref_model)

        # Liger loss
        if self.use_liger_kernel:
            if not is_liger_kernel_available():
                raise ImportError(
                    "Liger is required to use `use_liger_kernel` as the GRPO loss. Run `pip install liger-kernel`."
                )
            # redirect the model.module forward to the model forward to ensure pre-forward hooks are called
            self._forward_redirection = _ForwardRedirection()

            self.liger_grpo_loss = LigerFusedLinearGRPOLoss(
                beta=self.beta,
                epsilon_low=self.epsilon_low,
                epsilon_high=self.epsilon_high,
                temperature=self.temperature,
                use_ref_model=self.beta != 0.0,
                loss_type=self.loss_type,
                max_completion_length=self.max_completion_length,
            )

        # Initialize the metrics
        self._metrics = {"train": defaultdict(list), "eval": defaultdict(list)}
        self._total_train_tokens = 0
        self._current_train_step_time = 0.0
        self.log_completions = args.log_completions
        self.log_unique_prompts = args.log_unique_prompts
        self.num_completions_to_print = args.num_completions_to_print
        # Keep logs sized to the generation batch to record only outputs from the latest model update.
        self._logs = {
            "images": deque(maxlen=args.generation_batch_size),
            "prompt": deque(maxlen=args.generation_batch_size),
            "completion": deque(maxlen=args.generation_batch_size),
            "rewards": defaultdict(lambda: deque(maxlen=args.generation_batch_size)),
            "advantages": deque(maxlen=args.generation_batch_size),
        }

        # Ensure each process receives a unique seed to prevent duplicate completions when generating with
        # transformers if num_generations exceeds per_device_train_batch_size. We could skip it if we use vLLM, but
        # it's safer to set it in all cases.
        set_seed(args.seed, device_specific=True)

        if self.use_vllm:
            if not is_vllm_available():
                raise ImportError(
                    "vLLM is not available and `use_vllm` is set to True. Please install vLLM with "
                    "`pip install trl[vllm]` to use it."
                )

            if self.vllm_mode == "server":
                if self.accelerator.is_main_process:
                    if args.vllm_server_base_url is not None:
                        base_url = args.vllm_server_base_url
                    else:
                        base_url = f"http://{args.vllm_server_host}:{args.vllm_server_port}"
                    self.vllm_client = VLLMClient(
                        base_url=base_url, group_port=args.vllm_group_port, connection_timeout=args.vllm_server_timeout
                    )
                    self.vllm_client.init_communicator(device=torch.cuda.current_device())

            elif self.vllm_mode == "colocate":
                # Make sure vllm_tensor_parallel_size group size evenly divides the world size - each group should have
                # the same number of ranks
                if not self.accelerator.num_processes % self.vllm_tensor_parallel_size == 0:
                    raise ValueError(
                        f"vllm_tensor_parallel_size ({self.vllm_tensor_parallel_size}) must divide world size "
                        f"({self.accelerator.num_processes}) evenly."
                    )

                if self.vllm_tensor_parallel_size > 1:
                    # Create subgroups of ranks for TP, each group with `vllm_tensor_parallel_size` ranks.
                    # For example, if world_size=8 and vllm_tensor_parallel_size=2 → groups: [0,1], [2,3], [4,5], [6,7]
                    self.tp_group, _ = torch.distributed.new_subgroups_by_enumeration(
                        [
                            list(range(i * self.vllm_tensor_parallel_size, (i + 1) * self.vllm_tensor_parallel_size))
                            for i in range(self.accelerator.num_processes // self.vllm_tensor_parallel_size)
                        ]
                    )

                # vLLM requires the environment variables to be set for distributed training.
                os.environ["RANK"] = str(self.accelerator.process_index)
                os.environ["LOCAL_RANK"] = str(self.accelerator.local_process_index)
                os.environ["WORLD_SIZE"] = str(self.accelerator.num_processes)
                # Ensure distributed rendezvous variables are set without colliding across concurrent runs
                ensure_master_addr_port()

                vllm_quantization = None
                if is_bitsandbytes_available():
                    for _, module in model.named_modules():
                        if isinstance(module, bnb.nn.Linear4bit):
                            vllm_quantization = "bitsandbytes"
                            break
                        elif isinstance(module, bnb.nn.Linear8bitLt):
                            raise ValueError("vLLM does not support in-flight 8-bit quantization.")
                # When using LoRA, we need to load the base model into vLLM, not the adapter
                if self.vllm_use_lora and is_peft_model(model):
                    vllm_model_name = model.get_base_model().config._name_or_path
                else:
                    vllm_model_name = model.name_or_path

                vllm_kwargs = {
                    "model": vllm_model_name,
                    "tensor_parallel_size": args.vllm_tensor_parallel_size,
                    "gpu_memory_utilization": self.vllm_gpu_memory_utilization,
                    "max_num_seqs": self.args.per_device_train_batch_size
                    * self.vllm_tensor_parallel_size
                    * self.args.steps_per_generation,
<<<<<<< HEAD
                    "max_model_len": max_model_len,
                    "distributed_executor_backend": "external_launcher",
=======
                    max_model_len=self.args.vllm_max_model_length,
                    distributed_executor_backend="external_launcher",
>>>>>>> 39a4af58
                    # Feed identical seed for tp groups to ensure sampling results are the same across workers
                    "seed": self.accelerator.process_index // self.vllm_tensor_parallel_size,
                    # Latest vLLM v1 memory profiler is misled by the high default value (i.e., 32768) - thinking there's not enough memory
                    "max_num_batched_tokens": 4096,
                    "model_impl": self.args.vllm_model_impl,
                    "enable_sleep_mode": self.args.vllm_enable_sleep_mode,
                    # Important so temperature scaling/logit tweaking affects the TIS log probs
                    "logprobs_mode": "processed_logprobs",
                    "quantization": vllm_quantization,
                }

                # Enable LoRA support if requested
                if self.vllm_use_lora:
                    vllm_kwargs["enable_lora"] = True

                    # Determine max_lora_rank from PEFT config and/or user setting
                    peft_rank = model.peft_config[model.active_adapter].r
                    max_rank = (
                        max(peft_rank, self.vllm_max_lora_rank) if self.vllm_max_lora_rank is not None else peft_rank
                    )

                    vllm_kwargs["max_lora_rank"] = max_rank
                    logger.info(f"Setting vLLM max_lora_rank={max_rank}")

                self.llm = LLM(**vllm_kwargs)
                if self.args.vllm_enable_sleep_mode:
                    self.llm.sleep(level=2)
            else:
                raise ValueError(f"vllm_mode must be either 'server' or 'colocate', got '{self.vllm_mode}'.")

            # vLLM specific sampling arguments
            self.guided_decoding_regex = args.vllm_guided_decoding_regex

            self._last_loaded_step = -1  # tag to avoid useless loading during grad accumulation

            # When using vLLM, the main process is responsible for loading the model weights. This can cause process
            # desynchronization and seems to lead to DeepSpeed hanging during initialization. To prevent this, we
            # synchronize all processes after vLLM has been fully initialized.
            self.accelerator.wait_for_everyone()
        else:
            generation_kwargs = {
                "max_new_tokens": self.max_completion_length,
                "do_sample": True,
                "pad_token_id": tokenizer.pad_token_id,
                "bos_token_id": tokenizer.bos_token_id,
                "eos_token_id": tokenizer.eos_token_id,
                "temperature": self.temperature,
                "top_p": self.top_p,
                "top_k": self.top_k,
                "min_p": self.min_p,
                "repetition_penalty": self.repetition_penalty,
                "cache_implementation": args.cache_implementation,
            }
            if args.generation_kwargs is not None:
                generation_kwargs.update(args.generation_kwargs)
            self.generation_config = GenerationConfig(**generation_kwargs)

        # Gradient accumulation requires scaled loss. Normally, loss scaling in the parent class depends on whether the
        # model accepts loss-related kwargs. Since we compute our own loss, this check is irrelevant. We set
        # self.model_accepts_loss_kwargs to False to enable scaling.
        self.model_accepts_loss_kwargs = False

        # Add tags to the model
        self.model.add_model_tags(self._tag_names)

        if self.ref_model is not None:
            if self.is_deepspeed_enabled:
                self.ref_model = prepare_deepspeed(self.ref_model, self.accelerator)
            elif self.is_fsdp_enabled:
                self.ref_model = prepare_fsdp(self.ref_model, self.accelerator)
            else:
                self.ref_model = self.accelerator.prepare_model(self.ref_model, evaluation_mode=True)

        if args.sync_ref_model:
            self.add_callback(SyncRefModelCallback(ref_model=self.ref_model, accelerator=self.accelerator))

        for i, reward_func in enumerate(self.reward_funcs):
            if isinstance(reward_func, PreTrainedModel):
                if self.is_deepspeed_enabled:
                    self.reward_funcs[i] = prepare_deepspeed(reward_func, self.accelerator)
                else:
                    # set device placement to True to make `prepare_model` move `reward_func` to device when using fsdp
                    self.reward_funcs[i] = self.accelerator.prepare_model(
                        reward_func, evaluation_mode=True, device_placement=True
                    )

    def _set_signature_columns_if_needed(self):
        # If `self.args.remove_unused_columns` is True, non-signature columns are removed.
        # By default, this method sets `self._signature_columns` to the model's expected inputs.
        # In GRPOTrainer, we preprocess data, so using the model's signature columns doesn't work.
        # Instead, we set them to the columns expected by the `training_step` method, hence the override.
        if self._signature_columns is None:
            self._signature_columns = ["prompt", "image", "images"]

    # This method overrides `Trainer.get_train_dataloader` to support our custom batching strategy.
    # Instead of returning a standard per-step batch (i.e., `per_device_batch_size), our dataloader loads an
    # *generation* batch (i.e., `per_device_batch_size × steps_per_generation`). This allows us to generate completions
    # once every steps_per_generation step—rather than once per accumulation step—which is significantly more
    # efficient. The only change from the original implementation is multiplying the batch size by
    # `steps_per_generation`. Thus, `_prepare_inputs` is called with this *generation* batch, and it handles the
    # splitting internally.
    # Maintenance note: This method is a copy-paste of the original `Trainer.get_train_dataloader` with only one line
    # modification. As a result, some parts of the method aren't relevant to GRPO, but we keep them to stay one line
    # apart from the super method, ensuring easier maintenance in the future.
    def get_train_dataloader(self):
        if self.train_dataset is None:
            raise ValueError("Trainer: training requires a train_dataset.")

        train_dataset = self.train_dataset
        data_collator = self.data_collator
        if is_datasets_available() and isinstance(train_dataset, datasets.Dataset):
            train_dataset = self._remove_unused_columns(train_dataset, description="training")
        else:
            data_collator = self._get_collator_with_removed_columns(data_collator, description="training")

        dataloader_params = {
            "batch_size": self._train_batch_size * self.args.steps_per_generation,  # < this is the change
            "collate_fn": data_collator,
            "num_workers": self.args.dataloader_num_workers,
            "pin_memory": self.args.dataloader_pin_memory,
            "persistent_workers": self.args.dataloader_persistent_workers,
        }

        if not isinstance(train_dataset, torch.utils.data.IterableDataset):
            dataloader_params["sampler"] = self._get_train_sampler()
            dataloader_params["drop_last"] = self.args.dataloader_drop_last
            dataloader_params["worker_init_fn"] = partial(
                seed_worker, num_workers=self.args.dataloader_num_workers, rank=self.args.process_index
            )

            dataloader_params["prefetch_factor"] = self.args.dataloader_prefetch_factor

        return self.accelerator.prepare(DataLoader(train_dataset, **dataloader_params))

    def _get_train_sampler(self, dataset: Dataset | None = None) -> Sampler:
        # Returns a sampler that
        # 1. ensures each prompt is repeated across multiple processes. This guarantees that identical prompts are
        #    distributed to different GPUs, allowing rewards to be computed and normalized correctly within each prompt
        #    group. Using the same seed across processes ensures consistent prompt assignment, preventing discrepancies
        #    in group formation.
        # 2. repeats the batch multiple times to allow reusing generations across multiple updates. Refer to
        #    _prepare_inputs to see how the generations are stored and reused.

        # In the following figure, the values are the prompt indices. The first row shows the first sampled batch, the
        # second row shows the second sampled batch, and so on.
        #
        #                                      |   GPU 0  |   GPU 1  |
        #
        #                 global_step   step    <-───>  num_generations=2
        #                                       <-───────> per_device_train_batch_size=3
        #  grad_accum    ▲  ▲  0          0     0   0   1   1   2   2   <- Generate for the first `steps_per_generation` (prompts 0 to 11); store the completions; use the first slice to compute the loss
        #     =2         ▼  |  0          1     3   3   4   4   5   5   <- Take the stored generations and use the second slice to compute the loss
        #                   |
        #                   |  1          2     6   6   7   7   8   8   <- Take the stored generations and use the third slice to compute the loss
        #  steps_per_gen=4  ▼  1          3     9   9  10  10  11  11   <- Take the stored generations and use the fourth slice to compute the loss
        #
        #                      2          4    12  12  13  13  14  14   <- Generate for the second `steps_per_generation` (prompts 12 to 23); store the completions; use the first slice to compute the loss
        #                      2          5    15  15  16  16  17  17   <- Take the stored generations and use the second slice to compute the loss
        #                                          ...
        if dataset is None:
            dataset = self.train_dataset
        return RepeatSampler(
            data_source=dataset,
            mini_repeat_count=self.num_generations,
            batch_size=self.args.generation_batch_size // self.num_generations,
            repeat_count=self.num_iterations * self.args.steps_per_generation,
            shuffle=self.shuffle_dataset,
            seed=self.args.seed,
        )

    def _get_eval_sampler(self, eval_dataset) -> Sampler:
        # See _get_train_sampler for an explanation of the sampler.
        return RepeatSampler(
            data_source=eval_dataset,
            mini_repeat_count=self.num_generations_eval,
            seed=self.args.seed,
        )

    @profiling_decorator
    def _get_last_hidden_state(
        self,
        unwrapped_model,
        input_ids,
        attention_mask,
        logits_to_keep,
        pixel_values=None,
        image_grid_thw=None,
        pixel_attention_mask=None,
        image_sizes=None,
    ):
        if is_peft_model(unwrapped_model):
            unwrapped_model = unwrapped_model.base_model.model

        # Build model inputs - check if the model supports logits_to_keep (some models and VLMs don't)
        model_inputs = {"input_ids": input_ids, "attention_mask": attention_mask}

        # For Qwen models:
        if image_grid_thw is not None and pixel_values is not None:
            model_inputs["image_grid_thw"] = image_grid_thw
        # For Gemma, SmolVLM2, LLaVa-Next etc.:
        if pixel_values is not None:
            model_inputs["pixel_values"] = pixel_values
        # For SmolVLM2
        if pixel_attention_mask is not None:
            model_inputs["pixel_attention_mask"] = pixel_attention_mask
        # For LLaVa-Next
        if image_sizes is not None:
            model_inputs["image_sizes"] = image_sizes

        # Only add logits_to_keep if the model supports it
        if "logits_to_keep" in self.model_kwarg_keys:
            # We add 1 to `logits_to_keep` because the last logits of the sequence is later excluded
            model_inputs["logits_to_keep"] = logits_to_keep + 1

        model_inputs["use_cache"] = False  # only used in generation; set False to suppress warnings

        last_hidden_state = unwrapped_model.model(**model_inputs).last_hidden_state
        # Exclude the last value: it corresponds to the next token pred
        last_hidden_state = last_hidden_state[:, :-1, :]  # (B, L-1, H)
        # Only keep the last logits_to_keep. For model that support logits_to_keep, this is a no-op.
        last_hidden_state = last_hidden_state[:, -logits_to_keep:, :]  # (B, logits_to_keep, H)
        return last_hidden_state

    def get_high_entropy_mask(self, entropies: torch.Tensor, mask: torch.Tensor, threshold: float) -> torch.Tensor:
        """
        Returns a binary mask identifying tokens whose entropy exceeds a given quantile threshold.

        Args:
            entropies (`torch.Tensor`):
                Tensor of shape (batch_size, seq_len) with per-token entropy values.
            mask (`torch.Tensor`):
                Binary mask of the same shape as `entropies`, where `1` indicates valid tokens and `0` padding.
            threshold (`float`):
                Quantile threshold between `0.0` and `1.0` to select high-entropy tokens.

        Returns:
            `torch.Tensor`:
                Boolean mask of shape (batch_size, seq_len), where `True` indicates tokens with entropy >= threshold
                and `False` otherwise.
        """
        local = entropies[mask.bool()].float()

        # Use a negative pad_value as a sentinel because entropy values are always >= 0.
        # This guarantees that the sentinel cannot collide with any real entropy value.
        pad_value = -1e9

        # Pad across processes so that every rank has the same tensor length
        padded = self.accelerator.pad_across_processes(local, dim=0, pad_index=pad_value)
        gathered = self.accelerator.gather(padded)

        # Drop sentinel values (safe because no entropy can be negative)
        gathered = gathered[gathered != pad_value]

        if gathered.numel() == 0:
            return torch.zeros_like(entropies, dtype=torch.bool)

        entropy_threshold = torch.quantile(gathered, threshold)
        masked_entropies = entropies * mask.float()
        entropy_mask = masked_entropies >= entropy_threshold
        return entropy_mask & mask.bool()  # ensure padding tokens are always masked out

    @profiling_decorator
    def _get_per_token_logps_and_entropies(
        self,
        model,
        input_ids,
        attention_mask,
        logits_to_keep,
        batch_size=None,
        compute_entropy=False,
        pixel_values=None,
        image_grid_thw=None,
        num_images=None,
        pixel_attention_mask=None,
        image_sizes=None,
        token_type_ids=None,
    ) -> dict[str, torch.Tensor | None]:
        """Compute log-probs and (optionally) entropies for each token."""
        batch_size = batch_size or input_ids.size(0)  # Chunk inputs into smaller batches to reduce memory peak
        all_logps = []
        all_entropies = []
        for start in range(0, input_ids.size(0), batch_size):
            input_ids_batch = input_ids[start : start + batch_size]
            attention_mask_batch = attention_mask[start : start + batch_size]

            # Build model inputs - check if the model supports logits_to_keep (some models and VLMs don't)
            model_inputs = {"input_ids": input_ids_batch, "attention_mask": attention_mask_batch}
            if image_grid_thw is not None and pixel_values is not None:
                rows_per_image = image_grid_thw.prod(dim=-1)
                rows_per_sample = torch.split(rows_per_image, num_images)
                rows_per_sample = torch.stack([s.sum() for s in rows_per_sample])
                cum_rows = torch.cat([torch.tensor([0], device=rows_per_sample.device), rows_per_sample.cumsum(0)])
                row_start, row_end = cum_rows[start].item(), cum_rows[start + batch_size].item()
                model_inputs["pixel_values"] = pixel_values[row_start:row_end]
                cum_imgs = torch.tensor([0] + num_images).cumsum(0)
                img_start, img_end = cum_imgs[start], cum_imgs[start + batch_size]
                model_inputs["image_grid_thw"] = image_grid_thw[img_start:img_end]
            elif pixel_values is not None:
                model_inputs["pixel_values"] = pixel_values[start : start + batch_size]
            if pixel_attention_mask is not None:
                model_inputs["pixel_attention_mask"] = pixel_attention_mask[start : start + batch_size]
            if image_sizes is not None:
                model_inputs["image_sizes"] = image_sizes[start : start + batch_size]
            if token_type_ids is not None:
                model_inputs["token_type_ids"] = token_type_ids[start : start + batch_size]

            # Only add logits_to_keep if the model supports it
            if "logits_to_keep" in self.model_kwarg_keys:
                # We add 1 to `logits_to_keep` because the last logits of the sequence is later excluded
                model_inputs["logits_to_keep"] = logits_to_keep + 1

            model_inputs["use_cache"] = False  # only used in generation; set False to suppress warnings

            logits = model(**model_inputs).logits
            # Exclude the last value: it corresponds to the next token pred
            logits = logits[:, :-1, :]  # (B, L-1, H)
            # Only keep the last logits_to_keep. For model that support logits_to_keep, this is a no-op.
            logits = logits[:, -logits_to_keep:, :]  # (B, logits_to_keep, H)
            # Divide logits by sampling temperature.
            # See https://huggingface.co/blog/the_n_implementation_details_of_rlhf_with_ppo#policy-training-implementation-details
            logits = logits / self.temperature
            completion_ids = input_ids_batch[:, -logits_to_keep:]
            logps = selective_log_softmax(logits, completion_ids)  # compute logprobs
            all_logps.append(logps)

            if compute_entropy:
                with torch.no_grad():
                    entropies = entropy_from_logits(logits)
                all_entropies.append(entropies)

        logps = torch.cat(all_logps, dim=0)
        entropies = torch.cat(all_entropies, dim=0) if compute_entropy else None
        return logps, entropies

    def _fix_param_name_to_vllm(self, name, extra_prefixes: list[str] | None = None):
        extra_prefixes = extra_prefixes or []
        prefixes = ["_checkpoint_wrapped_module."] + extra_prefixes
        for prefix in prefixes:
            name = name.replace(prefix, "")
        return name

    def _sync_fsdp1_params_to_vllm(self, module: nn.Module, prefix: str = "", visited=None):
        """Memory-efficient post-order traversal of FSDP modules to extract full parameters and sync with vLLM."""
        # For FSDP1, we need to recurse into children and also use summon_full_params
        if visited is None:
            visited = set()
        for child_name, child_module in module.named_children():
            child_prefix = f"{prefix}.{child_name}" if prefix else child_name
            self._sync_fsdp1_params_to_vllm(
                child_module, prefix=child_prefix, visited=visited
            )  # recurse into the child

        if isinstance(module, FSDP):
            with FSDP.summon_full_params(module, recurse=False, writeback=False):
                for param_name, param in module.named_parameters():
                    full_name = f"{prefix}.{param_name}" if prefix else param_name
                    full_name = self._fix_param_name_to_vllm(full_name, extra_prefixes=["_fsdp_wrapped_module."])

                    if full_name in visited:
                        continue  # skip FSDP subtrees already traversed
                    visited.add(full_name)

                    if self.vllm_mode == "server" and self.accelerator.is_main_process:
                        self.vllm_client.update_named_param(full_name, param.data)
                    elif self.vllm_mode == "colocate":
                        llm_model = self.llm.llm_engine.model_executor.driver_worker.model_runner.model
                        llm_model.load_weights([(full_name, param.data)])

    def _sync_fsdp2_params_to_vllm(self, module: nn.Module):
        # For FSDP2, module.state_dict() already covers all parameters, so no need for recursion
        for name, param in module.state_dict().items():
            # When using PEFT, we need to recover the original parameter name
            name = name.removeprefix("base_model.model.").replace(".base_layer", "")
            # Skip PEFT layers: they don’t exist in vLLM, and they are merged already.
            if is_peft_model(module) and module.prefix in name:
                continue
            # When module to save, remove its prefix and discard the original module
            if "original_module" in name:
                continue
            name = self._fix_param_name_to_vllm(name, extra_prefixes=["modules_to_save.default."])

            if param.is_cpu:
                param = param.to(torch.device("cuda"))
            param = param.full_tensor()

            if self.vllm_mode == "server" and self.accelerator.is_main_process:
                self.vllm_client.update_named_param(name, param)
            elif self.vllm_mode == "colocate":
                llm_model = self.llm.llm_engine.model_executor.driver_worker.model_runner.model
                llm_model.load_weights([(name, param)])

    @profiling_decorator
    def _move_model_to_vllm(self):
        # For DeepSpeed ZeRO-3 and FSDP, we need to gather all parameters before operations
        deepspeed_plugin = self.accelerator.state.deepspeed_plugin
        zero_stage_3 = deepspeed_plugin is not None and deepspeed_plugin.zero_stage == 3
        if zero_stage_3:
            import deepspeed

            gather_if_zero3 = deepspeed.zero.GatheredParameters
        else:
            gather_if_zero3 = nullcontext

        if is_peft_model(self.model):
            # When using vLLM with LoRA, we save only the adapter weights instead of merging
            if self.vllm_use_lora:
                import tempfile

                # Create a temporary directory to save the LoRA adapter (only once)
                if not hasattr(self, "_vllm_lora_path"):
                    self._vllm_lora_path = tempfile.mkdtemp(prefix="trl_vllm_lora_")

                # Save the LoRA adapter weights
                # For FSDP/DeepSpeed, we need to gather parameters first
                with gather_if_zero3(list(self.model.parameters())):
                    if self.accelerator.is_main_process or not (self.is_fsdp_enabled or zero_stage_3):
                        # Save adapter weights only (not merged)
                        self.model.save_pretrained(self._vllm_lora_path)

                # Wait for all processes to ensure the adapter is saved
                self.accelerator.wait_for_everyone()

                # No need to update weights param-by-param when using LoRA
                # vLLM will load the adapter from the saved directory
            else:
                # Original code path: merge and sync full model weights
                # With PEFT and FSDP/DeepSpeed ZeRO Stage 3, we must gather the full model at once before merging, as
                # merging adapters in a sharded manner is not supported.
                # TODO: does this work with FSDP?
                with gather_if_zero3(list(self.model.parameters())):
                    self.model.merge_adapter()

                    # Update vLLM weights while parameters are gathered
                    # For PEFT with FSDP we need to use the memory efficient post-order traversal
                    fsdp_plugin = getattr(self.accelerator.state, "fsdp_plugin", None)
                    fsdp_version = getattr(fsdp_plugin, "fsdp_version", 1) if fsdp_plugin else 1
                    if fsdp_version == 1:
                        self._sync_fsdp1_params_to_vllm(
                            self.model
                        )  # use memory-efficient post-order traversal for FSDP
                    elif fsdp_version == 2:
                        self._sync_fsdp2_params_to_vllm(self.model)
                    else:
                        # DeepSpeed ZeRO-3 with PEFT
                        for name, param in self.model.named_parameters():
                            # When using PEFT, we need to recover the original parameter name
                            name = name.removeprefix("base_model.model.").replace(".base_layer", "")
                            # Skip PEFT layers: they don't exist in vLLM, and they are merged already.
                            if self.model.prefix in name:
                                continue
                            # When module to save, remove its prefix and discard the original module
                            if "original_module" in name:
                                continue
                            name = self._fix_param_name_to_vllm(name, extra_prefixes=["modules_to_save.default."])

                            if self.vllm_mode == "server" and self.accelerator.is_main_process:
                                self.vllm_client.update_named_param(name, param.data)
                            elif self.vllm_mode == "colocate":
                                llm_model = self.llm.llm_engine.model_executor.driver_worker.model_runner.model
                                llm_model.load_weights([(name, param.data)])
                    # Unmerge adapters while parameters are still gathered
                    self.model.unmerge_adapter()
                    # Parameters will automatically be repartitioned when exiting the context
        else:
            # For non-PEFT models, simply gather (if needed) and update each parameter individually.
            if self.is_fsdp_enabled:
                fsdp_plugin = getattr(self.accelerator.state, "fsdp_plugin", None)
                fsdp_version = getattr(fsdp_plugin, "fsdp_version", 1) if fsdp_plugin else 1
                if fsdp_version == 1:
                    self._sync_fsdp1_params_to_vllm(self.model)  # use memory-efficient post-order traversal for FSDP
                elif fsdp_version == 2:
                    self._sync_fsdp2_params_to_vllm(self.model)
            else:
                for name, param in self.model.named_parameters():
                    name = self._fix_param_name_to_vllm(name)
                    with gather_if_zero3([param]):
                        if self.vllm_mode == "server" and self.accelerator.is_main_process:
                            self.vllm_client.update_named_param(name, param.data)
                        elif self.vllm_mode == "colocate":
                            llm_model = self.llm.llm_engine.model_executor.driver_worker.model_runner.model
                            llm_model.load_weights([(name, param.data)])

        # Reset cache on vLLM
        if self.vllm_mode == "server" and self.accelerator.is_main_process:
            self.vllm_client.reset_prefix_cache()
        elif self.vllm_mode == "colocate":
            self.llm.reset_prefix_cache()

    def training_step(self, model, inputs, num_items_in_batch):
        time_before = time.perf_counter()
        output = super().training_step(model, inputs, num_items_in_batch)
        self._step += 1
        time_after = time.perf_counter()
        self._current_train_step_time += time_after - time_before
        if self._step % self.current_gradient_accumulation_steps == 0:
            self._metrics["train"]["step_time"].append(self._current_train_step_time)
            self._current_train_step_time = 0.0
        return output

    @profiling_decorator
    def _prepare_inputs(self, generation_batch: dict[str, torch.Tensor | Any]) -> dict[str, torch.Tensor | Any]:
        # Prepares inputs for model training/evaluation by managing completion generation and batch handling.
        # During training:
        #   - Receives the local generation batch (Per-GPU batch size × steps per generation)
        #     from the modified training dataloader instead of the standard local batch
        #   - Generates completions once for the entire generation batch and splits it into batches of size
        #     `per_device_train_batch_size`
        #   - Buffers these completions and returns the appropriate slice for the current accumulation step
        #   - Optimizes by regenerating completions only periodically (every steps_per_generation * num_iterations)
        # During evaluation:
        #   - The input is treated as a standard local batch (no accumulation, no multiple iterations)
        #   - Completions are generated for each batch without buffering or reuse
        # Returns a single local batch in both cases.

        mode = "train" if self.model.training else "eval"
        if mode == "train":
            generate_every = self.args.steps_per_generation * self.num_iterations
            if self._step % generate_every == 0 or self._buffered_inputs is None:
                # self._buffered_inputs=None can occur when resuming from a checkpoint
                generation_batch = self._generate_and_score_completions(generation_batch)
                generation_batch = split_pixel_values_by_grid(generation_batch)
                generation_batch = shuffle_sequence_dict(generation_batch)
                generation_batches = split_tensor_dict(generation_batch, self.args.steps_per_generation)
                self._buffered_inputs = [unsplit_pixel_values_by_grid(batch) for batch in generation_batches]
            inputs = self._buffered_inputs[self._step % self.args.steps_per_generation]
        else:
            # In evaluation, there is neither batch grouping for generation, nor multiple iterations, hence
            # local generation batch == local eval batch
            inputs = self._generate_and_score_completions(generation_batch)
        return inputs

    @profiling_decorator
    def _calculate_rewards(self, inputs, prompts, completions, completion_ids_list):
        device = self.accelerator.device
        rewards_per_func = torch.zeros(len(prompts), len(self.reward_funcs), device=device)

        # Repeat all input columns (but "prompt", "completion", and "completion_ids") to match the num of generations
        keys = [key for key in inputs[0] if key not in ["prompt", "completion", "completion_ids"]]
        reward_kwargs = {key: [example[key] for example in inputs] for key in keys}

        # This allows for dynamic reward shaping based on training progress.
        reward_kwargs["trainer_state"] = self.state

        for i, (reward_func, reward_processing_class, reward_func_name) in enumerate(
            zip(self.reward_funcs, self.reward_processing_classes, self.reward_func_names, strict=True)
        ):
            with profiling_context(self, reward_func_name):
                if isinstance(reward_func, nn.Module):  # Module (no PretrainedModel) for compat with compiled models
                    if is_conversational(inputs[0]):
                        messages = [{"messages": p + c} for p, c in zip(prompts, completions, strict=True)]
                        texts = [
                            apply_chat_template(x, reward_processing_class, **self.chat_template_kwargs)["text"]
                            for x in messages
                        ]
                    else:
                        texts = [p + c for p, c in zip(prompts, completions, strict=True)]
                    reward_inputs = reward_processing_class(
                        text=texts, return_tensors="pt", padding=True, padding_side="right", add_special_tokens=False
                    )
                    reward_inputs = super()._prepare_inputs(reward_inputs)
                    with torch.inference_mode():
                        rewards_per_func[:, i] = reward_func(**reward_inputs).logits[:, 0]  # Shape (B*G,)
                else:
                    output_reward_func = reward_func(
                        prompts=prompts, completions=completions, completion_ids=completion_ids_list, **reward_kwargs
                    )
                    # Convert None values to NaN
                    output_reward_func = [reward if reward is not None else torch.nan for reward in output_reward_func]

                    rewards_per_func[:, i] = torch.tensor(output_reward_func, dtype=torch.float32, device=device)

        # If all reward functions return None for a given row, issue a detailed warning
        if torch.isnan(rewards_per_func).all(dim=1).any():
            nan_row_idx = torch.isnan(rewards_per_func).all(dim=1).nonzero(as_tuple=True)[0][0]
            row_reward_kwargs = {
                key: value[nan_row_idx] for key, value in reward_kwargs.items() if key != "trainer_state"
            }
            row_reward_kwargs["prompt"] = prompts[nan_row_idx]
            row_reward_kwargs["completion"] = completions[nan_row_idx]
            logger.warning(
                f"All reward functions returned None for the following kwargs:\n{row_reward_kwargs}\n"
                "Please ensure that at least one reward function returns a valid reward."
            )

        # Gather the reward per function: this part is crucial, because the rewards are normalized per group and the
        # completions may be distributed across processes
        rewards_per_func = gather(rewards_per_func)
        return rewards_per_func

    def _generate_single_turn(self, prompts: list):
        device = self.accelerator.device
        mode = "train" if self.model.training else "eval"

        # Generate completions using either vLLM or regular generation
        if self.use_vllm:
            if self.vllm_mode == "colocate" and self.args.vllm_enable_sleep_mode:
                # wake up colocated vLLM instances if needed
                torch.cuda.empty_cache()  # required to avoid OOM in some cases
                self.llm.wake_up(tags=["weights"])
                # Work around for https://github.com/vllm-project/vllm/issues/29341
                self.llm.collective_rpc("reload_weights")

            # First, update the vLLM weights if needed
            if self.state.global_step != self._last_loaded_step:
                self._move_model_to_vllm()
                self._last_loaded_step = self.state.global_step

            if is_conversational({"prompt": prompts[0]}):
                prompts = [prepare_multimodal_messages_vllm(prompt) for prompt in prompts]

            # In vLLM, tool call arguments must be JSON strings. See https://github.com/vllm-project/vllm/pull/28820
            for prompt in prompts:  # iterate over each conversation
                if is_conversational({"prompt": prompt}):
                    for message in prompt:  # iterate over each message
                        if "tool_calls" in message:  # check if message has tool calls
                            for call in message["tool_calls"]:
                                args = call["function"]["arguments"]
                                if isinstance(args, dict):  # only convert dict → JSON string
                                    call["function"]["arguments"] = json.dumps(args)

            # Generate completions using vLLM: gather all prompts and use them in a single call in the main process
            if self.vllm_mode == "server":
                all_prompts = gather_object(prompts)
                num_generations = self.num_generations if mode == "train" else self.num_generations_eval

                if self.accelerator.is_main_process:
                    # Since 'prompts' contains 'num_generations' duplicates, we first take unique prompts, and generate
                    # num_generations outputs for each one. This is faster than generating outputs for each duplicate
                    # prompt individually.
                    ordered_set_of_prompts = all_prompts[::num_generations]

                    sampling_params = {
                        "n": num_generations,
                        "repetition_penalty": self.repetition_penalty,
                        "temperature": self.temperature,
                        "top_p": self.top_p,
                        "top_k": -1 if self.top_k is None else self.top_k,
                        "min_p": 0.0 if self.min_p is None else self.min_p,
                        "max_tokens": self.max_completion_length,
                        "guided_decoding_regex": self.guided_decoding_regex,
                        "generation_kwargs": self.args.generation_kwargs,
                    }
                    # Prepare LoRA parameters if using LoRA
                    lora_kwargs = {}
                    if self.vllm_use_lora:
                        # Cycle through 2 adapter IDs to force vLLM to reload updated weights while keeping memory usage bounded
                        # vLLM uses lora_int_id as the cache key (see WorkerLoRAManager.add_adapter)
                        # By alternating between 2 IDs, we ensure the adapter is reloaded each step without accumulating N adapters
                        adapter_id = self.vllm_lora_adapter_id + (self.state.global_step % 2)
                        lora_kwargs = {
                            "lora_adapter_name": self.vllm_lora_adapter_name,
                            "lora_adapter_id": adapter_id,
                            "lora_adapter_path": self._vllm_lora_path,
                        }
                        logger.debug(
                            f"Using LoRA adapter: {self.vllm_lora_adapter_name} (ID={adapter_id}) from path: {self._vllm_lora_path}"
                        )

                    with profiling_context(self, "vLLM.generate"):
                        if self.rollout_func is not None:
                            rollout_prompts = ordered_set_of_prompts
                            if rollout_prompts and is_conversational({"prompt": rollout_prompts[0]}):
                                rollout_prompts = [
                                    apply_chat_template(
                                        {"prompt": p}, self.processing_class, **self.chat_template_kwargs
                                    )["prompt"]
                                    for p in rollout_prompts
                                ]
                            output = self.rollout_func(rollout_prompts, self)
                        else:
                            if is_conversational({"prompt": ordered_set_of_prompts[0]}):
                                output = self.vllm_client.chat(
                                    messages=ordered_set_of_prompts,
                                    **sampling_params,
                                    chat_template_kwargs=self.chat_template_kwargs,
<<<<<<< HEAD
                                    **lora_kwargs,
=======
                                    tools=self.tools,
                                    chat_template=self.chat_template,
>>>>>>> 39a4af58
                                )
                            else:
                                output = self.vllm_client.generate(
                                    prompts=ordered_set_of_prompts, **sampling_params, **lora_kwargs
                                )
                        # Extract required fields and collect any extra fields for reward functions
                        required_keys = {"prompt_ids", "completion_ids", "logprobs"}
                        extra_fields = {k: v for k, v in output.items() if k not in required_keys}
                        payload = (output["prompt_ids"], output["completion_ids"], output["logprobs"], extra_fields)
                else:
                    payload = None

                # Broadcast the completions from the main process to all processes, ensuring each process receives its corresponding slice.
                obj_list = [payload]
                broadcast_object_list(obj_list, from_process=0)
                all_prompt_ids, all_completion_ids, all_logprobs, all_extra_fields = obj_list[0]

                # At this point, we only get 1 copy of each prompt, so we need to repeat them num_generations times
                all_prompt_ids = [ids for ids in all_prompt_ids for _ in range(num_generations)]

                process_slice = slice(
                    self.accelerator.process_index * len(prompts),
                    (self.accelerator.process_index + 1) * len(prompts),
                )
                prompt_ids = all_prompt_ids[process_slice]
                completion_ids = all_completion_ids[process_slice]
                logprobs = all_logprobs[process_slice]

                # Slice extra fields dict-of-lists per process (extra fields are per-completion, like completion_ids)
                extra_fields = {}
                for key, values in all_extra_fields.items():
                    if isinstance(values, list):
                        extra_fields[key] = values[process_slice]
                    else:
                        extra_fields[key] = values

            # Generate completions using colocated vLLM instances: each device holds vLLM copy and work on their own batch of prompts
            elif self.vllm_mode == "colocate":
                if self.rollout_func is not None:
                    rollout_prompts = prompts
                    if rollout_prompts and is_conversational({"prompt": rollout_prompts[0]}):
                        rollout_prompts = [
                            apply_chat_template(
                                {"prompt": prompt}, self.processing_class, **self.chat_template_kwargs
                            )["prompt"]
                            for prompt in rollout_prompts
                        ]
                    output = self.rollout_func(rollout_prompts, self)
                    required_keys = {"prompt_ids", "completion_ids", "logprobs"}
                    extra_fields = {k: v for k, v in output.items() if k not in required_keys}
                    prompt_ids = output["prompt_ids"]
                    completion_ids = output["completion_ids"]
                    logprobs = output["logprobs"]
                else:
                    if self.guided_decoding_regex:
                        guided_decoding = GuidedDecodingParams(regex=self.guided_decoding_regex)
                    else:
                        guided_decoding = None

                    generation_kwargs = {
                        "n": 1,  # vLLM on each GPU generates only 1 in colocate mode
                        "repetition_penalty": self.repetition_penalty,
                        "temperature": self.temperature,
                        "top_p": self.top_p,
                        "top_k": -1 if self.top_k is None else self.top_k,
                        "min_p": 0.0 if self.min_p is None else self.min_p,
                        "max_tokens": self.max_completion_length,
                        "guided_decoding": guided_decoding,
                        "logprobs": 0,  # enable returning log probabilities; 0 means for the sampled tokens only
                    }
                    if self.args.generation_kwargs is not None:
                        generation_kwargs.update(self.args.generation_kwargs)
                    sampling_params = SamplingParams(**generation_kwargs)

                    if self.vllm_tensor_parallel_size > 1:
                        # Gather prompts from all ranks in the TP group and flatten.
                        # Each rank starts with its own prompts; after gathering, all ranks see the full group set.
                        orig_size = len(prompts)
                        gathered_prompts = [None for _ in range(self.vllm_tensor_parallel_size)]
                        torch.distributed.all_gather_object(gathered_prompts, prompts, group=self.tp_group)
                        all_prompts = [p for sublist in gathered_prompts for p in sublist]
                    else:
                        all_prompts = prompts

                    if self.args.vllm_enable_sleep_mode:
                        self.llm.wake_up(tags=["kv_cache"])

                    # Prepare LoRA request if using LoRA
                    lora_request = None
                    if self.vllm_use_lora:
                        # Cycle through 2 adapter IDs to force vLLM to reload updated weights while keeping memory usage bounded
                        # vLLM uses lora_int_id as the cache key (see WorkerLoRAManager.add_adapter)
                        # By alternating between 2 IDs, we ensure the adapter is reloaded each step without accumulating N adapters
                        adapter_id = self.vllm_lora_adapter_id + (self.state.global_step % 2)
                        lora_request = LoRARequest(self.vllm_lora_adapter_name, adapter_id, self._vllm_lora_path)
                        logger.debug(
                            f"Using LoRA adapter: {self.vllm_lora_adapter_name} (ID={adapter_id}) from path: {self._vllm_lora_path}"
                        )

                    with profiling_context(self, "vLLM.generate"):
                        if is_conversational({"prompt": prompts[0]}):
                            all_outputs = self.llm.chat(
<<<<<<< HEAD
                                all_prompts, sampling_params=sampling_params, lora_request=lora_request, use_tqdm=False
=======
                                all_prompts,
                                sampling_params=sampling_params,
                                use_tqdm=False,
                                chat_template_kwargs=self.chat_template_kwargs,
                                tools=self.tools,
                                chat_template=self.chat_template,
>>>>>>> 39a4af58
                            )
                        else:
                            all_outputs = self.llm.generate(
                                all_prompts, sampling_params=sampling_params, lora_request=lora_request, use_tqdm=False
                            )

                    all_prompt_ids = [output.prompt_token_ids for output in all_outputs]
                    all_completion_ids = [output.token_ids for outputs in all_outputs for output in outputs.outputs]
                    all_logprobs = [
                        [next(iter(lp.values())).logprob for lp in output.logprobs]
                        for outputs in all_outputs
                        for output in outputs.outputs
                    ]

                    if self.vllm_tensor_parallel_size > 1:
                        # Slice completions for this rank within its TP group.
                        # Each rank generates all outputs — we keep only our share.
                        local_rank_in_group = torch.distributed.get_rank(group=self.tp_group)
                        tp_slice = slice(local_rank_in_group * orig_size, (local_rank_in_group + 1) * orig_size)
                        prompt_ids = all_prompt_ids[tp_slice]
                        completion_ids = all_completion_ids[tp_slice]
                        logprobs = all_logprobs[tp_slice]
                    else:
                        prompt_ids = all_prompt_ids
                        completion_ids = all_completion_ids
                        logprobs = all_logprobs

                    extra_fields = {}  # No extra fields for colocate mode

                    if self.args.vllm_enable_sleep_mode:
                        self.llm.sleep(level=2)

        elif self.use_transformers_paged:
            if is_conversational({"prompt": prompts[0]}):
                processor_outputs = self.processing_class.apply_chat_template(
                    conversation=prompts,
                    tools=self.tools,
                    chat_template=self.chat_template,
                    add_generation_prompt=True,
                    tokenize=True,
                    return_dict=True,
                    **self.chat_template_kwargs,
                )
            else:
                processor_outputs = self.processing_class(text=prompts)

            with (
                profiling_context(self, "transformers.generate_batch"),
                unwrap_model_for_generation(
                    self.model_wrapped, self.accelerator, gather_deepspeed3_params=self.args.ds3_gather_for_generation
                ) as unwrapped_model,
                torch.no_grad(),
                FSDP.summon_full_params(self.model_wrapped, recurse=False) if self.is_fsdp_enabled else nullcontext(),
            ):
                # Cast to the appropriate dtype based on training configuration
                if self.args.bf16:
                    unwrapped_model.to(torch.bfloat16)
                elif self.args.fp16:
                    unwrapped_model.to(torch.float16)
                if self.args.cast_lm_head_to_fp32:
                    unwrapped_model.lm_head.to(torch.float32)
                with torch.inference_mode():
                    # Continuous batching API expects 'inputs' arg only
                    all_outputs = unwrapped_model.generate_batch(
                        processor_outputs["input_ids"], generation_config=self.generation_config, progress_bar=False
                    )
                    unwrapped_model.train()  # restore training mode, as generate_batch forces eval mode
            completion_ids = [output.generated_tokens for output in all_outputs.values()]
            prompt_ids = processor_outputs["input_ids"]
            logprobs = None  # not used in this case
            extra_fields = {}  # No extra fields for paged mode

        else:
            # Regular generation path
            if is_conversational({"prompt": prompts[0]}):
                generate_inputs = self.processing_class.apply_chat_template(
                    conversation=prompts,
                    tools=self.tools,
                    chat_template=self.chat_template,
                    add_generation_prompt=True,
                    tokenize=True,
                    padding=True,
                    padding_side="left",
                    return_tensors="pt",
                    return_dict=True,
                    **self.chat_template_kwargs,
                )
            else:
                generate_inputs = self.processing_class(
                    text=prompts, padding=True, padding_side="left", return_tensors="pt"
                )
            generate_inputs = super()._prepare_inputs(generate_inputs)

            with (
                profiling_context(self, "transformers.generate"),
                unwrap_model_for_generation(
                    self.model_wrapped, self.accelerator, gather_deepspeed3_params=self.args.ds3_gather_for_generation
                ) as unwrapped_model,
                torch.no_grad(),
                FSDP.summon_full_params(self.model_wrapped, recurse=False) if self.is_fsdp_enabled else nullcontext(),
            ):
                prompt_completion_ids = unwrapped_model.generate(
                    **generate_inputs, generation_config=self.generation_config, disable_compile=True
                )
            # Compute prompt length and extract completion ids
            prompt_ids, prompt_mask = generate_inputs["input_ids"], generate_inputs["attention_mask"]
            prompt_length = prompt_ids.size(1)
            completion_ids = prompt_completion_ids[:, prompt_length:]

            # Mask everything after the first EOS token
            is_eos = completion_ids == self.eos_token_id
            eos_idx = torch.full((is_eos.size(0),), is_eos.size(1), dtype=torch.long, device=device)
            eos_idx[is_eos.any(dim=1)] = is_eos.int().argmax(dim=1)[is_eos.any(dim=1)]
            sequence_indices = torch.arange(is_eos.size(1), device=device).expand(is_eos.size(0), -1)
            completion_mask = (sequence_indices <= eos_idx.unsqueeze(1)).int()
            prompt_ids = [p[m].tolist() for p, m in zip(prompt_ids, prompt_mask.bool(), strict=True)]
            completion_ids = [c[m].tolist() for c, m in zip(completion_ids, completion_mask.bool(), strict=True)]
            logprobs = None  # not used in this case
            extra_fields = {}  # No extra fields for non-rollout_func paths

        return prompt_ids, completion_ids, logprobs, extra_fields

    def _tool_call_loop(self, prompts, prompt_ids, completion_ids, completions, logprobs):
        # Tool execution loop: execute tools, then regenerate completions with tool results appended to the prompt
        tool_calls = [completion[0].get("tool_calls") for completion in completions]
        idxs_with_tool = [idx for idx, tool_call in enumerate(tool_calls) if tool_call]
        tool_calls = [tool_calls[idx] for idx in idxs_with_tool]
        tool_mask = [[1] * len(ids) for ids in completion_ids]  # 0 for tool result tokens, 1 elsewhere
        tool_call_count = 0
        tool_failure_count = 0

        while idxs_with_tool:
            prompt_completion_tools = [prompts[i] for i in idxs_with_tool]  # select only prompts that need tool calls

            # Call the tools, and build the new prompt for generation
            for idx in range(len(idxs_with_tool)):
                idx_with_tool = idxs_with_tool[idx]
                tool_call_list = tool_calls[idx]
                prompt_completion_tool = prompt_completion_tools[idx]
                # Append the last assistant message (which triggered tool_calls) to the prompt
                prompt_completion_tool.append(completions[idx_with_tool][-1])
                for tool_call in tool_call_list:
                    tool_call_count += 1
                    if tool_call["type"] == "function":
                        function = tool_call["function"]
                        name = function["name"]
                        try:
                            result = self._tool_dict[name](**function["arguments"])
                        except Exception as e:
                            tool_failure_count += 1
                            result = {"error": str(e)}
                    else:
                        tool_failure_count += 1
                        name = tool_call.get("name", "unknown")
                        result = {"error": f"Unsupported tool call type: {tool_call['type']}"}
                    tool_message = {"role": "tool", "name": name, "content": str(result)}
                    prompt_completion_tool.append(tool_message)
                    completions[idx_with_tool].append(tool_message)

            # Tokenize and filter samples whose length exceeds max allowed length. This is important, because both
            # vLLM and transformers will error out if the input is longer than the model's max length.
            pct_ids = self.processing_class.apply_chat_template(
                prompt_completion_tools,
                tools=self.tools,
                tokenize=True,
                add_generation_prompt=True,
                chat_template=self.chat_template,
                **self.chat_template_kwargs,
            )["input_ids"]
            if self.use_vllm and self.vllm_mode == "colocate":
                max_model_len = self.llm.llm_engine.model_config.max_model_len
            elif not self.use_vllm:
                max_model_len = self.model.config.max_position_embeddings
            else:
                raise NotImplementedError(
                    f"Unsupported mode detected: use_vllm={self.use_vllm}, vllm_mode={self.vllm_mode}"
                )
            overlong = [len(pct) >= max_model_len for pct in pct_ids]
            for idx in range(len(idxs_with_tool)):
                idx_with_tool = idxs_with_tool[idx]
                if overlong[idx]:
                    prompt_length = len(prompt_ids[idx_with_tool])
                    ct = pct_ids[idx][prompt_length : prompt_length + self.max_completion_length]
                    completion_ids[idx_with_tool] = ct
                    tool_mask[idx_with_tool] += [1] * (len(ct) - len(tool_mask[idx_with_tool]))
                    if logprobs is not None:
                        logprobs[idx_with_tool] += [0.0] * (len(ct) - len(logprobs[idx_with_tool]))
            # Keep only non-overlong items for further processing
            idxs_with_tool = [idx for idx, o in zip(idxs_with_tool, overlong, strict=True) if not o]
            prompt_completion_tools = [pct for pct, o in zip(prompt_completion_tools, overlong, strict=True) if not o]
            if not idxs_with_tool:
                break  # all overlong, exit tool loop

            # Generate new completions after tool execution
            prompt_completion_tool_ids, post_tool_ids, post_tool_logprobs, _ = self._generate_single_turn(
                prompt_completion_tools
            )

            # Sanity check: from experience, this is useful to catch bugs in the chat template
            for idx in range(len(idxs_with_tool)):
                idx_with_tool = idxs_with_tool[idx]
                pct = prompt_completion_tool_ids[idx]  # = prompt-completion-tool
                if prompt_ids[idx_with_tool] != pct[: len(prompt_ids[idx_with_tool])]:
                    raise ValueError(
                        "The chat template is not prefix-preserving. Please update it to use a prefix-preserving "
                        "format."
                    )

            # Truncate so that pct[len(prompt_ids[idx]) :] + post_tool does not exceed max_completion_length
            for idx in range(len(idxs_with_tool)):
                idx_with_tool = idxs_with_tool[idx]
                prompt_len = len(prompt_ids[idx_with_tool])
                completion_tool_ids = prompt_completion_tool_ids[idx][prompt_len:]
                excess_length = len(completion_tool_ids) + len(post_tool_ids[idx]) - self.max_completion_length
                if excess_length > 0:
                    # If exceeding max length, truncate post_tool_ids
                    post_tool_ids[idx] = post_tool_ids[idx][:-excess_length]
                    if logprobs is not None:
                        post_tool_logprobs[idx] = post_tool_logprobs[idx][:-excess_length]
                    excess_length = len(completion_tool_ids) + len(post_tool_ids[idx]) - self.max_completion_length
                    if excess_length > 0:
                        # If still exceeding max length, truncate completion_tool_ids as well
                        prompt_completion_tool_ids[idx] = prompt_completion_tool_ids[idx][:-excess_length]

            # Update tool_mask: the tool result should be 0 and the post-tool 1
            for idx in range(len(idxs_with_tool)):
                idx_with_tool = idxs_with_tool[idx]
                prompt_completion_tool_length = len(prompt_completion_tool_ids[idx])
                prompt_length = len(prompt_ids[idx_with_tool])
                completion_length = len(completion_ids[idx_with_tool])
                post_tool_length = len(post_tool_ids[idx])
                tool_length = prompt_completion_tool_length - prompt_length - completion_length
                tool_mask[idx_with_tool] += [0] * tool_length + [1] * post_tool_length
                if logprobs is not None:
                    logprobs[idx_with_tool] += [0.0] * tool_length + post_tool_logprobs[idx]

            # Update completion_ids with the new completions (after tool execution)
            for idx in range(len(idxs_with_tool)):
                idx_with_tool = idxs_with_tool[idx]
                prompt_length = len(prompt_ids[idx_with_tool])
                pct = prompt_completion_tool_ids[idx]  # = prompt-completion-tool
                completion_ids[idx_with_tool] = pct[prompt_length:] + post_tool_ids[idx]

            # Decode post-tool completions
            post_tool_completions = [
                parse_response(self.processing_class, ids) if ids else {} for ids in post_tool_ids
            ]

            # Add post-tool completions to the existing completions
            for idx in range(len(idxs_with_tool)):
                idx_with_tool = idxs_with_tool[idx]
                if post_tool_completions[idx]:  # {} if post-tool completions completely truncated
                    completions[idx_with_tool].append(post_tool_completions[idx])

            # Check for further tool calls
            tool_calls = [completion.get("tool_calls") for completion in post_tool_completions]
            idxs_with_tool = [idx for idx, tool_call in zip(idxs_with_tool, tool_calls, strict=True) if tool_call]
            tool_calls = [tool_call for tool_call in tool_calls if tool_call]

        return tool_mask, completions, completion_ids, logprobs, tool_call_count, tool_failure_count

    def _generate(self, prompts: list):
        device = self.accelerator.device
        mode = "train" if self.model.training else "eval"

        # Copy the prompts to avoid modifying the original list
        prompts = copy.deepcopy(prompts)

        prompt_ids, completion_ids, logprobs, extra_fields = self._generate_single_turn(prompts)

        # Decode completions. It's important to use `parse_response` when possible, because it handles tool calls.
        if is_conversational({"prompt": prompts[0]}):
            if (
                Version(transformers.__version__) >= Version("5.0.0.dev0")  # parse_response added in v5
                and isinstance(self.processing_class, PreTrainedTokenizerBase)  # doesn't work with processors
                and hasattr(self.processing_class, "response_schema")  # attribute not set by default for now
                and self.processing_class.response_schema is not None  # only works if the tokenizer has a schema
            ):
                completions = [[parse_response(self.processing_class, ids)] for ids in completion_ids]
            else:
                contents = self.processing_class.batch_decode(completion_ids, skip_special_tokens=True)
                completions = [[{"role": "assistant", "content": content}] for content in contents]
        else:
            completions = self.processing_class.batch_decode(completion_ids, skip_special_tokens=True)

        # Extract tool calls from the completions and (possibly) execute them
        if self.tools:
            (
                tool_mask,
                completions,
                completion_ids,
                logprobs,
                tool_call_count,
                tool_failure_count,
            ) = self._tool_call_loop(prompts, prompt_ids, completion_ids, completions, logprobs)
        else:
            tool_mask = None

        # Get completion length per sequence, used for logging
        prompt_lengths = torch.tensor([len(ids) for ids in prompt_ids], device=device)
        if tool_mask is not None:  # count only non-tool tokens (tool_mask=1)
            completion_lengths = torch.tensor([sum(mask) for mask in tool_mask], device=device)
        else:
            completion_lengths = torch.tensor([len(ids) for ids in completion_ids], device=device)
        agg_prompt_lengths = self.accelerator.gather(prompt_lengths)
        agg_completion_lengths = self.accelerator.gather(completion_lengths)
        total_prompt_tokens = agg_prompt_lengths.sum()
        total_completion_tokens = agg_completion_lengths.sum()  # = num_items_in_batch, required for the DAPO loss

        # Log the metrics
        if mode == "train":
            self.state.num_input_tokens_seen += (total_prompt_tokens + total_completion_tokens).item()
        self._metrics[mode]["num_tokens"] = [self.state.num_input_tokens_seen]

        # Log completion lengths, mean, min, max
        self._metrics[mode]["completions/mean_length"].append(agg_completion_lengths.float().mean().item())
        self._metrics[mode]["completions/min_length"].append(agg_completion_lengths.float().min().item())
        self._metrics[mode]["completions/max_length"].append(agg_completion_lengths.float().max().item())

        # Identify sequences that terminated with EOS and log their lengths
        eos_and_pad = [self.eos_token_id, self.pad_token_id]
        is_truncated = torch.tensor([ids[-1] not in eos_and_pad for ids in completion_ids], device=device)
        agg_is_truncated = self.accelerator.gather(is_truncated)
        self._metrics[mode]["completions/clipped_ratio"].append(agg_is_truncated.float().mean().item())
        term_completion_lengths = agg_completion_lengths[~agg_is_truncated]
        if len(term_completion_lengths) == 0:  # edge case where no terminated sequences are found
            term_completion_lengths = torch.zeros(1, device=device)
        self._metrics[mode]["completions/mean_terminated_length"].append(term_completion_lengths.float().mean().item())
        self._metrics[mode]["completions/min_terminated_length"].append(term_completion_lengths.float().min().item())
        self._metrics[mode]["completions/max_terminated_length"].append(term_completion_lengths.float().max().item())

        if self.tools:
            agg_tool_call_count = self.accelerator.gather(torch.tensor(tool_call_count, device=device)).sum()
            tool_call_frequency = (agg_tool_call_count / len(agg_prompt_lengths)).item()
            self._metrics[mode]["tools/call_frequency"].append(tool_call_frequency)
            agg_tool_failure_count = self.accelerator.gather(torch.tensor(tool_failure_count, device=device)).sum()
            failure_frequency = (
                (agg_tool_failure_count / agg_tool_call_count).item() if agg_tool_call_count > 0 else 0.0
            )
            self._metrics[mode]["tools/failure_frequency"].append(failure_frequency)

        return (
            prompt_ids,
            completion_ids,
            tool_mask,
            completions,
            total_completion_tokens,
            logprobs,
            extra_fields,
        )

    def _generate_and_score_completions(
        self, inputs: list[dict[str, torch.Tensor | Any]]
    ) -> dict[str, torch.Tensor | Any]:
        device = self.accelerator.device
        mode = "train" if self.model.training else "eval"

        prompts = [x["prompt"] for x in inputs]

        if "images" in inputs[0]:
            images = [example.get("images") for example in inputs]
        elif "image" in inputs[0]:
            images = [[example.get("image")] if example.get("image") is not None else None for example in inputs]
        else:
            images = None
        # Transformers requires at least one image in the batch, otherwise it throws an error
        if images is not None and all(img_list == [] for img_list in images):
            images = None

        # If the prompts are conversational and the inputs contain images, we need to convert the prompts from
        # [{"role": "user", "content": "What color is the sky?"}] to
        # [{"role": "user", "content": [{"type": "image", "image": <Image>}, {"type": "text", "text": "What color is the sky?"}]}]
        if images is not None:
            prompts = [
                prepare_multimodal_messages(prompt, image_list)
                for prompt, image_list in zip(prompts, images, strict=True)
            ]

        (
            prompt_ids_list,
            completion_ids_list,
            tool_mask_list,
            completions,
            num_items_in_batch,
            sampling_per_token_logps_list,
            extra_fields,
        ) = self._generate(prompts)

        # Convert lists of token IDs to padded tensors
        prompt_ids = [torch.tensor(ids, device=device) for ids in prompt_ids_list]
        prompt_mask = [torch.ones_like(ids, dtype=torch.long) for ids in prompt_ids]
        prompt_ids = pad(prompt_ids, padding_value=self.pad_token_id, padding_side="left")
        prompt_mask = pad(prompt_mask, padding_value=0, padding_side="left")
        completion_ids = [torch.tensor(ids, device=device) for ids in completion_ids_list]
        completion_mask = [torch.ones_like(ids, dtype=torch.long) for ids in completion_ids]
        completion_ids = pad(completion_ids, padding_value=self.pad_token_id, padding_side="right")
        completion_mask = pad(completion_mask, padding_value=0, padding_side="right")
        if sampling_per_token_logps_list is not None:
            sampling_per_token_logps = [torch.tensor(logps, device=device) for logps in sampling_per_token_logps_list]
            sampling_per_token_logps = pad(sampling_per_token_logps, padding_value=0.0, padding_side="right")
        else:
            sampling_per_token_logps = None
        if self.tools:
            tool_mask = [torch.tensor(mask, device=device) for mask in tool_mask_list]
            tool_mask = pad(tool_mask, padding_value=1, padding_side="right")  # 0 for tool result tokens, 1 elsewhere

        # If mask_truncated_completions is enabled, zero out truncated completions in completion_mask
        if self.mask_truncated_completions:
            eos_and_pad = [self.eos_token_id, self.pad_token_id]
            is_truncated = torch.tensor([ids[-1] not in eos_and_pad for ids in completion_ids_list], device=device)
            completion_mask = completion_mask * (~is_truncated).unsqueeze(1).int()

        # Concatenate prompt_mask with completion_mask for logit computation
        prompt_completion_ids = torch.cat([prompt_ids, completion_ids], dim=1)  # (B, P+C)
        attention_mask = torch.cat([prompt_mask, completion_mask], dim=1)  # (B, P+C)

        logits_to_keep = completion_ids.size(1)  # we only need to compute the logits for the completion tokens
        batch_size = self.args.per_device_train_batch_size if mode == "train" else self.args.per_device_eval_batch_size

        num_images = [len(img_list) for img_list in images] if images is not None else None

        # Get forward_kwargs for models with multimodal inputs
        if images is not None:
            prompts_text = [
                apply_chat_template(
                    {"prompt": prompt}, self.processing_class, tools=self.tools, **self.chat_template_kwargs
                )["prompt"]
                for prompt in prompts
            ]
            prompt_inputs = self.processing_class(images=images, text=prompts_text, padding=True, return_tensors="pt")
            prompt_inputs = super()._prepare_inputs(prompt_inputs)
            forward_kwargs = {k: v for k, v in prompt_inputs.items() if k not in ["input_ids", "attention_mask"]}
        else:
            forward_kwargs = {}

        # If token_type_ids are used, extend them with zeros for the completion part
        if "token_type_ids" in forward_kwargs:
            token_type_ids = forward_kwargs["token_type_ids"]
            forward_kwargs["token_type_ids"] = torch.cat(
                [token_type_ids, token_type_ids.new_zeros(completion_ids.shape)], dim=1
            )

        # When gradient checkpointing is enabled with use_reentrant=True (default), calling the model inside a
        # torch.no_grad() block triggers a harmless PyTorch warning ("None of the inputs have requires_grad=True").
        # Temporarily disable checkpointing to avoid this warning during inference.
        with torch.no_grad(), disable_gradient_checkpointing(self.model, self.args.gradient_checkpointing_kwargs):
            # If the generation and optimization steps are misaligned—i.e., if generation does not occur at the end of
            # a full optimizer step (when gradient_accumulation_steps is not a multiple of generate_every)—then the
            # samples may come from an earlier version of the model. In that case, we need to track old_per_token_logps
            # for importance sampling. If the steps are aligned, importance sampling isn't necessary and we set
            # old_per_token_logps to None.
            # When using vLLM, we always compute old_per_token_logps for importance sampling, it was shown that the
            # distribution mismatch between vLLM and the training model can be large and harm the training.
            generate_every = self.args.steps_per_generation * self.num_iterations  # generation frequency
            if self.args.gradient_accumulation_steps % generate_every != 0 or (
                self.use_vllm and self.vllm_importance_sampling_correction
            ):
                old_per_token_logps, _ = self._get_per_token_logps_and_entropies(
                    self.model,
                    prompt_completion_ids,
                    attention_mask,
                    logits_to_keep,
                    batch_size,
                    num_images=num_images,
                    **forward_kwargs,  # may contain pixel_values, image_grid_thw, pixel_attention_mask and image_sizes
                )
            else:
                old_per_token_logps = None

            # Compute the importance sampling ratio when using vLLM, to correct for potential distribution mismatch
            if self.use_vllm and self.vllm_importance_sampling_correction:
                mask = completion_mask if not self.tools else completion_mask * tool_mask
                per_token_logps_diff = (old_per_token_logps - sampling_per_token_logps) * mask

                sequence_level_is = self.vllm_importance_sampling_mode in ["sequence_mask", "sequence_truncate"]
                if sequence_level_is:
                    per_sequence_logps_diff = per_token_logps_diff.sum(dim=-1, keepdim=True)
                    logps_diff = per_sequence_logps_diff
                else:
                    logps_diff = per_token_logps_diff

                vllm_importance_sampling_ratio = torch.exp(logps_diff)

                # vllm_importance_sampling_ratio.shape:
                #   token_* modes:     (B, T)  (per-token ratio)
                #   sequence_* modes:  (B, 1)  (per-sequence ratio)

                if self.vllm_importance_sampling_mode in ["sequence_truncate", "token_truncate"]:
                    vllm_importance_sampling_ratio = torch.clamp(
                        vllm_importance_sampling_ratio, max=self.vllm_importance_sampling_cap
                    )
                elif self.vllm_importance_sampling_mode in ["sequence_mask", "token_mask"]:
                    vllm_importance_sampling_ratio = vllm_importance_sampling_ratio.masked_fill(
                        vllm_importance_sampling_ratio > self.vllm_importance_sampling_cap, value=0.0
                    )
                else:
                    raise ValueError(
                        f"Unknown vLLM importance sampling level: {self.vllm_importance_sampling_mode}. Possible values are 'token_truncate', 'token_mask', 'sequence_truncate', and 'sequence_mask'."
                    )

            # Compute the per-token log probabilities for the reference model
            if self.beta != 0.0:
                if self.ref_model is not None:
                    ref_per_token_logps, _ = self._get_per_token_logps_and_entropies(
                        self.ref_model,
                        prompt_completion_ids,
                        attention_mask,
                        logits_to_keep,
                        batch_size=batch_size,
                        num_images=num_images,
                        **forward_kwargs,  # may contain pixel_values, image_grid_thw, pixel_attention_mask and image_sizes
                    )
                else:
                    with self.accelerator.unwrap_model(self.model).disable_adapter():
                        ref_per_token_logps, _ = self._get_per_token_logps_and_entropies(
                            self.model,
                            prompt_completion_ids,
                            attention_mask,
                            logits_to_keep,
                            batch_size=batch_size,
                            num_images=num_images,
                            **forward_kwargs,  # may contain pixel_values, image_grid_thw, pixel_attention_mask and image_sizes
                        )
            else:
                ref_per_token_logps = None

        # Decode
        prompts_text = self.processing_class.batch_decode(prompt_ids, skip_special_tokens=True)
        completions_text = self.processing_class.batch_decode(completion_ids, skip_special_tokens=True)

        # Merge extra_fields from rollout_func into inputs for reward functions
        if extra_fields:
            for i, inp in enumerate(inputs):
                for key, values in extra_fields.items():
                    if isinstance(values, list) and i < len(values):
                        inp[key] = values[i]
                    elif not isinstance(values, list):
                        inp[key] = values

        # Calculate rewards for each reward function. rewards_per_func aggregates rewards across all processes. This is
        # important because rewards will be normalized per group, and completions are distributed. We will later slice
        # rewards_per_func to extract each process's subset.
        rewards_per_func = self._calculate_rewards(inputs, prompts, completions, completion_ids_list)

        # Apply weights to each reward function's output and sum
        rewards = (rewards_per_func * self.reward_weights.to(device).unsqueeze(0)).nansum(dim=1)

        # Compute grouped-wise rewards
        num_generations = self.num_generations if mode == "train" else self.num_generations_eval
        mean_grouped_rewards = rewards.view(-1, num_generations).mean(dim=1)

        # Normalize the rewards to compute the advantages
        mean_grouped_rewards = mean_grouped_rewards.repeat_interleave(num_generations, dim=0)
        advantages = rewards - mean_grouped_rewards

        if self.scale_rewards in ["group", "none"]:
            # If self.scale_rewards = "none", we'll still log group level std
            std_rewards = rewards.view(-1, num_generations).std(dim=1)
            std_rewards = std_rewards.repeat_interleave(num_generations, dim=0)
        elif self.scale_rewards == "batch":
            # Compute global std
            std_rewards = rewards.std().expand_as(rewards)
        else:
            raise ValueError(
                f"Invalid value for scale_rewards: {self.scale_rewards}. Must be one of 'batch', 'group', or 'none'."
            )

        is_std_zero = torch.isclose(std_rewards, torch.zeros_like(std_rewards))
        if self.scale_rewards != "none":
            advantages = advantages / (std_rewards + 1e-4)

        # Slice to keep only the local part of the data
        process_slice = slice(
            self.accelerator.process_index * len(prompts),
            (self.accelerator.process_index + 1) * len(prompts),
        )
        all_process_advantages = advantages.clone()  # keep the aggregated advantages for logging
        advantages = advantages[process_slice]

        # Calculate mean reward per function, but only for samples where the function was applied (non-NaN values)
        for i, reward_func_name in enumerate(self.reward_func_names):
            mean_rewards = torch.nanmean(rewards_per_func[:, i]).item()
            self._metrics[mode][f"rewards/{reward_func_name}/mean"].append(mean_rewards)
            std_func_rewards = nanstd(rewards_per_func[:, i]).item()
            self._metrics[mode][f"rewards/{reward_func_name}/std"].append(std_func_rewards)
        self._metrics[mode]["reward"].append(mean_grouped_rewards.mean().item())
        self._metrics[mode]["reward_std"].append(std_rewards.mean().item())
        self._metrics[mode]["frac_reward_zero_std"].append(is_std_zero.float().mean().item())

        # Log prompt and completion texts
        self._logs["prompt"].extend(gather_object(prompts_text))
        self._logs["completion"].extend(gather_object(completions_text))
        for i, name in enumerate(self.reward_func_names):
            self._logs["rewards"][name].extend(rewards_per_func[:, i].tolist())
        self._logs["advantages"].extend(all_process_advantages.tolist())

        if images is not None:
            self._logs["images"].extend(gather_object(images))

        if self.use_vllm and self.vllm_importance_sampling_correction:
            delta = torch.abs(old_per_token_logps - sampling_per_token_logps)
            mask = completion_mask.bool() if not self.tools else (completion_mask * tool_mask).bool()
            delta = delta[mask]
            mean_delta = torch.mean(delta) if delta.numel() > 0 else torch.tensor(0.0, device=device)
            max_delta = torch.max(delta) if delta.numel() > 0 else torch.tensor(0.0, device=device)
            self._metrics[mode]["sampling/sampling_logp_difference/mean"].append(
                self.accelerator.gather(mean_delta).mean().item()
            )
            self._metrics[mode]["sampling/sampling_logp_difference/max"].append(
                self.accelerator.gather(max_delta).max().item()
            )

            if sequence_level_is:
                flat_is_ratio = vllm_importance_sampling_ratio.flatten()
            else:
                flat_is_ratio = vllm_importance_sampling_ratio[mask]

            min_importance_sampling_ratio = (
                torch.min(flat_is_ratio) if flat_is_ratio.numel() > 0 else torch.tensor(0.0, device=device)
            )
            mean_importance_sampling_ratio = (
                torch.mean(flat_is_ratio) if flat_is_ratio.numel() > 0 else torch.tensor(0.0, device=device)
            )
            max_importance_sampling_ratio = (
                torch.max(flat_is_ratio) if flat_is_ratio.numel() > 0 else torch.tensor(0.0, device=device)
            )
            self._metrics[mode]["sampling/importance_sampling_ratio/min"].append(
                nanmin(self.accelerator.gather(min_importance_sampling_ratio)).item()
            )
            self._metrics[mode]["sampling/importance_sampling_ratio/mean"].append(
                self.accelerator.gather(mean_importance_sampling_ratio).nanmean().item()
            )
            self._metrics[mode]["sampling/importance_sampling_ratio/max"].append(
                nanmax(self.accelerator.gather(max_importance_sampling_ratio)).item()
            )

        output = {
            "prompt_ids": prompt_ids,
            "prompt_mask": prompt_mask,
            "completion_ids": completion_ids,
            "completion_mask": completion_mask,
            "advantages": advantages,
            "num_items_in_batch": num_items_in_batch,
        }
        if old_per_token_logps is not None:
            output["old_per_token_logps"] = old_per_token_logps
        if self.use_vllm and self.vllm_importance_sampling_correction:
            output["importance_sampling_ratio"] = vllm_importance_sampling_ratio
        if ref_per_token_logps is not None:
            output["ref_per_token_logps"] = ref_per_token_logps
        if "pixel_values" in forward_kwargs:
            output["pixel_values"] = forward_kwargs["pixel_values"]
        if "image_grid_thw" in forward_kwargs:
            output["image_grid_thw"] = forward_kwargs["image_grid_thw"]
        if "pixel_attention_mask" in forward_kwargs:
            output["pixel_attention_mask"] = forward_kwargs["pixel_attention_mask"]
        if "image_sizes" in forward_kwargs:
            output["image_sizes"] = forward_kwargs["image_sizes"]
        if "token_type_ids" in forward_kwargs:
            output["token_type_ids"] = forward_kwargs["token_type_ids"]
        if images is not None:
            output["num_images"] = num_images
        if self.tools:
            output["tool_mask"] = tool_mask
        return output

    def compute_liger_loss(self, unwrapped_model, inputs):
        # Compute the per-token log probabilities for the model
        prompt_ids, prompt_mask = inputs["prompt_ids"], inputs["prompt_mask"]
        completion_ids, completion_mask = inputs["completion_ids"], inputs["completion_mask"]
        input_ids = torch.cat([prompt_ids, completion_ids], dim=1)
        attention_mask = torch.cat([prompt_mask, completion_mask], dim=1)
        logits_to_keep = completion_ids.size(1)  # we only need to compute the logits for the completion tokens

        # Get the last hidden state of the model
        last_hidden_state = self._get_last_hidden_state(
            unwrapped_model,
            input_ids,
            attention_mask,
            logits_to_keep,
            inputs.get("pixel_values"),
            inputs.get("image_grid_thw"),
            inputs.get("pixel_attention_mask"),
            inputs.get("image_sizes"),
        )

        # compute loss and metrics using liger grpo loss
        loss, metrics = self.liger_grpo_loss(
            _input=last_hidden_state,
            lin_weight=unwrapped_model.lm_head.weight,
            selected_token_ids=completion_ids,
            attention_mask=completion_mask,
            advantages=inputs["advantages"],
            bias=unwrapped_model.lm_head.bias,
            old_per_token_logps=inputs.get("old_per_token_logps"),
            ref_per_token_logps=inputs.get("ref_per_token_logps"),
        )
        # Extract metrics from the liger_grpo_loss output
        # KL divergence is the first metric when beta is non-zero
        mean_kl = metrics[0] if self.beta != 0.0 else None
        clip_ratio = metrics[-1]

        mode = "train" if self.model.training else "eval"
        if self.beta != 0.0:
            self._metrics[mode]["kl"].append(self.accelerator.gather(mean_kl).mean().item())
        self._metrics[mode]["clip_ratio"].append(self.accelerator.gather(clip_ratio).mean().item())
        return loss / self.current_gradient_accumulation_steps

    @profiling_decorator
    def compute_loss(self, model, inputs, return_outputs=False, num_items_in_batch=None):
        if return_outputs:
            raise ValueError("The GRPOTrainer does not support returning outputs")
        if self.use_liger_kernel:
            # Compute the loss using the liger grpo loss
            unwrapped_model = self.accelerator.unwrap_model(model)
            return self._forward_redirection(model, unwrapped_model, self.compute_liger_loss, unwrapped_model, inputs)
        else:
            return self._compute_loss(model, inputs)

    @staticmethod
    def get_sapo_token_loss(unclipped_token_loss: torch.Tensor, temperature: float) -> torch.Tensor:
        sigmoid_input = temperature * (unclipped_token_loss - 1)
        sigmoid_smoothed_loss = torch.nn.functional.sigmoid(sigmoid_input)
        sapo_token_loss = sigmoid_smoothed_loss * 4 / temperature
        return sapo_token_loss

    def _compute_loss(self, model, inputs):
        # Compute the per-token log probabilities for the model
        prompt_ids, prompt_mask = inputs["prompt_ids"], inputs["prompt_mask"]
        completion_ids, completion_mask = inputs["completion_ids"], inputs["completion_mask"]
        input_ids = torch.cat([prompt_ids, completion_ids], dim=1)
        attention_mask = torch.cat([prompt_mask, completion_mask], dim=1)
        logits_to_keep = completion_ids.size(1)  # we only need to compute the logits for the completion tokens

        # Compute the per_token_logps and the entropy at each position in the completion
        per_token_logps, entropies = self._get_per_token_logps_and_entropies(
            model,
            input_ids,
            attention_mask,
            logits_to_keep,
            compute_entropy=True,
            pixel_values=inputs.get("pixel_values"),
            image_grid_thw=inputs.get("image_grid_thw"),
            num_images=inputs.get("num_images"),
            pixel_attention_mask=inputs.get("pixel_attention_mask"),
            image_sizes=inputs.get("image_sizes"),
            token_type_ids=inputs.get("token_type_ids"),
        )

        if self.top_entropy_quantile < 1.0:
            mask = completion_mask if not self.tools else completion_mask * inputs["tool_mask"]
            entropy_mask = self.get_high_entropy_mask(entropies, mask, 1 - self.top_entropy_quantile)
        else:
            entropy_mask = None

        # Compute the loss
        advantages = inputs["advantages"]
        # In the base GRPO implementation, advantages are expected to have shape (B,). To support subclasses that
        # provide advantages with shape (B, T) (e.g., MiniLLM), we *conditionally* unsqueeze the tensor.
        if advantages.dim() == 1:
            advantages = advantages.unsqueeze(1)
        # When num_iterations == 1 and steps_per_generation <= gradient_accumulation_steps,
        # old_per_token_logps == per_token_logps. In this case we can skip its computation
        # (see _generate_and_score_completions) and instead use per_token_logps.detach().
        # The exception is when using vLLM, where we always compute old_per_token_logps
        # for importance sampling
        old_per_token_logps = inputs.get("old_per_token_logps")
        old_per_token_logps = per_token_logps.detach() if old_per_token_logps is None else old_per_token_logps

        log_ratio = per_token_logps - old_per_token_logps
        if self.importance_sampling_level == "token":
            log_importance_weights = log_ratio
        elif self.importance_sampling_level == "sequence":
            mask = completion_mask if not self.tools else completion_mask * inputs["tool_mask"]
            log_importance_weights = (log_ratio * mask).sum(-1) / mask.sum(-1).clamp(min=1.0)
            log_importance_weights = log_importance_weights.unsqueeze(-1)
        else:
            raise ValueError(
                f"Unknown importance sampling level: {self.importance_sampling_level}. Possible values are 'token' "
                "and 'sequence'."
            )

        coef_1 = torch.exp(log_importance_weights)

        # Compute the KL divergence between the model and the reference model
        if self.beta != 0.0:
            ref_per_token_logps = inputs["ref_per_token_logps"]
            per_token_kl = (
                torch.exp(ref_per_token_logps - per_token_logps) - (ref_per_token_logps - per_token_logps) - 1
            )
            # Importance sampling correction for the KL divergence
            if self.args.use_bias_correction_kl:
                per_token_kl = per_token_kl * coef_1

        # From here, log_importance_weights (and all subsequent tensors, coef_1, coef_2, etc.) shape depends on
        # importance_sampling_level: "token" level: (B, T); "sequence" level: (B, 1)
        if self.loss_type == "cispo":
            clamped_ratios = torch.clamp(coef_1, max=self.epsilon_high).detach()
            per_token_loss = -clamped_ratios * advantages * per_token_logps
        elif self.loss_type in ["grpo", "bnpo", "dr_grpo", "dapo"]:
            coef_2 = torch.clamp(coef_1, 1 - self.epsilon_low, 1 + self.epsilon_high)
            # Two-sided clipping
            if self.args.delta is not None:
                coef_1 = torch.clamp(coef_1, max=self.args.delta)

            per_token_loss1 = coef_1 * advantages
            per_token_loss2 = coef_2 * advantages
            per_token_loss = -torch.min(per_token_loss1, per_token_loss2)
        elif self.loss_type == "sapo":
            per_token_loss = torch.empty_like(coef_1)
            positive_advantages_mask = advantages.repeat([1, coef_1.shape[1]]) > 0
            per_token_loss[positive_advantages_mask] = self.get_sapo_token_loss(
                coef_1[positive_advantages_mask], self.args.sapo_temperature_pos
            )
            per_token_loss[~positive_advantages_mask] = self.get_sapo_token_loss(
                coef_1[~positive_advantages_mask], self.args.sapo_temperature_neg
            )
            per_token_loss = -per_token_loss * advantages
        else:
            raise ValueError(f"Unknown loss type: {self.loss_type}")

        if entropy_mask is not None:
            per_token_loss = per_token_loss * entropy_mask

        if self.use_vllm and self.vllm_importance_sampling_correction:
            per_token_loss = per_token_loss * inputs["importance_sampling_ratio"]

        if self.beta != 0.0:
            per_token_loss = per_token_loss + self.beta * per_token_kl

        mask = completion_mask if not self.tools else completion_mask * inputs["tool_mask"]
        if self.loss_type in ["grpo", "sapo"]:
            loss = ((per_token_loss * mask).sum(-1) / mask.sum(-1).clamp(min=1.0)).mean()
            loss = loss / self.current_gradient_accumulation_steps
        elif self.loss_type == "bnpo":
            loss = (per_token_loss * mask).sum() / mask.sum().clamp(min=1.0)
            loss = loss / self.current_gradient_accumulation_steps
        elif self.loss_type == "dr_grpo":
            loss = (per_token_loss * mask).sum() / (per_token_loss.size(0) * self.max_completion_length)
            loss = loss / self.current_gradient_accumulation_steps
        elif self.loss_type in ["cispo", "dapo"]:
            normalizer = inputs["num_items_in_batch"] / self.accelerator.num_processes
            loss = (per_token_loss * mask).sum() / normalizer
        else:
            raise ValueError(f"Unknown loss type: {self.loss_type}")

        # Log the metrics
        mode = "train" if self.model.training else "eval"

        completion_token_count = mask.sum().clamp(min=1.0)

        def masked_batch_mean(x):
            if x.shape[1] == 1:  # when importance_sampling_level == "sequence"
                return x.mean()
            else:
                return (x * mask).sum() / completion_token_count

        if self.beta != 0.0:
            mean_kl = masked_batch_mean(per_token_kl)
            self._metrics[mode]["kl"].append(self.accelerator.gather(mean_kl).nanmean().item())

        mean_entropy = masked_batch_mean(entropies)
        self._metrics[mode]["entropy"].append(self.accelerator.gather(mean_entropy).nanmean().item())

        if self.loss_type in ["grpo", "bnpo", "dr_grpo", "dapo"]:
            # Compute the clipped probability ratios
            is_low_clipped = (coef_1 < 1 - self.epsilon_low) & (advantages < 0)
            is_high_clipped = (coef_1 > 1 + self.epsilon_high) & (advantages > 0)
            is_region_clipped = is_low_clipped | is_high_clipped

            low_clip = masked_batch_mean(is_low_clipped.float())
            high_clip = masked_batch_mean(is_high_clipped.float())
            clip_ratio = masked_batch_mean(is_region_clipped.float())

            gathered_low_clip = self.accelerator.gather(low_clip)
            self._metrics[mode]["clip_ratio/low_mean"].append(gathered_low_clip.nanmean().item())
            self._metrics[mode]["clip_ratio/low_min"].append(nanmin(gathered_low_clip).item())
            gathered_high_clip = self.accelerator.gather(high_clip)
            self._metrics[mode]["clip_ratio/high_mean"].append(gathered_high_clip.nanmean().item())
            self._metrics[mode]["clip_ratio/high_max"].append(nanmax(gathered_high_clip).item())
            gathered_clip_ratio = self.accelerator.gather(clip_ratio)
            self._metrics[mode]["clip_ratio/region_mean"].append(gathered_clip_ratio.nanmean().item())
        elif self.loss_type == "cispo":
            is_cispo_clipped = (coef_1 > self.epsilon_high) & (advantages > 0)
            cispo_clip_ratio = masked_batch_mean(is_cispo_clipped.float())
            gathered_cispo_clip_ratio = self.accelerator.gather(cispo_clip_ratio)
            self._metrics[mode]["cispo_clip_ratio"].append(gathered_cispo_clip_ratio.nanmean().item())

        return loss

    def prediction_step(self, model, inputs, prediction_loss_only, ignore_keys: list[str] | None = None):
        inputs = self._prepare_inputs(inputs)
        with torch.no_grad():
            with self.compute_loss_context_manager():
                loss = self.compute_loss(model, inputs)
            loss = loss.mean().detach()
        return loss, None, None

    def log(self, logs: dict[str, float], start_time: float | None = None) -> None:
        mode = "train" if self.model.training else "eval"
        metrics = {key: sum(val) / len(val) for key, val in self._metrics[mode].items()}  # average the metrics

        # This method can be called both in training and evaluation. When called in evaluation, the keys in `logs`
        # start with "eval_". We need to add the prefix "eval_" to the keys in `metrics` to match the format.
        if mode == "eval":
            metrics = {f"eval_{key}": val for key, val in metrics.items()}

        logs = {**logs, **metrics}
        super().log(logs, start_time)
        self._metrics[mode].clear()

        if self.accelerator.is_main_process and self.log_completions:
            if is_rich_available():
                print_prompt_completions_sample(
                    self._logs["prompt"],
                    self._logs["completion"],
                    self._logs["rewards"],
                    self._logs["advantages"],
                    self.state.global_step,
                    self.num_completions_to_print,
                )

            logging_backends = []
            if self.args.report_to and "wandb" in self.args.report_to and wandb.run is not None:
                logging_backends.append(wandb)
            if self.args.report_to and "trackio" in self.args.report_to:
                logging_backends.append(trackio)

            table = {
                "step": [str(self.state.global_step)] * len(self._logs["prompt"]),
                "prompt": self._logs["prompt"],
                "completion": self._logs["completion"],
                **self._logs["rewards"],
                "advantage": self._logs["advantages"],
            }

            df_base = pd.DataFrame(table)
            images_raw = self._logs["images"] or []

            for logging_backend in logging_backends:
                if images_raw:
                    images = []
                    for image_list in self._logs["images"]:
                        images.append([logging_backend.Image(image) for image in image_list])
                    df = pd.concat(
                        [df_base, pd.Series(images, name="image")],
                        axis=1,
                        copy=False,
                    )
                else:
                    df = df_base

                if self.log_unique_prompts:
                    df = df.drop_duplicates(subset=["prompt"])

                logging_backend.log({"completions": logging_backend.Table(dataframe=df)})

    # Ensure the model card is saved along with the checkpoint
    def _save_checkpoint(self, model, trial):
        if self.args.hub_model_id is None:
            model_name = Path(self.args.output_dir).name
        else:
            model_name = self.args.hub_model_id.split("/")[-1]
        self.create_model_card(model_name=model_name)
        super()._save_checkpoint(model, trial)<|MERGE_RESOLUTION|>--- conflicted
+++ resolved
@@ -687,13 +687,8 @@
                     "max_num_seqs": self.args.per_device_train_batch_size
                     * self.vllm_tensor_parallel_size
                     * self.args.steps_per_generation,
-<<<<<<< HEAD
-                    "max_model_len": max_model_len,
-                    "distributed_executor_backend": "external_launcher",
-=======
                     max_model_len=self.args.vllm_max_model_length,
                     distributed_executor_backend="external_launcher",
->>>>>>> 39a4af58
                     # Feed identical seed for tp groups to ensure sampling results are the same across workers
                     "seed": self.accelerator.process_index // self.vllm_tensor_parallel_size,
                     # Latest vLLM v1 memory profiler is misled by the high default value (i.e., 32768) - thinking there's not enough memory
@@ -1369,12 +1364,8 @@
                                     messages=ordered_set_of_prompts,
                                     **sampling_params,
                                     chat_template_kwargs=self.chat_template_kwargs,
-<<<<<<< HEAD
-                                    **lora_kwargs,
-=======
                                     tools=self.tools,
                                     chat_template=self.chat_template,
->>>>>>> 39a4af58
                                 )
                             else:
                                 output = self.vllm_client.generate(
@@ -1477,16 +1468,13 @@
                     with profiling_context(self, "vLLM.generate"):
                         if is_conversational({"prompt": prompts[0]}):
                             all_outputs = self.llm.chat(
-<<<<<<< HEAD
-                                all_prompts, sampling_params=sampling_params, lora_request=lora_request, use_tqdm=False
-=======
                                 all_prompts,
                                 sampling_params=sampling_params,
                                 use_tqdm=False,
+                                lora_request=lora_request,
                                 chat_template_kwargs=self.chat_template_kwargs,
                                 tools=self.tools,
                                 chat_template=self.chat_template,
->>>>>>> 39a4af58
                             )
                         else:
                             all_outputs = self.llm.generate(
