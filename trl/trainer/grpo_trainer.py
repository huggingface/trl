# Copyright 2020-2025 The HuggingFace Team. All rights reserved.
#
# Licensed under the Apache License, Version 2.0 (the "License");
# you may not use this file except in compliance with the License.
# You may obtain a copy of the License at
#
#     http://www.apache.org/licenses/LICENSE-2.0
#
# Unless required by applicable law or agreed to in writing, software
# distributed under the License is distributed on an "AS IS" BASIS,
# WITHOUT WARRANTIES OR CONDITIONS OF ANY KIND, either express or implied.
# See the License for the specific language governing permissions and
# limitations under the License.

import inspect
import os
import re
import textwrap
import warnings
from collections import defaultdict, deque
from collections.abc import Sized
from contextlib import nullcontext
from functools import partial
from pathlib import Path
from typing import Any, Callable, Optional, Union

import datasets
import numpy as np
import torch
import torch.utils.data
import transformers
from accelerate.utils import broadcast_object_list, gather, gather_object, is_peft_model, set_seed
from datasets import Dataset, IterableDataset
from packaging import version
from PIL import Image
from torch import nn
from torch.distributed.fsdp import FullyShardedDataParallel as FSDP
from torch.utils.data import DataLoader, Sampler
from transformers import (
    AutoModelForCausalLM,
    AutoModelForSequenceClassification,
    AutoProcessor,
    AutoTokenizer,
    GenerationConfig,
    PreTrainedModel,
    PreTrainedTokenizerBase,
    ProcessorMixin,
    Trainer,
    TrainerCallback,
    is_wandb_available,
)
from transformers.models.auto.modeling_auto import MODEL_FOR_VISION_2_SEQ_MAPPING_NAMES
from transformers.trainer_utils import seed_worker
from transformers.utils import is_datasets_available, is_flash_attn_2_available, is_peft_available, is_rich_available

from ..data_utils import apply_chat_template, is_conversational, maybe_apply_chat_template
from ..extras.profiling import profiling_context, profiling_decorator
from ..extras.vllm_client import VLLMClient
from ..import_utils import is_liger_kernel_available, is_vllm_available
from ..models import prepare_deepspeed, prepare_fsdp, unwrap_model_for_generation
from ..models.utils import _ForwardRedirection
from .callbacks import SyncRefModelCallback
from .grpo_config import GRPOConfig
from .utils import (
    disable_dropout_in_model,
    entropy_from_logits,
    generate_model_card,
    get_comet_experiment_url,
    pad,
    print_prompt_completions_sample,
    selective_log_softmax,
)


if is_peft_available():
    from peft import PeftConfig, get_peft_model

if is_liger_kernel_available():
    from liger_kernel.chunked_loss import LigerFusedLinearGRPOLoss

if is_vllm_available():
    from vllm import LLM, SamplingParams
    from vllm.sampling_params import GuidedDecodingParams

if is_wandb_available():
    import wandb

# What we call a reward function is a callable that takes a list of prompts and completions and returns a list of
# rewards. When it's a string, it's a model ID, so it's loaded as a pretrained model.
RewardFunc = Union[str, PreTrainedModel, Callable[[list, list], list[float]]]


class RepeatSampler(Sampler):
    """
    Sampler that repeats the indices of a dataset in a structured manner.

    Args:
        data_source (`Sized`):
            Dataset to sample from.
        mini_repeat_count (`int`):
            Number of times to repeat each index per batch.
        batch_size (`int`, *optional*, defaults to `1`):
            Number of unique indices per batch.
        repeat_count (`int`, *optional*, defaults to `1`):
            Number of times to repeat the full sampling process.
        shuffle (`bool`, *optional*, defaults to `True`):
            Whether to shuffle the dataset.
        seed (`int` or `None`, *optional*, defaults to `None`):
            Random seed for reproducibility (only affects this sampler).

    Example:
    ```python
    >>> sampler = RepeatRandomSampler(
    ...     ["a", "b", "c", "d", "e", "f", "g"], mini_repeat_count=2, batch_size=3, repeat_count=4
    ... )
    >>> list(sampler)
    [4, 4, 3, 3, 0, 0,
     4, 4, 3, 3, 0, 0,
     4, 4, 3, 3, 0, 0,
     4, 4, 3, 3, 0, 0,
     1, 1, 2, 2, 6, 6,
     1, 1, 2, 2, 6, 6,
     1, 1, 2, 2, 6, 6,
     1, 1, 2, 2, 6, 6]
    ```

    ```txt
    mini_repeat_count = 3
          -   -   -
         [0,  0,  0,  1,  1,  1,  2,  2,  2,  3,  3,  3,      |
          4,  4,  4,  5,  5,  5,  6,  6,  6,  7,  7,  7,      |
          8,  8,  8,  9,  9,  9, 10, 10, 10, 11, 11, 11,      |
                                                                repeat_count = 2
          0,  0,  0,  1,  1,  1,  2,  2,  2,  3,  3,  3,      |
          4,  4,  4,  5,  5,  5,  6,  6,  6,  7,  7,  7,      |
          8,  8,  8,  9,  9,  9, 10, 10, 10, 11, 11, 11, ...] |
          ---------   ---------   ---------   ---------
           ---------   ---------   ---------   ---------
            ---------   ---------   ---------   ---------
                         batch_size = 12
    ```
    """

    def __init__(
        self,
        data_source: Sized,
        mini_repeat_count: int,
        batch_size: int = 1,
        repeat_count: int = 1,
        shuffle: bool = True,
        seed: Optional[int] = None,
    ):
        self.data_source = data_source
        self.mini_repeat_count = mini_repeat_count
        self.batch_size = batch_size
        self.repeat_count = repeat_count
        self.num_samples = len(data_source)
        self.shuffle = shuffle
        self.seed = seed

        if shuffle:
            self.generator = torch.Generator()  # Create a local random generator
            if seed is not None:
                self.generator.manual_seed(seed)

    def __iter__(self):
        if self.shuffle:
            # E.g., [2, 4, 3, 1, 0, 6, 5] (num_samples = 7)
            indexes = torch.randperm(self.num_samples, generator=self.generator).tolist()
        else:
            indexes = list(range(self.num_samples))

        #    [2, 4, 3, 1, 0, 6, 5]
        # -> [[2, 4, 3], [1, 0, 6], [5]]  (batch_size = 3)
        indexes = [indexes[i : i + self.batch_size] for i in range(0, len(indexes), self.batch_size)]

        #    [[2, 4, 3], [1, 0, 6], [5]]
        # -> [[2, 4, 3], [1, 0, 6]]
        indexes = [chunk for chunk in indexes if len(chunk) == self.batch_size]

        for chunk in indexes:
            for _ in range(self.repeat_count):
                for index in chunk:
                    for _ in range(self.mini_repeat_count):
                        yield index

    def __len__(self) -> int:
        return self.num_samples * self.mini_repeat_count * self.repeat_count


# torch.nanstd doesn't exist, so we define it here
def nanstd(tensor: torch.Tensor) -> torch.Tensor:
    """
    Compute the standard deviation of a tensor, ignoring NaNs. This function only supports 1D tensors.

    Args:
        tensor (`torch.Tensor`):
            Input tensor of shape `(N,)`.

    Returns:
        `torch.Tensor`:
            Standard deviation of the tensor, ignoring NaNs.
    """
    variance = torch.nanmean((tensor - torch.nanmean(tensor, keepdim=True)) ** 2)  # Compute variance ignoring NaNs
    count = torch.sum(~torch.isnan(tensor))  # Count of non-NaN values
    variance *= count / (count - 1)  # Bessel's correction
    return torch.sqrt(variance)


def split_tensor_dict(
    tensor_dict: dict[str, Optional[torch.Tensor]], num_chunks: int
) -> list[dict[str, Optional[torch.Tensor]]]:
    """
    Splits a dictionary of tensors along the first dimension into `num_chunks` equal parts.

    Example:
    ```python
    >>> x = torch.arange(12).reshape(6, 2)
    >>> y = torch.arange(6).reshape(6, 1)
    >>> tensor_dict = {"x": x, "y": y}
    >>> split_tensor_dict(tensor_dict, 3)
    [
        {"x": tensor([[0, 1], [2, 3]]), "y": tensor([[0], [1]])},
        {"x": tensor([[4, 5], [6, 7]]), "y": tensor([[2], [3]])},
        {"x": tensor([[ 8,  9], [10, 11]]), "y": tensor([[4], [5]])}
    ]
    ```
    """
    first_tensor = next(tensor for tensor in tensor_dict.values() if tensor is not None)

    # Get batch size from first tensor, handling BatchFeature objects
    if hasattr(first_tensor, "data") and isinstance(first_tensor.data, dict):
        # BatchFeature object - get batch size from first available tensor in its data
        batch_size = next(
            t.shape[0] for t in first_tensor.data.values() if isinstance(t, torch.Tensor) and t.dim() > 0
        )
    else:
        batch_size = first_tensor.shape[0]

    chunk_size = batch_size // num_chunks

    result = []
    for i in range(num_chunks):
        chunk = {}
        for key, tensor in tensor_dict.items():
            if tensor is None:
                chunk[key] = None
            elif hasattr(tensor, "data") and isinstance(tensor.data, dict):
                # Handle BatchFeature or similar objects from processors
                chunk_dict = {}
                for sub_key, sub_tensor in tensor.data.items():
                    if (
                        isinstance(sub_tensor, torch.Tensor)
                        and sub_tensor.dim() > 0
                        and sub_tensor.shape[0] == batch_size
                    ):
                        # Only split tensors that have the expected batch dimension
                        # This preserves visual metadata and prevents corruption
                        chunk_dict[sub_key] = sub_tensor[i * chunk_size : (i + 1) * chunk_size]
                    else:
                        # Keep scalars, metadata, and tensors with different batch dimensions unchanged
                        chunk_dict[sub_key] = sub_tensor
                # Create a new object of the same type with chunked data
                chunk[key] = type(tensor)(chunk_dict)
            else:
                # Regular tensor
                chunk[key] = tensor[i * chunk_size : (i + 1) * chunk_size]
        result.append(chunk)

    return result


def shuffle_tensor_dict(tensor_dict: dict[str, Optional[torch.Tensor]]) -> dict[str, Optional[torch.Tensor]]:
    """
    Shuffles a dictionary of tensors along the first dimension in unison.

    Example:
    ```python
    >>> x = torch.arange(6).reshape(3, 2)
    >>> y = torch.arange(3).reshape(3, 1)
    >>> tensor_dict = {"x": x, "y": y}
    >>> shuffle_tensor_dict(tensor_dict)
    {'x': tensor([[2, 3],
                    [0, 1],
                    [4, 5]]),
        'y': tensor([[1],
                    [0],
                    [2]])}
    ```
    """
    first_tensor = next(tensor for tensor in tensor_dict.values() if tensor is not None)

    # Get batch size from first tensor, handling BatchFeature objects
    if hasattr(first_tensor, "data") and isinstance(first_tensor.data, dict):
        # BatchFeature object - get batch size from first available tensor in its data
        batch_size = next(
            t.shape[0] for t in first_tensor.data.values() if isinstance(t, torch.Tensor) and t.dim() > 0
        )
    else:
        batch_size = first_tensor.shape[0]

    permutation = torch.randperm(batch_size)

    result = {}
    for key, tensor in tensor_dict.items():
        if tensor is None:
            result[key] = None
        elif hasattr(tensor, "data") and isinstance(tensor.data, dict):
            # Handle BatchFeature or similar objects from processors
            shuffled_dict = {}
            for sub_key, sub_tensor in tensor.data.items():
                if isinstance(sub_tensor, torch.Tensor) and sub_tensor.dim() > 0 and sub_tensor.shape[0] == batch_size:
                    # Only shuffle tensors that have the expected batch dimension
                    # This preserves visual metadata and prevents corruption
                    shuffled_dict[sub_key] = sub_tensor[permutation]
                else:
                    # Keep scalars, metadata, and tensors with different batch dimensions unchanged
                    shuffled_dict[sub_key] = sub_tensor
            # Create a new object of the same type with shuffled data
            result[key] = type(tensor)(shuffled_dict)
        else:
            # Regular tensor
            result[key] = tensor[permutation]

    return result


def nanmin(tensor: torch.Tensor) -> torch.Tensor:
    """
    Compute the minimum value of a tensor, ignoring NaNs. This function only supports 1D tensors.

    Args:
        tensor (`torch.Tensor`): Input tensor of shape `(N,)`.

    Returns:
        `torch.Tensor`: Minimum value of the tensor, ignoring NaNs. Returns NaN if all values are NaN.
    """
    if torch.isnan(tensor).all():
        return torch.tensor(float("nan"), dtype=tensor.dtype, device=tensor.device)
    return torch.min(tensor[~torch.isnan(tensor)])


def nanmax(tensor: torch.Tensor) -> torch.Tensor:
    """
    Compute the maximum value of a tensor, ignoring NaNs. This function only supports 1D tensors.

    Args:
        tensor (`torch.Tensor`): Input tensor of shape `(N,)`.

    Returns:
        `torch.Tensor`: Maximum value of the tensor, ignoring NaNs. Returns NaN if all values are NaN.
    """
    if torch.isnan(tensor).all():
        return torch.tensor(float("nan"), dtype=tensor.dtype, device=tensor.device)
    return torch.max(tensor[~torch.isnan(tensor)])


def identity(x):
    """Do we really need docs for this?"""
    return x


class GRPOTrainer(Trainer):
    """
    Trainer for the Group Relative Policy Optimization (GRPO) method. This algorithm was initially proposed in the
    paper [DeepSeekMath: Pushing the Limits of Mathematical Reasoning in Open Language
    Models](https://huggingface.co/papers/2402.03300).

    Example:

    ```python
    from datasets import load_dataset
    from trl import GRPOTrainer

    dataset = load_dataset("trl-lib/tldr", split="train")


    def reward_func(completions, **kwargs):
        # Dummy reward function that rewards completions with more unique letters.
        return [float(len(set(completion))) for completion in completions]


    trainer = GRPOTrainer(
        model="Qwen/Qwen2-0.5B-Instruct",
        reward_funcs=reward_func,
        train_dataset=dataset,
    )

    trainer.train()
    ```

    Args:
        model (`Union[str, PreTrainedModel]`):
            Model to be trained. Can be either:

            - A string, being the *model id* of a pretrained model hosted inside a model repo on huggingface.co, or a
              path to a *directory* containing model weights saved using
              [`~transformers.PreTrainedModel.save_pretrained`], e.g., `'./my_model_directory/'`. The model is loaded
              using [`~transformers.AutoModelForCausalLM.from_pretrained`] with the keyword arguments in
              `args.model_init_kwargs`.
            - A [`~transformers.PreTrainedModel`] object. Only causal language models are supported.
        reward_funcs (`Union[RewardFunc, list[RewardFunc]]`):
            Reward functions to be used for computing the rewards. To compute the rewards, we call all the reward
            functions with the prompts and completions and sum the rewards. Can be either:

            - A single reward function, such as:
                - A string: The *model ID* of a pretrained model hosted inside a model repo on huggingface.co, or a
                path to a *directory* containing model weights saved using
                [`~transformers.PreTrainedModel.save_pretrained`], e.g., `'./my_model_directory/'`. The model is loaded
                using [`~transformers.AutoModelForSequenceClassification.from_pretrained`] with `num_labels=1` and the
                keyword arguments in `args.model_init_kwargs`.
                - A [`~transformers.PreTrainedModel`] object: Only sequence classification models are supported.
                - A custom reward function: The function is provided with the prompts and the generated completions,
                  plus any additional columns in the dataset. It should return a list of rewards. Custom reward
                  functions can also return None when the reward is not applicable to those samples. This is useful for
                  multi-task training where different reward functions apply to different types of samples. When a
                  reward function returns None for a sample, that reward function is excluded from the reward
                  calculation for that sample. For more details, see [Using a custom reward
                  function](#using-a-custom-reward-function).

                  The trainer's state is also passed to the reward function. The trainer's state is an
                  instance of [`transformers.TrainerState`](https://huggingface.co/docs/transformers/main/main_classes/callback#transformers.TrainerState)
                  and can be accessed by accessing the `trainer_state` argument
                  to the reward function's signature.
            - A list of reward functions, where each item can independently be any of the above types. Mixing different
            types within the list (e.g., a string model ID and a custom reward function) is allowed.
        args ([`GRPOConfig`], *optional*, defaults to `None`):
            Configuration for this trainer. If `None`, a default configuration is used.
        train_dataset ([`~datasets.Dataset`] or [`~datasets.IterableDataset`]):
            Dataset to use for training. It must include a column `"prompt"`. Any additional columns in the dataset is
            ignored. The format of the samples can be either:

            - [Standard](dataset_formats#standard): Each sample contains plain text.
            - [Conversational](dataset_formats#conversational): Each sample contains structured messages (e.g., role
              and content).
        eval_dataset ([`~datasets.Dataset`], [`~datasets.IterableDataset`] or `dict[str, Union[Dataset, IterableDataset]]`):
            Dataset to use for evaluation. It must meet the same requirements as `train_dataset`.
        processing_class ([`~transformers.PreTrainedTokenizerBase`], *optional*, defaults to `None`):
            Processing class used to process the data. The padding side must be set to "left". If `None`, the
            processing class is loaded from the model's name with [`~transformers.AutoTokenizer.from_pretrained`]. A
            padding token, `processing_class.pad_token`, must be set. If the processing class has not set a padding
            token, `processing_class.eos_token` will be used as the default.
        reward_processing_classes (`Union[PreTrainedTokenizerBase, list[PreTrainedTokenizerBase]]`, *optional*, defaults to `None`):
            Processing classes corresponding to the reward functions specified in `reward_funcs`. Can be either:

            - A single processing class: Used when `reward_funcs` contains only one reward function.
            - A list of processing classes: Must match the order and length of the reward functions in `reward_funcs`.
            If set to `None`, or if an element of the list corresponding to a [`~transformers.PreTrainedModel`] is
            `None`, the tokenizer for the model is automatically loaded using
            [`~transformers.AutoTokenizer.from_pretrained`]. For elements in `reward_funcs` that are custom reward
            functions (not [`~transformers.PreTrainedModel`]), the corresponding entries in `reward_processing_classes`
            are ignored.
        callbacks (list of [`~transformers.TrainerCallback`], *optional*, defaults to `None`):
            List of callbacks to customize the training loop. Will add those to the list of default callbacks detailed
            in [here](https://huggingface.co/docs/transformers/main_classes/callback).

            If you want to remove one of the default callbacks used, use the [`~transformers.Trainer.remove_callback`]
            method.
        optimizers (`tuple[torch.optim.Optimizer, torch.optim.lr_scheduler.LambdaLR]`, *optional*, defaults to `(None, None)`):
            A tuple containing the optimizer and the scheduler to use. Will default to an instance of [`AdamW`] on your
            model and a scheduler given by [`get_linear_schedule_with_warmup`] controlled by `args`.
        peft_config ([`~peft.PeftConfig`], *optional*, defaults to `None`):
            PEFT configuration used to wrap the model. If `None`, the model is not wrapped.
    """

    _tag_names = ["trl", "grpo"]

    @staticmethod
    def _get_nested_attr(obj, attr, default=None):
        """Retrieve nested attribute from an object."""
        attributes = attr.split(".")
        for attribute in attributes:
            try:
                obj = getattr(obj, attribute)
            except AttributeError:
                return default
        return obj

    @staticmethod
    def _get_from_processor_or_tokenizer(processor, key):
        """Get an attribute from processor or its tokenizer (if it has one)."""
        if hasattr(processor, key):
            return getattr(processor, key)
        elif hasattr(processor, "tokenizer") and hasattr(processor.tokenizer, key):
            return getattr(processor.tokenizer, key)
        return None

    @staticmethod
    def _validate_and_preprocess_images(images: list, processing_class=None) -> list:
        """
        Validates and preprocesses images for VLM training.

        This method handles:
        - Image format validation and conversion
        - Size normalization
        - Error handling for corrupted images
        - Memory optimization

        Args:
            images: List of images in various formats (PIL, numpy arrays, file paths, etc.)
            processing_class: Optional processor for getting image processing parameters

        Returns:
            List of validated and preprocessed images
        """
        processed_images = []

        for i, image in enumerate(images):
            try:
                if image is None:
                    processed_images.append(None)
                    continue

                # Convert various image formats to PIL Image
                if isinstance(image, str):
                    # File path
                    try:
                        pil_image = Image.open(image)
                    except Exception as e:
                        warnings.warn(f"Failed to load image from path '{image}': {e}. Using None instead.")
                        processed_images.append(None)
                        continue
                elif isinstance(image, np.ndarray):
                    # NumPy array
                    if image.dtype != np.uint8:
                        # Normalize to uint8 range if needed
                        if image.max() <= 1.0:
                            image = (image * 255).astype(np.uint8)
                        else:
                            image = image.astype(np.uint8)

                    if len(image.shape) == 2:
                        # Grayscale to RGB
                        image = np.stack([image] * 3, axis=-1)
                    elif len(image.shape) == 3 and image.shape[-1] == 4:
                        # RGBA to RGB
                        image = image[:, :, :3]

                    pil_image = Image.fromarray(image)
                elif hasattr(image, "convert"):
                    # Already a PIL Image
                    pil_image = image
                else:
                    # Try to convert other formats
                    try:
                        pil_image = Image.fromarray(np.array(image))
                    except Exception as e:
                        warnings.warn(f"Failed to convert image at index {i}: {e}. Using None instead.")
                        processed_images.append(None)
                        continue

                # Ensure RGB format
                if pil_image.mode != "RGB":
                    pil_image = pil_image.convert("RGB")

                # Validate image dimensions
                width, height = pil_image.size
                if width < 1 or height < 1:
                    warnings.warn(f"Image at index {i} has invalid dimensions ({width}x{height}). Using None instead.")
                    processed_images.append(None)
                    continue

                # Basic size validation - warn if image is extremely large
                max_pixels = 4096 * 4096  # 16MP limit
                if width * height > max_pixels:
                    warnings.warn(
                        f"Image at index {i} is very large ({width}x{height}, {width * height} pixels). "
                        f"Consider resizing for better performance and memory usage."
                    )

                processed_images.append(pil_image)

            except Exception as e:
                warnings.warn(f"Error processing image at index {i}: {e}. Using None instead.")
                processed_images.append(None)

        return processed_images

    def __init__(
        self,
        model: Union[str, PreTrainedModel],
        reward_funcs: Union[RewardFunc, list[RewardFunc]],
        args: Optional[GRPOConfig] = None,
        train_dataset: Optional[Union[Dataset, IterableDataset]] = None,
        eval_dataset: Optional[Union[Dataset, IterableDataset, dict[str, Union[Dataset, IterableDataset]]]] = None,
        processing_class: Optional[Union[PreTrainedTokenizerBase, AutoProcessor, ProcessorMixin]] = None,
        reward_processing_classes: Optional[Union[PreTrainedTokenizerBase, list[PreTrainedTokenizerBase]]] = None,
        callbacks: Optional[list[TrainerCallback]] = None,
        optimizers: tuple[Optional[torch.optim.Optimizer], Optional[torch.optim.lr_scheduler.LambdaLR]] = (None, None),
        peft_config: Optional["PeftConfig"] = None,
    ):
        # Args
        if args is None:
            model_name = model if isinstance(model, str) else model.config._name_or_path
            model_name = model_name.split("/")[-1]
            args = GRPOConfig(f"{model_name}-GRPO")

        # Models
        # Trained model
        model_init_kwargs = args.model_init_kwargs or {}
        if isinstance(model, str):
            model_id = model
            torch_dtype = model_init_kwargs.get("torch_dtype")
            if isinstance(torch_dtype, torch.dtype) or torch_dtype == "auto" or torch_dtype is None:
                pass  # torch_dtype is already a torch.dtype or "auto" or None
            elif isinstance(torch_dtype, str):  # it's a str, but not "auto"
                torch_dtype = getattr(torch, torch_dtype)
                model_init_kwargs["torch_dtype"] = torch_dtype
            else:
                raise ValueError(
                    "Invalid `torch_dtype` passed to `GRPOConfig`. Expected either 'auto' or a string representing "
                    f"a `torch.dtype` (e.g., 'float32'), but got {torch_dtype}."
                )
            # Disable caching if gradient checkpointing is enabled (not supported)
            model_init_kwargs["use_cache"] = (
                False if args.gradient_checkpointing else model_init_kwargs.get("use_cache")
            )
            model = AutoModelForCausalLM.from_pretrained(model, **model_init_kwargs)
        else:
            model_id = model.config._name_or_path
            if args.model_init_kwargs is not None:
                raise ValueError(
                    "You passed `model_init_kwargs` to the `GRPOConfig`, but your model is already instantiated. "
                    "This argument can only be used when the `model` argument is a string."
                )

        # Some models (SmolVLM/Idefics3) don't support `logits_to_keep` argument and error out if we pass it
        # Inspect the forward method before we wrap the model with PEFT
        self.model_kwarg_keys = (
            inspect.signature(model.forward).parameters.keys()
            if not hasattr(model, "get_base_model")
            else inspect.signature(model.get_base_model().forward).parameters.keys()
        )

        if peft_config is not None:
            if not is_peft_available():
                raise ImportError("PEFT is required to use `peft_config`. Run `pip install peft`.")
            model = get_peft_model(model, peft_config)

        # Enable gradient checkpointing if requested
        if args.gradient_checkpointing:
            model = self._enable_gradient_checkpointing(model, args)

        # Processing class
        self.is_vision_model = model.config.model_type in MODEL_FOR_VISION_2_SEQ_MAPPING_NAMES.keys()
        if processing_class is None:
            if self.is_vision_model:
                processing_class = AutoProcessor.from_pretrained(model.config._name_or_path, padding_side="left")
            else:
                processing_class = AutoTokenizer.from_pretrained(model.config._name_or_path, padding_side="left")

        # Handle pad token for processors or tokenizers
        pad_token = self._get_from_processor_or_tokenizer(processing_class, "pad_token")
        if pad_token is None:
            eos_token = self._get_from_processor_or_tokenizer(processing_class, "eos_token")
            processing_class.pad_token = eos_token

        # Reward functions
        if not isinstance(reward_funcs, list):
            reward_funcs = [reward_funcs]
        self.reward_func_names = []
        for i, reward_func in enumerate(reward_funcs):
            if isinstance(reward_func, str):
                reward_funcs[i] = AutoModelForSequenceClassification.from_pretrained(
                    reward_func, num_labels=1, **model_init_kwargs
                )
            if isinstance(reward_funcs[i], nn.Module):  # Use Module over PretrainedModel for compat w/ compiled models
                self.reward_func_names.append(reward_funcs[i].config._name_or_path.split("/")[-1])
            else:
                self.reward_func_names.append(reward_funcs[i].__name__)
        self.reward_funcs = reward_funcs

        # Reward weights
        if args.reward_weights is not None:
            if len(args.reward_weights) != len(reward_funcs):
                raise ValueError(
                    f"Number of reward weights ({len(args.reward_weights)}) must match number of reward "
                    f"functions ({len(reward_funcs)})"
                )
            self.reward_weights = torch.tensor(args.reward_weights, dtype=torch.float32)
        else:
            self.reward_weights = torch.ones(len(reward_funcs), dtype=torch.float32)

        # Reward processing class
        if reward_processing_classes is None:
            reward_processing_classes = [None] * len(reward_funcs)
        elif not isinstance(reward_processing_classes, list):
            reward_processing_classes = [reward_processing_classes]
        else:
            if len(reward_processing_classes) != len(reward_funcs):
                raise ValueError("The number of reward processing classes must match the number of reward functions.")

        for i, (reward_processing_class, reward_func) in enumerate(zip(reward_processing_classes, reward_funcs)):
            if isinstance(reward_func, PreTrainedModel):
                if reward_processing_class is None:
                    reward_processing_class = AutoTokenizer.from_pretrained(reward_func.config._name_or_path)

                # Handle pad token for reward processing class
                rc_pad_token_id = self._get_from_processor_or_tokenizer(reward_processing_class, "pad_token_id")
                if rc_pad_token_id is None:
                    rc_eos_token = self._get_from_processor_or_tokenizer(reward_processing_class, "eos_token")
                    reward_processing_class.pad_token = rc_eos_token

                # The reward model computes the reward for the latest non-padded token in the input sequence.
                # So it's important to set the pad token ID to the padding token ID of the processing class.
                reward_func.config.pad_token_id = self._get_from_processor_or_tokenizer(
                    reward_processing_class, "pad_token_id"
                )
                reward_processing_classes[i] = reward_processing_class
        self.reward_processing_classes = reward_processing_classes

        # Training arguments
        self.max_prompt_length = args.max_prompt_length
        self.max_completion_length = args.max_completion_length  # = |o_i| in the GRPO paper
        self.num_generations = args.num_generations  # = G in the GRPO paper
        self.temperature = args.temperature
        self.top_p = args.top_p
        self.top_k = args.top_k
        self.min_p = args.min_p
        self.repetition_penalty = args.repetition_penalty
        self.use_transformers_paged = args.use_transformers_paged
        self.use_vllm = args.use_vllm
        self.vllm_mode = args.vllm_mode
        self.vllm_gpu_memory_utilization = args.vllm_gpu_memory_utilization  # only applies to colocation mode
        self.vllm_tensor_parallel_size = args.vllm_tensor_parallel_size  # only applies to colocation mode
        self.use_liger_loss = args.use_liger_loss
        self.loss_type = args.loss_type
        self.scale_rewards = args.scale_rewards
        self.mask_truncated_completions = args.mask_truncated_completions
        self.token_entropy_percentile_threshold = args.token_entropy_percentile_threshold
        if self.use_liger_loss and self.token_entropy_percentile_threshold > 0.0:
            raise NotImplementedError(
                "Liger Kernels don't currently support masking token positions based on entropy."
            )

        # Datasets
        self.shuffle_dataset = args.shuffle_dataset

        if (
            isinstance(train_dataset, IterableDataset)
            or isinstance(eval_dataset, IterableDataset)
            or (
                isinstance(eval_dataset, dict) and any(isinstance(ds, IterableDataset) for ds in eval_dataset.values())
            )
        ):
            # See https://github.com/huggingface/trl/issues/3213
            raise NotImplementedError(
                "Iterable datasets are not yet supported in GRPOTrainer. Please use a standard dataset instead."
            )

        # Multi-step
        self.num_iterations = args.num_iterations  # = 𝜇 in the GRPO paper
        self.epsilon_low = args.epsilon
        self.epsilon_high = args.epsilon_high if args.epsilon_high is not None else args.epsilon
        # Tracks the number of iterations (forward + backward passes), including those within a grad accum cycle
        self._step = 0
        # Buffer the batch to reuse generated outputs across multiple updates. For more details, see
        # `_get_train_sampler` and `_prepare_inputs`.
        self._buffered_inputs = None

        # The trainer estimates the number of FLOPs (floating-point operations) using the number of elements in the
        # input tensor associated with the key "input_ids". However, in GRPO, the sampled data does not include the
        # "input_ids" key. Instead, the available keys is "prompt". As a result, the trainer issues the warning:
        # "Could not estimate the number of tokens of the input, floating-point operations will not be computed." To
        # suppress this warning, we set the "estimate_tokens" key in the model's "warnings_issued" dictionary to True.
        # This acts as a flag to indicate that the warning has already been issued.
        model.warnings_issued["estimate_tokens"] = True

        super().__init__(
            model=model,
            args=args,
            data_collator=identity,  # No data collation is needed in GRPO
            train_dataset=train_dataset,
            eval_dataset=eval_dataset,
            processing_class=processing_class,
            callbacks=callbacks,
            optimizers=optimizers,
        )

        # Reference model
        self.beta = args.beta
        if self.beta == 0.0:
            # If beta is 0.0, the reference model is not needed
            self.ref_model = None
        elif is_peft_model(model):
            # If PEFT is used, the reference model is not needed since the adapter can be disabled
            # to revert to the initial model.
            self.ref_model = None
        else:
            # For deepspeed, fsdp or non-distributed models, create a reference model from scratch
            self.ref_model = AutoModelForCausalLM.from_pretrained(model_id, **model_init_kwargs)

        # Disable dropout in the models
        if args.disable_dropout:
            disable_dropout_in_model(model)
            if self.ref_model is not None:
                disable_dropout_in_model(self.ref_model)

        # Liger loss
        if self.use_liger_loss:
            if not is_liger_kernel_available():
                raise ImportError(
                    "Liger is required to use `liger_loss` as the GRPO loss. Run `pip install liger-kernel`."
                )
            # redirect the model.module forward to the model forward to ensure pre-forward hooks are called
            self._forward_redirection = _ForwardRedirection()

            self.liger_grpo_loss = LigerFusedLinearGRPOLoss(
                beta=self.beta,
                epsilon_low=self.epsilon_low,
                epsilon_high=self.epsilon_high,
                temperature=self.temperature,
                use_ref_model=self.beta != 0.0,
                loss_type=self.loss_type,
                max_completion_length=self.max_completion_length,
            )

        # Initialize the metrics
        self._metrics = {"train": defaultdict(list), "eval": defaultdict(list)}
        self._total_train_tokens = 0
        self.log_completions = args.log_completions
        self.wandb_log_unique_prompts = args.wandb_log_unique_prompts
        self.num_completions_to_print = args.num_completions_to_print
        # maxlen is set to the total number of forward passes per step. This value of `maxlen` ensures we log only the
        # final optimization step.
        maxlen = self.accelerator.num_processes * args.per_device_train_batch_size * args.steps_per_generation
        self._textual_logs = {
            "prompt": deque(maxlen=maxlen),
            "completion": deque(maxlen=maxlen),
            "rewards": defaultdict(lambda: deque(maxlen=maxlen)),
            "advantages": deque(maxlen=maxlen),
        }

        # Ensure each process receives a unique seed to prevent duplicate completions when generating with
        # transformers if num_generations exceeds per_device_train_batch_size. We could skip it if we use vLLM, but
        # it's safer to set it in all cases.
        set_seed(args.seed, device_specific=True)

        if self.use_vllm:
            if not is_vllm_available():
                raise ImportError(
                    "vLLM is not available and `use_vllm` is set to True. Please install vLLM with "
                    "`pip install vllm` to use it."
                )

            if self.vllm_mode == "server" and self.accelerator.is_main_process:
                if args.vllm_server_base_url is not None:
                    base_url = args.vllm_server_base_url
                else:
                    base_url = f"http://{args.vllm_server_host}:{args.vllm_server_port}"
                self.vllm_client = VLLMClient(base_url=base_url, connection_timeout=args.vllm_server_timeout)
                self.vllm_client.init_communicator()

            elif self.vllm_mode == "colocate":
                # Make sure vllm_tensor_parallel_size group size evenly divides the world size - each group should have
                # the same number of ranks
                if not self.accelerator.num_processes % self.vllm_tensor_parallel_size == 0:
                    raise ValueError(
                        f"vllm_tensor_parallel_size ({self.vllm_tensor_parallel_size}) must divide world size "
                        f"({self.accelerator.num_processes}) evenly."
                    )

                if self.vllm_tensor_parallel_size > 1:
                    # Create subgroups of ranks for TP, each group with `vllm_tensor_parallel_size` ranks.
                    # For example, if world_size=8 and vllm_tensor_parallel_size=2 → groups: [0,1], [2,3], [4,5], [6,7]
                    self.tp_group, _ = torch.distributed.new_subgroups_by_enumeration(
                        [
                            list(range(i * self.vllm_tensor_parallel_size, (i + 1) * self.vllm_tensor_parallel_size))
                            for i in range(self.accelerator.num_processes // self.vllm_tensor_parallel_size)
                        ]
                    )

                # vLLM requires the environment variables to be set for distributed training.
                os.environ["RANK"] = str(self.accelerator.process_index)
                os.environ["LOCAL_RANK"] = str(self.accelerator.local_process_index)
                os.environ["WORLD_SIZE"] = str(self.accelerator.num_processes)
                os.environ["MASTER_ADDR"] = os.environ.get("MASTER_ADDR", "localhost")
                os.environ["MASTER_PORT"] = os.environ.get("MASTER_PORT", "12345")

                self.llm = LLM(
                    model=model.name_or_path,
                    tensor_parallel_size=args.vllm_tensor_parallel_size,
                    gpu_memory_utilization=self.vllm_gpu_memory_utilization,
                    max_num_seqs=self.args.per_device_train_batch_size
                    * self.vllm_tensor_parallel_size
                    * self.args.gradient_accumulation_steps,
                    max_model_len=self.max_prompt_length + self.max_completion_length,
                    distributed_executor_backend="external_launcher",
                    # Feed identical seed for tp groups to ensure sampling results are the same across workers
                    seed=self.accelerator.process_index // self.vllm_tensor_parallel_size,
                    # Latest vLLM v1 memory profiler is misled by the high default value (i.e., 32768) - thinking there's not enough memory
                    max_num_batched_tokens=4096,
                )

            # vLLM specific sampling arguments
            self.guided_decoding_regex = args.vllm_guided_decoding_regex

            self._last_loaded_step = -1  # tag to avoid useless loading during grad accumulation

            # When using vLLM, the main process is responsible for loading the model weights. This can cause process
            # desynchronization and seems to lead to DeepSpeed hanging during initialization. To prevent this, we
            # synchronize all processes after vLLM has been fully initialized.
            self.accelerator.wait_for_everyone()
        else:
            generation_kwargs = {
                "max_new_tokens": self.max_completion_length,
                "do_sample": True,
                "pad_token_id": self._get_from_processor_or_tokenizer(processing_class, "pad_token_id"),
                "bos_token_id": self._get_from_processor_or_tokenizer(processing_class, "bos_token_id"),
                "eos_token_id": self._get_from_processor_or_tokenizer(processing_class, "eos_token_id"),
                "temperature": self.temperature,
                "top_p": self.top_p,
                "top_k": self.top_k,
                "min_p": self.min_p,
                "repetition_penalty": self.repetition_penalty,
                "cache_implementation": args.cache_implementation,
            }
            if args.use_transformers_paged:
                generation_kwargs["max_batch_tokens"] = 512
                generation_kwargs["num_blocks"] = 1024
                generation_kwargs["block_size"] = 128
            if args.generation_kwargs is not None:
                generation_kwargs.update(args.generation_kwargs)
            self.generation_config = GenerationConfig(**generation_kwargs)

        # Gradient accumulation requires scaled loss. Normally, loss scaling in the parent class depends on whether the
        # model accepts loss-related kwargs. Since we compute our own loss, this check is irrelevant. We set
        # self.model_accepts_loss_kwargs to False to enable scaling.
        self.model_accepts_loss_kwargs = False

        # Add tags to the model
        self.model.add_model_tags(self._tag_names)

        if self.ref_model is not None:
            if self.is_deepspeed_enabled:
                self.ref_model = prepare_deepspeed(self.ref_model, self.accelerator)
            elif self.is_fsdp_enabled:
                self.ref_model = prepare_fsdp(self.ref_model, self.accelerator)
            else:
                self.ref_model = self.accelerator.prepare_model(self.ref_model, evaluation_mode=True)

        if args.sync_ref_model:
            self.add_callback(SyncRefModelCallback(ref_model=self.ref_model, accelerator=self.accelerator))

        for i, reward_func in enumerate(self.reward_funcs):
            if isinstance(reward_func, PreTrainedModel):
                if self.is_deepspeed_enabled:
                    self.reward_funcs[i] = prepare_deepspeed(reward_func, self.accelerator)
                else:
                    # set device placement to True to make `prepare_model` move `reward_func` to device when using fsdp
                    self.reward_funcs[i] = self.accelerator.prepare_model(
                        reward_func, evaluation_mode=True, device_placement=True
                    )

        # Ensure signature columns are set for VLM support and custom reward functions
        self._set_signature_columns_if_needed()

    def _set_signature_columns_if_needed(self):
        # If `self.args.remove_unused_columns` is True, non-signature columns are removed.
        # By default, this method sets `self._signature_columns` to the model's expected inputs.
        # In GRPOTrainer, we preprocess data, so using the model's signature columns doesn't work.
        # Instead, we set them to the columns expected by the `training_step` method, hence the override.
        if self._signature_columns is None:
            # Base signature columns
            signature_columns = ["prompt"]

            # Check if this is a VLM setup (either VLM model OR VLM processor)
            is_vlm_processor = hasattr(self.processing_class, "tokenizer") and hasattr(
                self.processing_class, "image_processor"
            )
            if self.is_vision_model or is_vlm_processor:
                vlm_columns = ["image", "pixel_values", "pixel_attention_mask", "image_sizes"]
                signature_columns.extend(vlm_columns)

            # Additional columns needed based on the reward functions
            for func in self.reward_funcs:
                if not isinstance(func, (str, PreTrainedModel)):
                    try:
                        # Custom reward function - inspect its signature to see what columns it expects
                        func_sig = inspect.signature(func)
                        params = func_sig.parameters
                        # Add any parameter that's not one of the expected defaults
                        for param_name in params:
                            if param_name not in ["prompts", "completions", "kwargs", "trainer_state"]:
                                if param_name not in signature_columns:
                                    signature_columns.append(param_name)
                    except (ValueError, TypeError):
                        # If we can't inspect the function, just skip it
                        pass

            self._signature_columns = signature_columns

    # This method overrides `Trainer.get_train_dataloader` to support our custom batching strategy.
    # Instead of returning a standard per-step batch (i.e., `per_device_batch_size), our dataloader loads an
    # *generation* batch (i.e., `per_device_batch_size × steps_per_generation`). This allows us to generate completions
    # once every steps_per_generation step—rather than once per accumulation step—which is significantly more
    # efficient. The only change from the original implementation is multiplying the batch size by
    # `steps_per_generation`. Thus, `_prepare_inputs` is called with this *generation* batch, and it handles the
    # splitting internally.
    # Maintenance note: This method is a copy-paste of the original `Trainer.get_train_dataloader` with only one line
    # modification. As a result, some parts of the method aren't relevant to GRPO, but we keep them to stay one line
    # apart from the super method, ensuring easier maintenance in the future.
    def get_train_dataloader(self):
        if self.train_dataset is None:
            raise ValueError("Trainer: training requires a train_dataset.")

        train_dataset = self.train_dataset
        data_collator = self.data_collator
        if is_datasets_available() and isinstance(train_dataset, datasets.Dataset):
            train_dataset = self._remove_unused_columns(train_dataset, description="training")
        else:
            data_collator = self._get_collator_with_removed_columns(data_collator, description="training")

        dataloader_params = {
            "batch_size": self._train_batch_size * self.args.steps_per_generation,  # < this is the change
            "collate_fn": data_collator,
            "num_workers": self.args.dataloader_num_workers,
            "pin_memory": self.args.dataloader_pin_memory,
            "persistent_workers": self.args.dataloader_persistent_workers,
        }

        if not isinstance(train_dataset, torch.utils.data.IterableDataset):
            dataloader_params["sampler"] = self._get_train_sampler()
            dataloader_params["drop_last"] = self.args.dataloader_drop_last
            if version.parse(transformers.__version__) >= version.parse("4.52.0"):
                # from transformers 4.52.0, the `seed_worker` requires the `num_workers` and `rank` arguments
                dataloader_params["worker_init_fn"] = partial(
                    seed_worker, num_workers=self.args.dataloader_num_workers, rank=self.args.process_index
                )
            else:
                dataloader_params["worker_init_fn"] = seed_worker
            dataloader_params["prefetch_factor"] = self.args.dataloader_prefetch_factor

        return self.accelerator.prepare(DataLoader(train_dataset, **dataloader_params))

    def _get_train_sampler(self, dataset: Optional[Dataset] = None) -> Sampler:
        # Returns a sampler that
        # 1. ensures each prompt is repeated across multiple processes. This guarantees that identical prompts are
        #    distributed to different GPUs, allowing rewards to be computed and normalized correctly within each prompt
        #    group. Using the same seed across processes ensures consistent prompt assignment, preventing discrepancies
        #    in group formation.
        # 2. repeats the batch multiple times to allow reusing generations across multiple updates. Refer to
        #    _prepare_inputs to see how the generations are stored and reused.

        # In the following figure, the values are the prompt indices. The first row shows the first sampled batch, the
        # second row shows the second sampled batch, and so on.
        #
        #                                      |   GPU 0  |   GPU 1  |
        #
        #                 global_step   step    <-───>  num_generations=2
        #                                       <-───────> per_device_train_batch_size=3
        #  grad_accum    ▲  ▲  0          0     0   0   1   1   2   2   <- Generate for the first `steps_per_generation` (prompts 0 to 11); store the completions; use the first slice to compute the loss
        #     =2         ▼  |  0          1     3   3   4   4   5   5   <- Take the stored generations and use the second slice to compute the loss
        #                   |
        #                   |  1          2     6   6   7   7   8   8   <- Take the stored generations and use the third slice to compute the loss
        #  steps_per_gen=4  ▼  1          3     9   9  10  10  11  11   <- Take the stored generations and use the fourth slice to compute the loss
        #
        #                      2          4    12  12  13  13  14  14   <- Generate for the second `steps_per_generation` (prompts 12 to 23); store the completions; use the first slice to compute the loss
        #                      2          5    15  15  16  16  17  17   <- Take the stored generations and use the second slice to compute the loss
        #                                          ...
        if dataset is None:
            dataset = self.train_dataset
        return RepeatSampler(
            data_source=dataset,
            mini_repeat_count=self.num_generations,
            batch_size=self.args.generation_batch_size // self.num_generations,
            repeat_count=self.num_iterations * self.args.steps_per_generation,
            shuffle=self.shuffle_dataset,
            seed=self.args.seed,
        )

    def _get_eval_sampler(self, eval_dataset) -> Sampler:
        # See _get_train_sampler for an explanation of the sampler.
        return RepeatSampler(
            data_source=eval_dataset,
            mini_repeat_count=self.num_generations,
            seed=self.args.seed,
        )

    def _enable_gradient_checkpointing(self, model: PreTrainedModel, args: GRPOConfig) -> PreTrainedModel:
        """Enables gradient checkpointing for the model."""
        # Ensure use_cache is disabled
        model.config.use_cache = False

        # Enable gradient checkpointing on the base model for PEFT
        if is_peft_model(model):
            model.base_model.gradient_checkpointing_enable()
        # Enable gradient checkpointing for non-PEFT models
        else:
            model.gradient_checkpointing_enable()

        gradient_checkpointing_kwargs = args.gradient_checkpointing_kwargs or {}
        use_reentrant = (
            "use_reentrant" not in gradient_checkpointing_kwargs or gradient_checkpointing_kwargs["use_reentrant"]
        )

        if use_reentrant:
            model.enable_input_require_grads()

        return model

    @profiling_decorator
    def _get_last_hidden_state(
        self, unwrapped_model, input_ids, attention_mask, logits_to_keep=None, visual_inputs=None
    ):
        if is_peft_model(unwrapped_model):
            unwrapped_model = unwrapped_model.base_model.model

        # Build model inputs
        model_inputs = {"input_ids": input_ids, "attention_mask": attention_mask}

        # Add visual inputs if available (for VLM support)
        if visual_inputs is not None:
            for key, value in visual_inputs.items():
                if key not in ["input_ids", "attention_mask"] and value is not None:
                    model_inputs[key] = value

        last_hidden_state = unwrapped_model.model(**model_inputs).last_hidden_state
        last_hidden_state = last_hidden_state[:, :-1, :]  # (B, L-1, H)
        if logits_to_keep is not None:
            last_hidden_state = last_hidden_state[:, -logits_to_keep:, :]  # (B, logits_to_keep, H)
        return last_hidden_state

    @profiling_decorator
    def _get_per_token_logps_and_entropies(
        self,
        model,
        input_ids,
        attention_mask,
        logits_to_keep,
        batch_size=None,
        compute_entropy=False,
        visual_inputs=None,
    ) -> dict[str, Optional[torch.Tensor]]:
        """
        Compute log‐probs and (optionally) entropies for each token.

        Args:
            model: The model to compute logps with
            input_ids: Token IDs for the sequences
            attention_mask: Attention mask for the sequences
            logits_to_keep: Number of completion tokens to compute logits for
            batch_size: Batch size for processing (optional)
            compute_entropy: Whether to compute entropy along with logps (optional)
            visual_inputs: Visual inputs for VLM models (pixel_values, etc.) (optional)

        Returns:
            Dictionary containing logps and optionally entropies
        """
        # For VLM models with visual inputs, avoid batching to prevent corruption of visual data structures
        if visual_inputs is not None:
            # Process the entire batch at once for VLMs to preserve visual data relationships
            model_inputs = {
                "input_ids": input_ids,
                "attention_mask": attention_mask,
            }

            # Add all visual inputs
            for key, value in visual_inputs.items():
                if key not in ["input_ids", "attention_mask"] and value is not None:
                    model_inputs[key] = value

            if "logits_to_keep" in self.model_kwarg_keys:
                # We add 1 to `logits_to_keep` because the last logits of the sequence is later excluded
                model_inputs["logits_to_keep"] = logits_to_keep + 1

            logits = model(**model_inputs).logits

            # For VLMs that don't support logits_to_keep, we need to slice the logits manually
            if "logits_to_keep" not in self.model_kwarg_keys:
                # Keep only the last logits_to_keep + 1 logits for efficiency
                logits = logits[:, -(logits_to_keep + 1) :, :]

            logits = logits[:, :-1, :]  # (B, L-1, V), exclude the last logit: it corresponds to the next token pred
            logits = logits / self.temperature

            completion_ids = input_ids[:, -logits_to_keep:]
            logps = selective_log_softmax(logits, completion_ids)  # compute logprobs

            if compute_entropy:
                entropies = entropy_from_logits(logits)
                return {"logps": logps, "entropies": entropies}
            else:
                return {"logps": logps, "entropies": None}

        # For text-only models, use batching to reduce memory usage
        batch_size = batch_size or input_ids.size(0)  # Chunk inputs into smaller batches to reduce memory peak
        all_logps = []
        all_entropies = []
        for start in range(0, input_ids.size(0), batch_size):
            input_ids_batch = input_ids[start : start + batch_size]
            attention_mask_batch = attention_mask[start : start + batch_size]

            # Build model inputs - check if the model supports logits_to_keep (some VLMs don't)
            model_inputs = {
                "input_ids": input_ids_batch,
                "attention_mask": attention_mask_batch,
            }

            # Only add logits_to_keep if the model supports it
            if "logits_to_keep" in self.model_kwarg_keys:
                # We add 1 to `logits_to_keep` because the last logits of the sequence is later excluded
                model_inputs["logits_to_keep"] = logits_to_keep + 1

            logits = model(**model_inputs).logits

            # For VLMs that don't support logits_to_keep, we need to slice the logits manually
            if "logits_to_keep" not in self.model_kwarg_keys:
                # Keep only the last logits_to_keep + 1 logits for efficiency
                logits = logits[:, -(logits_to_keep + 1) :, :]

            logits = logits[:, :-1, :]  # (B, L-1, V), exclude the last logit: it corresponds to the next token pred
            # Divide logits by sampling temperature.
            # See https://huggingface.co/blog/the_n_implementation_details_of_rlhf_with_ppo#policy-training-implementation-details
            logits = logits / self.temperature

            completion_ids = input_ids_batch[:, -logits_to_keep:]
            logps = selective_log_softmax(logits, completion_ids)  # compute logprobs
            all_logps.append(logps)

            if compute_entropy:
                entropies = entropy_from_logits(logits)
                all_entropies.append(entropies)

        logps = torch.cat(all_logps, dim=0)
        entropies = torch.cat(all_entropies, dim=0) if compute_entropy else None
        return {"logps": logps, "entropies": entropies}

    def _prepare_inputs_for_reward_module(self, inputs, prompts, completions, reward_processing_class):
        """Prepare inputs for VLM reward modules that require both text and images."""
        has_images = False
        if self.is_vision_model:
            has_images = any("image" in example for example in inputs)

        if has_images:
            # Extract images from inputs
            images = [example.get("image", None) for example in inputs]

            # Validate and preprocess images
            images = self._validate_and_preprocess_images(images, reward_processing_class)
            has_images = any(img is not None for img in images)  # Recheck after validation

            # For VLM reward models, we need to process both text and images
            if is_conversational(inputs[0]):
                messages = [{"messages": p + c} for p, c in zip(prompts, completions)]
                texts = [apply_chat_template(x, reward_processing_class)["text"] for x in messages]
            else:
                texts = [p + c for p, c in zip(prompts, completions)]

            # Use processor to handle both text and images
            if has_images and hasattr(reward_processing_class, "tokenizer"):
                # This is a processor, not just a tokenizer
                reward_inputs = reward_processing_class(
                    text=texts,
                    images=images,
                    return_tensors="pt",
                    padding=True,
                    padding_side="right",
                    add_special_tokens=False,
                )
            else:
                # Fallback to text-only processing if not a processor or no valid images
                reward_inputs = reward_processing_class(
                    text=texts, return_tensors="pt", padding=True, padding_side="right", add_special_tokens=False
                )
        else:
            # No images, use standard text-only processing
            if is_conversational(inputs[0]):
                messages = [{"messages": p + c} for p, c in zip(prompts, completions)]
                texts = [apply_chat_template(x, reward_processing_class)["text"] for x in messages]
            else:
                texts = [p + c for p, c in zip(prompts, completions)]
            reward_inputs = reward_processing_class(
                text=texts, return_tensors="pt", padding=True, padding_side="right", add_special_tokens=False
            )

        return reward_inputs

    def _sync_fsdp_params_to_vllm(self, module: nn.Module, prefix: str = "", visited=None):
        """Memory-efficient post-order traversal of FSDP modules to extract full parameters and sync with vLLM."""
        if visited is None:
            visited = set()

        for child_name, child_module in module.named_children():
            child_prefix = f"{prefix}.{child_name}" if prefix else child_name
            self._sync_fsdp_params_to_vllm(
                child_module, prefix=child_prefix, visited=visited
            )  # recurse into the child

        if isinstance(module, FSDP):
            with FSDP.summon_full_params(module, recurse=False, writeback=False):
                for param_name, param in module.named_parameters():
                    full_name = f"{prefix}.{param_name}" if prefix else param_name
                    for extra in ("_fsdp_wrapped_module.", "_checkpoint_wrapped_module."):
                        full_name = full_name.replace(extra, "")

                    if full_name in visited:
                        continue  # skip FSDP subtrees already traversed
                    visited.add(full_name)

                    if self.vllm_mode == "server" and self.accelerator.is_main_process:
                        self.vllm_client.update_named_param(full_name, param.data)
                    elif self.vllm_mode == "colocate":
                        llm_model = self.llm.llm_engine.model_executor.driver_worker.model_runner.model
                        llm_model.load_weights([(full_name, param.data)])

    @profiling_decorator
    def _move_model_to_vllm(self):
        # For DeepSpeed ZeRO-3 and FSDP, we need to gather all parameters before operations
        deepspeed_plugin = self.accelerator.state.deepspeed_plugin
        zero_stage_3 = deepspeed_plugin is not None and deepspeed_plugin.zero_stage == 3
        if zero_stage_3:
            import deepspeed

            gather_if_zero3 = deepspeed.zero.GatheredParameters
        else:
            gather_if_zero3 = nullcontext

        if is_peft_model(self.model):
            # With PEFT and FSDP/DeepSpeed ZeRO Stage 3, we must gather the full model at once before merging, as
            # merging adapters in a sharded manner is not supported.
            # TODO: does this work with FSDP?
            with gather_if_zero3(list(self.model.parameters())):
                self.model.merge_adapter()

                # Update vLLM weights while parameters are gathered
                if self.is_fsdp_enabled:  # note if using FSDP, gather_if_zero3 is nullcontext
                    # Update vLLM weights while parameters are gathered
                    # For PEFT with FSDP we need to use the memory efficient post-order traversal
                    self._sync_fsdp_params_to_vllm(self.model)
                else:
                    # DeepSpeed ZeRO-3 with PEFT
                    for name, param in self.model.named_parameters():
                        # When using PEFT, we need to recover the original parameter name and discard some parameters
                        name = name.removeprefix("base_model.model.").replace(".base_layer", "")
                        if self.model.prefix in name:
                            continue
                        # When module to save, remove its prefix and discard the original module
                        if "original_module" in name:
                            continue
                        name = name.replace("modules_to_save.default.", "")

                        if self.vllm_mode == "server" and self.accelerator.is_main_process:
                            self.vllm_client.update_named_param(name, param.data)
                        elif self.vllm_mode == "colocate":
                            llm_model = self.llm.llm_engine.model_executor.driver_worker.model_runner.model
                            llm_model.load_weights([(name, param.data)])
                # Unmerge adapters while parameters are still gathered
                self.model.unmerge_adapter()
                # Parameters will automatically be repartitioned when exiting the context
        else:
            # For non-PEFT models, simply gather (if needed) and update each parameter individually.
            if self.is_fsdp_enabled:
                self._sync_fsdp_params_to_vllm(self.model)  # use memory-efficient post-order traversal for FSDP
            else:
                for name, param in self.model.named_parameters():
                    with gather_if_zero3([param]):
                        if self.vllm_mode == "server" and self.accelerator.is_main_process:
                            self.vllm_client.update_named_param(name, param.data)
                        elif self.vllm_mode == "colocate":
                            llm_model = self.llm.llm_engine.model_executor.driver_worker.model_runner.model
                            llm_model.load_weights([(name, param.data)])

        # Reset cache on vLLM
        if self.vllm_mode == "server" and self.accelerator.is_main_process:
            self.vllm_client.reset_prefix_cache()
        elif self.vllm_mode == "colocate":
            self.llm.reset_prefix_cache()

    @profiling_decorator
    def _prepare_inputs(
        self, generation_batch: dict[str, Union[torch.Tensor, Any]]
    ) -> dict[str, Union[torch.Tensor, Any]]:
        # Prepares inputs for model training/evaluation by managing completion generation and batch handling.
        # Uses different strategies based on whether we're dealing with VLM or LLM data:
        # - VLM Mode: Simple regeneration per step to avoid corrupting visual data structures
        # - LLM Mode: Full buffering/shuffling/splitting for efficiency (preserves all existing features)

        if self.is_vision_model or self._has_visual_inputs(generation_batch):
            return self._prepare_inputs_vlm_mode(generation_batch)
        else:
            return self._prepare_inputs_llm_mode(generation_batch)

    def _prepare_inputs_llm_mode(
        self, generation_batch: dict[str, Union[torch.Tensor, Any]]
    ) -> dict[str, Union[torch.Tensor, Any]]:
        """
        Original LLM-optimized input preparation with full buffering, shuffling, and splitting.
        Preserves all existing efficiency features for text-only models.
        """
        if self.model.training:
            generate_every = self.args.steps_per_generation * self.num_iterations
            if self._step % generate_every == 0 or self._buffered_inputs is None:
                # self._buffered_inputs=None can occur when resuming from a checkpoint
                generation_batch = self._generate_and_score_completions(generation_batch)
                generation_batch = shuffle_tensor_dict(generation_batch)
                self._buffered_inputs = split_tensor_dict(generation_batch, self.args.steps_per_generation)
            inputs = self._buffered_inputs[self._step % self.args.steps_per_generation]
            self._step += 1
        else:
            # In evaluation, there is neither batch grouping for generation, nor multiple iterations, hence
            # local generation batch == local eval batch
            inputs = self._generate_and_score_completions(generation_batch)
        return inputs

    def _prepare_inputs_vlm_mode(
        self, generation_batch: dict[str, Union[torch.Tensor, Any]]
    ) -> dict[str, Union[torch.Tensor, Any]]:
        """
        VLM-safe input preparation that preserves visual data structures while maintaining training benefits.
        Uses BatchFeature-aware shuffling and splitting to avoid corrupting visual data.
        """
        mode = "train" if self.model.training else "eval"
        if mode == "train":
            generate_every = self.args.steps_per_generation * self.num_iterations
            if self._step % generate_every == 0 or self._buffered_inputs is None:
                generation_batch = self._generate_and_score_completions(generation_batch)
                generation_batch = shuffle_tensor_dict(generation_batch)
                self._buffered_inputs = self._split_vlm_batch_safely(generation_batch, self.args.steps_per_generation)

            inputs = self._buffered_inputs[self._step % self.args.steps_per_generation]
            self._step += 1
        else:
            inputs = self._generate_and_score_completions(generation_batch)
        return inputs

    @profiling_decorator
    def _calculate_rewards(self, inputs, prompts, completions, completion_ids_list):
        device = self.accelerator.device
        rewards_per_func = torch.zeros(len(prompts), len(self.reward_funcs), device=device)

        # Repeat all input columns (but "prompt", "completion", and "completion_ids") to match the num of generations
        keys = [key for key in inputs[0] if key not in ["prompt", "completion", "completion_ids"]]
        reward_kwargs = {key: [example[key] for example in inputs] for key in keys}

        # This allows for dynamic reward shaping based on training progress.
        reward_kwargs["trainer_state"] = self.state

        for i, (reward_func, reward_processing_class, reward_func_name) in enumerate(
            zip(self.reward_funcs, self.reward_processing_classes, self.reward_func_names)
        ):
            with profiling_context(self, reward_func_name):
                if isinstance(reward_func, nn.Module):  # Module (no PretrainedModel) for compat with compiled models
                    reward_inputs = self._prepare_inputs_for_reward_module(
                        inputs, prompts, completions, reward_processing_class
                    )
                    reward_inputs = super()._prepare_inputs(reward_inputs)
                    with torch.inference_mode():
                        rewards_per_func[:, i] = reward_func(**reward_inputs).logits[:, 0]  # Shape (B*G,)
                else:
                    output_reward_func = reward_func(
                        prompts=prompts, completions=completions, completion_ids=completion_ids_list, **reward_kwargs
                    )
                    # Convert None values to NaN
                    output_reward_func = [reward if reward is not None else torch.nan for reward in output_reward_func]

                    rewards_per_func[:, i] = torch.tensor(output_reward_func, dtype=torch.float32, device=device)

        # If all reward functions return None for a given row, issue a detailed warning
        if torch.isnan(rewards_per_func).all(dim=1).any():
            nan_row_idx = torch.isnan(rewards_per_func).all(dim=1).nonzero(as_tuple=True)[0][0]
            row_reward_kwargs = {key: value[nan_row_idx] for key, value in reward_kwargs.items()}
            row_reward_kwargs["prompt"] = prompts[nan_row_idx]
            row_reward_kwargs["completion"] = completions[nan_row_idx]
            warnings.warn(
                f"All reward functions returned None for the following kwargs: {row_reward_kwargs}. "
                "Please ensure that at least one reward function returns a valid reward."
            )

        # Gather the reward per function: this part is crucial, because the rewards are normalized per group and the
        # completions may be distributed across processes
        rewards_per_func = gather(rewards_per_func)
        return rewards_per_func

    def _generate_and_score_completions(
        self, inputs: list[dict[str, Union[torch.Tensor, Any]]]
    ) -> dict[str, Union[torch.Tensor, Any]]:
        device = self.accelerator.device
        mode = "train" if self.model.training else "eval"

        prompts = [x["prompt"] for x in inputs]
        prompts_text = [maybe_apply_chat_template(example, self.processing_class)["prompt"] for example in inputs]

        has_images = False
        images = []
        if self.is_vision_model:
            images = [x.get("image", None) for x in inputs]
            has_images = any(img is not None for img in images)
            if has_images:
                images = self._validate_and_preprocess_images(images, self.processing_class)
                has_images = any(img is not None for img in images)

        if has_images:
            prompt_inputs = self.processing_class(
                text=prompts_text,
                images=images,
                return_tensors="pt",
                padding=True,
                padding_side="left",
                add_special_tokens=False,
            )
        else:
            prompt_inputs = self.processing_class(
                text=prompts_text, return_tensors="pt", padding=True, padding_side="left", add_special_tokens=False
            )
        prompt_inputs = super()._prepare_inputs(prompt_inputs)
        prompt_ids, prompt_mask = prompt_inputs["input_ids"], prompt_inputs["attention_mask"]

        if self.max_prompt_length is not None:
            # If max_prompt_length is set, we trim the prompt to keep only the last `max_prompt_length` tokens.
            # Then we decode those tokens back into text. We manually remove leading pad tokens from the decoded text,
            # because we can't use `skip_special_tokens=True` (some special tokens are still needed for generation).
            prompt_ids = prompt_ids[:, -self.max_prompt_length :]
            prompt_mask = prompt_mask[:, -self.max_prompt_length :]
            prompts_text = self.processing_class.batch_decode(
                prompt_ids, skip_special_tokens=False, clean_up_tokenization_spaces=False
            )
            pad_token = self._get_from_processor_or_tokenizer(self.processing_class, "pad_token")
            prompts_text = [re.sub(rf"^({re.escape(pad_token)})+", "", text) for text in prompts_text]

        if self.use_vllm:
            if self.state.global_step != self._last_loaded_step:
                self._move_model_to_vllm()
                self._last_loaded_step = self.state.global_step

            # Generate completions using vLLM: gather all prompts and use them in a single call in the main process
            if self.vllm_mode == "server":
                all_prompts_text = gather_object(prompts_text)

                if has_images:
                    all_images = gather_object(images)
                else:
                    all_images = None

                if self.accelerator.is_main_process:
                    # Since 'prompts' contains 'num_generations' duplicates, we first take unique prompts, and generate
                    # num_generations outputs for each one. This is faster than generating outputs for each duplicate
                    # prompt individually.
                    ordered_set_of_prompts = all_prompts_text[:: self.num_generations]

                    generation_inputs = {
                        "prompts": ordered_set_of_prompts,
                        "n": self.num_generations,
                        "repetition_penalty": self.repetition_penalty,
                        "temperature": self.temperature,
                        "top_p": self.top_p,
                        "top_k": -1 if self.top_k is None else self.top_k,
                        "min_p": 0.0 if self.min_p is None else self.min_p,
                        "max_tokens": self.max_completion_length,
                        "guided_decoding_regex": self.guided_decoding_regex,
                        "generation_kwargs": self.args.generation_kwargs,
                    }

                    if has_images and all_images:
                        ordered_set_of_images = all_images[:: self.num_generations]
                        generation_inputs["images"] = ordered_set_of_images

                    with profiling_context(self, "vLLM.generate"):
                        completion_ids = self.vllm_client.generate(**generation_inputs)
                else:
                    completion_ids = [None] * len(all_prompts_text)
                # Broadcast the completions from the main process to all processes, ensuring each process receives its
                # corresponding slice.
                completion_ids = broadcast_object_list(completion_ids, from_process=0)
                process_slice = slice(
                    self.accelerator.process_index * len(prompts),
                    (self.accelerator.process_index + 1) * len(prompts),
                )
                completion_ids = completion_ids[process_slice]

            # Generate completions using colocated vLLM instances: each device holds vLLM copy and work on their own batch of prompts
            elif self.vllm_mode == "colocate":
                if self.guided_decoding_regex:
                    # vLLM v1 no longer supports request-level backend selection, use default backend
                    guided_decoding = GuidedDecodingParams(regex=self.guided_decoding_regex)
                else:
                    guided_decoding = None

                generation_kwargs = {
                    "n": 1,  # vLLM on each GPU generates only 1 in colocate mode
                    "repetition_penalty": self.repetition_penalty,
                    "temperature": self.temperature,
                    "top_p": self.top_p,
                    "top_k": -1 if self.top_k is None else self.top_k,
                    "min_p": 0.0 if self.min_p is None else self.min_p,
                    "max_tokens": self.max_completion_length,
                    "guided_decoding": guided_decoding,
                }
                if self.args.generation_kwargs is not None:
                    generation_kwargs.update(self.args.generation_kwargs)
                sampling_params = SamplingParams(**generation_kwargs)

                if self.vllm_tensor_parallel_size > 1:
                    # Gather prompts from all ranks in the TP group and flatten.
                    # Each rank starts with its own prompts; after gathering, all ranks see the full group set.
                    orig_size = len(prompts_text)
                    gathered_prompts = [None for _ in range(self.vllm_tensor_parallel_size)]
                    torch.distributed.all_gather_object(gathered_prompts, prompts_text, group=self.tp_group)
                    all_prompts_text = [p for sublist in gathered_prompts for p in sublist]

                    if has_images:
                        gathered_images = [None for _ in range(self.vllm_tensor_parallel_size)]
                        torch.distributed.all_gather_object(gathered_images, images, group=self.tp_group)
                        all_images = [img for sublist in gathered_images for img in sublist]
                    else:
                        all_images = None
                else:
                    all_prompts_text = prompts_text
                    all_images = images if has_images else None

                if has_images and all_images:
                    vllm_inputs = []
                    for prompt, image in zip(all_prompts_text, all_images):
                        if image is not None:
                            vllm_inputs.append({"prompt": prompt, "multi_modal_data": {"image": image}})
                        else:
                            vllm_inputs.append(prompt)
                else:
                    vllm_inputs = all_prompts_text

                with profiling_context(self, "vLLM.generate"):
                    all_outputs = self.llm.generate(vllm_inputs, sampling_params=sampling_params, use_tqdm=False)

                completion_ids = [output.token_ids for outputs in all_outputs for output in outputs.outputs]

                if self.vllm_tensor_parallel_size > 1:
                    # Slice completions for this rank within its TP group.
                    # Each rank generates all outputs — we keep only our share.
                    local_rank_in_group = torch.distributed.get_rank(group=self.tp_group)
                    tp_slice = slice(local_rank_in_group * orig_size, (local_rank_in_group + 1) * orig_size)
                    completion_ids = completion_ids[tp_slice]

            # Pad the completions, and concatenate them with the prompts
            completion_ids = [torch.tensor(ids, device=device) for ids in completion_ids]
            completion_ids = pad(completion_ids, padding_value=self.processing_class.pad_token_id)
            prompt_completion_ids = torch.cat([prompt_ids, completion_ids], dim=1)

        elif self.use_transformers_paged:
<<<<<<< HEAD
            # Re-process inputs for paged generation if needed
            # Note: images are already validated and preprocessed above
            if has_images:
                paged_prompt_inputs = self.processing_class(text=prompts_text, images=images)
            else:
                paged_prompt_inputs = self.processing_class(text=prompts_text)

            self.generation_config.max_batch_tokens = 512
            self.generation_config.num_blocks = 1024
            self.generation_config.block_size = 128
=======
            prompt_inputs = self.processing_class(text=prompts_text)
>>>>>>> 640a9f39
            previous_attn = self.model_wrapped.config._attn_implementation

            if is_flash_attn_2_available():
                self.model_wrapped.config._attn_implementation = "paged_attention"
            else:
                self.model_wrapped.config._attn_implementation = "sdpa_paged"
            with (
                profiling_context(self, "transformers.generate_batch"),
                unwrap_model_for_generation(
                    self.model_wrapped, self.accelerator, gather_deepspeed3_params=self.args.ds3_gather_for_generation
                ) as unwrapped_model,
                torch.no_grad(),
                FSDP.summon_full_params(self.model_wrapped, recurse=False) if self.is_fsdp_enabled else nullcontext(),
            ):
                # Cast to the appropriate dtype based on training configuration
                if self.args.bf16:
                    unwrapped_model.to(torch.bfloat16)
                elif self.args.fp16:
                    unwrapped_model.to(torch.float16)
                with torch.inference_mode():
                    all_outputs = unwrapped_model.generate_batch(
<<<<<<< HEAD
                        paged_prompt_inputs.input_ids, generation_config=self.generation_config
                    )
            completion_ids = [output.generated_tokens for output in all_outputs.values()]
            completion_ids = [torch.tensor(ids, device=device) for ids in completion_ids]
            completion_ids = pad(completion_ids, padding_value=self.processing_class.pad_token_id)
            prompt_ids = [torch.tensor(ids, device=device) for ids in paged_prompt_inputs.input_ids]
            prompt_ids = pad(prompt_ids, padding_value=self.processing_class.pad_token_id)
=======
                        prompt_inputs.input_ids, generation_config=self.generation_config, progress_bar=False
                    )
            completion_ids = [output.generated_tokens for output in all_outputs.values()]
            completion_ids = [torch.tensor(ids, device=device) for ids in completion_ids]
            completion_ids = pad(
                completion_ids, padding_value=self.processing_class.pad_token_id, padding_side="right"
            )
            prompt_ids = [torch.tensor(ids, device=device) for ids in prompt_inputs.input_ids]
            prompt_ids = pad(prompt_ids, padding_value=self.processing_class.pad_token_id, padding_side="left")
>>>>>>> 640a9f39
            prompt_completion_ids = torch.cat([prompt_ids, completion_ids], dim=1)
            # Restore the original attention implementation, training mode
            self.model_wrapped.config._attn_implementation = previous_attn
        else:
            # Regular generation path
<<<<<<< HEAD
            with unwrap_model_for_generation(
                self.model_wrapped, self.accelerator, gather_deepspeed3_params=self.args.ds3_gather_for_generation
            ) as unwrapped_model:
                with (
                    FSDP.summon_full_params(self.model_wrapped, recurse=False)
                    if self.is_fsdp_enabled
                    else nullcontext()
                ):
                    # Prepare generation inputs
                    generation_inputs = {
                        "input_ids": prompt_ids,
                        "attention_mask": prompt_mask,
                        "generation_config": self.generation_config,
                    }

                    # Add images for VLM models
                    if has_images:
                        # Extract visual inputs from processor output
                        for key in prompt_inputs:
                            if key not in ["input_ids", "attention_mask"]:
                                generation_inputs[key] = prompt_inputs[key]

                    prompt_completion_ids = unwrapped_model.generate(**generation_inputs)
=======
            with (
                profiling_context(self, "transformers.generate"),
                unwrap_model_for_generation(
                    self.model_wrapped, self.accelerator, gather_deepspeed3_params=self.args.ds3_gather_for_generation
                ) as unwrapped_model,
                torch.no_grad(),
                FSDP.summon_full_params(self.model_wrapped, recurse=False) if self.is_fsdp_enabled else nullcontext(),
            ):
                prompt_completion_ids = unwrapped_model.generate(
                    prompt_ids, attention_mask=prompt_mask, generation_config=self.generation_config
                )
>>>>>>> 640a9f39

            # Compute prompt length and extract completion ids
            prompt_length = prompt_ids.size(1)
            prompt_ids = prompt_completion_ids[:, :prompt_length]
            completion_ids = prompt_completion_ids[:, prompt_length:]

        # Mask everything after the first EOS token
        eos_token_id = self._get_from_processor_or_tokenizer(self.processing_class, "eos_token_id")
        is_eos = completion_ids == eos_token_id
        eos_idx = torch.full((is_eos.size(0),), is_eos.size(1), dtype=torch.long, device=device)
        eos_idx[is_eos.any(dim=1)] = is_eos.int().argmax(dim=1)[is_eos.any(dim=1)]
        sequence_indices = torch.arange(is_eos.size(1), device=device).expand(is_eos.size(0), -1)
        completion_mask = (sequence_indices <= eos_idx.unsqueeze(1)).int()

        # Convert tensor to a list of lists of token IDs. This will be passed to the reward function, avoiding the need
        # to re-tokenize completions if the reward is computed from tokens.
        completion_ids_list = [
            [id.item() for id, m in zip(row, mask_row) if m] for row, mask_row in zip(completion_ids, completion_mask)
        ]

        # Sum along sequence dimension (dim=1) to get completion length per sequence, used for logging
        completion_lengths = completion_mask.sum(1)

        # If mask_truncated_completions is enabled, zero out truncated completions in completion_mask
        if self.mask_truncated_completions:
            truncated_completions = ~is_eos.any(dim=1)
            completion_mask = completion_mask * (~truncated_completions).unsqueeze(1).int()

        # Concatenate prompt_mask with completion_mask for logit computation
        attention_mask = torch.cat([prompt_mask, completion_mask], dim=1)  # (B, P+C)

        logits_to_keep = completion_ids.size(1)  # we only need to compute the logits for the completion tokens
        batch_size = self.args.per_device_train_batch_size if mode == "train" else self.args.per_device_eval_batch_size

        with torch.no_grad():
            # When using num_iterations == 1 and steps_per_generation <= gradient_accumulation_steps
            # old_per_token_logps == per_token_logps, so we can skip it's computation here, and use
            # per_token_logps.detach() instead.
            if self.num_iterations > 1 or self.args.steps_per_generation > self.args.gradient_accumulation_steps:
                old_per_token_logps = self._get_per_token_logps_and_entropies(
                    self.model,
                    prompt_completion_ids,
                    attention_mask,
                    logits_to_keep,
                    batch_size,
                    visual_inputs=prompt_inputs if has_images else None,
                )["logps"]
            else:
                old_per_token_logps = None

            # Compute the per-token log probabilities for the reference model
            if self.beta != 0.0:
                if self.ref_model is not None:
                    ref_per_token_logps = self._get_per_token_logps_and_entropies(
                        self.ref_model,
                        prompt_completion_ids,
                        attention_mask,
                        logits_to_keep,
                        visual_inputs=prompt_inputs if has_images else None,
                    )["logps"]
                else:
                    with self.accelerator.unwrap_model(self.model).disable_adapter():
                        ref_per_token_logps = self._get_per_token_logps_and_entropies(
                            self.model,
                            prompt_completion_ids,
                            attention_mask,
                            logits_to_keep,
                            visual_inputs=prompt_inputs if has_images else None,
                        )["logps"]
            else:
                ref_per_token_logps = None

        # Decode the generated completions
        completions_text = self.processing_class.batch_decode(completion_ids, skip_special_tokens=True)
        if is_conversational(inputs[0]):
            completions = []
            for prompt, completion in zip(prompts, completions_text):
                bootstrap = prompt.pop()["content"] if prompt[-1]["role"] == "assistant" else ""
                completions.append([{"role": "assistant", "content": bootstrap + completion}])
        else:
            completions = completions_text

        # Calculate rewards for each reward function. rewards_per_func aggregates rewards across all processes. This is
        # important because rewards will be normalized per group, and completions are distributed. We will later slice
        # rewards_per_func to extract each process's subset.
        rewards_per_func = self._calculate_rewards(inputs, prompts, completions, completion_ids_list)

        # Apply weights to each reward function's output and sum
        rewards = (rewards_per_func * self.reward_weights.to(device).unsqueeze(0)).nansum(dim=1)

        # Compute grouped-wise rewards
        mean_grouped_rewards = rewards.view(-1, self.num_generations).mean(dim=1)
        std_grouped_rewards = rewards.view(-1, self.num_generations).std(dim=1)
        is_std_zero = torch.isclose(std_grouped_rewards, torch.zeros_like(std_grouped_rewards))

        # Normalize the rewards to compute the advantages
        mean_grouped_rewards = mean_grouped_rewards.repeat_interleave(self.num_generations, dim=0)
        std_grouped_rewards = std_grouped_rewards.repeat_interleave(self.num_generations, dim=0)
        advantages = rewards - mean_grouped_rewards
        if self.scale_rewards:
            advantages = advantages / (std_grouped_rewards + 1e-4)

        # Slice to keep only the local part of the data
        process_slice = slice(
            self.accelerator.process_index * len(prompts),
            (self.accelerator.process_index + 1) * len(prompts),
        )
        all_process_advantages = advantages.clone()  # keep the aggregated advantages for logging
        advantages = advantages[process_slice]

        # Log the metrics
        if mode == "train":
            self.state.num_input_tokens_seen += self.accelerator.gather(attention_mask.sum()).sum().item()
        self._metrics[mode]["num_tokens"] = [self.state.num_input_tokens_seen]

        # Log completion lengths, mean, min, max
        agg_completion_lengths = self.accelerator.gather(completion_lengths)
        self._metrics[mode]["completions/mean_length"].append(agg_completion_lengths.float().mean().item())
        self._metrics[mode]["completions/min_length"].append(agg_completion_lengths.float().min().item())
        self._metrics[mode]["completions/max_length"].append(agg_completion_lengths.float().max().item())

        # Identify sequences that terminated with EOS and log their lengths
        agg_terminated_with_eos = self.accelerator.gather(is_eos.any(dim=1))
        term_completion_lengths = agg_completion_lengths[agg_terminated_with_eos]
        clipped_completions_ratio = 1 - len(term_completion_lengths) / len(agg_completion_lengths)
        self._metrics[mode]["completions/clipped_ratio"].append(clipped_completions_ratio)
        if len(term_completion_lengths) == 0:  # edge case where no terminated sequences are found
            term_completion_lengths = torch.zeros(1, device=device)
        self._metrics[mode]["completions/mean_terminated_length"].append(term_completion_lengths.float().mean().item())
        self._metrics[mode]["completions/min_terminated_length"].append(term_completion_lengths.float().min().item())
        self._metrics[mode]["completions/max_terminated_length"].append(term_completion_lengths.float().max().item())

        # Calculate mean reward per function, but only for samples where the function was applied (non-NaN values)
        for i, reward_func_name in enumerate(self.reward_func_names):
            mean_rewards = torch.nanmean(rewards_per_func[:, i]).item()
            self._metrics[mode][f"rewards/{reward_func_name}/mean"].append(mean_rewards)
            std_rewards = nanstd(rewards_per_func[:, i]).item()
            self._metrics[mode][f"rewards/{reward_func_name}/std"].append(std_rewards)
        self._metrics[mode]["reward"].append(mean_grouped_rewards.mean().item())
        self._metrics[mode]["reward_std"].append(std_grouped_rewards.mean().item())
        self._metrics[mode]["frac_reward_zero_std"].append(is_std_zero.float().mean().item())

        # Log prompt and completion texts
        self._textual_logs["prompt"].extend(gather_object(prompts_text))
        self._textual_logs["completion"].extend(gather_object(completions_text))
        for i, name in enumerate(self.reward_func_names):
            self._textual_logs["rewards"][name].extend(rewards_per_func[:, i].tolist())
        self._textual_logs["advantages"].extend(all_process_advantages.tolist())

        if self.is_vision_model and has_images:
            if "images" not in self._textual_logs:
                # Use the same maxlen as other textual logs
                maxlen = (
                    self.accelerator.num_processes
                    * self.args.per_device_train_batch_size
                    * self.args.steps_per_generation
                )
                self._textual_logs["images"] = deque(maxlen=maxlen)
            self._textual_logs["images"].extend(gather_object(images))

        return {
            "prompt_ids": prompt_ids,
            "prompt_mask": prompt_mask,
            "completion_ids": completion_ids,
            "completion_mask": completion_mask,
            "advantages": advantages,
            "old_per_token_logps": old_per_token_logps,
            "ref_per_token_logps": ref_per_token_logps,
            "visual_inputs": prompt_inputs if has_images else None,
        }

    def compute_liger_loss(self, unwrapped_model, inputs):
        # Compute the per-token log probabilities for the model
        prompt_ids, prompt_mask = inputs["prompt_ids"], inputs["prompt_mask"]
        completion_ids, completion_mask = inputs["completion_ids"], inputs["completion_mask"]
        input_ids = torch.cat([prompt_ids, completion_ids], dim=1)
        attention_mask = torch.cat([prompt_mask, completion_mask], dim=1)
        logits_to_keep = completion_ids.size(1)  # we only need to compute the logits for the completion tokens

        # Extract visual inputs for VLM support
        visual_inputs = inputs.get("visual_inputs", None)

        # get the last hidden state of the model
        last_hidden_state = self._get_last_hidden_state(
            unwrapped_model, input_ids, attention_mask, logits_to_keep, visual_inputs=visual_inputs
        )

        # compute loss and metrics using liger grpo loss
        loss, metrics = self.liger_grpo_loss(
            _input=last_hidden_state,
            lin_weight=unwrapped_model.lm_head.weight,
            selected_token_ids=completion_ids,
            attention_mask=completion_mask,
            advantages=inputs["advantages"],
            bias=unwrapped_model.lm_head.bias,
            old_per_token_logps=inputs["old_per_token_logps"],
            ref_per_token_logps=inputs["ref_per_token_logps"],
        )
        # Extract metrics from the liger_grpo_loss output
        # KL divergence is the first metric when beta is non-zero
        mean_kl = metrics[0] if self.beta != 0.0 else None
        clip_ratio = metrics[-1]

        mode = "train" if self.model.training else "eval"
        if self.beta != 0.0:
            self._metrics[mode]["kl"].append(self.accelerator.gather(mean_kl).mean().item())
        self._metrics[mode]["clip_ratio"].append(self.accelerator.gather(clip_ratio).mean().item())
        return loss

    @profiling_decorator
    def compute_loss(self, model, inputs, return_outputs=False, num_items_in_batch=None):
        if return_outputs:
            raise ValueError("The GRPOTrainer does not support returning outputs")
        if self.use_liger_loss:
            # Compute the loss using the liger grpo loss
            unwrapped_model = self.accelerator.unwrap_model(model)
            return self._forward_redirection(model, unwrapped_model, self.compute_liger_loss, unwrapped_model, inputs)
        else:
            return self._compute_loss(model, inputs)

    def _compute_entropy_mask(self, entropies, completion_mask):
        # compute the entropy threshold across all tokens in the batch
        non_pad_entropies = entropies[completion_mask.bool()]
        # disregard pad tokens when computing the entropy threshold
        entropy_threshold = torch.quantile(non_pad_entropies.float(), self.token_entropy_percentile_threshold)
        entropies = entropies * completion_mask.float()  # mask out the padding tokens
        entropy_mask = entropies >= entropy_threshold
        return entropy_mask

    def _compute_loss(self, model, inputs):
        # Compute the per-token log probabilities for the model
        prompt_ids, prompt_mask = inputs["prompt_ids"], inputs["prompt_mask"]
        completion_ids, completion_mask = inputs["completion_ids"], inputs["completion_mask"]
        input_ids = torch.cat([prompt_ids, completion_ids], dim=1)
        attention_mask = torch.cat([prompt_mask, completion_mask], dim=1)
        logits_to_keep = completion_ids.size(1)  # we only need to compute the logits for the completion tokens

        # Extract visual inputs for VLM support
        visual_inputs = inputs.get("visual_inputs", None)

        # Compute the entropy at each position in the completion
        if self.token_entropy_percentile_threshold > 0.0:
            logps_and_entropies = self._get_per_token_logps_and_entropies(
                model, input_ids, attention_mask, logits_to_keep, compute_entropy=True, visual_inputs=visual_inputs
            )
            per_token_logps = logps_and_entropies["logps"]
            entropies = logps_and_entropies["entropies"]
            entropy_mask = self._compute_entropy_mask(entropies, completion_mask)
        else:
            per_token_logps = self._get_per_token_logps_and_entropies(
                model, input_ids, attention_mask, logits_to_keep, visual_inputs=visual_inputs
            )["logps"]
            entropy_mask = None

        # Compute the KL divergence between the model and the reference model
        if self.beta != 0.0:
            ref_per_token_logps = inputs["ref_per_token_logps"]
            per_token_kl = (
                torch.exp(ref_per_token_logps - per_token_logps) - (ref_per_token_logps - per_token_logps) - 1
            )

        # Compute the loss
        advantages = inputs["advantages"]
        # When using num_iterations == 1 and steps_per_generation <= gradient_accumulation_steps
        # old_per_token_logps == per_token_logps, so we can skip it's computation
        # (see _generate_and_score_completions) and use per_token_logps.detach() instead.
        old_per_token_logps = (
            per_token_logps.detach() if inputs["old_per_token_logps"] is None else inputs["old_per_token_logps"]
        )
        coef_1 = torch.exp(per_token_logps - old_per_token_logps)
        coef_2 = torch.clamp(coef_1, 1 - self.epsilon_low, 1 + self.epsilon_high)

        # Two-sided clipping
        if self.args.delta is not None:
            coef_1 = torch.clamp(coef_1, max=self.args.delta)

        per_token_loss1 = coef_1 * advantages.unsqueeze(1)
        per_token_loss2 = coef_2 * advantages.unsqueeze(1)
        per_token_loss = -torch.min(per_token_loss1, per_token_loss2)
        if entropy_mask is not None:
            per_token_loss = per_token_loss * entropy_mask
        if self.beta != 0.0:
            per_token_loss = per_token_loss + self.beta * per_token_kl

        if self.loss_type == "grpo":
            loss = ((per_token_loss * completion_mask).sum(-1) / completion_mask.sum(-1).clamp(min=1.0)).mean()
        elif self.loss_type == "bnpo":
            loss = (per_token_loss * completion_mask).sum() / completion_mask.sum().clamp(min=1.0)
        elif self.loss_type == "dr_grpo":
            loss = (per_token_loss * completion_mask).sum() / (per_token_loss.size(0) * self.max_completion_length)
        else:
            raise ValueError(f"Unknown loss type: {self.loss_type}")

        # Log the metrics
        mode = "train" if self.model.training else "eval"

        if self.beta != 0.0:
            mean_kl = (per_token_kl * completion_mask).sum() / completion_mask.sum()
            self._metrics[mode]["kl"].append(self.accelerator.gather(mean_kl).nanmean().item())

        # Compute the clipped probability ratios
        is_low_clipped = (coef_1 < 1 - self.epsilon_low) & (advantages.unsqueeze(1) < 0)
        is_high_clipped = (coef_1 > 1 + self.epsilon_high) & (advantages.unsqueeze(1) > 0)
        is_region_clipped = is_low_clipped | is_high_clipped

        low_clip = (is_low_clipped * completion_mask).sum() / completion_mask.sum()
        high_clip = (is_high_clipped * completion_mask).sum() / completion_mask.sum()
        clip_ratio = (is_region_clipped * completion_mask).sum() / completion_mask.sum()

        gathered_low_clip = self.accelerator.gather(low_clip)
        self._metrics[mode]["clip_ratio/low_mean"].append(gathered_low_clip.nanmean().item())
        self._metrics[mode]["clip_ratio/low_min"].append(nanmin(gathered_low_clip).item())
        gathered_high_clip = self.accelerator.gather(high_clip)
        self._metrics[mode]["clip_ratio/high_mean"].append(gathered_high_clip.nanmean().item())
        self._metrics[mode]["clip_ratio/high_max"].append(nanmax(gathered_high_clip).item())
        gathered_clip_ratio = self.accelerator.gather(clip_ratio)
        self._metrics[mode]["clip_ratio/region_mean"].append(gathered_clip_ratio.nanmean().item())
        return loss

    def prediction_step(self, model, inputs, prediction_loss_only, ignore_keys: Optional[list[str]] = None):
        inputs = self._prepare_inputs(inputs)
        with torch.no_grad():
            with self.compute_loss_context_manager():
                loss = self.compute_loss(model, inputs)
            loss = loss.mean().detach()
        return loss, None, None

    def log(self, logs: dict[str, float], start_time: Optional[float] = None) -> None:
        mode = "train" if self.model.training else "eval"
        metrics = {key: sum(val) / len(val) for key, val in self._metrics[mode].items()}  # average the metrics

        # This method can be called both in training and evaluation. When called in evaluation, the keys in `logs`
        # start with "eval_". We need to add the prefix "eval_" to the keys in `metrics` to match the format.
        if mode == "eval":
            metrics = {f"eval_{key}": val for key, val in metrics.items()}

        logs = {**logs, **metrics}
        super().log(logs, start_time)
        self._metrics[mode].clear()

        if self.accelerator.is_main_process and self.log_completions:
            if is_rich_available():
                print_prompt_completions_sample(
                    self._textual_logs["prompt"],
                    self._textual_logs["completion"],
                    self._textual_logs["rewards"],
                    self._textual_logs["advantages"],
                    self.state.global_step,
                    self.num_completions_to_print,
                )

            if self.args.report_to and "wandb" in self.args.report_to and wandb.run is not None:
                import pandas as pd

                table = {
                    "step": [str(self.state.global_step)] * len(self._textual_logs["prompt"]),
                    "prompt": self._textual_logs["prompt"],
                    "completion": self._textual_logs["completion"],
                    **self._textual_logs["rewards"],
                    "advantage": self._textual_logs["advantages"],
                }

                if self.is_vision_model and "images" in self._textual_logs and len(self._textual_logs["images"]) > 0:
                    # Convert images to wandb Image objects for proper visualization
                    wandb_images = []
                    for img in self._textual_logs["images"]:
                        if img is not None:
                            try:
                                # Handle different image formats (PIL, numpy, etc.)
                                wandb_images.append(wandb.Image(img))
                            except Exception:
                                # If image conversion fails, append None
                                wandb_images.append(None)
                        else:
                            wandb_images.append(None)
                    table["image"] = wandb_images

                df = pd.DataFrame(table)
                if self.wandb_log_unique_prompts:
                    df = df.drop_duplicates(subset=["prompt"])
                wandb.log({"completions": wandb.Table(dataframe=df)})

    # Ensure the model card is saved along with the checkpoint
    def _save_checkpoint(self, model, trial):
        if self.args.hub_model_id is None:
            model_name = Path(self.args.output_dir).name
        else:
            model_name = self.args.hub_model_id.split("/")[-1]
        self.create_model_card(model_name=model_name)
        super()._save_checkpoint(model, trial)

    def create_model_card(
        self,
        model_name: Optional[str] = None,
        dataset_name: Optional[str] = None,
        tags: Union[str, list[str], None] = None,
    ):
        """
        Creates a draft of a model card using the information available to the `Trainer`.

        Args:
            model_name (`str` or `None`, *optional*, defaults to `None`):
                Name of the model.
            dataset_name (`str` or `None`, *optional*, defaults to `None`):
                Name of the dataset used for training.
            tags (`str`, `list[str]` or `None`, *optional*, defaults to `None`):
                Tags to be associated with the model card.
        """
        if not self.is_world_process_zero():
            return

        if hasattr(self.model.config, "_name_or_path") and not os.path.isdir(self.model.config._name_or_path):
            base_model = self.model.config._name_or_path
        else:
            base_model = None

        # normalize `tags` to a mutable set
        if tags is None:
            tags = set()
        elif isinstance(tags, str):
            tags = {tags}
        else:
            tags = set(tags)

        if hasattr(self.model.config, "unsloth_version"):
            tags.add("unsloth")

        tags.update(self._tag_names)

        citation = textwrap.dedent(
            """\
            @article{zhihong2024deepseekmath,
                title        = {{DeepSeekMath: Pushing the Limits of Mathematical Reasoning in Open Language Models}},
                author       = {Zhihong Shao and Peiyi Wang and Qihao Zhu and Runxin Xu and Junxiao Song and Mingchuan Zhang and Y. K. Li and Y. Wu and Daya Guo},
                year         = 2024,
                eprint       = {arXiv:2402.03300},
            }
            """
        )

        model_card = generate_model_card(
            base_model=base_model,
            model_name=model_name,
            hub_model_id=self.hub_model_id,
            dataset_name=dataset_name,
            tags=tags,
            wandb_url=wandb.run.get_url() if is_wandb_available() and wandb.run is not None else None,
            comet_url=get_comet_experiment_url(),
            trainer_name="GRPO",
            trainer_citation=citation,
            paper_title="DeepSeekMath: Pushing the Limits of Mathematical Reasoning in Open Language Models",
            paper_id="2402.03300",
        )

        model_card.save(os.path.join(self.args.output_dir, "README.md"))

    def _has_visual_inputs(self, inputs: Union[dict, list]) -> bool:
        """
        Detect if the current batch contains visual inputs that require special handling.

        Args:
            inputs: Either a dictionary with visual_inputs key or a list of dicts with image/pixel_values

        Returns:
            bool: True if visual inputs are detected, False otherwise
        """
        if isinstance(inputs, dict):
            # Check if we have visual_inputs key (processed batch)
            if "visual_inputs" in inputs:
                return inputs["visual_inputs"] is not None
            # Check for raw visual keys
            return any(key in inputs for key in ["image", "pixel_values", "pixel_attention_mask"])
        elif isinstance(inputs, list):
            # Check if any sample in the batch has visual data
            if not inputs:
                return False
            return any(
                any(key in sample for key in ["image", "pixel_values", "pixel_attention_mask"]) for sample in inputs
            )
        return False

    def _split_vlm_batch_safely(
        self, tensor_dict: dict[str, Union[torch.Tensor, Any]], num_chunks: int
    ) -> list[dict[str, Union[torch.Tensor, Any]]]:
        """
        VLM-safe batch splitting that preserves BatchFeature objects and visual data integrity.

        This method:
        1. Handles BatchFeature objects without corrupting internal structure
        2. Splits regular tensors normally
        3. Preserves non-tensor data (scalars, metadata) in each chunk
        4. Maintains visual data relationships

        Args:
            tensor_dict: Dictionary containing tensors and BatchFeature objects
            num_chunks: Number of chunks to split into

        Returns:
            List of dictionaries, each representing a chunk
        """
        # Find batch size from the first available tensor
        batch_size = None
        for _key, value in tensor_dict.items():
            if isinstance(value, torch.Tensor) and value.dim() > 0:
                batch_size = value.shape[0]
                break
            elif hasattr(value, "data") and isinstance(value.data, dict):
                # BatchFeature object
                for sub_tensor in value.data.values():
                    if isinstance(sub_tensor, torch.Tensor) and sub_tensor.dim() > 0:
                        batch_size = sub_tensor.shape[0]
                        break
                if batch_size is not None:
                    break

        if batch_size is None:
            raise ValueError("Could not determine batch size from tensor_dict")

        chunk_size = batch_size // num_chunks
        if chunk_size == 0:
            raise ValueError(f"Cannot split batch of size {batch_size} into {num_chunks} chunks")

        chunks = []
        for i in range(num_chunks):
            start_idx = i * chunk_size
            end_idx = (i + 1) * chunk_size if i < num_chunks - 1 else batch_size

            chunk = {}
            for key, value in tensor_dict.items():
                if value is None:
                    chunk[key] = None
                elif isinstance(value, torch.Tensor) and value.dim() > 0:
                    # Regular tensor - slice normally
                    chunk[key] = value[start_idx:end_idx]
                elif hasattr(value, "data") and isinstance(value.data, dict):
                    # BatchFeature object - slice each tensor in its data
                    from transformers import BatchFeature

                    chunk_data = {}
                    for sub_key, sub_tensor in value.data.items():
                        if (
                            isinstance(sub_tensor, torch.Tensor)
                            and sub_tensor.dim() > 0
                            and sub_tensor.shape[0] == batch_size
                        ):
                            # Only slice tensors that match the batch size
                            chunk_data[sub_key] = sub_tensor[start_idx:end_idx]
                        else:
                            # Keep non-batchable data as-is (metadata, scalars, etc.)
                            chunk_data[sub_key] = sub_tensor
                    chunk[key] = BatchFeature(chunk_data)
                else:
                    # Non-tensor data (scalars, metadata) - keep as-is
                    chunk[key] = value

            chunks.append(chunk)

        return chunks<|MERGE_RESOLUTION|>--- conflicted
+++ resolved
@@ -1636,7 +1636,6 @@
             prompt_completion_ids = torch.cat([prompt_ids, completion_ids], dim=1)
 
         elif self.use_transformers_paged:
-<<<<<<< HEAD
             # Re-process inputs for paged generation if needed
             # Note: images are already validated and preprocessed above
             if has_images:
@@ -1647,9 +1646,6 @@
             self.generation_config.max_batch_tokens = 512
             self.generation_config.num_blocks = 1024
             self.generation_config.block_size = 128
-=======
-            prompt_inputs = self.processing_class(text=prompts_text)
->>>>>>> 640a9f39
             previous_attn = self.model_wrapped.config._attn_implementation
 
             if is_flash_attn_2_available():
@@ -1671,55 +1667,18 @@
                     unwrapped_model.to(torch.float16)
                 with torch.inference_mode():
                     all_outputs = unwrapped_model.generate_batch(
-<<<<<<< HEAD
-                        paged_prompt_inputs.input_ids, generation_config=self.generation_config
+                        paged_prompt_inputs.input_ids, generation_config=self.generation_config, progress_bar=False
                     )
             completion_ids = [output.generated_tokens for output in all_outputs.values()]
             completion_ids = [torch.tensor(ids, device=device) for ids in completion_ids]
-            completion_ids = pad(completion_ids, padding_value=self.processing_class.pad_token_id)
+            completion_ids = pad(completion_ids, padding_value=self.processing_class.pad_token_id, padding_side="right")
             prompt_ids = [torch.tensor(ids, device=device) for ids in paged_prompt_inputs.input_ids]
-            prompt_ids = pad(prompt_ids, padding_value=self.processing_class.pad_token_id)
-=======
-                        prompt_inputs.input_ids, generation_config=self.generation_config, progress_bar=False
-                    )
-            completion_ids = [output.generated_tokens for output in all_outputs.values()]
-            completion_ids = [torch.tensor(ids, device=device) for ids in completion_ids]
-            completion_ids = pad(
-                completion_ids, padding_value=self.processing_class.pad_token_id, padding_side="right"
-            )
-            prompt_ids = [torch.tensor(ids, device=device) for ids in prompt_inputs.input_ids]
             prompt_ids = pad(prompt_ids, padding_value=self.processing_class.pad_token_id, padding_side="left")
->>>>>>> 640a9f39
             prompt_completion_ids = torch.cat([prompt_ids, completion_ids], dim=1)
             # Restore the original attention implementation, training mode
             self.model_wrapped.config._attn_implementation = previous_attn
         else:
             # Regular generation path
-<<<<<<< HEAD
-            with unwrap_model_for_generation(
-                self.model_wrapped, self.accelerator, gather_deepspeed3_params=self.args.ds3_gather_for_generation
-            ) as unwrapped_model:
-                with (
-                    FSDP.summon_full_params(self.model_wrapped, recurse=False)
-                    if self.is_fsdp_enabled
-                    else nullcontext()
-                ):
-                    # Prepare generation inputs
-                    generation_inputs = {
-                        "input_ids": prompt_ids,
-                        "attention_mask": prompt_mask,
-                        "generation_config": self.generation_config,
-                    }
-
-                    # Add images for VLM models
-                    if has_images:
-                        # Extract visual inputs from processor output
-                        for key in prompt_inputs:
-                            if key not in ["input_ids", "attention_mask"]:
-                                generation_inputs[key] = prompt_inputs[key]
-
-                    prompt_completion_ids = unwrapped_model.generate(**generation_inputs)
-=======
             with (
                 profiling_context(self, "transformers.generate"),
                 unwrap_model_for_generation(
@@ -1728,10 +1687,21 @@
                 torch.no_grad(),
                 FSDP.summon_full_params(self.model_wrapped, recurse=False) if self.is_fsdp_enabled else nullcontext(),
             ):
-                prompt_completion_ids = unwrapped_model.generate(
-                    prompt_ids, attention_mask=prompt_mask, generation_config=self.generation_config
-                )
->>>>>>> 640a9f39
+                # Prepare generation inputs
+                generation_inputs = {
+                    "input_ids": prompt_ids,
+                    "attention_mask": prompt_mask,
+                    "generation_config": self.generation_config,
+                }
+
+                # Add images for VLM models
+                if has_images:
+                    # Extract visual inputs from processor output
+                    for key in prompt_inputs:
+                        if key not in ["input_ids", "attention_mask"]:
+                            generation_inputs[key] = prompt_inputs[key]
+
+                prompt_completion_ids = unwrapped_model.generate(**generation_inputs, progress_bar=False)
 
             # Compute prompt length and extract completion ids
             prompt_length = prompt_ids.size(1)
