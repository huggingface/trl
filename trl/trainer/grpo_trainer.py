# Copyright 2020-2025 The HuggingFace Team. All rights reserved.
#
# Licensed under the Apache License, Version 2.0 (the "License");
# you may not use this file except in compliance with the License.
# You may obtain a copy of the License at
#
#     http://www.apache.org/licenses/LICENSE-2.0
#
# Unless required by applicable law or agreed to in writing, software
# distributed under the License is distributed on an "AS IS" BASIS,
# WITHOUT WARRANTIES OR CONDITIONS OF ANY KIND, either express or implied.
# See the License for the specific language governing permissions and
# limitations under the License.

import inspect
import json
import os
import re
import textwrap
from collections import defaultdict, deque
from contextlib import nullcontext
from functools import partial
from pathlib import Path
from typing import Any, Callable, Optional, Union

import datasets
import torch
import torch.utils.data
import transformers
from accelerate import logging
from accelerate.utils import broadcast_object_list, gather, gather_object, is_peft_model, set_seed
from datasets import Dataset, IterableDataset
from torch import nn
from torch.distributed.fsdp import FullyShardedDataParallel as FSDP
from torch.utils.data import DataLoader, Sampler
from transformers import (
    AutoConfig,
    AutoModelForSequenceClassification,
    AutoProcessor,
    AutoTokenizer,
    GenerationConfig,
    PreTrainedModel,
    PreTrainedTokenizerBase,
    ProcessorMixin,
    TrainerCallback,
    is_wandb_available,
)
from transformers.trainer_utils import seed_worker
from transformers.utils import is_datasets_available, is_flash_attn_2_available, is_peft_available, is_rich_available

from ..data_utils import apply_chat_template, is_conversational, maybe_apply_chat_template, prepare_multimodal_messages
from ..extras.profiling import profiling_context, profiling_decorator
from ..extras.vllm_client import VLLMClient
from ..import_utils import is_liger_kernel_available, is_vllm_available
from ..models import prepare_deepspeed, prepare_fsdp, prepare_peft_model, unwrap_model_for_generation
from ..models.utils import _ForwardRedirection
from .base_trainer import BaseTrainer
from .callbacks import SyncRefModelCallback
from .grpo_config import GRPOConfig
from .utils import (
    RepeatSampler,
    disable_dropout_in_model,
    ensure_master_addr_port,
    entropy_from_logits,
<<<<<<< HEAD
    flush_left,
    flush_right,
    generate_model_card,
    get_comet_experiment_url,
=======
>>>>>>> 9603b41d
    identity,
    nanmax,
    nanmin,
    nanstd,
    pad,
    print_prompt_completions_sample,
    selective_log_softmax,
    shuffle_sequence_dict,
    split_pixel_values_by_grid,
    split_tensor_dict,
    truncate_with_protected_tokens,
    unsplit_pixel_values_by_grid,
)


if is_peft_available():
    from peft import PeftConfig, PeftModel

if is_liger_kernel_available():
    from liger_kernel.chunked_loss import LigerFusedLinearGRPOLoss

if is_vllm_available():
    from vllm import LLM, SamplingParams
    from vllm.sampling_params import GuidedDecodingParams

if is_wandb_available():
    import wandb


logger = logging.get_logger(__name__)

# What we call a reward function is a callable that takes a list of prompts and completions and returns a list of
# rewards. When it's a string, it's a model ID, so it's loaded as a pretrained model.
RewardFunc = Union[str, PreTrainedModel, Callable[[list, list], list[float]]]


<<<<<<< HEAD
def extract_tool_calls(text: str) -> dict[str, Any]:
    """
    Given a list of strings, extract all <tool_call> JSON blocks and return them as a list of dictionaries.
    """
    pattern = re.compile(r"<tool_call>\s*(\{.*?\})\s*</tool_call>", re.DOTALL)

    for match in pattern.findall(text):
        try:
            return json.loads(match)
        except json.JSONDecodeError:
            pass
    return None


class GRPOTrainer(Trainer):
=======
class GRPOTrainer(BaseTrainer):
>>>>>>> 9603b41d
    """
    Trainer for the Group Relative Policy Optimization (GRPO) method. This algorithm was initially proposed in the
    paper [DeepSeekMath: Pushing the Limits of Mathematical Reasoning in Open Language
    Models](https://huggingface.co/papers/2402.03300).

    Example:

    ```python
    from datasets import load_dataset
    from trl import GRPOTrainer

    dataset = load_dataset("trl-lib/tldr", split="train")


    def reward_func(completions, **kwargs):
        # Dummy reward function that rewards completions with more unique letters.
        return [float(len(set(completion))) for completion in completions]


    trainer = GRPOTrainer(
        model="Qwen/Qwen2-0.5B-Instruct",
        reward_funcs=reward_func,
        train_dataset=dataset,
    )

    trainer.train()
    ```

    Args:
        model (`Union[str, PreTrainedModel]`):
            Model to be trained. Can be either:

            - A string, being the *model id* of a pretrained model hosted inside a model repo on huggingface.co, or a
              path to a *directory* containing model weights saved using
              [`~transformers.PreTrainedModel.save_pretrained`], e.g., `'./my_model_directory/'`. The model is loaded
              using [`~transformers.AutoModelForCausalLM.from_pretrained`] with the keyword arguments in
              `args.model_init_kwargs`.
            - A [`~transformers.PreTrainedModel`] object. Only causal language models are supported.
        reward_funcs (`Union[RewardFunc, list[RewardFunc]]`):
            Reward functions to be used for computing the rewards. To compute the rewards, we call all the reward
            functions with the prompts and completions and sum the rewards. Can be either:

            - A single reward function, such as:
                - A string: The *model ID* of a pretrained model hosted inside a model repo on huggingface.co, or a
                path to a *directory* containing model weights saved using
                [`~transformers.PreTrainedModel.save_pretrained`], e.g., `'./my_model_directory/'`. The model is loaded
                using [`~transformers.AutoModelForSequenceClassification.from_pretrained`] with `num_labels=1` and the
                keyword arguments in `args.model_init_kwargs`.
                - A [`~transformers.PreTrainedModel`] object: Only sequence classification models are supported.
                - A custom reward function: The function is provided with the prompts and the generated completions,
                  plus any additional columns in the dataset. It should return a list of rewards. Custom reward
                  functions can also return `None` when the reward is not applicable to those samples. This is useful
                  for multi-task training where different reward functions apply to different types of samples. When a
                  reward function returns `None` for a sample, that reward function is excluded from the reward
                  calculation for that sample. For more details, see [Using a custom reward
                  function](#using-a-custom-reward-function).

                  The trainer's state is also passed to the reward function. The trainer's state is an instance of
                  [`~transformers.TrainerState`] and can be accessed by accessing the `trainer_state` argument to the
                  reward function's signature.
            - A list of reward functions, where each item can independently be any of the above types. Mixing different
            types within the list (e.g., a string model ID and a custom reward function) is allowed.
        args ([`GRPOConfig`], *optional*):
            Configuration for this trainer. If `None`, a default configuration is used.
        train_dataset ([`~datasets.Dataset`] or [`~datasets.IterableDataset`]):
            Dataset to use for training. It must include a column `"prompt"`. Any additional columns in the dataset is
            ignored. The format of the samples can be either:

            - [Standard](dataset_formats#standard): Each sample contains plain text.
            - [Conversational](dataset_formats#conversational): Each sample contains structured messages (e.g., role
              and content).
        eval_dataset ([`~datasets.Dataset`], [`~datasets.IterableDataset`] or `dict[str, Union[Dataset, IterableDataset]]`):
            Dataset to use for evaluation. It must meet the same requirements as `train_dataset`.
        processing_class ([`~transformers.PreTrainedTokenizerBase`], [`~transformers.ProcessorMixin`], *optional*):
            Processing class used to process the data. The padding side must be set to "left". If `None`, the
            processing class is loaded from the model's name with [`~transformers.AutoProcessor.from_pretrained`]. A
            padding token, `tokenizer.pad_token`, must be set. If the processing class has not set a padding token,
            `tokenizer.eos_token` will be used as the default.
        reward_processing_classes (`Union[PreTrainedTokenizerBase, list[PreTrainedTokenizerBase]]`, *optional*):
            Processing classes corresponding to the reward functions specified in `reward_funcs`. Can be either:

            - A single processing class: Used when `reward_funcs` contains only one reward function.
            - A list of processing classes: Must match the order and length of the reward functions in `reward_funcs`.
            If set to `None`, or if an element of the list corresponding to a [`~transformers.PreTrainedModel`] is
            `None`, the tokenizer for the model is automatically loaded using
            [`~transformers.AutoTokenizer.from_pretrained`]. For elements in `reward_funcs` that are custom reward
            functions (not [`~transformers.PreTrainedModel`]), the corresponding entries in `reward_processing_classes`
            are ignored.
        callbacks (list of [`~transformers.TrainerCallback`], *optional*):
            List of callbacks to customize the training loop. Will add those to the list of default callbacks detailed
            in [here](https://huggingface.co/docs/transformers/main_classes/callback).

            If you want to remove one of the default callbacks used, use the [`~transformers.Trainer.remove_callback`]
            method.
        optimizers (`tuple[torch.optim.Optimizer, torch.optim.lr_scheduler.LambdaLR]`, *optional*, defaults to `(None, None)`):
            A tuple containing the optimizer and the scheduler to use. Will default to an instance of [`AdamW`] on your
            model and a scheduler given by [`get_linear_schedule_with_warmup`] controlled by `args`.
        peft_config ([`~peft.PeftConfig`], *optional*):
            PEFT configuration used to wrap the model. If `None`, the model is not wrapped.
    """

    _tag_names = ["trl", "grpo"]
    _name = "GRPO"
    _paper = {
        "title": "DeepSeekMath: Pushing the Limits of Mathematical Reasoning in Open Language Models",
        "id": "2402.03300",
        # docstyle-ignore
        "citation": textwrap.dedent("""\
            @article{shao2024deepseekmath,
                title        = {{DeepSeekMath: Pushing the Limits of Mathematical Reasoning in Open Language Models}},
                author       = {Zhihong Shao and Peiyi Wang and Qihao Zhu and Runxin Xu and Junxiao Song and Mingchuan Zhang and Y. K. Li and Y. Wu and Daya Guo},
                year         = 2024,
                eprint       = {arXiv:2402.03300},
            }
            """),
    }

    def __init__(
        self,
        model: Union[str, PreTrainedModel],
        reward_funcs: Union[RewardFunc, list[RewardFunc]],
        args: Optional[GRPOConfig] = None,
        train_dataset: Optional[Union[Dataset, IterableDataset]] = None,
        eval_dataset: Optional[Union[Dataset, IterableDataset, dict[str, Union[Dataset, IterableDataset]]]] = None,
        processing_class: Optional[Union[PreTrainedTokenizerBase, ProcessorMixin]] = None,
        reward_processing_classes: Optional[Union[PreTrainedTokenizerBase, list[PreTrainedTokenizerBase]]] = None,
        callbacks: Optional[list[TrainerCallback]] = None,
        optimizers: tuple[Optional[torch.optim.Optimizer], Optional[torch.optim.lr_scheduler.LambdaLR]] = (None, None),
        peft_config: Optional["PeftConfig"] = None,
        tools=None,
    ):
        self.tools = tools or []
        self._tool_dict = {tool.__name__: tool for tool in self.tools}
        # Args
        if args is None:
            model_name = model if isinstance(model, str) else model.config._name_or_path
            model_name = model_name.split("/")[-1]
            args = GRPOConfig(f"{model_name}-GRPO")

        # Models
        # Trained model
        model_init_kwargs = args.model_init_kwargs or {}
        if isinstance(model, str):
            model_id = model
            dtype = model_init_kwargs.get("dtype")
            if isinstance(dtype, torch.dtype) or dtype == "auto" or dtype is None:
                pass  # dtype is already a torch.dtype or "auto" or None
            elif isinstance(dtype, str):  # it's a str, but not "auto"
                dtype = getattr(torch, dtype)
                model_init_kwargs["dtype"] = dtype
            else:
                raise ValueError(
                    "Invalid `dtype` passed to `GRPOConfig`. Expected either 'auto' or a string representing "
                    f"a `torch.dtype` (e.g., 'float32'), but got {dtype}."
                )
            # Disable caching if gradient checkpointing is enabled (not supported)
            config = AutoConfig.from_pretrained(model_id)
            architecture = getattr(transformers, config.architectures[0])
            model = architecture.from_pretrained(model_id, **model_init_kwargs)
        else:
            model_id = model.config._name_or_path
            if args.model_init_kwargs is not None:
                logger.warning(
                    "You passed `model_init_kwargs` to the `GRPOConfig`, but your model is already instantiated. "
                    "The `model_init_kwargs` will be ignored."
                )

        # Some models (SmolVLM/Idefics3) don't support `logits_to_keep` argument and error out if we pass it
        # Inspect the forward method before we wrap the model with PEFT
        self.model_kwarg_keys = (
            inspect.signature(model.forward).parameters.keys()
            if not hasattr(model, "get_base_model")
            else inspect.signature(model.get_base_model().forward).parameters.keys()
        )

        if peft_config is not None or (is_peft_available() and isinstance(model, PeftModel)):
            model = prepare_peft_model(model, peft_config, args)

        # Processing class
        if processing_class is None:
            processing_class = AutoProcessor.from_pretrained(model.config._name_or_path)

        # Handle pad token for processors or tokenizers
        if isinstance(processing_class, ProcessorMixin):
            tokenizer = processing_class.tokenizer
        elif isinstance(processing_class, PreTrainedTokenizerBase):
            tokenizer = processing_class
        else:
            raise TypeError("The `processing_class` must be either a `PreTrainedTokenizerBase` or a `ProcessorMixin`")

        if tokenizer.pad_token is None:
            tokenizer.pad_token = tokenizer.eos_token

        self.pad_token = tokenizer.pad_token
        self.pad_token_id = tokenizer.pad_token_id
        self.eos_token_id = tokenizer.eos_token_id
        self.image_token = getattr(processing_class, "image_token", None)
        self.image_token_id = getattr(processing_class, "image_token_id", None)
        self.vision_start_token_id = getattr(model.config, "vision_start_token_id", None)
        self.vision_end_token_id = getattr(model.config, "vision_end_token_id", None)

        # Reward functions
        if not isinstance(reward_funcs, list):
            reward_funcs = [reward_funcs]
        self.reward_func_names = []
        for i, reward_func in enumerate(reward_funcs):
            if isinstance(reward_func, str):
                reward_funcs[i] = AutoModelForSequenceClassification.from_pretrained(
                    reward_func, num_labels=1, **model_init_kwargs
                )
            if isinstance(reward_funcs[i], nn.Module):  # Use Module over PretrainedModel for compat w/ compiled models
                self.reward_func_names.append(reward_funcs[i].config._name_or_path.split("/")[-1])
            else:
                self.reward_func_names.append(reward_funcs[i].__name__)
        self.reward_funcs = reward_funcs

        # Reward weights
        if args.reward_weights is not None:
            if len(args.reward_weights) != len(reward_funcs):
                raise ValueError(
                    f"Number of reward weights ({len(args.reward_weights)}) must match number of reward "
                    f"functions ({len(reward_funcs)})"
                )
            self.reward_weights = torch.tensor(args.reward_weights, dtype=torch.float32)
        else:
            self.reward_weights = torch.ones(len(reward_funcs), dtype=torch.float32)

        # Reward processing class
        if reward_processing_classes is None:
            reward_processing_classes = [None] * len(reward_funcs)
        elif not isinstance(reward_processing_classes, list):
            reward_processing_classes = [reward_processing_classes]
        if len(reward_processing_classes) != len(reward_funcs):
            raise ValueError(
                f"The number of reward processing classes ({len(reward_processing_classes)}) must match the number of "
                f"reward functions ({len(reward_funcs)})."
            )

        for i, (reward_processing_class, reward_func) in enumerate(zip(reward_processing_classes, reward_funcs)):
            if isinstance(reward_func, PreTrainedModel):
                if reward_processing_class is None:
                    reward_processing_class = AutoTokenizer.from_pretrained(reward_func.config._name_or_path)
                if reward_processing_class.pad_token_id is None:
                    reward_processing_class.pad_token = reward_processing_class.eos_token
                # The reward model computes the reward for the latest non-padded token in the input sequence.
                # So it's important to set the pad token ID to the padding token ID of the processing class.
                reward_func.config.pad_token_id = reward_processing_class.pad_token_id
                reward_processing_classes[i] = reward_processing_class

        self.reward_processing_classes = reward_processing_classes

        # Training arguments
        self.max_prompt_length = args.max_prompt_length
        self.max_completion_length = args.max_completion_length  # = |o_i| in the GRPO paper
        self.num_generations = args.num_generations  # = G in the GRPO paper
        self.temperature = args.temperature
        self.top_p = args.top_p
        self.top_k = args.top_k
        self.min_p = args.min_p
        self.repetition_penalty = args.repetition_penalty
        self.use_transformers_paged = args.use_transformers_paged
        self.use_vllm = args.use_vllm
        self.vllm_mode = args.vllm_mode
        self.vllm_gpu_memory_utilization = args.vllm_gpu_memory_utilization  # only applies to colocation mode
        self.vllm_tensor_parallel_size = args.vllm_tensor_parallel_size  # only applies to colocation mode
        self.vllm_importance_sampling_correction = args.vllm_importance_sampling_correction
        self.vllm_importance_sampling_cap = args.vllm_importance_sampling_cap
        self.use_liger_loss = args.use_liger_loss
        self.loss_type = args.loss_type
        self.scale_rewards = args.scale_rewards
        self.importance_sampling_level = args.importance_sampling_level
        self.mask_truncated_completions = args.mask_truncated_completions
        self.top_entropy_quantile = args.top_entropy_quantile
        if self.use_liger_loss and self.top_entropy_quantile < 1.0:
            raise NotImplementedError(
                "Liger Kernels don't currently support masking token positions based on entropy."
            )
        if self.use_liger_loss and not self.importance_sampling_level == "token":
            raise NotImplementedError(
                "Liger Kernels currently only support token-level importance sampling. Please set"
                "`importance_sampling_level` to 'token'."
            )

        # Datasets
        self.shuffle_dataset = args.shuffle_dataset

        if (
            isinstance(train_dataset, IterableDataset)
            or isinstance(eval_dataset, IterableDataset)
            or (
                isinstance(eval_dataset, dict) and any(isinstance(ds, IterableDataset) for ds in eval_dataset.values())
            )
        ):
            # See https://github.com/huggingface/trl/issues/3213
            raise NotImplementedError(
                "Iterable datasets are not yet supported in GRPOTrainer. Please use a standard dataset instead."
            )

        # Multi-step
        self.num_iterations = args.num_iterations  # = 𝜇 in the GRPO paper
        self.epsilon_low = args.epsilon
        self.epsilon_high = args.epsilon_high if args.epsilon_high is not None else args.epsilon
        # Tracks the number of iterations (forward + backward passes), including those within a grad accum cycle
        self._step = 0
        # Buffer the batch to reuse generated outputs across multiple updates. For more details, see
        # `_get_train_sampler` and `_prepare_inputs`.
        self._buffered_inputs = None

        # The trainer estimates the number of FLOPs (floating-point operations) using the number of elements in the
        # input tensor associated with the key "input_ids". However, in GRPO, the sampled data does not include the
        # "input_ids" key. Instead, the available keys is "prompt". As a result, the trainer issues the warning:
        # "Could not estimate the number of tokens of the input, floating-point operations will not be computed." To
        # suppress this warning, we set the "estimate_tokens" key in the model's "warnings_issued" dictionary to True.
        # This acts as a flag to indicate that the warning has already been issued.
        model.warnings_issued["estimate_tokens"] = True

        super().__init__(
            model=model,
            args=args,
            data_collator=identity,  # No data collation is needed in GRPO
            train_dataset=train_dataset,
            eval_dataset=eval_dataset,
            processing_class=processing_class,
            callbacks=callbacks,
            optimizers=optimizers,
            # In Trainer, `training_step` scales the loss by `gradient_accumulation_steps` only if `compute_loss_func`
            # is None. For DAPO, loss scaling instead depends on the total number of completions tokens across the
            # global accumulated batch. To control scaling ourselves, we must disable Trainer’s built-in scaling. The
            # simplest (though a bit hacky) way is to set `compute_loss_func` to any non-None value, which bypasses
            # that behavior without rewriting `training_step`.
            compute_loss_func="non-None value to disable scaling",
        )

        # Reference model
        self.beta = args.beta
        if self.beta == 0.0:
            # If beta is 0.0, the reference model is not needed
            self.ref_model = None
        elif is_peft_model(model):
            # If PEFT is used, the reference model is not needed since the adapter can be disabled
            # to revert to the initial model.
            self.ref_model = None
        else:
            # For deepspeed, fsdp or non-distributed models, create a reference model from scratch
            config = AutoConfig.from_pretrained(model_id)
            architecture = getattr(transformers, config.architectures[0])
            self.ref_model = architecture.from_pretrained(model_id, **model_init_kwargs)

        # Disable dropout in the models
        if args.disable_dropout:
            disable_dropout_in_model(model)
            if self.ref_model is not None:
                disable_dropout_in_model(self.ref_model)

        # Liger loss
        if self.use_liger_loss:
            if not is_liger_kernel_available():
                raise ImportError(
                    "Liger is required to use `liger_loss` as the GRPO loss. Run `pip install liger-kernel`."
                )
            # redirect the model.module forward to the model forward to ensure pre-forward hooks are called
            self._forward_redirection = _ForwardRedirection()

            self.liger_grpo_loss = LigerFusedLinearGRPOLoss(
                beta=self.beta,
                epsilon_low=self.epsilon_low,
                epsilon_high=self.epsilon_high,
                temperature=self.temperature,
                use_ref_model=self.beta != 0.0,
                loss_type=self.loss_type,
                max_completion_length=self.max_completion_length,
            )

        # Initialize the metrics
        self._metrics = {"train": defaultdict(list), "eval": defaultdict(list)}
        self._total_train_tokens = 0
        self.log_completions = args.log_completions
        self.wandb_log_unique_prompts = args.wandb_log_unique_prompts
        self.num_completions_to_print = args.num_completions_to_print
        # Keep logs sized to the generation batch to record only outputs from the latest model update.
        self._logs = {
            "images": deque(maxlen=args.generation_batch_size),
            "prompt": deque(maxlen=args.generation_batch_size),
            "completion": deque(maxlen=args.generation_batch_size),
            "rewards": defaultdict(lambda: deque(maxlen=args.generation_batch_size)),
            "advantages": deque(maxlen=args.generation_batch_size),
        }

        # Ensure each process receives a unique seed to prevent duplicate completions when generating with
        # transformers if num_generations exceeds per_device_train_batch_size. We could skip it if we use vLLM, but
        # it's safer to set it in all cases.
        set_seed(args.seed, device_specific=True)

        if self.use_vllm:
            if not is_vllm_available():
                raise ImportError(
                    "vLLM is not available and `use_vllm` is set to True. Please install vLLM with "
                    "`pip install trl[vllm]` to use it."
                )

            if self.vllm_mode == "server":
                if self.accelerator.is_main_process:
                    if args.vllm_server_base_url is not None:
                        base_url = args.vllm_server_base_url
                    else:
                        base_url = f"http://{args.vllm_server_host}:{args.vllm_server_port}"
                    self.vllm_client = VLLMClient(base_url=base_url, connection_timeout=args.vllm_server_timeout)
                    self.vllm_client.init_communicator(device=torch.cuda.current_device())

            elif self.vllm_mode == "colocate":
                # Make sure vllm_tensor_parallel_size group size evenly divides the world size - each group should have
                # the same number of ranks
                if not self.accelerator.num_processes % self.vllm_tensor_parallel_size == 0:
                    raise ValueError(
                        f"vllm_tensor_parallel_size ({self.vllm_tensor_parallel_size}) must divide world size "
                        f"({self.accelerator.num_processes}) evenly."
                    )

                if self.vllm_tensor_parallel_size > 1:
                    # Create subgroups of ranks for TP, each group with `vllm_tensor_parallel_size` ranks.
                    # For example, if world_size=8 and vllm_tensor_parallel_size=2 → groups: [0,1], [2,3], [4,5], [6,7]
                    self.tp_group, _ = torch.distributed.new_subgroups_by_enumeration(
                        [
                            list(range(i * self.vllm_tensor_parallel_size, (i + 1) * self.vllm_tensor_parallel_size))
                            for i in range(self.accelerator.num_processes // self.vllm_tensor_parallel_size)
                        ]
                    )

                # vLLM requires the environment variables to be set for distributed training.
                os.environ["RANK"] = str(self.accelerator.process_index)
                os.environ["LOCAL_RANK"] = str(self.accelerator.local_process_index)
                os.environ["WORLD_SIZE"] = str(self.accelerator.num_processes)
                # Ensure distributed rendezvous variables are set without colliding across concurrent runs
                ensure_master_addr_port()

                if self.max_prompt_length is not None and self.max_completion_length is not None:
                    max_model_len = self.max_prompt_length + self.max_completion_length
                else:
                    max_model_len = None
                self.llm = LLM(
                    model=model.name_or_path,
                    tensor_parallel_size=args.vllm_tensor_parallel_size,
                    gpu_memory_utilization=self.vllm_gpu_memory_utilization,
                    max_num_seqs=self.args.per_device_train_batch_size
                    * self.vllm_tensor_parallel_size
                    * self.args.steps_per_generation,
                    max_model_len=max_model_len,
                    distributed_executor_backend="external_launcher",
                    # Feed identical seed for tp groups to ensure sampling results are the same across workers
                    seed=self.accelerator.process_index // self.vllm_tensor_parallel_size,
                    # Latest vLLM v1 memory profiler is misled by the high default value (i.e., 32768) - thinking there's not enough memory
                    max_num_batched_tokens=4096,
                    model_impl=self.args.vllm_model_impl,
                    enable_sleep_mode=self.args.vllm_enable_sleep_mode,
                )
                if self.args.vllm_enable_sleep_mode:
                    self.llm.sleep(level=1)
            else:
                raise ValueError(f"vllm_mode must be either 'server' or 'colocate', got '{self.vllm_mode}'.")

            # vLLM specific sampling arguments
            self.guided_decoding_regex = args.vllm_guided_decoding_regex

            self._last_loaded_step = -1  # tag to avoid useless loading during grad accumulation

            # When using vLLM, the main process is responsible for loading the model weights. This can cause process
            # desynchronization and seems to lead to DeepSpeed hanging during initialization. To prevent this, we
            # synchronize all processes after vLLM has been fully initialized.
            self.accelerator.wait_for_everyone()
        else:
            generation_kwargs = {
                "max_new_tokens": self.max_completion_length,
                "do_sample": True,
                "pad_token_id": tokenizer.pad_token_id,
                "bos_token_id": tokenizer.bos_token_id,
                "eos_token_id": tokenizer.eos_token_id,
                "temperature": self.temperature,
                "top_p": self.top_p,
                "top_k": self.top_k,
                "min_p": self.min_p,
                "repetition_penalty": self.repetition_penalty,
                "cache_implementation": args.cache_implementation,
            }
            if args.generation_kwargs is not None:
                generation_kwargs.update(args.generation_kwargs)
            self.generation_config = GenerationConfig(**generation_kwargs)

        # Gradient accumulation requires scaled loss. Normally, loss scaling in the parent class depends on whether the
        # model accepts loss-related kwargs. Since we compute our own loss, this check is irrelevant. We set
        # self.model_accepts_loss_kwargs to False to enable scaling.
        self.model_accepts_loss_kwargs = False

        # Add tags to the model
        self.model.add_model_tags(self._tag_names)

        if self.ref_model is not None:
            if self.is_deepspeed_enabled:
                self.ref_model = prepare_deepspeed(self.ref_model, self.accelerator)
            elif self.is_fsdp_enabled:
                self.ref_model = prepare_fsdp(self.ref_model, self.accelerator)
            else:
                self.ref_model = self.accelerator.prepare_model(self.ref_model, evaluation_mode=True)

        if args.sync_ref_model:
            self.add_callback(SyncRefModelCallback(ref_model=self.ref_model, accelerator=self.accelerator))

        for i, reward_func in enumerate(self.reward_funcs):
            if isinstance(reward_func, PreTrainedModel):
                if self.is_deepspeed_enabled:
                    self.reward_funcs[i] = prepare_deepspeed(reward_func, self.accelerator)
                else:
                    # set device placement to True to make `prepare_model` move `reward_func` to device when using fsdp
                    self.reward_funcs[i] = self.accelerator.prepare_model(
                        reward_func, evaluation_mode=True, device_placement=True
                    )

    def _set_signature_columns_if_needed(self):
        # If `self.args.remove_unused_columns` is True, non-signature columns are removed.
        # By default, this method sets `self._signature_columns` to the model's expected inputs.
        # In GRPOTrainer, we preprocess data, so using the model's signature columns doesn't work.
        # Instead, we set them to the columns expected by the `training_step` method, hence the override.
        if self._signature_columns is None:
            self._signature_columns = ["prompt", "image", "images"]

    # This method overrides `Trainer.get_train_dataloader` to support our custom batching strategy.
    # Instead of returning a standard per-step batch (i.e., `per_device_batch_size), our dataloader loads an
    # *generation* batch (i.e., `per_device_batch_size × steps_per_generation`). This allows us to generate completions
    # once every steps_per_generation step—rather than once per accumulation step—which is significantly more
    # efficient. The only change from the original implementation is multiplying the batch size by
    # `steps_per_generation`. Thus, `_prepare_inputs` is called with this *generation* batch, and it handles the
    # splitting internally.
    # Maintenance note: This method is a copy-paste of the original `Trainer.get_train_dataloader` with only one line
    # modification. As a result, some parts of the method aren't relevant to GRPO, but we keep them to stay one line
    # apart from the super method, ensuring easier maintenance in the future.
    def get_train_dataloader(self):
        if self.train_dataset is None:
            raise ValueError("Trainer: training requires a train_dataset.")

        train_dataset = self.train_dataset
        data_collator = self.data_collator
        if is_datasets_available() and isinstance(train_dataset, datasets.Dataset):
            train_dataset = self._remove_unused_columns(train_dataset, description="training")
        else:
            data_collator = self._get_collator_with_removed_columns(data_collator, description="training")

        dataloader_params = {
            "batch_size": self._train_batch_size * self.args.steps_per_generation,  # < this is the change
            "collate_fn": data_collator,
            "num_workers": self.args.dataloader_num_workers,
            "pin_memory": self.args.dataloader_pin_memory,
            "persistent_workers": self.args.dataloader_persistent_workers,
        }

        if not isinstance(train_dataset, torch.utils.data.IterableDataset):
            dataloader_params["sampler"] = self._get_train_sampler()
            dataloader_params["drop_last"] = self.args.dataloader_drop_last
            dataloader_params["worker_init_fn"] = partial(
                seed_worker, num_workers=self.args.dataloader_num_workers, rank=self.args.process_index
            )

            dataloader_params["prefetch_factor"] = self.args.dataloader_prefetch_factor

        return self.accelerator.prepare(DataLoader(train_dataset, **dataloader_params))

    def _get_train_sampler(self, dataset: Optional[Dataset] = None) -> Sampler:
        # Returns a sampler that
        # 1. ensures each prompt is repeated across multiple processes. This guarantees that identical prompts are
        #    distributed to different GPUs, allowing rewards to be computed and normalized correctly within each prompt
        #    group. Using the same seed across processes ensures consistent prompt assignment, preventing discrepancies
        #    in group formation.
        # 2. repeats the batch multiple times to allow reusing generations across multiple updates. Refer to
        #    _prepare_inputs to see how the generations are stored and reused.

        # In the following figure, the values are the prompt indices. The first row shows the first sampled batch, the
        # second row shows the second sampled batch, and so on.
        #
        #                                      |   GPU 0  |   GPU 1  |
        #
        #                 global_step   step    <-───>  num_generations=2
        #                                       <-───────> per_device_train_batch_size=3
        #  grad_accum    ▲  ▲  0          0     0   0   1   1   2   2   <- Generate for the first `steps_per_generation` (prompts 0 to 11); store the completions; use the first slice to compute the loss
        #     =2         ▼  |  0          1     3   3   4   4   5   5   <- Take the stored generations and use the second slice to compute the loss
        #                   |
        #                   |  1          2     6   6   7   7   8   8   <- Take the stored generations and use the third slice to compute the loss
        #  steps_per_gen=4  ▼  1          3     9   9  10  10  11  11   <- Take the stored generations and use the fourth slice to compute the loss
        #
        #                      2          4    12  12  13  13  14  14   <- Generate for the second `steps_per_generation` (prompts 12 to 23); store the completions; use the first slice to compute the loss
        #                      2          5    15  15  16  16  17  17   <- Take the stored generations and use the second slice to compute the loss
        #                                          ...
        if dataset is None:
            dataset = self.train_dataset
        return RepeatSampler(
            data_source=dataset,
            mini_repeat_count=self.num_generations,
            batch_size=self.args.generation_batch_size // self.num_generations,
            repeat_count=self.num_iterations * self.args.steps_per_generation,
            shuffle=self.shuffle_dataset,
            seed=self.args.seed,
        )

    def _get_eval_sampler(self, eval_dataset) -> Sampler:
        # See _get_train_sampler for an explanation of the sampler.
        return RepeatSampler(
            data_source=eval_dataset,
            mini_repeat_count=self.num_generations,
            seed=self.args.seed,
        )

    @profiling_decorator
    def _get_last_hidden_state(
        self,
        unwrapped_model,
        input_ids,
        attention_mask,
        logits_to_keep,
        pixel_values=None,
        image_grid_thw=None,
        pixel_attention_mask=None,
        image_sizes=None,
    ):
        if is_peft_model(unwrapped_model):
            unwrapped_model = unwrapped_model.base_model.model

        # Build model inputs - check if the model supports logits_to_keep (some models and VLMs don't)
        model_inputs = {"input_ids": input_ids, "attention_mask": attention_mask}

        # For Qwen models:
        if image_grid_thw is not None and pixel_values is not None:
            model_inputs["image_grid_thw"] = image_grid_thw
        # For Gemma, SmolVLM2, LLaVa-Next etc.:
        if pixel_values is not None:
            model_inputs["pixel_values"] = pixel_values
        # For SmolVLM2
        if pixel_attention_mask is not None:
            model_inputs["pixel_attention_mask"] = pixel_attention_mask
        # For LLaVa-Next
        if image_sizes is not None:
            model_inputs["image_sizes"] = image_sizes

        # Only add logits_to_keep if the model supports it
        if "logits_to_keep" in self.model_kwarg_keys:
            # We add 1 to `logits_to_keep` because the last logits of the sequence is later excluded
            model_inputs["logits_to_keep"] = logits_to_keep + 1

        model_inputs["use_cache"] = False  # only used in generation; set False to suppress warnings

        last_hidden_state = unwrapped_model.model(**model_inputs).last_hidden_state
        # Exclude the last value: it corresponds to the next token pred
        last_hidden_state = last_hidden_state[:, :-1, :]  # (B, L-1, H)
        # Only keep the last logits_to_keep. For model that support logits_to_keep, this is a no-op.
        last_hidden_state = last_hidden_state[:, -logits_to_keep:, :]  # (B, logits_to_keep, H)
        return last_hidden_state

    def get_high_entropy_mask(self, entropies: torch.Tensor, mask: torch.Tensor, threshold: float) -> torch.Tensor:
        """
        Returns a binary mask identifying tokens whose entropy exceeds a given quantile threshold.

        Args:
            entropies (`torch.Tensor`):
                Tensor of shape (batch_size, seq_len) with per-token entropy values.
            mask (`torch.Tensor`):
                Binary mask of the same shape as `entropies`, where `1` indicates valid tokens and `0` padding.
            threshold (`float`):
                Quantile threshold between `0.0` and `1.0` to select high-entropy tokens.

        Returns:
            `torch.Tensor`:
                Boolean mask of shape (batch_size, seq_len), where `True` indicates tokens with entropy >= threshold
                and `False` otherwise.
        """
        local = entropies[mask.bool()].float()

        # Use a negative pad_value as a sentinel because entropy values are always >= 0.
        # This guarantees that the sentinel cannot collide with any real entropy value.
        pad_value = -1e9

        # Pad across processes so that every rank has the same tensor length
        padded = self.accelerator.pad_across_processes(local, dim=0, pad_index=pad_value)
        gathered = self.accelerator.gather(padded)

        # Drop sentinel values (safe because no entropy can be negative)
        gathered = gathered[gathered != pad_value]

        if gathered.numel() == 0:
            return torch.zeros_like(entropies, dtype=torch.bool)

        entropy_threshold = torch.quantile(gathered, threshold)
        masked_entropies = entropies * mask.float()
        entropy_mask = masked_entropies >= entropy_threshold
        return entropy_mask & mask.bool()  # ensure padding tokens are always masked out

    @profiling_decorator
    def _get_per_token_logps_and_entropies(
        self,
        model,
        input_ids,
        attention_mask,
        logits_to_keep,
        batch_size=None,
        compute_entropy=False,
        pixel_values=None,
        image_grid_thw=None,
        num_images=None,
        pixel_attention_mask=None,
        image_sizes=None,
    ) -> dict[str, Optional[torch.Tensor]]:
        """Compute log-probs and (optionally) entropies for each token."""
        batch_size = batch_size or input_ids.size(0)  # Chunk inputs into smaller batches to reduce memory peak
        all_logps = []
        all_entropies = []
        for start in range(0, input_ids.size(0), batch_size):
            input_ids_batch = input_ids[start : start + batch_size]
            attention_mask_batch = attention_mask[start : start + batch_size]

            # Build model inputs - check if the model supports logits_to_keep (some models and VLMs don't)
            model_inputs = {"input_ids": input_ids_batch, "attention_mask": attention_mask_batch}
            if image_grid_thw is not None and pixel_values is not None:
                rows_per_image = image_grid_thw.prod(dim=-1)
                rows_per_sample = torch.split(rows_per_image, num_images)
                rows_per_sample = torch.stack([s.sum() for s in rows_per_sample])
                cum_rows = torch.cat([torch.tensor([0], device=rows_per_sample.device), rows_per_sample.cumsum(0)])
                row_start, row_end = cum_rows[start].item(), cum_rows[start + batch_size].item()
                model_inputs["pixel_values"] = pixel_values[row_start:row_end]
                cum_imgs = torch.tensor([0] + num_images).cumsum(0)
                img_start, img_end = cum_imgs[start], cum_imgs[start + batch_size]
                model_inputs["image_grid_thw"] = image_grid_thw[img_start:img_end]
            elif pixel_values is not None:
                model_inputs["pixel_values"] = pixel_values[start : start + batch_size]
            if pixel_attention_mask is not None:
                model_inputs["pixel_attention_mask"] = pixel_attention_mask[start : start + batch_size]
            if image_sizes is not None:
                model_inputs["image_sizes"] = image_sizes[start : start + batch_size]

            # Only add logits_to_keep if the model supports it
            if "logits_to_keep" in self.model_kwarg_keys:
                # We add 1 to `logits_to_keep` because the last logits of the sequence is later excluded
                model_inputs["logits_to_keep"] = logits_to_keep + 1

            model_inputs["use_cache"] = False  # only used in generation; set False to suppress warnings

            logits = model(**model_inputs).logits
            # Exclude the last value: it corresponds to the next token pred
            logits = logits[:, :-1, :]  # (B, L-1, H)
            # Only keep the last logits_to_keep. For model that support logits_to_keep, this is a no-op.
            logits = logits[:, -logits_to_keep:, :]  # (B, logits_to_keep, H)
            # Divide logits by sampling temperature.
            # See https://huggingface.co/blog/the_n_implementation_details_of_rlhf_with_ppo#policy-training-implementation-details
            logits = logits / self.temperature

            completion_ids = input_ids_batch[:, -logits_to_keep:]
            logps = selective_log_softmax(logits, completion_ids)  # compute logprobs
            all_logps.append(logps)

            if compute_entropy:
                with torch.no_grad():
                    entropies = entropy_from_logits(logits)
                all_entropies.append(entropies)

        logps = torch.cat(all_logps, dim=0)
        entropies = torch.cat(all_entropies, dim=0) if compute_entropy else None
        return logps, entropies

    def _fix_param_name_to_vllm(self, name, extra_prefixes: Optional[list[str]] = None):
        extra_prefixes = extra_prefixes or []
        prefixes = ["_checkpoint_wrapped_module."] + extra_prefixes
        for prefix in prefixes:
            name = name.replace(prefix, "")
        return name

    def _sync_fsdp1_params_to_vllm(self, module: nn.Module, prefix: str = "", visited=None):
        """Memory-efficient post-order traversal of FSDP modules to extract full parameters and sync with vLLM."""
        # For FSDP1, we need to recurse into children and also use summon_full_params
        if visited is None:
            visited = set()
        for child_name, child_module in module.named_children():
            child_prefix = f"{prefix}.{child_name}" if prefix else child_name
            self._sync_fsdp1_params_to_vllm(
                child_module, prefix=child_prefix, visited=visited
            )  # recurse into the child

        if isinstance(module, FSDP):
            with FSDP.summon_full_params(module, recurse=False, writeback=False):
                for param_name, param in module.named_parameters():
                    full_name = f"{prefix}.{param_name}" if prefix else param_name
                    full_name = self._fix_param_name_to_vllm(full_name, extra_prefixes=["_fsdp_wrapped_module."])

                    if full_name in visited:
                        continue  # skip FSDP subtrees already traversed
                    visited.add(full_name)

                    if self.vllm_mode == "server" and self.accelerator.is_main_process:
                        self.vllm_client.update_named_param(full_name, param.data)
                    elif self.vllm_mode == "colocate":
                        llm_model = self.llm.llm_engine.model_executor.driver_worker.model_runner.model
                        llm_model.load_weights([(full_name, param.data)])

    def _sync_fsdp2_params_to_vllm(self, module: nn.Module):
        # For FSDP2, module.state_dict() already covers all parameters, so no need for recursion
        for name, param in module.state_dict().items():
            if param.is_cpu:
                param = param.to(torch.device("cuda"))
            param = param.full_tensor()

            if self.vllm_mode == "server" and self.accelerator.is_main_process:
                self.vllm_client.update_named_param(name, param)
            elif self.vllm_mode == "colocate":
                llm_model = self.llm.llm_engine.model_executor.driver_worker.model_runner.model
                llm_model.load_weights([(name, param)])

    @profiling_decorator
    def _move_model_to_vllm(self):
        # For DeepSpeed ZeRO-3 and FSDP, we need to gather all parameters before operations
        deepspeed_plugin = self.accelerator.state.deepspeed_plugin
        zero_stage_3 = deepspeed_plugin is not None and deepspeed_plugin.zero_stage == 3
        if zero_stage_3:
            import deepspeed

            gather_if_zero3 = deepspeed.zero.GatheredParameters
        else:
            gather_if_zero3 = nullcontext

        if is_peft_model(self.model):
            # With PEFT and FSDP/DeepSpeed ZeRO Stage 3, we must gather the full model at once before merging, as
            # merging adapters in a sharded manner is not supported.
            # TODO: does this work with FSDP?
            with gather_if_zero3(list(self.model.parameters())):
                self.model.merge_adapter()

                # Update vLLM weights while parameters are gathered
                if self.is_fsdp_enabled:  # note if using FSDP, gather_if_zero3 is nullcontext
                    # Update vLLM weights while parameters are gathered
                    # For PEFT with FSDP we need to use the memory efficient post-order traversal
                    fsdp_plugin = getattr(self.accelerator.state, "fsdp_plugin", None)
                    fsdp_version = getattr(fsdp_plugin, "fsdp_version", 1) if fsdp_plugin else 1
                    if fsdp_version == 1:
                        self._sync_fsdp1_params_to_vllm(
                            self.model
                        )  # use memory-efficient post-order traversal for FSDP
                    elif fsdp_version == 2:
                        self._sync_fsdp2_params_to_vllm(self.model)
                else:
                    # DeepSpeed ZeRO-3 with PEFT
                    for name, param in self.model.named_parameters():
                        # When using PEFT, we need to recover the original parameter name and discard some parameters
                        name = name.removeprefix("base_model.model.").replace(".base_layer", "")
                        if self.model.prefix in name:
                            continue
                        # When module to save, remove its prefix and discard the original module
                        if "original_module" in name:
                            continue
                        name = self._fix_param_name_to_vllm(name, extra_prefixes=["modules_to_save.default."])

                        if self.vllm_mode == "server" and self.accelerator.is_main_process:
                            self.vllm_client.update_named_param(name, param.data)
                        elif self.vllm_mode == "colocate":
                            llm_model = self.llm.llm_engine.model_executor.driver_worker.model_runner.model
                            llm_model.load_weights([(name, param.data)])
                # Unmerge adapters while parameters are still gathered
                self.model.unmerge_adapter()
                # Parameters will automatically be repartitioned when exiting the context
        else:
            # For non-PEFT models, simply gather (if needed) and update each parameter individually.
            if self.is_fsdp_enabled:
                fsdp_plugin = getattr(self.accelerator.state, "fsdp_plugin", None)
                fsdp_version = getattr(fsdp_plugin, "fsdp_version", 1) if fsdp_plugin else 1
                if fsdp_version == 1:
                    self._sync_fsdp1_params_to_vllm(self.model)  # use memory-efficient post-order traversal for FSDP
                elif fsdp_version == 2:
                    self._sync_fsdp2_params_to_vllm(self.model)
            else:
                for name, param in self.model.named_parameters():
                    name = self._fix_param_name_to_vllm(name)
                    with gather_if_zero3([param]):
                        if self.vllm_mode == "server" and self.accelerator.is_main_process:
                            self.vllm_client.update_named_param(name, param.data)
                        elif self.vllm_mode == "colocate":
                            llm_model = self.llm.llm_engine.model_executor.driver_worker.model_runner.model
                            llm_model.load_weights([(name, param.data)])

        # Reset cache on vLLM
        if self.vllm_mode == "server" and self.accelerator.is_main_process:
            self.vllm_client.reset_prefix_cache()
        elif self.vllm_mode == "colocate":
            self.llm.reset_prefix_cache()

    @profiling_decorator
    def _prepare_inputs(
        self, generation_batch: dict[str, Union[torch.Tensor, Any]]
    ) -> dict[str, Union[torch.Tensor, Any]]:
        # Prepares inputs for model training/evaluation by managing completion generation and batch handling.
        # During training:
        #   - Receives the local generation batch (Per-GPU batch size × steps per generation)
        #     from the modified training dataloader instead of the standard local batch
        #   - Generates completions once for the entire generation batch and splits it into batches of size
        #     `per_device_train_batch_size`
        #   - Buffers these completions and returns the appropriate slice for the current accumulation step
        #   - Optimizes by regenerating completions only periodically (every steps_per_generation * num_iterations)
        # During evaluation:
        #   - The input is treated as a standard local batch (no accumulation, no multiple iterations)
        #   - Completions are generated for each batch without buffering or reuse
        # Returns a single local batch in both cases.

        mode = "train" if self.model.training else "eval"
        if mode == "train":
            generate_every = self.args.steps_per_generation * self.num_iterations
            if self._step % generate_every == 0 or self._buffered_inputs is None:
                # self._buffered_inputs=None can occur when resuming from a checkpoint
                generation_batch = self._generate_and_score_completions(generation_batch)
                generation_batch = split_pixel_values_by_grid(generation_batch)
                generation_batch = shuffle_sequence_dict(generation_batch)
                generation_batches = split_tensor_dict(generation_batch, self.args.steps_per_generation)
                self._buffered_inputs = [unsplit_pixel_values_by_grid(batch) for batch in generation_batches]
            inputs = self._buffered_inputs[self._step % self.args.steps_per_generation]
            self._step += 1
        else:
            # In evaluation, there is neither batch grouping for generation, nor multiple iterations, hence
            # local generation batch == local eval batch
            inputs = self._generate_and_score_completions(generation_batch)
        return inputs

    @profiling_decorator
    def _calculate_rewards(self, inputs, prompts, completions, completion_ids_list):
        device = self.accelerator.device
        rewards_per_func = torch.zeros(len(prompts), len(self.reward_funcs), device=device)

        # Repeat all input columns (but "prompt", "completion", and "completion_ids") to match the num of generations
        keys = [key for key in inputs[0] if key not in ["prompt", "completion", "completion_ids"]]
        reward_kwargs = {key: [example[key] for example in inputs] for key in keys}

        # This allows for dynamic reward shaping based on training progress.
        reward_kwargs["trainer_state"] = self.state

        for i, (reward_func, reward_processing_class, reward_func_name) in enumerate(
            zip(self.reward_funcs, self.reward_processing_classes, self.reward_func_names)
        ):
            with profiling_context(self, reward_func_name):
                if isinstance(reward_func, nn.Module):  # Module (no PretrainedModel) for compat with compiled models
                    if is_conversational(inputs[0]):
                        messages = [{"messages": p + c} for p, c in zip(prompts, completions)]
                        texts = [apply_chat_template(x, reward_processing_class)["text"] for x in messages]
                    else:
                        texts = [p + c for p, c in zip(prompts, completions)]
                    reward_inputs = reward_processing_class(
                        text=texts, return_tensors="pt", padding=True, padding_side="right", add_special_tokens=False
                    )
                    reward_inputs = super()._prepare_inputs(reward_inputs)
                    with torch.inference_mode():
                        rewards_per_func[:, i] = reward_func(**reward_inputs).logits[:, 0]  # Shape (B*G,)
                else:
                    output_reward_func = reward_func(
                        prompts=prompts, completions=completions, completion_ids=completion_ids_list, **reward_kwargs
                    )
                    # Convert None values to NaN
                    output_reward_func = [reward if reward is not None else torch.nan for reward in output_reward_func]

                    rewards_per_func[:, i] = torch.tensor(output_reward_func, dtype=torch.float32, device=device)

        # If all reward functions return None for a given row, issue a detailed warning
        if torch.isnan(rewards_per_func).all(dim=1).any():
            nan_row_idx = torch.isnan(rewards_per_func).all(dim=1).nonzero(as_tuple=True)[0][0]
            row_reward_kwargs = {
                key: value[nan_row_idx] for key, value in reward_kwargs.items() if key != "trainer_state"
            }
            row_reward_kwargs["prompt"] = prompts[nan_row_idx]
            row_reward_kwargs["completion"] = completions[nan_row_idx]
            logger.warning(
                f"All reward functions returned None for the following kwargs:\n{row_reward_kwargs}\n"
                "Please ensure that at least one reward function returns a valid reward."
            )

        # Gather the reward per function: this part is crucial, because the rewards are normalized per group and the
        # completions may be distributed across processes
        rewards_per_func = gather(rewards_per_func)
        return rewards_per_func

    def _generate(self, prompts: list[str], images: Optional[list]):
        device = self.accelerator.device
        mode = "train" if self.model.training else "eval"

        # If the prompts are conversational and the inputs contain images, we need to convert the prompts from
        # [{"role": "user", "content": "What color is the sky?"}] to
        # [{"role": "user", "content": [{"type": "image"}, {"type": "text", "text": "What color is the sky?"}]}]
        kwargs = {}
        if images is not None:
            kwargs = {"images": images}
            for prompt, image_list in zip(prompts, images):
                if isinstance(prompt, list):  # i.e., when using conversational data
                    prepare_multimodal_messages(prompt, num_images=len(image_list))

        prompts_text = [
<<<<<<< HEAD
            maybe_apply_chat_template({"prompt": prompt}, self.processing_class, tools=self.tools)["prompt"]
            for prompt in prompts
=======
            maybe_apply_chat_template({"prompt": prompt}, self.processing_class)["prompt"] for prompt in prompts
>>>>>>> 9603b41d
        ]

        prompt_inputs = self.processing_class(
            text=prompts_text,
            return_tensors="pt",
            padding=True,
            padding_side="left",
            add_special_tokens=False,
            **kwargs,
        )
        prompt_inputs = super()._prepare_inputs(prompt_inputs)
        prompt_ids, prompt_mask = prompt_inputs["input_ids"], prompt_inputs["attention_mask"]
        forward_kwargs = {k: v for k, v in prompt_inputs.items() if k not in ["input_ids", "attention_mask"]}

        if self.max_prompt_length is not None:
            # If max_prompt_length is set, we trim the prompt to keep only the last `max_prompt_length` tokens.
            # Then we decode those tokens back into text. We manually remove leading pad tokens from the decoded text,
            # because we can't use `skip_special_tokens=True` (some special tokens are still needed for generation).
            protected = [self.image_token_id, self.vision_start_token_id, self.vision_end_token_id]
            protected = [token for token in protected if token is not None]
            prompt_ids, prompt_mask = truncate_with_protected_tokens(
                prompt_ids, prompt_mask, self.max_prompt_length, protected
            )

            prompts_text = self.processing_class.batch_decode(
                prompt_ids, skip_special_tokens=False, clean_up_tokenization_spaces=False
            )
            prompts_text = [re.sub(rf"^({re.escape(self.pad_token)})+", "", text) for text in prompts_text]

            # The chat template sometimes inserts a single image token into the prompt text. However, when this text is
            # later tokenized, the single image token string is expanded into multiple image token IDs, depending on the
            # image size. Since we're detokenizing here, we may see repeated image tokens in the decoded text. We
            # collapse them back into a single token string to match the original chat template in case it originally
            # applies it. Otherwise, it assumes that the chat template uses only vision_start_token_id to indicate images
            # (e.g. Gemma 3) and removes all image_token instances and vision_end_token_id as well, leaving only
            # the vision_start_token_id (e.g. <start_of_image>).
            if self.image_token is not None:
                escaped_img_token = re.escape(self.image_token)
                # Search for the image token in the chat template
                if re.search(escaped_img_token, self.processing_class.chat_template):
                    prompts_text = [
                        re.sub(rf"({escaped_img_token})+", self.image_token, text) for text in prompts_text
                    ]
                else:
                    # If the chat template doesn't use the image token, we remove all instances of it + vision_end_token_id
                    if self.vision_end_token_id is not None:
                        escaped_eoi_token = re.escape(
                            self.processing_class.tokenizer.decode([self.vision_end_token_id])
                        )
                        prompts_text = [
                            re.sub(rf"({escaped_img_token})+{escaped_eoi_token}", "", text) for text in prompts_text
                        ]
                    else:
                        # If vision_end_token_id is None, just remove the image tokens
                        prompts_text = [re.sub(rf"({escaped_img_token})+", "", text) for text in prompts_text]

        # Generate completions using either vLLM or regular generation
        if self.use_vllm:
            if self.vllm_mode == "colocate" and self.args.vllm_enable_sleep_mode:
                # wake up colocated vLLM instances if needed
                torch.cuda.empty_cache()  # required to avoid OOM in some cases
                self.llm.wake_up()

            # First, update the vLLM weights if needed
            if self.state.global_step != self._last_loaded_step:
                self._move_model_to_vllm()
                self._last_loaded_step = self.state.global_step

            # Generate completions using vLLM: gather all prompts and use them in a single call in the main process
            if self.vllm_mode == "server":
                all_prompts_text = gather_object(prompts_text)
                if images is not None:
                    all_images = gather_object(images)

                if self.accelerator.is_main_process:
                    # Since 'prompts' contains 'num_generations' duplicates, we first take unique prompts, and generate
                    # num_generations outputs for each one. This is faster than generating outputs for each duplicate
                    # prompt individually.
                    ordered_set_of_prompts = all_prompts_text[:: self.num_generations]

                    if images is not None:
                        ordered_set_of_images = all_images[:: self.num_generations]
                    else:
                        ordered_set_of_images = None

                    with profiling_context(self, "vLLM.generate"):
                        output = self.vllm_client.generate(
                            prompts=ordered_set_of_prompts,
                            images=ordered_set_of_images,
                            n=self.num_generations,
                            repetition_penalty=self.repetition_penalty,
                            temperature=self.temperature,
                            top_p=self.top_p,
                            top_k=-1 if self.top_k is None else self.top_k,
                            min_p=0.0 if self.min_p is None else self.min_p,
                            max_tokens=self.max_completion_length,
                            guided_decoding_regex=self.guided_decoding_regex,
                            generation_kwargs=self.args.generation_kwargs,
                        )
                        payload = (output["completion_ids"], output["logprobs"])
                else:
                    payload = None

                # Broadcast the completions from the main process to all processes, ensuring each process receives its corresponding slice.
                obj_list = [payload]
                broadcast_object_list(obj_list, from_process=0)
                completion_ids, all_logprobs = obj_list[0]

                process_slice = slice(
                    self.accelerator.process_index * len(prompts),
                    (self.accelerator.process_index + 1) * len(prompts),
                )
                completion_ids = completion_ids[process_slice]
                all_logprobs = all_logprobs[process_slice]

            # Generate completions using colocated vLLM instances: each device holds vLLM copy and work on their own batch of prompts
            elif self.vllm_mode == "colocate":
                if self.guided_decoding_regex:
                    guided_decoding = GuidedDecodingParams(regex=self.guided_decoding_regex)
                else:
                    guided_decoding = None

                generation_kwargs = {
                    "n": 1,  # vLLM on each GPU generates only 1 in colocate mode
                    "repetition_penalty": self.repetition_penalty,
                    "temperature": self.temperature,
                    "top_p": self.top_p,
                    "top_k": -1 if self.top_k is None else self.top_k,
                    "min_p": 0.0 if self.min_p is None else self.min_p,
                    "max_tokens": self.max_completion_length,
                    "guided_decoding": guided_decoding,
                    "logprobs": 0,  # only return the logprob of the generated token
                }
                if self.args.generation_kwargs is not None:
                    generation_kwargs.update(self.args.generation_kwargs)
                sampling_params = SamplingParams(**generation_kwargs)

                if self.vllm_tensor_parallel_size > 1:
                    # Gather prompts from all ranks in the TP group and flatten.
                    # Each rank starts with its own prompts; after gathering, all ranks see the full group set.
                    orig_size = len(prompts_text)
                    gathered_prompts = [None for _ in range(self.vllm_tensor_parallel_size)]
                    torch.distributed.all_gather_object(gathered_prompts, prompts_text, group=self.tp_group)
                    all_prompts_text = [p for sublist in gathered_prompts for p in sublist]

                    if images is not None:
                        gathered_images = [None for _ in range(self.vllm_tensor_parallel_size)]
                        torch.distributed.all_gather_object(gathered_images, images, group=self.tp_group)
                        all_images = [img for sublist in gathered_images for img in sublist]
                    else:
                        all_images = None
                else:
                    all_prompts_text = prompts_text
                    all_images = images

                if images is not None and all_images:
                    vllm_inputs = []
                    for prompt, image_list in zip(all_prompts_text, all_images):
                        vllm_inputs.append({"prompt": prompt, "multi_modal_data": {"image": image_list}})

                else:
                    vllm_inputs = all_prompts_text

                with profiling_context(self, "vLLM.generate"):
                    all_outputs = self.llm.generate(vllm_inputs, sampling_params=sampling_params, use_tqdm=False)

                completion_ids = [output.token_ids for outputs in all_outputs for output in outputs.outputs]
                all_logprobs = [
                    [next(iter(lp.values())).logprob for lp in output.logprobs]
                    for outputs in all_outputs
                    for output in outputs.outputs
                ]

                if self.vllm_tensor_parallel_size > 1:
                    # Slice completions for this rank within its TP group.
                    # Each rank generates all outputs — we keep only our share.
                    local_rank_in_group = torch.distributed.get_rank(group=self.tp_group)
                    tp_slice = slice(local_rank_in_group * orig_size, (local_rank_in_group + 1) * orig_size)
                    completion_ids = completion_ids[tp_slice]
                    all_logprobs = all_logprobs[tp_slice]

                if self.args.vllm_enable_sleep_mode:
                    self.llm.sleep(level=1)

            # Pad the completions, and concatenate them with the prompts
            completion_ids = [torch.tensor(ids, device=device) for ids in completion_ids]
            completion_mask = [torch.ones(len(ids), device=device, dtype=torch.long) for ids in completion_ids]
            completion_ids = pad(completion_ids, padding_value=self.pad_token_id)
            completion_mask = pad(completion_mask, padding_value=0)
            sampling_per_token_logps = [
                torch.tensor(logprobs, device=device, dtype=torch.float32) for logprobs in all_logprobs
            ]
            sampling_per_token_logps = pad(sampling_per_token_logps, padding_value=0.0)

        elif self.use_transformers_paged:
            # Re-process inputs for paged generation if needed
            # Note: images are already validated and preprocessed above
            paged_prompt_inputs = self.processing_class(text=prompts_text, **kwargs)
            previous_attn = self.model_wrapped.config._attn_implementation

            if is_flash_attn_2_available():
                self.model_wrapped.config._attn_implementation = "paged_attention"
            else:
                self.model_wrapped.config._attn_implementation = "sdpa_paged"
            with (
                profiling_context(self, "transformers.generate_batch"),
                unwrap_model_for_generation(
                    self.model_wrapped, self.accelerator, gather_deepspeed3_params=self.args.ds3_gather_for_generation
                ) as unwrapped_model,
                torch.no_grad(),
                FSDP.summon_full_params(self.model_wrapped, recurse=False) if self.is_fsdp_enabled else nullcontext(),
            ):
                # Cast to the appropriate dtype based on training configuration
                if self.args.bf16:
                    unwrapped_model.to(torch.bfloat16)
                elif self.args.fp16:
                    unwrapped_model.to(torch.float16)
                with torch.inference_mode():
                    all_outputs = unwrapped_model.generate_batch(
                        paged_prompt_inputs.input_ids, generation_config=self.generation_config, progress_bar=False
                    )
                    unwrapped_model.train()  # restore training mode, as generate_batch forces eval mode
            completion_ids = [output.generated_tokens for output in all_outputs.values()]
            completion_ids = [torch.tensor(ids, device=device) for ids in completion_ids]
            completion_ids = pad(completion_ids, padding_value=self.pad_token_id, padding_side="right")
            prompt_ids = [torch.tensor(ids, device=device) for ids in paged_prompt_inputs.input_ids]
            prompt_ids = pad(prompt_ids, padding_value=self.pad_token_id, padding_side="left")
            # Restore the original attention implementation, training mode
            self.model_wrapped.config._attn_implementation = previous_attn
            sampling_per_token_logps = None  # not used in this case

        else:
            # Regular generation path
            with (
                profiling_context(self, "transformers.generate"),
                unwrap_model_for_generation(
                    self.model_wrapped, self.accelerator, gather_deepspeed3_params=self.args.ds3_gather_for_generation
                ) as unwrapped_model,
                torch.no_grad(),
                FSDP.summon_full_params(self.model_wrapped, recurse=False) if self.is_fsdp_enabled else nullcontext(),
            ):
                prompt_completion_ids = unwrapped_model.generate(
                    input_ids=prompt_ids,
                    attention_mask=prompt_mask,
                    **forward_kwargs,
                    generation_config=self.generation_config,
                    disable_compile=True,
                )
            # Compute prompt length and extract completion ids
            prompt_length = prompt_ids.size(1)
            prompt_ids = prompt_completion_ids[:, :prompt_length]
            completion_ids = prompt_completion_ids[:, prompt_length:]
            sampling_per_token_logps = None  # not used in this case

        # Mask everything after the first EOS token
        is_eos = completion_ids == self.eos_token_id
        eos_idx = torch.full((is_eos.size(0),), is_eos.size(1), dtype=torch.long, device=device)
        eos_idx[is_eos.any(dim=1)] = is_eos.int().argmax(dim=1)[is_eos.any(dim=1)]
        sequence_indices = torch.arange(is_eos.size(1), device=device).expand(is_eos.size(0), -1)
        completion_mask = (sequence_indices <= eos_idx.unsqueeze(1)).int()

        # Sum along sequence dimension (dim=1) to get completion length per sequence, used for logging
        completion_lengths = completion_mask.sum(1)
        agg_completion_lengths = self.accelerator.gather(completion_lengths)
        num_items_in_batch = agg_completion_lengths.sum()  # this is required for the DAPO loss

        # If mask_truncated_completions is enabled, zero out truncated completions in completion_mask
        if self.mask_truncated_completions:
            truncated_completions = ~is_eos.any(dim=1)
            completion_mask = completion_mask * (~truncated_completions).unsqueeze(1).int()

        # Log the metrics
        if mode == "train":
            attention_mask = torch.cat([prompt_mask, completion_mask], dim=1)
            self.state.num_input_tokens_seen += self.accelerator.gather(attention_mask.sum()).sum().item()
        self._metrics[mode]["num_tokens"] = [self.state.num_input_tokens_seen]

        # Log completion lengths, mean, min, max
        self._metrics[mode]["completions/mean_length"].append(agg_completion_lengths.float().mean().item())
        self._metrics[mode]["completions/min_length"].append(agg_completion_lengths.float().min().item())
        self._metrics[mode]["completions/max_length"].append(agg_completion_lengths.float().max().item())

        # Identify sequences that terminated with EOS and log their lengths
        agg_terminated_with_eos = self.accelerator.gather(is_eos.any(dim=1))
        term_completion_lengths = agg_completion_lengths[agg_terminated_with_eos]
        clipped_completions_ratio = 1 - len(term_completion_lengths) / len(agg_completion_lengths)
        self._metrics[mode]["completions/clipped_ratio"].append(clipped_completions_ratio)
        if len(term_completion_lengths) == 0:  # edge case where no terminated sequences are found
            term_completion_lengths = torch.zeros(1, device=device)
        self._metrics[mode]["completions/mean_terminated_length"].append(term_completion_lengths.float().mean().item())
        self._metrics[mode]["completions/min_terminated_length"].append(term_completion_lengths.float().min().item())
        self._metrics[mode]["completions/max_terminated_length"].append(term_completion_lengths.float().max().item())

        return (
            prompt_ids,
            completion_ids,
            prompt_mask,
            completion_mask,
            num_items_in_batch,
            sampling_per_token_logps,
            forward_kwargs,
        )

    def _generate_and_score_completions(
        self, inputs: list[dict[str, Union[torch.Tensor, Any]]]
    ) -> dict[str, Union[torch.Tensor, Any]]:
        device = self.accelerator.device
        mode = "train" if self.model.training else "eval"

        prompts = [x["prompt"] for x in inputs]

        if "images" in inputs[0]:
            images = [example.get("images") for example in inputs]
        elif "image" in inputs[0]:
            images = [[example.get("image")] if example.get("image") is not None else None for example in inputs]
        else:
            images = None

        (
            prompt_ids,
            completion_ids,
            prompt_mask,
            completion_mask,
            num_items_in_batch,
            sampling_per_token_logps,
            forward_kwargs,
        ) = self._generate(prompts, images)
<<<<<<< HEAD
        completions = self.processing_class.batch_decode(completion_ids, skip_special_tokens=True)
        tool_calls = [extract_tool_calls(completion) for completion in completions]
        tool_results = [self._tool_dict[tc["name"]](**tc["arguments"]) if tc else None for tc in tool_calls]
        tool_messages = [
            [{"role": "tool", "name": tc["name"], "content": str(tr)}] if tc else None
            for tc, tr in zip(tool_calls, tool_results)
        ]
        new_prompts = [
            p + [{"role": "user", "content": c}] + t for p, c, t in zip(prompts, completions, tool_messages) if t
        ]
        needs_tool = torch.tensor([tc is not None for tc in tool_calls], device=device)
        if new_prompts:
            (
                new_prompt_ids,
                new_completion_ids,
                new_prompt_mask,
                new_completion_mask,
                new_num_items_in_batch,
                new_sampling_per_token_logps,
                new_forward_kwargs,
            ) = self._generate(new_prompts, images)
            num_tool_ids = new_prompt_mask.sum(-1) - torch.cat(
                [prompt_mask[needs_tool], completion_mask[needs_tool]], dim=1
            ).sum(-1)
            tool_ids = [ids[-num:] for ids, num in zip(new_prompt_ids, num_tool_ids)]
            tool_mask = [torch.ones_like(ids) for ids in tool_ids]
            r_completion_mask, r_completion_ids = flush_right(completion_mask[needs_tool], completion_ids[needs_tool])
            ci = [torch.cat(x) for x in zip(r_completion_ids, tool_ids, new_completion_ids)]
            cm = [torch.cat(x) for x in zip(r_completion_mask, tool_mask, new_completion_mask)]

            new_ci = []
            new_cm = []
            true_idx = 0
            for i, m in enumerate(needs_tool):
                if m:
                    # take the next tensor from list_true
                    new_ci.append(ci[true_idx])
                    new_cm.append(cm[true_idx])
                    true_idx += 1
                else:
                    new_ci.append(completion_ids[i])
                    new_cm.append(completion_mask[i])

            completion_ids = pad(new_ci, self.pad_token_id)
            completion_mask = pad(new_cm, 0)
            completion_mask, completion_ids = flush_left(completion_mask, completion_ids)
            num_items_in_batch += new_num_items_in_batch
=======
>>>>>>> 9603b41d

        # Convert tensor to a list of lists of token IDs. This will be passed to the reward function, avoiding the need
        # to re-tokenize completions if the reward is computed from tokens.
        completion_ids_list = [row[mask_row].tolist() for row, mask_row in zip(completion_ids, completion_mask.bool())]

        # Concatenate prompt_mask with completion_mask for logit computation
        prompt_completion_ids = torch.cat([prompt_ids, completion_ids], dim=1)  # (B, P+C)
        attention_mask = torch.cat([prompt_mask, completion_mask], dim=1)  # (B, P+C)

        logits_to_keep = completion_ids.size(1)  # we only need to compute the logits for the completion tokens
        batch_size = self.args.per_device_train_batch_size if mode == "train" else self.args.per_device_eval_batch_size

        num_images = [len(img_list) for img_list in images] if images is not None else None

        with torch.no_grad():
            # If the generation and optimization steps are misaligned—i.e., if generation does not occur at the end of
            # a full optimizer step (when gradient_accumulation_steps is not a multiple of generate_every)—then the
            # samples may come from an earlier version of the model. In that case, we need to track old_per_token_logps
            # for importance sampling. If the steps are aligned, importance sampling isn't necessary and we set
            # old_per_token_logps to None.
            # When using vLLM, we always compute old_per_token_logps for importance sampling, it was shown that the
            # distribution mismatch between vLLM and the training model can be large and harm the training.
            generate_every = self.args.steps_per_generation * self.num_iterations  # generation frequency
            if self.args.gradient_accumulation_steps % generate_every != 0 or (
                self.use_vllm and self.vllm_importance_sampling_correction
            ):
                old_per_token_logps, _ = self._get_per_token_logps_and_entropies(
                    self.model,
                    prompt_completion_ids,
                    attention_mask,
                    logits_to_keep,
                    batch_size,
                    num_images=num_images,
                    **forward_kwargs,  # may contain pixel_values, image_grid_thw, pixel_attention_mask and image_sizes
                )
            else:
                old_per_token_logps = None

            # Compute the importance sampling ratio when using vLLM, to correct for potential distribution mismatch
            if self.use_vllm and self.vllm_importance_sampling_correction:
                importance_sampling_ratio = torch.exp(old_per_token_logps - sampling_per_token_logps)
                importance_sampling_ratio = torch.clamp(
                    importance_sampling_ratio, max=self.vllm_importance_sampling_cap
                )

            # Compute the per-token log probabilities for the reference model
            if self.beta != 0.0:
                if self.ref_model is not None:
                    ref_per_token_logps, _ = self._get_per_token_logps_and_entropies(
                        self.ref_model,
                        prompt_completion_ids,
                        attention_mask,
                        logits_to_keep,
                        batch_size=batch_size,
                        num_images=num_images,
                        **forward_kwargs,  # may contain pixel_values, image_grid_thw, pixel_attention_mask and image_sizes
                    )
                else:
                    with self.accelerator.unwrap_model(self.model).disable_adapter():
                        ref_per_token_logps, _ = self._get_per_token_logps_and_entropies(
                            self.model,
                            prompt_completion_ids,
                            attention_mask,
                            logits_to_keep,
                            batch_size=batch_size,
                            num_images=num_images,
                            **forward_kwargs,  # may contain pixel_values, image_grid_thw, pixel_attention_mask and image_sizes
                        )
            else:
                ref_per_token_logps = None

        # Decode
        prompts_text = self.processing_class.batch_decode(prompt_ids, skip_special_tokens=True)
        completions_text = self.processing_class.batch_decode(completion_ids, skip_special_tokens=True)
        if is_conversational(inputs[0]):
            completions = []
            for prompt, completion in zip(prompts, completions_text):
                bootstrap = prompt.pop()["content"] if prompt[-1]["role"] == "assistant" else ""
                completions.append([{"role": "assistant", "content": bootstrap + completion}])
        else:
            completions = completions_text

        # Calculate rewards for each reward function. rewards_per_func aggregates rewards across all processes. This is
        # important because rewards will be normalized per group, and completions are distributed. We will later slice
        # rewards_per_func to extract each process's subset.
        rewards_per_func = self._calculate_rewards(inputs, prompts, completions, completion_ids_list)

        # Apply weights to each reward function's output and sum
        rewards = (rewards_per_func * self.reward_weights.to(device).unsqueeze(0)).nansum(dim=1)

        # Compute grouped-wise rewards
        mean_grouped_rewards = rewards.view(-1, self.num_generations).mean(dim=1)

        # Normalize the rewards to compute the advantages
        mean_grouped_rewards = mean_grouped_rewards.repeat_interleave(self.num_generations, dim=0)
        advantages = rewards - mean_grouped_rewards

        if self.scale_rewards in ["group", "none"]:
            # If self.scale_rewards = "none", we'll still log group level std
            std_rewards = rewards.view(-1, self.num_generations).std(dim=1)
            std_rewards = std_rewards.repeat_interleave(self.num_generations, dim=0)
        elif self.scale_rewards == "batch":
            # Compute global std
            std_rewards = rewards.std().expand_as(rewards)
        else:
            raise ValueError(
                f"Invalid value for scale_rewards: {self.scale_rewards}. Must be one of 'batch', 'group', or 'none'."
            )

        is_std_zero = torch.isclose(std_rewards, torch.zeros_like(std_rewards))
        if self.scale_rewards != "none":
            advantages = advantages / (std_rewards + 1e-4)

        # Slice to keep only the local part of the data
        process_slice = slice(
            self.accelerator.process_index * len(prompts),
            (self.accelerator.process_index + 1) * len(prompts),
        )
        all_process_advantages = advantages.clone()  # keep the aggregated advantages for logging
        advantages = advantages[process_slice]

        # Calculate mean reward per function, but only for samples where the function was applied (non-NaN values)
        for i, reward_func_name in enumerate(self.reward_func_names):
            mean_rewards = torch.nanmean(rewards_per_func[:, i]).item()
            self._metrics[mode][f"rewards/{reward_func_name}/mean"].append(mean_rewards)
            std_func_rewards = nanstd(rewards_per_func[:, i]).item()
            self._metrics[mode][f"rewards/{reward_func_name}/std"].append(std_func_rewards)
        self._metrics[mode]["reward"].append(mean_grouped_rewards.mean().item())
        self._metrics[mode]["reward_std"].append(std_rewards.mean().item())
        self._metrics[mode]["frac_reward_zero_std"].append(is_std_zero.float().mean().item())

        # Log prompt and completion texts
        self._logs["prompt"].extend(gather_object(prompts_text))
        self._logs["completion"].extend(gather_object(completions_text))
        for i, name in enumerate(self.reward_func_names):
            self._logs["rewards"][name].extend(rewards_per_func[:, i].tolist())
        self._logs["advantages"].extend(all_process_advantages.tolist())

        if images is not None:
            self._logs["images"].extend(gather_object(images))

        if self.use_vllm and self.vllm_importance_sampling_correction:
            delta = torch.abs(old_per_token_logps - sampling_per_token_logps)
            delta = delta[completion_mask.bool()]
            mean_delta = torch.mean(delta) if delta.numel() > 0 else torch.tensor(0.0, device=device)
            max_delta = torch.max(delta) if delta.numel() > 0 else torch.tensor(0.0, device=device)
            self._metrics[mode]["sampling/sampling_logp_difference/mean"].append(
                self.accelerator.gather(mean_delta).mean().item()
            )
            self._metrics[mode]["sampling/sampling_logp_difference/max"].append(
                self.accelerator.gather(max_delta).max().item()
            )

            flat_is_ratio = importance_sampling_ratio[completion_mask.bool()]
            min_importance_sampling_ratio = (
                torch.min(flat_is_ratio) if flat_is_ratio.numel() > 0 else torch.tensor(0.0, device=device)
            )
            mean_importance_sampling_ratio = (
                torch.mean(flat_is_ratio) if flat_is_ratio.numel() > 0 else torch.tensor(0.0, device=device)
            )
            max_importance_sampling_ratio = (
                torch.max(flat_is_ratio) if flat_is_ratio.numel() > 0 else torch.tensor(0.0, device=device)
            )
            self._metrics[mode]["sampling/importance_sampling_ratio/min"].append(
                nanmin(self.accelerator.gather(min_importance_sampling_ratio)).item()
            )
            self._metrics[mode]["sampling/importance_sampling_ratio/mean"].append(
                self.accelerator.gather(mean_importance_sampling_ratio).nanmean().item()
            )
            self._metrics[mode]["sampling/importance_sampling_ratio/max"].append(
                nanmax(self.accelerator.gather(max_importance_sampling_ratio)).item()
            )

        output = {
            "prompt_ids": prompt_ids,
            "prompt_mask": prompt_mask,
            "completion_ids": completion_ids,
            "completion_mask": completion_mask,
            "advantages": advantages,
            "num_items_in_batch": num_items_in_batch,
        }
        if old_per_token_logps is not None:
            output["old_per_token_logps"] = old_per_token_logps
        if self.use_vllm and self.vllm_importance_sampling_correction:
            output["importance_sampling_ratio"] = importance_sampling_ratio
        if ref_per_token_logps is not None:
            output["ref_per_token_logps"] = ref_per_token_logps
        if "pixel_values" in forward_kwargs:
            output["pixel_values"] = forward_kwargs["pixel_values"]
        if "image_grid_thw" in forward_kwargs:
            output["image_grid_thw"] = forward_kwargs["image_grid_thw"]
        if "pixel_attention_mask" in forward_kwargs:
            output["pixel_attention_mask"] = forward_kwargs["pixel_attention_mask"]
        if "image_sizes" in forward_kwargs:
            output["image_sizes"] = forward_kwargs["image_sizes"]
        if images is not None:
            output["num_images"] = num_images
        return output

    def compute_liger_loss(self, unwrapped_model, inputs):
        # Compute the per-token log probabilities for the model
        prompt_ids, prompt_mask = inputs["prompt_ids"], inputs["prompt_mask"]
        completion_ids, completion_mask = inputs["completion_ids"], inputs["completion_mask"]
        input_ids = torch.cat([prompt_ids, completion_ids], dim=1)
        attention_mask = torch.cat([prompt_mask, completion_mask], dim=1)
        logits_to_keep = completion_ids.size(1)  # we only need to compute the logits for the completion tokens

        # Get the last hidden state of the model
        last_hidden_state = self._get_last_hidden_state(
            unwrapped_model,
            input_ids,
            attention_mask,
            logits_to_keep,
            inputs.get("pixel_values"),
            inputs.get("image_grid_thw"),
            inputs.get("pixel_attention_mask"),
            inputs.get("image_sizes"),
        )

        # compute loss and metrics using liger grpo loss
        loss, metrics = self.liger_grpo_loss(
            _input=last_hidden_state,
            lin_weight=unwrapped_model.lm_head.weight,
            selected_token_ids=completion_ids,
            attention_mask=completion_mask,
            advantages=inputs["advantages"],
            bias=unwrapped_model.lm_head.bias,
            old_per_token_logps=inputs.get("old_per_token_logps"),
            ref_per_token_logps=inputs.get("ref_per_token_logps"),
        )
        # Extract metrics from the liger_grpo_loss output
        # KL divergence is the first metric when beta is non-zero
        mean_kl = metrics[0] if self.beta != 0.0 else None
        clip_ratio = metrics[-1]

        mode = "train" if self.model.training else "eval"
        if self.beta != 0.0:
            self._metrics[mode]["kl"].append(self.accelerator.gather(mean_kl).mean().item())
        self._metrics[mode]["clip_ratio"].append(self.accelerator.gather(clip_ratio).mean().item())
        return loss / self.current_gradient_accumulation_steps

    @profiling_decorator
    def compute_loss(self, model, inputs, return_outputs=False, num_items_in_batch=None):
        if return_outputs:
            raise ValueError("The GRPOTrainer does not support returning outputs")
        if self.use_liger_loss:
            # Compute the loss using the liger grpo loss
            unwrapped_model = self.accelerator.unwrap_model(model)
            return self._forward_redirection(model, unwrapped_model, self.compute_liger_loss, unwrapped_model, inputs)
        else:
            return self._compute_loss(model, inputs)

    def _compute_loss(self, model, inputs):
        # Compute the per-token log probabilities for the model
        prompt_ids, prompt_mask = inputs["prompt_ids"], inputs["prompt_mask"]
        completion_ids, completion_mask = inputs["completion_ids"], inputs["completion_mask"]
        input_ids = torch.cat([prompt_ids, completion_ids], dim=1)
        attention_mask = torch.cat([prompt_mask, completion_mask], dim=1)
        logits_to_keep = completion_ids.size(1)  # we only need to compute the logits for the completion tokens

        # Compute the per_token_logps and the entropy at each position in the completion
        per_token_logps, entropies = self._get_per_token_logps_and_entropies(
            model,
            input_ids,
            attention_mask,
            logits_to_keep,
            compute_entropy=True,
            pixel_values=inputs.get("pixel_values"),
            image_grid_thw=inputs.get("image_grid_thw"),
            num_images=inputs.get("num_images"),
            pixel_attention_mask=inputs.get("pixel_attention_mask"),
            image_sizes=inputs.get("image_sizes"),
        )

        if self.top_entropy_quantile < 1.0:
            entropy_mask = self.get_high_entropy_mask(entropies, completion_mask, 1 - self.top_entropy_quantile)
        else:
            entropy_mask = None

        # Compute the KL divergence between the model and the reference model
        if self.beta != 0.0:
            ref_per_token_logps = inputs["ref_per_token_logps"]
            per_token_kl = (
                torch.exp(ref_per_token_logps - per_token_logps) - (ref_per_token_logps - per_token_logps) - 1
            )

        # Compute the loss
        advantages = inputs["advantages"]
        # When num_iterations == 1 and steps_per_generation <= gradient_accumulation_steps,
        # old_per_token_logps == per_token_logps. In this case we can skip its computation
        # (see _generate_and_score_completions) and instead use per_token_logps.detach().
        # The exception is when using vLLM, where we always compute old_per_token_logps
        # for importance sampling
        old_per_token_logps = inputs.get("old_per_token_logps")
        old_per_token_logps = per_token_logps.detach() if old_per_token_logps is None else old_per_token_logps

        log_ratio = per_token_logps - old_per_token_logps
        if self.importance_sampling_level == "token":
            log_importance_weights = log_ratio
        elif self.importance_sampling_level == "sequence":
            log_importance_weights = (log_ratio * completion_mask).sum(-1) / completion_mask.sum(-1).clamp(min=1.0)
            log_importance_weights = log_importance_weights.unsqueeze(-1)
        else:
            raise ValueError(
                f"Unknown importance sampling level: {self.importance_sampling_level}. Possible values are 'token' "
                "and 'sequence'."
            )
        # From here, log_importance_weights (and all subsequent tensors, coef_1, coef_2, etc.) shape depends on
        # importance_sampling_level: "token" level: (B, T); "sequence" level: (B, 1)

        coef_1 = torch.exp(log_importance_weights)
        coef_2 = torch.clamp(coef_1, 1 - self.epsilon_low, 1 + self.epsilon_high)

        # Two-sided clipping
        if self.args.delta is not None:
            coef_1 = torch.clamp(coef_1, max=self.args.delta)

        per_token_loss1 = coef_1 * advantages.unsqueeze(1)
        per_token_loss2 = coef_2 * advantages.unsqueeze(1)
        per_token_loss = -torch.min(per_token_loss1, per_token_loss2)
        if entropy_mask is not None:
            per_token_loss = per_token_loss * entropy_mask

        if self.use_vllm and self.vllm_importance_sampling_correction:
            per_token_loss = per_token_loss * inputs["importance_sampling_ratio"]

        if self.beta != 0.0:
            per_token_loss = per_token_loss + self.beta * per_token_kl

        if self.loss_type == "grpo":
            loss = ((per_token_loss * completion_mask).sum(-1) / completion_mask.sum(-1).clamp(min=1.0)).mean()
            loss = loss / self.current_gradient_accumulation_steps
        elif self.loss_type == "bnpo":
            loss = (per_token_loss * completion_mask).sum() / completion_mask.sum().clamp(min=1.0)
            loss = loss / self.current_gradient_accumulation_steps
        elif self.loss_type == "dr_grpo":
            loss = (per_token_loss * completion_mask).sum() / (per_token_loss.size(0) * self.max_completion_length)
            loss = loss / self.current_gradient_accumulation_steps
        elif self.loss_type == "dapo":
            normalizer = inputs["num_items_in_batch"] / self.accelerator.num_processes
            loss = (per_token_loss * completion_mask).sum() / normalizer
        else:
            raise ValueError(f"Unknown loss type: {self.loss_type}")

        # Log the metrics
        mode = "train" if self.model.training else "eval"

        completion_token_count = completion_mask.sum().clamp(min=1.0)

        def masked_batch_mean(x):
            if x.shape[1] == 1:  # when importance_sampling_level == "sequence"
                return x.mean()
            else:
                return (x * completion_mask).sum() / completion_token_count

        if self.beta != 0.0:
            mean_kl = masked_batch_mean(per_token_kl)
            self._metrics[mode]["kl"].append(self.accelerator.gather(mean_kl).nanmean().item())

        mean_entropy = masked_batch_mean(entropies)
        self._metrics[mode]["entropy"].append(self.accelerator.gather(mean_entropy).nanmean().item())

        # Compute the clipped probability ratios
        is_low_clipped = (coef_1 < 1 - self.epsilon_low) & (advantages.unsqueeze(1) < 0)
        is_high_clipped = (coef_1 > 1 + self.epsilon_high) & (advantages.unsqueeze(1) > 0)
        is_region_clipped = is_low_clipped | is_high_clipped

        low_clip = masked_batch_mean(is_low_clipped.float())
        high_clip = masked_batch_mean(is_high_clipped.float())
        clip_ratio = masked_batch_mean(is_region_clipped.float())

        gathered_low_clip = self.accelerator.gather(low_clip)
        self._metrics[mode]["clip_ratio/low_mean"].append(gathered_low_clip.nanmean().item())
        self._metrics[mode]["clip_ratio/low_min"].append(nanmin(gathered_low_clip).item())
        gathered_high_clip = self.accelerator.gather(high_clip)
        self._metrics[mode]["clip_ratio/high_mean"].append(gathered_high_clip.nanmean().item())
        self._metrics[mode]["clip_ratio/high_max"].append(nanmax(gathered_high_clip).item())
        gathered_clip_ratio = self.accelerator.gather(clip_ratio)
        self._metrics[mode]["clip_ratio/region_mean"].append(gathered_clip_ratio.nanmean().item())
        return loss

    def prediction_step(self, model, inputs, prediction_loss_only, ignore_keys: Optional[list[str]] = None):
        inputs = self._prepare_inputs(inputs)
        with torch.no_grad():
            with self.compute_loss_context_manager():
                loss = self.compute_loss(model, inputs)
            loss = loss.mean().detach()
        return loss, None, None

    def log(self, logs: dict[str, float], start_time: Optional[float] = None) -> None:
        mode = "train" if self.model.training else "eval"
        metrics = {key: sum(val) / len(val) for key, val in self._metrics[mode].items()}  # average the metrics

        # This method can be called both in training and evaluation. When called in evaluation, the keys in `logs`
        # start with "eval_". We need to add the prefix "eval_" to the keys in `metrics` to match the format.
        if mode == "eval":
            metrics = {f"eval_{key}": val for key, val in metrics.items()}

        logs = {**logs, **metrics}
        super().log(logs, start_time)
        self._metrics[mode].clear()

        if self.accelerator.is_main_process and self.log_completions:
            if is_rich_available():
                print_prompt_completions_sample(
                    self._logs["prompt"],
                    self._logs["completion"],
                    self._logs["rewards"],
                    self._logs["advantages"],
                    self.state.global_step,
                    self.num_completions_to_print,
                )

            if self.args.report_to and "wandb" in self.args.report_to and wandb.run is not None:
                import pandas as pd

                table = {
                    "step": [str(self.state.global_step)] * len(self._logs["prompt"]),
                    "prompt": self._logs["prompt"],
                    "completion": self._logs["completion"],
                    **self._logs["rewards"],
                    "advantage": self._logs["advantages"],
                }

                if self._logs["images"]:
                    table["images"] = []
                    for image_list in self._logs["images"]:
                        # Convert images to wandb Image objects for proper visualization
                        table["images"].append([wandb.Image(image) for image in image_list])

                df = pd.DataFrame(table)
                if self.wandb_log_unique_prompts:
                    df = df.drop_duplicates(subset=["prompt"])
                wandb.log({"completions": wandb.Table(dataframe=df)})

    # Ensure the model card is saved along with the checkpoint
    def _save_checkpoint(self, model, trial):
        if self.args.hub_model_id is None:
            model_name = Path(self.args.output_dir).name
        else:
            model_name = self.args.hub_model_id.split("/")[-1]
        self.create_model_card(model_name=model_name)
        super()._save_checkpoint(model, trial)<|MERGE_RESOLUTION|>--- conflicted
+++ resolved
@@ -62,13 +62,10 @@
     disable_dropout_in_model,
     ensure_master_addr_port,
     entropy_from_logits,
-<<<<<<< HEAD
     flush_left,
     flush_right,
     generate_model_card,
     get_comet_experiment_url,
-=======
->>>>>>> 9603b41d
     identity,
     nanmax,
     nanmin,
@@ -105,7 +102,6 @@
 RewardFunc = Union[str, PreTrainedModel, Callable[[list, list], list[float]]]
 
 
-<<<<<<< HEAD
 def extract_tool_calls(text: str) -> dict[str, Any]:
     """
     Given a list of strings, extract all <tool_call> JSON blocks and return them as a list of dictionaries.
@@ -121,9 +117,6 @@
 
 
 class GRPOTrainer(Trainer):
-=======
-class GRPOTrainer(BaseTrainer):
->>>>>>> 9603b41d
     """
     Trainer for the Group Relative Policy Optimization (GRPO) method. This algorithm was initially proposed in the
     paper [DeepSeekMath: Pushing the Limits of Mathematical Reasoning in Open Language
@@ -1114,12 +1107,8 @@
                     prepare_multimodal_messages(prompt, num_images=len(image_list))
 
         prompts_text = [
-<<<<<<< HEAD
             maybe_apply_chat_template({"prompt": prompt}, self.processing_class, tools=self.tools)["prompt"]
             for prompt in prompts
-=======
-            maybe_apply_chat_template({"prompt": prompt}, self.processing_class)["prompt"] for prompt in prompts
->>>>>>> 9603b41d
         ]
 
         prompt_inputs = self.processing_class(
@@ -1447,7 +1436,6 @@
             sampling_per_token_logps,
             forward_kwargs,
         ) = self._generate(prompts, images)
-<<<<<<< HEAD
         completions = self.processing_class.batch_decode(completion_ids, skip_special_tokens=True)
         tool_calls = [extract_tool_calls(completion) for completion in completions]
         tool_results = [self._tool_dict[tc["name"]](**tc["arguments"]) if tc else None for tc in tool_calls]
@@ -1495,8 +1483,6 @@
             completion_mask = pad(new_cm, 0)
             completion_mask, completion_ids = flush_left(completion_mask, completion_ids)
             num_items_in_batch += new_num_items_in_batch
-=======
->>>>>>> 9603b41d
 
         # Convert tensor to a list of lists of token IDs. This will be passed to the reward function, avoiding the need
         # to re-tokenize completions if the reward is computed from tokens.
