# Copyright 2020-2025 The HuggingFace Team. All rights reserved.
#
# Licensed under the Apache License, Version 2.0 (the "License");
# you may not use this file except in compliance with the License.
# You may obtain a copy of the License at
#
#     http://www.apache.org/licenses/LICENSE-2.0
#
# Unless required by applicable law or agreed to in writing, software
# distributed under the License is distributed on an "AS IS" BASIS,
# WITHOUT WARRANTIES OR CONDITIONS OF ANY KIND, either express or implied.
# See the License for the specific language governing permissions and
# limitations under the License.

import copy
import inspect
import os
import textwrap
import time
import warnings
from collections import defaultdict, deque
from collections.abc import Callable
from contextlib import nullcontext
from functools import partial
from pathlib import Path
from typing import Any

import datasets
import pandas as pd
import torch
import torch.utils.data
import transformers
<<<<<<< HEAD
from accelerate import logging
from accelerate.utils import gather, gather_object, is_peft_model, set_seed
=======
from accelerate.logging import get_logger
from accelerate.utils import broadcast_object_list, gather, gather_object, is_peft_model, set_seed
>>>>>>> ca54e248
from datasets import Dataset, IterableDataset
from packaging.version import Version
from torch import nn
from torch.distributed.fsdp import FullyShardedDataParallel as FSDP
from torch.utils.data import DataLoader, Sampler
from transformers import (
    AutoModelForSequenceClassification,
    AutoProcessor,
    AutoTokenizer,
    GenerationConfig,
    PreTrainedModel,
    PreTrainedTokenizerBase,
    ProcessorMixin,
    TrainerCallback,
    is_trackio_available,
    is_wandb_available,
)
from transformers.trainer_utils import seed_worker
from transformers.utils import is_datasets_available, is_peft_available, is_rich_available

from ..chat_template_utils import add_response_schema, get_training_chat_template, parse_response
from ..data_utils import (
    apply_chat_template,
    is_conversational,
    prepare_multimodal_messages,
)
from ..extras.profiling import profiling_context, profiling_decorator
from ..import_utils import is_jmespath_available, is_liger_kernel_available, is_vllm_available
from ..models import prepare_deepspeed, prepare_fsdp, unwrap_model_for_generation
from ..models.utils import _ForwardRedirection, disable_gradient_checkpointing
from .base_trainer import BaseTrainer
from .callbacks import SyncRefModelCallback
from .grpo_config import GRPOConfig
from .utils import (
    RepeatSampler,
    create_model_from_path,
    disable_dropout_in_model,
    entropy_from_logits,
    get_config_model_id,
    identity,
    nanmax,
    nanmin,
    nanstd,
    pad,
    print_prompt_completions_sample,
    selective_log_softmax,
    shuffle_sequence_dict,
    split_pixel_values_by_grid,
    split_tensor_dict,
    unsplit_pixel_values_by_grid,
)


if is_peft_available():
    from peft import PeftConfig, PeftModel, get_peft_model

if is_liger_kernel_available():
    from liger_kernel.chunked_loss import LigerFusedLinearGRPOLoss

if is_vllm_available():
    from ..generation.vllm_generation import VLLMGeneration

if is_wandb_available():
    import wandb

if is_trackio_available():
    import trackio

<<<<<<< HEAD
logger = logging.get_logger(__name__)
=======
if is_bitsandbytes_available():
    import bitsandbytes as bnb

logger = get_logger(__name__)
>>>>>>> ca54e248

# What we call a reward function is a callable that takes a list of prompts and completions and returns a list of
# rewards. When it's a string, it's a model ID, so it's loaded as a pretrained model.
RewardFunc = str | PreTrainedModel | Callable[[list, list], list[float]]

# What we call a rollout function is a callable that takes prompts (list) and the trainer instance as parameters and
# returns a dict of generation results. Those results must include "prompt_ids", "completion_ids", and "logprobs"
# fields. Any extra fields (per-completion) are forwarded to the reward functions.
RolloutFunc = Callable[[list[str], "GRPOTrainer"], dict[str, Any]]


class GRPOTrainer(BaseTrainer):
    """
    Trainer for the Group Relative Policy Optimization (GRPO) method. This algorithm was initially proposed in the
    paper [DeepSeekMath: Pushing the Limits of Mathematical Reasoning in Open Language
    Models](https://huggingface.co/papers/2402.03300).

    Example:

    ```python
    from trl import GRPOTrainer
    from trl.rewards import accuracy_reward
    from datasets import load_dataset

    dataset = load_dataset("trl-lib/DeepMath-103K", split="train")

    trainer = GRPOTrainer(
        model="Qwen/Qwen2.5-0.5B-Instruct",
        reward_funcs=accuracy_reward,
        train_dataset=dataset,
    )
    trainer.train()
    ```

    Args:
        model (`str | PreTrainedModel`):
            Model to be trained. Can be either:

            - A string, being the *model id* of a pretrained model hosted inside a model repo on huggingface.co, or a
              path to a *directory* containing model weights saved using
              [`~transformers.PreTrainedModel.save_pretrained`], e.g., `'./my_model_directory/'`. The model is loaded
              using `<ModelArchitecture>.from_pretrained` (where `<ModelArchitecture>` is derived from the model
              config) with the keyword arguments in `args.model_init_kwargs`.
            - A [`~transformers.PreTrainedModel`] object. Only causal language models are supported.
        reward_funcs (`RewardFunc | list[RewardFunc]`):
            Reward functions to be used for computing the rewards. To compute the rewards, we call all the reward
            functions with the prompts and completions and sum the rewards. Can be either:

            - A single reward function, such as:
                - A string: The *model ID* of a pretrained model hosted inside a model repo on huggingface.co, or a
                path to a *directory* containing model weights saved using
                [`~transformers.PreTrainedModel.save_pretrained`], e.g., `'./my_model_directory/'`. The model is loaded
                using [`~transformers.AutoModelForSequenceClassification.from_pretrained`] with `num_labels=1` and the
                keyword arguments in `args.model_init_kwargs`.
                - A [`~transformers.PreTrainedModel`] object: Only sequence classification models are supported.
                - A custom reward function: The function is provided with the prompts and the generated completions,
                  plus any additional columns in the dataset. It should return a list of rewards. Custom reward
                  functions can also return `None` when the reward is not applicable to those samples. This is useful
                  for multi-task training where different reward functions apply to different types of samples. When a
                  reward function returns `None` for a sample, that reward function is excluded from the reward
                  calculation for that sample. For more details, see [Using a custom reward
                  function](#using-a-custom-reward-function).

                  The trainer's state is also passed to the reward function. The trainer's state is an instance of
                  [`~transformers.TrainerState`] and can be accessed by accessing the `trainer_state` argument to the
                  reward function's signature.
            - A list of reward functions, where each item can independently be any of the above types. Mixing different
            types within the list (e.g., a string model ID and a custom reward function) is allowed.
        args ([`GRPOConfig`], *optional*):
            Configuration for this trainer. If `None`, a default configuration is used.
        train_dataset ([`~datasets.Dataset`] or [`~datasets.IterableDataset`]):
            Dataset to use for training. It must include a column `"prompt"`. Any additional columns in the dataset is
            ignored. The format of the samples can be either:

            - [Standard](dataset_formats#standard): Each sample contains plain text.
            - [Conversational](dataset_formats#conversational): Each sample contains structured messages (e.g., role
              and content).
        eval_dataset ([`~datasets.Dataset`], [`~datasets.IterableDataset`] or `dict[str, Dataset | IterableDataset]`):
            Dataset to use for evaluation. It must meet the same requirements as `train_dataset`.
        processing_class ([`~transformers.PreTrainedTokenizerBase`], [`~transformers.ProcessorMixin`], *optional*):
            Processing class used to process the data. The padding side must be set to "left". If `None`, the
            processing class is loaded from the model's name with [`~transformers.AutoProcessor.from_pretrained`]. A
            padding token, `tokenizer.pad_token`, must be set. If the processing class has not set a padding token,
            `tokenizer.eos_token` will be used as the default.
        reward_processing_classes ([`~transformers.PreTrainedTokenizerBase`] or `list[PreTrainedTokenizerBase]`, *optional*):
            Processing classes corresponding to the reward functions specified in `reward_funcs`. Can be either:

            - A single processing class: Used when `reward_funcs` contains only one reward function.
            - A list of processing classes: Must match the order and length of the reward functions in `reward_funcs`.
            If set to `None`, or if an element of the list corresponding to a [`~transformers.PreTrainedModel`] is
            `None`, the tokenizer for the model is automatically loaded using
            [`~transformers.AutoTokenizer.from_pretrained`]. For elements in `reward_funcs` that are custom reward
            functions (not [`~transformers.PreTrainedModel`]), the corresponding entries in `reward_processing_classes`
            are ignored.
        callbacks (list of [`~transformers.TrainerCallback`], *optional*):
            List of callbacks to customize the training loop. Will add those to the list of default callbacks detailed
            in [here](https://huggingface.co/docs/transformers/main_classes/callback).

            If you want to remove one of the default callbacks used, use the [`~transformers.Trainer.remove_callback`]
            method.
        optimizers (`tuple[torch.optim.Optimizer | None, torch.optim.lr_scheduler.LambdaLR | None]`, *optional*, defaults to `(None, None)`):
            A tuple containing the optimizer and the scheduler to use. Will default to an instance of `AdamW` on your
            model and a scheduler given by [`~transformers.get_linear_schedule_with_warmup`] controlled by `args`.
        peft_config ([`~peft.PeftConfig`], *optional*):
            PEFT configuration used to wrap the model. If `None`, the model is not wrapped.
        tools (list of `Callable`, *optional*):
            A list of callable tool functions that the model can invoke during generation. Each tool should be a
            standard Python function with properly type-hinted arguments and return values, and a Google-style
            docstring describing its purpose, arguments, and return value. For more details, see:
            https://huggingface.co/docs/transformers/en/chat_extras#passing-tools. The model uses the function's name,
            type hints, and docstring to determine how to call it. Ensure that the model's chat template supports tool
            use and that it has been fine-tuned for tool calling.
        rollout_func (`RolloutFunc`, *optional*):
            Function to use for generating completions. It receives the list of prompts allocated to the current
            process and the trainer instance. It must return a dict with `"prompt_ids"`, `"completion_ids"`, and
            `"logprobs"` fields. Any other fields are forwarded to the reward functions. This feature is experimental
            and may change or be removed at any time without prior notice.
    """

    _tag_names = ["trl", "grpo"]
    _name = "GRPO"
    _paper = {
        "title": "DeepSeekMath: Pushing the Limits of Mathematical Reasoning in Open Language Models",
        "id": "2402.03300",
        # docstyle-ignore
        "citation": textwrap.dedent("""\
            @article{shao2024deepseekmath,
                title        = {{DeepSeekMath: Pushing the Limits of Mathematical Reasoning in Open Language Models}},
                author       = {Zhihong Shao and Peiyi Wang and Qihao Zhu and Runxin Xu and Junxiao Song and Mingchuan Zhang and Y. K. Li and Y. Wu and Daya Guo},
                year         = 2024,
                eprint       = {arXiv:2402.03300},
            }
            """),
    }

    def __init__(
        self,
        model: str | PreTrainedModel,
        reward_funcs: RewardFunc | list[RewardFunc],
        args: GRPOConfig | None = None,
        train_dataset: Dataset | IterableDataset | None = None,
        eval_dataset: Dataset | IterableDataset | dict[str, Dataset | IterableDataset] | None = None,
        processing_class: PreTrainedTokenizerBase | ProcessorMixin | None = None,
        reward_processing_classes: PreTrainedTokenizerBase | list[PreTrainedTokenizerBase] | None = None,
        callbacks: list[TrainerCallback] | None = None,
        optimizers: tuple[torch.optim.Optimizer | None, torch.optim.lr_scheduler.LambdaLR | None] = (None, None),
        peft_config: "PeftConfig | None" = None,
        tools: list[Callable] | None = None,
        rollout_func: RolloutFunc | None = None,
    ):
        # Args
        if args is None:
            model_name = model if isinstance(model, str) else get_config_model_id(model.config)
            model_name = model_name.split("/")[-1]
            args = GRPOConfig(f"{model_name}-GRPO")

        # Model
        if isinstance(model, str):
            model_init_kwargs = args.model_init_kwargs or {}
            # Special case for DeepSpeed: requires device_map=None ("auto" fails)
            if args.distributed_state.distributed_type == "DEEPSPEED":
                model_init_kwargs["device_map"] = None
            model = create_model_from_path(model, **model_init_kwargs)
        else:
            if args.model_init_kwargs is not None:
                logger.warning(
                    "You passed `model_init_kwargs` to the `GRPOConfig`, but your model is already instantiated. "
                    "The `model_init_kwargs` will be ignored."
                )

        # Some models (SmolVLM/Idefics3) don't support `logits_to_keep` argument and error out if we pass it
        # Inspect the forward method before we wrap the model with PEFT
        self.model_kwarg_keys = (
            inspect.signature(model.forward).parameters.keys()
            if not hasattr(model, "get_base_model")
            else inspect.signature(model.get_base_model().forward).parameters.keys()
        )

        # Processing class
        if processing_class is None:
            processing_class = AutoProcessor.from_pretrained(
                get_config_model_id(model.config), truncation_side="left", padding_side="left"
            )

        # Handle pad token for processors or tokenizers
        if isinstance(processing_class, ProcessorMixin):
            tokenizer = processing_class.tokenizer
        elif isinstance(processing_class, PreTrainedTokenizerBase):
            tokenizer = processing_class
        else:
            raise TypeError("The `processing_class` must be either a `PreTrainedTokenizerBase` or a `ProcessorMixin`")

        if tokenizer.pad_token is None:
            tokenizer.pad_token = tokenizer.eos_token

        self.pad_token = tokenizer.pad_token
        self.pad_token_id = tokenizer.pad_token_id
        self.eos_token_id = tokenizer.eos_token_id

        if is_peft_available() and isinstance(model, PeftModel) and peft_config is not None:
            # If the model is already a PeftModel, we need to merge and unload it.
            # Further information: https://huggingface.co/docs/trl/dpo_trainer#reference-model-considerations-with-peft
            model = model.merge_and_unload()

        # Create PEFT model
        if peft_config is not None:
            model = get_peft_model(model, peft_config)

        # When using gradient checkpointing with PEFT, we need to enable input gradients. transformers.Trainer normally
        # handles this, but a bug currently prevents it; see https://github.com/huggingface/transformers/issues/42489
        if is_peft_available() and isinstance(model, PeftModel) and args.gradient_checkpointing:
            model.enable_input_require_grads()

        # When using QLoRA, the PEFT adapter weights are converted to bf16 to follow the recommendations from the
        # original paper (see https://huggingface.co/papers/2305.14314, paragraph 3). Normally, this can be done by
        # passing `autocast_adapter_dtype=False` to `get_peft_model`, but this option is not yet supported for
        # quantized models. See: https://github.com/huggingface/peft/issues/2889
        # Non-quantized models do not have the `is_loaded_in_{8,4}bit` attributes, whereas quantized models do
        if getattr(model, "is_loaded_in_4bit", False) or getattr(model, "is_loaded_in_8bit", False):
            for param in model.parameters():
                if param.requires_grad:
                    param.data = param.data.to(torch.bfloat16)

        # Reward functions
        if not isinstance(reward_funcs, list):
            reward_funcs = [reward_funcs]
        self.reward_func_names = []
        for i, reward_func in enumerate(reward_funcs):
            if isinstance(reward_func, str):
                model_init_kwargs = args.model_init_kwargs or {}
                # Special case for DeepSpeed: requires device_map=None ("auto" fails)
                if args.distributed_state.distributed_type == "DEEPSPEED":
                    model_init_kwargs["device_map"] = None
                reward_funcs[i] = AutoModelForSequenceClassification.from_pretrained(
                    reward_func, num_labels=1, **model_init_kwargs
                )
            if isinstance(reward_funcs[i], nn.Module):  # Use Module over PretrainedModel for compat w/ compiled models
                self.reward_func_names.append(get_config_model_id(reward_funcs[i].config).split("/")[-1])
            else:
                self.reward_func_names.append(reward_funcs[i].__name__)
        self.reward_funcs = reward_funcs

        # Reward weights
        if args.reward_weights is not None:
            if len(args.reward_weights) != len(reward_funcs):
                raise ValueError(
                    f"Number of reward weights ({len(args.reward_weights)}) must match number of reward "
                    f"functions ({len(reward_funcs)})"
                )
            self.reward_weights = torch.tensor(args.reward_weights, dtype=torch.float32)
        else:
            self.reward_weights = torch.ones(len(reward_funcs), dtype=torch.float32)

        # Reward processing class
        if reward_processing_classes is None:
            reward_processing_classes = [None] * len(reward_funcs)
        elif not isinstance(reward_processing_classes, list):
            reward_processing_classes = [reward_processing_classes]
        if len(reward_processing_classes) != len(reward_funcs):
            raise ValueError(
                f"The number of reward processing classes ({len(reward_processing_classes)}) must match the number of "
                f"reward functions ({len(reward_funcs)})."
            )

        for i, (reward_processing_class, reward_func) in enumerate(
            zip(reward_processing_classes, reward_funcs, strict=True)
        ):
            if isinstance(reward_func, PreTrainedModel):
                if reward_processing_class is None:
                    reward_processing_class = AutoTokenizer.from_pretrained(get_config_model_id(reward_func.config))
                if reward_processing_class.pad_token_id is None:
                    reward_processing_class.pad_token = reward_processing_class.eos_token
                # The reward model computes the reward for the latest non-padded token in the input sequence.
                # So it's important to set the pad token ID to the padding token ID of the processing class.
                reward_func.config.pad_token_id = reward_processing_class.pad_token_id
                reward_processing_classes[i] = reward_processing_class

        self.reward_processing_classes = reward_processing_classes

        # Rollout function
        if rollout_func is not None and os.environ.get("TRL_EXPERIMENTAL_SILENCE", "0") != "1":
            warnings.warn(
                "You are importing from 'rollout_func', which is an experimental feature. This API may change or be "
                "removed at any time without prior notice. Silence this warning by setting environment variable "
                "TRL_EXPERIMENTAL_SILENCE=1.",
                UserWarning,
                stacklevel=2,
            )
        self.rollout_func = rollout_func

        # Tools
        if tools:
            if not Version(transformers.__version__) >= Version("5.0.0.dev0"):
                raise ImportError(
                    "Using tools with GRPOTrainer requires transformers version 5.0.0 or higher. Please use "
                    "transformers with `pip install --pre transformers` to use this feature."
                )
            if not is_jmespath_available():
                raise ImportError(
                    "Using tools with GRPOTrainer requires the jmespath library for response parsing. Please install "
                    "it with `pip install jmespath` to use this feature."
                )
        self.tools = tools
        if self.tools:
            self._tool_dict = {tool.__name__: tool for tool in self.tools}
        # At the time of initial implementation, most tokenizers do not have built-in support for response schemas.
        # While waiting for broader adoption, we provide this utility function to manually set the response schema for
        # known chat templates.
        # We need `getattr`` until the base class sets a default None value for response_schema
        if tools and not getattr(processing_class, "response_schema", None):
            processing_class = add_response_schema(processing_class)
        # In multi-turn training, the chat template *must* be prefix-preserving. If the tokenizer's original template
        # isn't, we replace it at initialization with a training-safe, prefix-preserving template.
        if tools:
            self.chat_template = get_training_chat_template(processing_class)
        else:
            self.chat_template = None

        # Training arguments
        self.max_completion_length = args.max_completion_length  # = |o_i| in the GRPO paper
        self.num_generations = args.num_generations  # = G in the GRPO paper
        self.num_generations_eval = args.num_generations_eval or self.num_generations
        self.chat_template_kwargs = args.chat_template_kwargs or {}
        self.temperature = args.temperature
        self.top_p = args.top_p
        self.top_k = args.top_k
        self.min_p = args.min_p
        self.repetition_penalty = args.repetition_penalty
        self.use_transformers_paged = args.use_transformers_paged
        self.use_vllm = args.use_vllm
        self.vllm_mode = args.vllm_mode
        self.vllm_gpu_memory_utilization = args.vllm_gpu_memory_utilization  # only applies to colocation mode
        self.vllm_tensor_parallel_size = args.vllm_tensor_parallel_size  # only applies to colocation mode
        self.vllm_importance_sampling_correction = args.vllm_importance_sampling_correction
        self.vllm_importance_sampling_mode = args.vllm_importance_sampling_mode
        self.vllm_importance_sampling_cap = args.vllm_importance_sampling_cap
        self.use_liger_kernel = args.use_liger_kernel
        self.loss_type = args.loss_type
        self.scale_rewards = args.scale_rewards
        self.importance_sampling_level = args.importance_sampling_level
        self.mask_truncated_completions = args.mask_truncated_completions
        self.top_entropy_quantile = args.top_entropy_quantile
        if self.use_liger_kernel and self.top_entropy_quantile < 1.0:
            raise NotImplementedError(
                "Liger Kernels don't currently support masking token positions based on entropy."
            )
        if self.use_liger_kernel and not self.importance_sampling_level == "token":
            raise NotImplementedError(
                "Liger Kernels currently only support token-level importance sampling. Please set"
                "`importance_sampling_level` to 'token'."
            )

        # Datasets
        self.shuffle_dataset = args.shuffle_dataset

        if (
            isinstance(train_dataset, IterableDataset)
            or isinstance(eval_dataset, IterableDataset)
            or (
                isinstance(eval_dataset, dict) and any(isinstance(ds, IterableDataset) for ds in eval_dataset.values())
            )
        ):
            # See https://github.com/huggingface/trl/issues/3213
            raise NotImplementedError(
                "Iterable datasets are not yet supported in GRPOTrainer. Please use a standard dataset instead."
            )

        if args.loss_type == "sapo" and (args.sapo_temperature_neg is None or args.sapo_temperature_pos is None):
            raise ValueError(
                "When using `sapo` loss, both `sapo_temperature_neg` and `sapo_temperature_pos` must be set."
            )

        # Multi-step
        self.num_iterations = args.num_iterations  # = 𝜇 in the GRPO paper
        self.epsilon_low = args.epsilon
        self.epsilon_high = args.epsilon_high if args.epsilon_high is not None else args.epsilon
        # Tracks the number of iterations (forward + backward passes), including those within a grad accum cycle
        self._step = 0
        # Buffer the batch to reuse generated outputs across multiple updates. For more details, see
        # `_get_train_sampler` and `_prepare_inputs`.
        self._buffered_inputs = None

        # The trainer estimates the number of FLOPs (floating-point operations) using the number of elements in the
        # input tensor associated with the key "input_ids". However, in GRPO, the sampled data does not include the
        # "input_ids" key. Instead, the available keys is "prompt". As a result, the trainer issues the warning:
        # "Could not estimate the number of tokens of the input, floating-point operations will not be computed." To
        # suppress this warning, we set the "estimate_tokens" key in the model's "warnings_issued" dictionary to True.
        # This acts as a flag to indicate that the warning has already been issued.
        model.warnings_issued["estimate_tokens"] = True

        super().__init__(
            model=model,
            args=args,
            data_collator=identity,  # No data collation is needed in GRPO
            train_dataset=train_dataset,
            eval_dataset=eval_dataset,
            processing_class=processing_class,
            callbacks=callbacks,
            optimizers=optimizers,
            # In Trainer, `training_step` scales the loss by `gradient_accumulation_steps` only if `compute_loss_func`
            # is None. For DAPO, loss scaling instead depends on the total number of completions tokens across the
            # global accumulated batch. To control scaling ourselves, we must disable Trainer’s built-in scaling. The
            # simplest (though a bit hacky) way is to set `compute_loss_func` to any non-None value, which bypasses
            # that behavior without rewriting `training_step`.
            compute_loss_func="non-None value to disable scaling",
        )

        # Reference model
        self.beta = args.beta
        if self.beta == 0.0:
            # If beta is 0.0, the reference model is not needed
            self.ref_model = None
        elif is_peft_model(model):
            # If PEFT is used, the reference model is not needed since the adapter can be disabled
            # to revert to the initial model.
            self.ref_model = None
        else:
            # For deepspeed, fsdp or non-distributed models, create a reference model from scratch
            model_init_kwargs = args.model_init_kwargs or {}
            # Special case for DeepSpeed: requires device_map=None ("auto" fails)
            if self.args.distributed_state.distributed_type == "DEEPSPEED":
                model_init_kwargs["device_map"] = None
            self.ref_model = create_model_from_path(get_config_model_id(self.model.config), **model_init_kwargs)

        # Disable dropout in the models
        if args.disable_dropout:
            disable_dropout_in_model(model)
            if self.ref_model is not None:
                disable_dropout_in_model(self.ref_model)

        # Cast LM Head To FP32
        if args.cast_lm_head_to_fp32:

            def _cast_lm_head_to_fp32(target_model: PreTrainedModel):
                """Cast lm_head to fp32 while preserving embedding output dtype if tied."""

                def cast_inputs_to_fp32(module, inputs):
                    # Preserve other positional args and kwargs untouched
                    if not inputs:
                        return inputs
                    return (inputs[0].to(torch.float32),) + inputs[1:]

                original_dtype_local = target_model.lm_head.weight.dtype
                target_model.lm_head = target_model.lm_head.float()
                target_model.lm_head.register_forward_pre_hook(cast_inputs_to_fp32)

                if target_model.config.tie_word_embeddings:

                    def cast_outputs_to_original_dtype(module, args, output):
                        return output.to(original_dtype_local)

                    # Only cast activations; weights are now fp32 (intentional for numerical stability of logits)
                    target_model.model.embed_tokens.register_forward_hook(cast_outputs_to_original_dtype)

            _cast_lm_head_to_fp32(model)
            if self.ref_model is not None:
                _cast_lm_head_to_fp32(self.ref_model)

        # Liger loss
        if self.use_liger_kernel:
            if not is_liger_kernel_available():
                raise ImportError(
                    "Liger is required to use `use_liger_kernel` as the GRPO loss. Run `pip install liger-kernel`."
                )
            # redirect the model.module forward to the model forward to ensure pre-forward hooks are called
            self._forward_redirection = _ForwardRedirection()

            self.liger_grpo_loss = LigerFusedLinearGRPOLoss(
                beta=self.beta,
                epsilon_low=self.epsilon_low,
                epsilon_high=self.epsilon_high,
                temperature=self.temperature,
                use_ref_model=self.beta != 0.0,
                loss_type=self.loss_type,
                max_completion_length=self.max_completion_length,
            )

        # Initialize the metrics
        self._metrics = {"train": defaultdict(list), "eval": defaultdict(list)}
        self._total_train_tokens = 0
        self._current_train_step_time = 0.0
        self.log_completions = args.log_completions
        self.log_unique_prompts = args.log_unique_prompts
        self.num_completions_to_print = args.num_completions_to_print
        # Keep logs sized to the generation batch to record only outputs from the latest model update.
        self._logs = {
            "images": deque(maxlen=args.generation_batch_size),
            "prompt": deque(maxlen=args.generation_batch_size),
            "completion": deque(maxlen=args.generation_batch_size),
            "rewards": defaultdict(lambda: deque(maxlen=args.generation_batch_size)),
            "advantages": deque(maxlen=args.generation_batch_size),
        }

        # Ensure each process receives a unique seed to prevent duplicate completions when generating with
        # transformers if num_generations exceeds per_device_train_batch_size. We could skip it if we use vLLM, but
        # it's safer to set it in all cases.
        set_seed(args.seed, device_specific=True)

        if self.use_vllm:
            # Initialize vLLM generation backend
            self.vllm_generation = VLLMGeneration(self)
            self._last_loaded_step = -1  # tag to avoid useless loading during grad accumulation
        else:
            generation_kwargs = {
                "max_new_tokens": self.max_completion_length,
                "do_sample": True,
                "pad_token_id": tokenizer.pad_token_id,
                "bos_token_id": tokenizer.bos_token_id,
                "eos_token_id": tokenizer.eos_token_id,
                "temperature": self.temperature,
                "top_p": self.top_p,
                "top_k": self.top_k,
                "min_p": self.min_p,
                "repetition_penalty": self.repetition_penalty,
                "cache_implementation": args.cache_implementation,
            }
            if args.generation_kwargs is not None:
                generation_kwargs.update(args.generation_kwargs)
            self.generation_config = GenerationConfig(**generation_kwargs)

        # Gradient accumulation requires scaled loss. Normally, loss scaling in the parent class depends on whether the
        # model accepts loss-related kwargs. Since we compute our own loss, this check is irrelevant. We set
        # self.model_accepts_loss_kwargs to False to enable scaling.
        self.model_accepts_loss_kwargs = False

        # Add tags to the model
        self.model.add_model_tags(self._tag_names)

        if self.ref_model is not None:
            if self.is_deepspeed_enabled:
                self.ref_model = prepare_deepspeed(self.ref_model, self.accelerator)
            elif self.is_fsdp_enabled:
                self.ref_model = prepare_fsdp(self.ref_model, self.accelerator)
            else:
                self.ref_model = self.accelerator.prepare_model(self.ref_model, evaluation_mode=True)

        if args.sync_ref_model:
            self.add_callback(SyncRefModelCallback(ref_model=self.ref_model, accelerator=self.accelerator))

        for i, reward_func in enumerate(self.reward_funcs):
            if isinstance(reward_func, PreTrainedModel):
                if self.is_deepspeed_enabled:
                    self.reward_funcs[i] = prepare_deepspeed(reward_func, self.accelerator)
                else:
                    # set device placement to True to make `prepare_model` move `reward_func` to device when using fsdp
                    self.reward_funcs[i] = self.accelerator.prepare_model(
                        reward_func, evaluation_mode=True, device_placement=True
                    )

    def _set_signature_columns_if_needed(self):
        # If `self.args.remove_unused_columns` is True, non-signature columns are removed.
        # By default, this method sets `self._signature_columns` to the model's expected inputs (usually, "input_ids"
        # and "attention_mask"). In GRPOTrainer, we preprocess data, so using the model's signature columns doesn't
        # work. Instead, we set them to the columns expected by the `training_step` method, hence the override.
        if self._signature_columns is None:
            self._signature_columns = ["prompt", "image", "images"]

    # This method overrides `Trainer.get_train_dataloader` to support our custom batching strategy.
    # Instead of returning a standard per-step batch (i.e., `per_device_batch_size), our dataloader loads an
    # *generation* batch (i.e., `per_device_batch_size × steps_per_generation`). This allows us to generate completions
    # once every steps_per_generation step—rather than once per accumulation step—which is significantly more
    # efficient. The only change from the original implementation is multiplying the batch size by
    # `steps_per_generation`. Thus, `_prepare_inputs` is called with this *generation* batch, and it handles the
    # splitting internally.
    # Maintenance note: This method is a copy-paste of the original `Trainer.get_train_dataloader` with only one line
    # modification. As a result, some parts of the method aren't relevant to GRPO, but we keep them to stay one line
    # apart from the super method, ensuring easier maintenance in the future.
    def get_train_dataloader(self):
        if self.train_dataset is None:
            raise ValueError("Trainer: training requires a train_dataset.")

        train_dataset = self.train_dataset
        data_collator = self.data_collator
        if is_datasets_available() and isinstance(train_dataset, datasets.Dataset):
            train_dataset = self._remove_unused_columns(train_dataset, description="training")
        else:
            data_collator = self._get_collator_with_removed_columns(data_collator, description="training")

        dataloader_params = {
            "batch_size": self._train_batch_size * self.args.steps_per_generation,  # < this is the change
            "collate_fn": data_collator,
            "num_workers": self.args.dataloader_num_workers,
            "pin_memory": self.args.dataloader_pin_memory,
            "persistent_workers": self.args.dataloader_persistent_workers,
        }

        if not isinstance(train_dataset, torch.utils.data.IterableDataset):
            dataloader_params["sampler"] = self._get_train_sampler()
            dataloader_params["drop_last"] = self.args.dataloader_drop_last
            dataloader_params["worker_init_fn"] = partial(
                seed_worker, num_workers=self.args.dataloader_num_workers, rank=self.args.process_index
            )

            dataloader_params["prefetch_factor"] = self.args.dataloader_prefetch_factor

        return self.accelerator.prepare(DataLoader(train_dataset, **dataloader_params))

    def _get_train_sampler(self, dataset: Dataset | None = None) -> Sampler:
        # Returns a sampler that
        # 1. ensures each prompt is repeated across multiple processes. This guarantees that identical prompts are
        #    distributed to different GPUs, allowing rewards to be computed and normalized correctly within each prompt
        #    group. Using the same seed across processes ensures consistent prompt assignment, preventing discrepancies
        #    in group formation.
        # 2. repeats the batch multiple times to allow reusing generations across multiple updates. Refer to
        #    _prepare_inputs to see how the generations are stored and reused.

        # In the following figure, the values are the prompt indices. The first row shows the first sampled batch, the
        # second row shows the second sampled batch, and so on.
        #
        #                                      |   GPU 0  |   GPU 1  |
        #
        #                 global_step   step    <-───>  num_generations=2
        #                                       <-───────> per_device_train_batch_size=3
        #  grad_accum    ▲  ▲  0          0     0   0   1   1   2   2   <- Generate for the first `steps_per_generation` (prompts 0 to 11); store the completions; use the first slice to compute the loss
        #     =2         ▼  |  0          1     3   3   4   4   5   5   <- Take the stored generations and use the second slice to compute the loss
        #                   |
        #                   |  1          2     6   6   7   7   8   8   <- Take the stored generations and use the third slice to compute the loss
        #  steps_per_gen=4  ▼  1          3     9   9  10  10  11  11   <- Take the stored generations and use the fourth slice to compute the loss
        #
        #                      2          4    12  12  13  13  14  14   <- Generate for the second `steps_per_generation` (prompts 12 to 23); store the completions; use the first slice to compute the loss
        #                      2          5    15  15  16  16  17  17   <- Take the stored generations and use the second slice to compute the loss
        #                                          ...
        if dataset is None:
            dataset = self.train_dataset
        return RepeatSampler(
            data_source=dataset,
            mini_repeat_count=self.num_generations,
            batch_size=self.args.generation_batch_size // self.num_generations,
            repeat_count=self.num_iterations * self.args.steps_per_generation,
            shuffle=self.shuffle_dataset,
            seed=self.args.seed,
        )

    def _get_eval_sampler(self, eval_dataset) -> Sampler:
        # See _get_train_sampler for an explanation of the sampler.
        return RepeatSampler(
            data_source=eval_dataset,
            mini_repeat_count=self.num_generations_eval,
            seed=self.args.seed,
        )

    @profiling_decorator
    def _get_last_hidden_state(
        self,
        unwrapped_model,
        input_ids,
        attention_mask,
        logits_to_keep,
        pixel_values=None,
        image_grid_thw=None,
        pixel_attention_mask=None,
        image_sizes=None,
    ):
        if is_peft_model(unwrapped_model):
            unwrapped_model = unwrapped_model.base_model.model

        # Build model inputs - check if the model supports logits_to_keep (some models and VLMs don't)
        model_inputs = {"input_ids": input_ids, "attention_mask": attention_mask}

        # For Qwen models:
        if image_grid_thw is not None and pixel_values is not None:
            model_inputs["image_grid_thw"] = image_grid_thw
        # For Gemma, SmolVLM2, LLaVa-Next etc.:
        if pixel_values is not None:
            model_inputs["pixel_values"] = pixel_values
        # For SmolVLM2
        if pixel_attention_mask is not None:
            model_inputs["pixel_attention_mask"] = pixel_attention_mask
        # For LLaVa-Next
        if image_sizes is not None:
            model_inputs["image_sizes"] = image_sizes

        # Only add logits_to_keep if the model supports it
        if "logits_to_keep" in self.model_kwarg_keys:
            # We add 1 to `logits_to_keep` because the last logits of the sequence is later excluded
            model_inputs["logits_to_keep"] = logits_to_keep + 1

        model_inputs["use_cache"] = False  # only used in generation; set False to suppress warnings

        last_hidden_state = unwrapped_model.model(**model_inputs).last_hidden_state
        # Exclude the last value: it corresponds to the next token pred
        last_hidden_state = last_hidden_state[:, :-1, :]  # (B, L-1, H)
        # Only keep the last logits_to_keep. For model that support logits_to_keep, this is a no-op.
        last_hidden_state = last_hidden_state[:, -logits_to_keep:, :]  # (B, logits_to_keep, H)
        return last_hidden_state

    def get_high_entropy_mask(self, entropies: torch.Tensor, mask: torch.Tensor, threshold: float) -> torch.Tensor:
        """
        Returns a binary mask identifying tokens whose entropy exceeds a given quantile threshold.

        Args:
            entropies (`torch.Tensor`):
                Tensor of shape (batch_size, seq_len) with per-token entropy values.
            mask (`torch.Tensor`):
                Binary mask of the same shape as `entropies`, where `1` indicates valid tokens and `0` padding.
            threshold (`float`):
                Quantile threshold between `0.0` and `1.0` to select high-entropy tokens.

        Returns:
            `torch.Tensor`:
                Boolean mask of shape (batch_size, seq_len), where `True` indicates tokens with entropy >= threshold
                and `False` otherwise.
        """
        local = entropies[mask.bool()].float()

        # Use a negative pad_value as a sentinel because entropy values are always >= 0.
        # This guarantees that the sentinel cannot collide with any real entropy value.
        pad_value = -1e9

        # Pad across processes so that every rank has the same tensor length
        padded = self.accelerator.pad_across_processes(local, dim=0, pad_index=pad_value)
        gathered = self.accelerator.gather(padded)

        # Drop sentinel values (safe because no entropy can be negative)
        gathered = gathered[gathered != pad_value]

        if gathered.numel() == 0:
            return torch.zeros_like(entropies, dtype=torch.bool)

        entropy_threshold = torch.quantile(gathered, threshold)
        masked_entropies = entropies * mask.float()
        entropy_mask = masked_entropies >= entropy_threshold
        return entropy_mask & mask.bool()  # ensure padding tokens are always masked out

    @profiling_decorator
    def _get_per_token_logps_and_entropies(
        self,
        model,
        input_ids,
        attention_mask,
        logits_to_keep,
        batch_size=None,
        compute_entropy=False,
        pixel_values=None,
        image_grid_thw=None,
        num_images=None,
        pixel_attention_mask=None,
        image_sizes=None,
        token_type_ids=None,
    ) -> dict[str, torch.Tensor | None]:
        """Compute log-probs and (optionally) entropies for each token."""
        batch_size = batch_size or input_ids.size(0)  # Chunk inputs into smaller batches to reduce memory peak
        all_logps = []
        all_entropies = []
        for start in range(0, input_ids.size(0), batch_size):
            input_ids_batch = input_ids[start : start + batch_size]
            attention_mask_batch = attention_mask[start : start + batch_size]

            # Build model inputs - check if the model supports logits_to_keep (some models and VLMs don't)
            model_inputs = {"input_ids": input_ids_batch, "attention_mask": attention_mask_batch}
            if image_grid_thw is not None and pixel_values is not None:
                rows_per_image = image_grid_thw.prod(dim=-1)
                rows_per_sample = torch.split(rows_per_image, num_images)
                rows_per_sample = torch.stack([s.sum() for s in rows_per_sample])
                cum_rows = torch.cat([torch.tensor([0], device=rows_per_sample.device), rows_per_sample.cumsum(0)])
                row_start, row_end = cum_rows[start].item(), cum_rows[start + batch_size].item()
                model_inputs["pixel_values"] = pixel_values[row_start:row_end]
                cum_imgs = torch.tensor([0] + num_images).cumsum(0)
                img_start, img_end = cum_imgs[start], cum_imgs[start + batch_size]
                model_inputs["image_grid_thw"] = image_grid_thw[img_start:img_end]
            elif pixel_values is not None:
                model_inputs["pixel_values"] = pixel_values[start : start + batch_size]
            if pixel_attention_mask is not None:
                model_inputs["pixel_attention_mask"] = pixel_attention_mask[start : start + batch_size]
            if image_sizes is not None:
                model_inputs["image_sizes"] = image_sizes[start : start + batch_size]
            if token_type_ids is not None:
                model_inputs["token_type_ids"] = token_type_ids[start : start + batch_size]

            # Only add logits_to_keep if the model supports it
            if "logits_to_keep" in self.model_kwarg_keys:
                # We add 1 to `logits_to_keep` because the last logits of the sequence is later excluded
                model_inputs["logits_to_keep"] = logits_to_keep + 1

            model_inputs["use_cache"] = False  # only used in generation; set False to suppress warnings

            logits = model(**model_inputs).logits
            # Exclude the last value: it corresponds to the next token pred
            logits = logits[:, :-1, :]  # (B, L-1, H)
            # Only keep the last logits_to_keep. For model that support logits_to_keep, this is a no-op.
            logits = logits[:, -logits_to_keep:, :]  # (B, logits_to_keep, H)
            # Divide logits by sampling temperature.
            # See https://huggingface.co/blog/the_n_implementation_details_of_rlhf_with_ppo#policy-training-implementation-details
            logits = logits / self.temperature
            completion_ids = input_ids_batch[:, -logits_to_keep:]
            logps = selective_log_softmax(logits, completion_ids)  # compute logprobs
            all_logps.append(logps)

            if compute_entropy:
                with torch.no_grad():
                    entropies = entropy_from_logits(logits)
                all_entropies.append(entropies)

        logps = torch.cat(all_logps, dim=0)
        entropies = torch.cat(all_entropies, dim=0) if compute_entropy else None
        return logps, entropies

    def training_step(self, model, inputs, num_items_in_batch):
        time_before = time.perf_counter()
        output = super().training_step(model, inputs, num_items_in_batch)
        self._step += 1
        time_after = time.perf_counter()
        self._current_train_step_time += time_after - time_before
        if self._step % self.current_gradient_accumulation_steps == 0:
            self._metrics["train"]["step_time"].append(self._current_train_step_time)
            self._current_train_step_time = 0.0
        return output

    @profiling_decorator
    def _prepare_inputs(self, generation_batch: dict[str, torch.Tensor | Any]) -> dict[str, torch.Tensor | Any]:
        # Prepares inputs for model training/evaluation by managing completion generation and batch handling.
        # During training:
        #   - Receives the local generation batch (Per-GPU batch size × steps per generation)
        #     from the modified training dataloader instead of the standard local batch
        #   - Generates completions once for the entire generation batch and splits it into batches of size
        #     `per_device_train_batch_size`
        #   - Buffers these completions and returns the appropriate slice for the current accumulation step
        #   - Optimizes by regenerating completions only periodically (every steps_per_generation * num_iterations)
        # During evaluation:
        #   - The input is treated as a standard local batch (no accumulation, no multiple iterations)
        #   - Completions are generated for each batch without buffering or reuse
        # Returns a single local batch in both cases.

        mode = "train" if self.model.training else "eval"
        if mode == "train":
            generate_every = self.args.steps_per_generation * self.num_iterations
            if self._step % generate_every == 0 or self._buffered_inputs is None:
                # self._buffered_inputs=None can occur when resuming from a checkpoint
                generation_batch = self._generate_and_score_completions(generation_batch)
                generation_batch = split_pixel_values_by_grid(generation_batch)
                generation_batch = shuffle_sequence_dict(generation_batch)
                generation_batches = split_tensor_dict(generation_batch, self.args.steps_per_generation)
                self._buffered_inputs = [unsplit_pixel_values_by_grid(batch) for batch in generation_batches]
            inputs = self._buffered_inputs[self._step % self.args.steps_per_generation]
        else:
            # In evaluation, there is neither batch grouping for generation, nor multiple iterations, hence
            # local generation batch == local eval batch
            inputs = self._generate_and_score_completions(generation_batch)
        return inputs

    @profiling_decorator
    def _calculate_rewards(self, inputs, prompts, completions, completion_ids_list):
        device = self.accelerator.device
        rewards_per_func = torch.zeros(len(prompts), len(self.reward_funcs), device=device)

        # Repeat all input columns (but "prompt", "completion", and "completion_ids") to match the num of generations
        keys = [key for key in inputs[0] if key not in ["prompt", "completion", "completion_ids"]]
        reward_kwargs = {key: [example[key] for example in inputs] for key in keys}

        # This allows for dynamic reward shaping based on training progress.
        reward_kwargs["trainer_state"] = self.state

        for i, (reward_func, reward_processing_class, reward_func_name) in enumerate(
            zip(self.reward_funcs, self.reward_processing_classes, self.reward_func_names, strict=True)
        ):
            with profiling_context(self, reward_func_name):
                if isinstance(reward_func, nn.Module):  # Module (no PretrainedModel) for compat with compiled models
                    if is_conversational(inputs[0]):
                        messages = [{"messages": p + c} for p, c in zip(prompts, completions, strict=True)]
                        texts = [
                            apply_chat_template(x, reward_processing_class, **self.chat_template_kwargs)["text"]
                            for x in messages
                        ]
                    else:
                        texts = [p + c for p, c in zip(prompts, completions, strict=True)]
                    reward_inputs = reward_processing_class(
                        text=texts, return_tensors="pt", padding=True, padding_side="right", add_special_tokens=False
                    )
                    reward_inputs = super()._prepare_inputs(reward_inputs)
                    with torch.inference_mode():
                        rewards_per_func[:, i] = reward_func(**reward_inputs).logits[:, 0]  # Shape (B*G,)
                else:
                    output_reward_func = reward_func(
                        prompts=prompts, completions=completions, completion_ids=completion_ids_list, **reward_kwargs
                    )
                    # Convert None values to NaN
                    output_reward_func = [reward if reward is not None else torch.nan for reward in output_reward_func]

                    rewards_per_func[:, i] = torch.tensor(output_reward_func, dtype=torch.float32, device=device)

        # If all reward functions return None for a given row, issue a detailed warning
        if torch.isnan(rewards_per_func).all(dim=1).any():
            nan_row_idx = torch.isnan(rewards_per_func).all(dim=1).nonzero(as_tuple=True)[0][0]
            row_reward_kwargs = {
                key: value[nan_row_idx] for key, value in reward_kwargs.items() if key != "trainer_state"
            }
            row_reward_kwargs["prompt"] = prompts[nan_row_idx]
            row_reward_kwargs["completion"] = completions[nan_row_idx]
            logger.warning(
                f"All reward functions returned None for the following kwargs:\n{row_reward_kwargs}\n"
                "Please ensure that at least one reward function returns a valid reward."
            )

        # Gather the reward per function: this part is crucial, because the rewards are normalized per group and the
        # completions may be distributed across processes
        rewards_per_func = gather(rewards_per_func)
        return rewards_per_func

    def _generate_single_turn(self, prompts: list):
        device = self.accelerator.device
        mode = "train" if self.model.training else "eval"

        # Generate completions using either vLLM or regular generation
        if self.use_vllm:
            # Sync weights if training step changed
            if self.state.global_step != self._last_loaded_step:
                self.vllm_generation.sync_weights()
                self._last_loaded_step = self.state.global_step

            # Generate using vLLM
            num_generations = self.num_generations if mode == "train" else self.num_generations_eval
            prompt_ids, completion_ids, logprobs, extra_fields = self.vllm_generation.generate(
                prompts=prompts, num_generations=num_generations, mode=mode
            )

        elif self.use_transformers_paged:
            if is_conversational({"prompt": prompts[0]}):
                processor_outputs = self.processing_class.apply_chat_template(
                    conversation=prompts,
                    tools=self.tools,
                    chat_template=self.chat_template,
                    add_generation_prompt=True,
                    tokenize=True,
                    return_dict=True,
                    **self.chat_template_kwargs,
                )
            else:
                processor_outputs = self.processing_class(text=prompts)

            with (
                profiling_context(self, "transformers.generate_batch"),
                unwrap_model_for_generation(
                    self.model_wrapped, self.accelerator, gather_deepspeed3_params=self.args.ds3_gather_for_generation
                ) as unwrapped_model,
                torch.no_grad(),
                FSDP.summon_full_params(self.model_wrapped, recurse=False) if self.is_fsdp_enabled else nullcontext(),
            ):
                # Cast to the appropriate dtype based on training configuration
                if self.args.bf16:
                    unwrapped_model.to(torch.bfloat16)
                elif self.args.fp16:
                    unwrapped_model.to(torch.float16)
                if self.args.cast_lm_head_to_fp32:
                    unwrapped_model.lm_head.to(torch.float32)
                with torch.inference_mode():
                    # Continuous batching API expects 'inputs' arg only
                    all_outputs = unwrapped_model.generate_batch(
                        processor_outputs["input_ids"], generation_config=self.generation_config, progress_bar=False
                    )
                    unwrapped_model.train()  # restore training mode, as generate_batch forces eval mode
            completion_ids = [output.generated_tokens for output in all_outputs.values()]
            prompt_ids = processor_outputs["input_ids"]
            logprobs = None  # not used in this case
            extra_fields = {}  # No extra fields for paged mode

        else:
            # Regular generation path
            if is_conversational({"prompt": prompts[0]}):
                generate_inputs = self.processing_class.apply_chat_template(
                    conversation=prompts,
                    tools=self.tools,
                    chat_template=self.chat_template,
                    add_generation_prompt=True,
                    tokenize=True,
                    padding=True,
                    padding_side="left",
                    return_tensors="pt",
                    return_dict=True,
                    **self.chat_template_kwargs,
                )
            else:
                generate_inputs = self.processing_class(
                    text=prompts, padding=True, padding_side="left", return_tensors="pt"
                )
            generate_inputs = super()._prepare_inputs(generate_inputs)

            with (
                profiling_context(self, "transformers.generate"),
                unwrap_model_for_generation(
                    self.model_wrapped, self.accelerator, gather_deepspeed3_params=self.args.ds3_gather_for_generation
                ) as unwrapped_model,
                torch.no_grad(),
                FSDP.summon_full_params(self.model_wrapped, recurse=False) if self.is_fsdp_enabled else nullcontext(),
            ):
                prompt_completion_ids = unwrapped_model.generate(
                    **generate_inputs, generation_config=self.generation_config, disable_compile=True
                )
            # Compute prompt length and extract completion ids
            prompt_ids, prompt_mask = generate_inputs["input_ids"], generate_inputs["attention_mask"]
            prompt_length = prompt_ids.size(1)
            completion_ids = prompt_completion_ids[:, prompt_length:]

            # Mask everything after the first EOS token
            is_eos = completion_ids == self.eos_token_id
            eos_idx = torch.full((is_eos.size(0),), is_eos.size(1), dtype=torch.long, device=device)
            eos_idx[is_eos.any(dim=1)] = is_eos.int().argmax(dim=1)[is_eos.any(dim=1)]
            sequence_indices = torch.arange(is_eos.size(1), device=device).expand(is_eos.size(0), -1)
            completion_mask = (sequence_indices <= eos_idx.unsqueeze(1)).int()
            prompt_ids = [p[m].tolist() for p, m in zip(prompt_ids, prompt_mask.bool(), strict=True)]
            completion_ids = [c[m].tolist() for c, m in zip(completion_ids, completion_mask.bool(), strict=True)]
            logprobs = None  # not used in this case
            extra_fields = {}  # No extra fields for non-rollout_func paths

        return prompt_ids, completion_ids, logprobs, extra_fields

    def _tool_call_loop(self, prompts, prompt_ids, completion_ids, completions, logprobs):
        # Tool execution loop: execute tools, then regenerate completions with tool results appended to the prompt
        tool_calls = [completion[0].get("tool_calls") for completion in completions]
        idxs_with_tool = [idx for idx, tool_call in enumerate(tool_calls) if tool_call]
        tool_calls = [tool_calls[idx] for idx in idxs_with_tool]
        tool_mask = [[1] * len(ids) for ids in completion_ids]  # 0 for tool result tokens, 1 elsewhere
        tool_call_count = 0
        tool_failure_count = 0

        while idxs_with_tool:
            prompt_completion_tools = [prompts[i] for i in idxs_with_tool]  # select only prompts that need tool calls

            # Call the tools, and build the new prompt for generation
            for idx in range(len(idxs_with_tool)):
                idx_with_tool = idxs_with_tool[idx]
                tool_call_list = tool_calls[idx]
                prompt_completion_tool = prompt_completion_tools[idx]
                # Append the last assistant message (which triggered tool_calls) to the prompt
                prompt_completion_tool.append(completions[idx_with_tool][-1])
                for tool_call in tool_call_list:
                    tool_call_count += 1
                    if tool_call["type"] == "function":
                        function = tool_call["function"]
                        name = function["name"]
                        try:
                            result = self._tool_dict[name](**function["arguments"])
                        except Exception as e:
                            tool_failure_count += 1
                            result = {"error": str(e)}
                    else:
                        tool_failure_count += 1
                        name = tool_call.get("name", "unknown")
                        result = {"error": f"Unsupported tool call type: {tool_call['type']}"}
                    tool_message = {"role": "tool", "name": name, "content": str(result)}
                    prompt_completion_tool.append(tool_message)
                    completions[idx_with_tool].append(tool_message)

            # Tokenize and filter samples whose length exceeds max allowed length. This is important, because both
            # vLLM and transformers will error out if the input is longer than the model's max length.
            pct_ids = self.processing_class.apply_chat_template(
                prompt_completion_tools,
                tools=self.tools,
                tokenize=True,
                add_generation_prompt=True,
                chat_template=self.chat_template,
                **self.chat_template_kwargs,
            )["input_ids"]
            if self.use_vllm and self.vllm_mode == "colocate":
                max_model_len = self.llm.llm_engine.model_config.max_model_len
            elif not self.use_vllm:
                max_model_len = self.model.config.max_position_embeddings
            else:
                raise NotImplementedError(
                    f"Unsupported mode detected: use_vllm={self.use_vllm}, vllm_mode={self.vllm_mode}"
                )
            overlong = [len(pct) >= max_model_len for pct in pct_ids]
            for idx in range(len(idxs_with_tool)):
                idx_with_tool = idxs_with_tool[idx]
                if overlong[idx]:
                    prompt_length = len(prompt_ids[idx_with_tool])
                    ct = pct_ids[idx][prompt_length : prompt_length + self.max_completion_length]
                    completion_ids[idx_with_tool] = ct
                    tool_mask[idx_with_tool] += [1] * (len(ct) - len(tool_mask[idx_with_tool]))
                    if logprobs is not None:
                        logprobs[idx_with_tool] += [0.0] * (len(ct) - len(logprobs[idx_with_tool]))
            # Keep only non-overlong items for further processing
            idxs_with_tool = [idx for idx, o in zip(idxs_with_tool, overlong, strict=True) if not o]
            prompt_completion_tools = [pct for pct, o in zip(prompt_completion_tools, overlong, strict=True) if not o]
            if not idxs_with_tool:
                break  # all overlong, exit tool loop

            # Generate new completions after tool execution
            prompt_completion_tool_ids, post_tool_ids, post_tool_logprobs, _ = self._generate_single_turn(
                prompt_completion_tools
            )

            # Sanity check: from experience, this is useful to catch bugs in the chat template
            for idx in range(len(idxs_with_tool)):
                idx_with_tool = idxs_with_tool[idx]
                pct = prompt_completion_tool_ids[idx]  # = prompt-completion-tool
                if prompt_ids[idx_with_tool] != pct[: len(prompt_ids[idx_with_tool])]:
                    raise ValueError(
                        "The chat template is not prefix-preserving. Please update it to use a prefix-preserving "
                        "format."
                    )

            # Truncate so that pct[len(prompt_ids[idx]) :] + post_tool does not exceed max_completion_length
            for idx in range(len(idxs_with_tool)):
                idx_with_tool = idxs_with_tool[idx]
                prompt_len = len(prompt_ids[idx_with_tool])
                completion_tool_ids = prompt_completion_tool_ids[idx][prompt_len:]
                excess_length = len(completion_tool_ids) + len(post_tool_ids[idx]) - self.max_completion_length
                if excess_length > 0:
                    # If exceeding max length, truncate post_tool_ids
                    post_tool_ids[idx] = post_tool_ids[idx][:-excess_length]
                    if logprobs is not None:
                        post_tool_logprobs[idx] = post_tool_logprobs[idx][:-excess_length]
                    excess_length = len(completion_tool_ids) + len(post_tool_ids[idx]) - self.max_completion_length
                    if excess_length > 0:
                        # If still exceeding max length, truncate completion_tool_ids as well
                        prompt_completion_tool_ids[idx] = prompt_completion_tool_ids[idx][:-excess_length]

            # Update tool_mask: the tool result should be 0 and the post-tool 1
            for idx in range(len(idxs_with_tool)):
                idx_with_tool = idxs_with_tool[idx]
                prompt_completion_tool_length = len(prompt_completion_tool_ids[idx])
                prompt_length = len(prompt_ids[idx_with_tool])
                completion_length = len(completion_ids[idx_with_tool])
                post_tool_length = len(post_tool_ids[idx])
                tool_length = prompt_completion_tool_length - prompt_length - completion_length
                tool_mask[idx_with_tool] += [0] * tool_length + [1] * post_tool_length
                if logprobs is not None:
                    logprobs[idx_with_tool] += [0.0] * tool_length + post_tool_logprobs[idx]

            # Update completion_ids with the new completions (after tool execution)
            for idx in range(len(idxs_with_tool)):
                idx_with_tool = idxs_with_tool[idx]
                prompt_length = len(prompt_ids[idx_with_tool])
                pct = prompt_completion_tool_ids[idx]  # = prompt-completion-tool
                completion_ids[idx_with_tool] = pct[prompt_length:] + post_tool_ids[idx]

            # Decode post-tool completions
            post_tool_completions = [
                parse_response(self.processing_class, ids) if ids else {} for ids in post_tool_ids
            ]

            # Add post-tool completions to the existing completions
            for idx in range(len(idxs_with_tool)):
                idx_with_tool = idxs_with_tool[idx]
                if post_tool_completions[idx]:  # {} if post-tool completions completely truncated
                    completions[idx_with_tool].append(post_tool_completions[idx])

            # Check for further tool calls
            tool_calls = [completion.get("tool_calls") for completion in post_tool_completions]
            idxs_with_tool = [idx for idx, tool_call in zip(idxs_with_tool, tool_calls, strict=True) if tool_call]
            tool_calls = [tool_call for tool_call in tool_calls if tool_call]

        return tool_mask, completions, completion_ids, logprobs, tool_call_count, tool_failure_count

    def _generate(self, prompts: list):
        device = self.accelerator.device
        mode = "train" if self.model.training else "eval"

        # Copy the prompts to avoid modifying the original list
        prompts = copy.deepcopy(prompts)

        prompt_ids, completion_ids, logprobs, extra_fields = self._generate_single_turn(prompts)

        # Decode completions. It's important to use `parse_response` when possible, because it handles tool calls.
        if is_conversational({"prompt": prompts[0]}):
            if (
                Version(transformers.__version__) >= Version("5.0.0.dev0")  # parse_response added in v5
                and isinstance(self.processing_class, PreTrainedTokenizerBase)  # doesn't work with processors
                and hasattr(self.processing_class, "response_schema")  # attribute not set by default for now
                and self.processing_class.response_schema is not None  # only works if the tokenizer has a schema
            ):
                completions = [[parse_response(self.processing_class, ids)] for ids in completion_ids]
            else:
                contents = self.processing_class.batch_decode(completion_ids, skip_special_tokens=True)
                completions = [[{"role": "assistant", "content": content}] for content in contents]
        else:
            completions = self.processing_class.batch_decode(completion_ids, skip_special_tokens=True)

        # Extract tool calls from the completions and (possibly) execute them
        if self.tools:
            (
                tool_mask,
                completions,
                completion_ids,
                logprobs,
                tool_call_count,
                tool_failure_count,
            ) = self._tool_call_loop(prompts, prompt_ids, completion_ids, completions, logprobs)
        else:
            tool_mask = None

        # Get completion length per sequence, used for logging
        prompt_lengths = torch.tensor([len(ids) for ids in prompt_ids], device=device)
        if tool_mask is not None:  # count only non-tool tokens (tool_mask=1)
            completion_lengths = torch.tensor([sum(mask) for mask in tool_mask], device=device)
        else:
            completion_lengths = torch.tensor([len(ids) for ids in completion_ids], device=device)
        agg_prompt_lengths = self.accelerator.gather(prompt_lengths)
        agg_completion_lengths = self.accelerator.gather(completion_lengths)
        total_prompt_tokens = agg_prompt_lengths.sum()
        total_completion_tokens = agg_completion_lengths.sum()  # = num_items_in_batch, required for the DAPO loss

        # Log the metrics
        if mode == "train":
            self.state.num_input_tokens_seen += (total_prompt_tokens + total_completion_tokens).item()
        self._metrics[mode]["num_tokens"] = [self.state.num_input_tokens_seen]

        # Log completion lengths, mean, min, max
        self._metrics[mode]["completions/mean_length"].append(agg_completion_lengths.float().mean().item())
        self._metrics[mode]["completions/min_length"].append(agg_completion_lengths.float().min().item())
        self._metrics[mode]["completions/max_length"].append(agg_completion_lengths.float().max().item())

        # Identify sequences that terminated with EOS and log their lengths
        eos_and_pad = [self.eos_token_id, self.pad_token_id]
        is_truncated = torch.tensor([ids[-1] not in eos_and_pad for ids in completion_ids], device=device)
        agg_is_truncated = self.accelerator.gather(is_truncated)
        self._metrics[mode]["completions/clipped_ratio"].append(agg_is_truncated.float().mean().item())
        term_completion_lengths = agg_completion_lengths[~agg_is_truncated]
        if len(term_completion_lengths) == 0:  # edge case where no terminated sequences are found
            term_completion_lengths = torch.zeros(1, device=device)
        self._metrics[mode]["completions/mean_terminated_length"].append(term_completion_lengths.float().mean().item())
        self._metrics[mode]["completions/min_terminated_length"].append(term_completion_lengths.float().min().item())
        self._metrics[mode]["completions/max_terminated_length"].append(term_completion_lengths.float().max().item())

        if self.tools:
            agg_tool_call_count = self.accelerator.gather(torch.tensor(tool_call_count, device=device)).sum()
            tool_call_frequency = (agg_tool_call_count / len(agg_prompt_lengths)).item()
            self._metrics[mode]["tools/call_frequency"].append(tool_call_frequency)
            agg_tool_failure_count = self.accelerator.gather(torch.tensor(tool_failure_count, device=device)).sum()
            failure_frequency = (
                (agg_tool_failure_count / agg_tool_call_count).item() if agg_tool_call_count > 0 else 0.0
            )
            self._metrics[mode]["tools/failure_frequency"].append(failure_frequency)

        return (
            prompt_ids,
            completion_ids,
            tool_mask,
            completions,
            total_completion_tokens,
            logprobs,
            extra_fields,
        )

    def _generate_and_score_completions(
        self, inputs: list[dict[str, torch.Tensor | Any]]
    ) -> dict[str, torch.Tensor | Any]:
        device = self.accelerator.device
        mode = "train" if self.model.training else "eval"

        prompts = [x["prompt"] for x in inputs]

        if "images" in inputs[0]:
            images = [example.get("images") for example in inputs]
        elif "image" in inputs[0]:
            images = [[example.get("image")] if example.get("image") is not None else None for example in inputs]
        else:
            images = None
        # Transformers requires at least one image in the batch, otherwise it throws an error
        if images is not None and all(img_list == [] for img_list in images):
            images = None

        # If the prompts are conversational and the inputs contain images, we need to convert the prompts from
        # [{"role": "user", "content": "What color is the sky?"}] to
        # [{"role": "user", "content": [{"type": "image", "image": <Image>}, {"type": "text", "text": "What color is the sky?"}]}]
        if images is not None:
            prompts = [
                prepare_multimodal_messages(prompt, image_list)
                for prompt, image_list in zip(prompts, images, strict=True)
            ]

        (
            prompt_ids_list,
            completion_ids_list,
            tool_mask_list,
            completions,
            num_items_in_batch,
            sampling_per_token_logps_list,
            extra_fields,
        ) = self._generate(prompts)

        # Convert lists of token IDs to padded tensors
        prompt_ids = [torch.tensor(ids, device=device) for ids in prompt_ids_list]
        prompt_mask = [torch.ones_like(ids, dtype=torch.long) for ids in prompt_ids]
        prompt_ids = pad(prompt_ids, padding_value=self.pad_token_id, padding_side="left")
        prompt_mask = pad(prompt_mask, padding_value=0, padding_side="left")
        completion_ids = [torch.tensor(ids, device=device) for ids in completion_ids_list]
        completion_mask = [torch.ones_like(ids, dtype=torch.long) for ids in completion_ids]
        completion_ids = pad(completion_ids, padding_value=self.pad_token_id, padding_side="right")
        completion_mask = pad(completion_mask, padding_value=0, padding_side="right")
        if sampling_per_token_logps_list is not None:
            sampling_per_token_logps = [torch.tensor(logps, device=device) for logps in sampling_per_token_logps_list]
            sampling_per_token_logps = pad(sampling_per_token_logps, padding_value=0.0, padding_side="right")
        else:
            sampling_per_token_logps = None
        if self.tools:
            tool_mask = [torch.tensor(mask, device=device) for mask in tool_mask_list]
            tool_mask = pad(tool_mask, padding_value=1, padding_side="right")  # 0 for tool result tokens, 1 elsewhere

        # If mask_truncated_completions is enabled, zero out truncated completions in completion_mask
        if self.mask_truncated_completions:
            eos_and_pad = [self.eos_token_id, self.pad_token_id]
            is_truncated = torch.tensor([ids[-1] not in eos_and_pad for ids in completion_ids_list], device=device)
            completion_mask = completion_mask * (~is_truncated).unsqueeze(1).int()

        # Concatenate prompt_mask with completion_mask for logit computation
        prompt_completion_ids = torch.cat([prompt_ids, completion_ids], dim=1)  # (B, P+C)
        attention_mask = torch.cat([prompt_mask, completion_mask], dim=1)  # (B, P+C)

        logits_to_keep = completion_ids.size(1)  # we only need to compute the logits for the completion tokens
        batch_size = self.args.per_device_train_batch_size if mode == "train" else self.args.per_device_eval_batch_size

        num_images = [len(img_list) for img_list in images] if images is not None else None

        # Get forward_kwargs for models with multimodal inputs
        if images is not None:
            prompts_text = [
                apply_chat_template(
                    {"prompt": prompt}, self.processing_class, tools=self.tools, **self.chat_template_kwargs
                )["prompt"]
                for prompt in prompts
            ]
            prompt_inputs = self.processing_class(images=images, text=prompts_text, padding=True, return_tensors="pt")
            prompt_inputs = super()._prepare_inputs(prompt_inputs)
            forward_kwargs = {k: v for k, v in prompt_inputs.items() if k not in ["input_ids", "attention_mask"]}
        else:
            forward_kwargs = {}

        # If token_type_ids are used, extend them with zeros for the completion part
        if "token_type_ids" in forward_kwargs:
            token_type_ids = forward_kwargs["token_type_ids"]
            forward_kwargs["token_type_ids"] = torch.cat(
                [token_type_ids, token_type_ids.new_zeros(completion_ids.shape)], dim=1
            )

        # When gradient checkpointing is enabled with use_reentrant=True (default), calling the model inside a
        # torch.no_grad() block triggers a harmless PyTorch warning ("None of the inputs have requires_grad=True").
        # Temporarily disable checkpointing to avoid this warning during inference.
        with torch.no_grad(), disable_gradient_checkpointing(self.model, self.args.gradient_checkpointing_kwargs):
            # If the generation and optimization steps are misaligned—i.e., if generation does not occur at the end of
            # a full optimizer step (when gradient_accumulation_steps is not a multiple of generate_every)—then the
            # samples may come from an earlier version of the model. In that case, we need to track old_per_token_logps
            # for importance sampling. If the steps are aligned, importance sampling isn't necessary and we set
            # old_per_token_logps to None.
            # When using vLLM, we always compute old_per_token_logps for importance sampling, it was shown that the
            # distribution mismatch between vLLM and the training model can be large and harm the training.
            generate_every = self.args.steps_per_generation * self.num_iterations  # generation frequency
            if self.args.gradient_accumulation_steps % generate_every != 0 or (
                self.use_vllm and self.vllm_importance_sampling_correction
            ):
                old_per_token_logps, _ = self._get_per_token_logps_and_entropies(
                    self.model,
                    prompt_completion_ids,
                    attention_mask,
                    logits_to_keep,
                    batch_size,
                    num_images=num_images,
                    **forward_kwargs,  # may contain pixel_values, image_grid_thw, pixel_attention_mask and image_sizes
                )
            else:
                old_per_token_logps = None

            # Compute the importance sampling ratio when using vLLM, to correct for potential distribution mismatch
            if self.use_vllm and self.vllm_importance_sampling_correction:
                mask = completion_mask if not self.tools else completion_mask * tool_mask
                per_token_logps_diff = (old_per_token_logps - sampling_per_token_logps) * mask

                sequence_level_is = self.vllm_importance_sampling_mode in ["sequence_mask", "sequence_truncate"]
                if sequence_level_is:
                    per_sequence_logps_diff = per_token_logps_diff.sum(dim=-1, keepdim=True)
                    logps_diff = per_sequence_logps_diff
                else:
                    logps_diff = per_token_logps_diff

                vllm_importance_sampling_ratio = torch.exp(logps_diff)

                # vllm_importance_sampling_ratio.shape:
                #   token_* modes:     (B, T)  (per-token ratio)
                #   sequence_* modes:  (B, 1)  (per-sequence ratio)

                if self.vllm_importance_sampling_mode in ["sequence_truncate", "token_truncate"]:
                    vllm_importance_sampling_ratio = torch.clamp(
                        vllm_importance_sampling_ratio, max=self.vllm_importance_sampling_cap
                    )
                elif self.vllm_importance_sampling_mode in ["sequence_mask", "token_mask"]:
                    vllm_importance_sampling_ratio = vllm_importance_sampling_ratio.masked_fill(
                        vllm_importance_sampling_ratio > self.vllm_importance_sampling_cap, value=0.0
                    )
                else:
                    raise ValueError(
                        f"Unknown vLLM importance sampling level: {self.vllm_importance_sampling_mode}. Possible values are 'token_truncate', 'token_mask', 'sequence_truncate', and 'sequence_mask'."
                    )

            # Compute the per-token log probabilities for the reference model
            if self.beta != 0.0:
                if self.ref_model is not None:
                    ref_per_token_logps, _ = self._get_per_token_logps_and_entropies(
                        self.ref_model,
                        prompt_completion_ids,
                        attention_mask,
                        logits_to_keep,
                        batch_size=batch_size,
                        num_images=num_images,
                        **forward_kwargs,  # may contain pixel_values, image_grid_thw, pixel_attention_mask and image_sizes
                    )
                else:
                    with self.accelerator.unwrap_model(self.model).disable_adapter():
                        ref_per_token_logps, _ = self._get_per_token_logps_and_entropies(
                            self.model,
                            prompt_completion_ids,
                            attention_mask,
                            logits_to_keep,
                            batch_size=batch_size,
                            num_images=num_images,
                            **forward_kwargs,  # may contain pixel_values, image_grid_thw, pixel_attention_mask and image_sizes
                        )
            else:
                ref_per_token_logps = None

        # Decode
        prompts_text = self.processing_class.batch_decode(prompt_ids, skip_special_tokens=True)
        completions_text = self.processing_class.batch_decode(completion_ids, skip_special_tokens=True)

        # Merge extra_fields from rollout_func into inputs for reward functions
        if extra_fields:
            for i, inp in enumerate(inputs):
                for key, values in extra_fields.items():
                    if isinstance(values, list) and i < len(values):
                        inp[key] = values[i]
                    elif not isinstance(values, list):
                        inp[key] = values

        # Calculate rewards for each reward function. rewards_per_func aggregates rewards across all processes. This is
        # important because rewards will be normalized per group, and completions are distributed. We will later slice
        # rewards_per_func to extract each process's subset.
        rewards_per_func = self._calculate_rewards(inputs, prompts, completions, completion_ids_list)

        # Apply weights to each reward function's output and sum
        rewards = (rewards_per_func * self.reward_weights.to(device).unsqueeze(0)).nansum(dim=1)

        # Compute grouped-wise rewards
        num_generations = self.num_generations if mode == "train" else self.num_generations_eval
        mean_grouped_rewards = rewards.view(-1, num_generations).mean(dim=1)

        # Normalize the rewards to compute the advantages
        mean_grouped_rewards = mean_grouped_rewards.repeat_interleave(num_generations, dim=0)
        advantages = rewards - mean_grouped_rewards

        if self.scale_rewards in ["group", "none"]:
            # If self.scale_rewards = "none", we'll still log group level std
            if num_generations > 1:
                std_rewards = rewards.view(-1, num_generations).std(dim=1)
                std_rewards = std_rewards.repeat_interleave(num_generations, dim=0)
            else:  # this case doesn't occur during training, but could in eval when num_generations_eval=1
                std_rewards = torch.zeros_like(rewards)
        elif self.scale_rewards == "batch":
            # Compute global std
            if rewards.numel() > 1:
                std_rewards = rewards.std().expand_as(rewards)
            else:  # this case doesn't occur during training, but could in eval when num_generations_eval=batch_size=1
                std_rewards = torch.zeros_like(rewards)
        else:
            raise ValueError(
                f"Invalid value for scale_rewards: {self.scale_rewards}. Must be one of 'batch', 'group', or 'none'."
            )

        is_std_zero = torch.isclose(std_rewards, torch.zeros_like(std_rewards))
        if self.scale_rewards != "none":
            advantages = advantages / (std_rewards + 1e-4)

        # Slice to keep only the local part of the data
        process_slice = slice(
            self.accelerator.process_index * len(prompts),
            (self.accelerator.process_index + 1) * len(prompts),
        )
        all_process_advantages = advantages.clone()  # keep the aggregated advantages for logging
        advantages = advantages[process_slice]

        # Calculate mean reward per function, but only for samples where the function was applied (non-NaN values)
        for i, reward_func_name in enumerate(self.reward_func_names):
            mean_rewards = torch.nanmean(rewards_per_func[:, i]).item()
            self._metrics[mode][f"rewards/{reward_func_name}/mean"].append(mean_rewards)
            std_func_rewards = nanstd(rewards_per_func[:, i]).item()
            self._metrics[mode][f"rewards/{reward_func_name}/std"].append(std_func_rewards)
        self._metrics[mode]["reward"].append(mean_grouped_rewards.mean().item())
        self._metrics[mode]["reward_std"].append(std_rewards.mean().item())
        self._metrics[mode]["frac_reward_zero_std"].append(is_std_zero.float().mean().item())

        # Log prompt and completion texts
        self._logs["prompt"].extend(gather_object(prompts_text))
        self._logs["completion"].extend(gather_object(completions_text))
        for i, name in enumerate(self.reward_func_names):
            self._logs["rewards"][name].extend(rewards_per_func[:, i].tolist())
        self._logs["advantages"].extend(all_process_advantages.tolist())

        if images is not None:
            self._logs["images"].extend(gather_object(images))

        if self.use_vllm and self.vllm_importance_sampling_correction:
            delta = torch.abs(old_per_token_logps - sampling_per_token_logps)
            mask = completion_mask.bool() if not self.tools else (completion_mask * tool_mask).bool()
            delta = delta[mask]
            mean_delta = torch.mean(delta) if delta.numel() > 0 else torch.tensor(0.0, device=device)
            max_delta = torch.max(delta) if delta.numel() > 0 else torch.tensor(0.0, device=device)
            self._metrics[mode]["sampling/sampling_logp_difference/mean"].append(
                self.accelerator.gather(mean_delta).mean().item()
            )
            self._metrics[mode]["sampling/sampling_logp_difference/max"].append(
                self.accelerator.gather(max_delta).max().item()
            )

            if sequence_level_is:
                flat_is_ratio = vllm_importance_sampling_ratio.flatten()
            else:
                flat_is_ratio = vllm_importance_sampling_ratio[mask]

            min_importance_sampling_ratio = (
                torch.min(flat_is_ratio) if flat_is_ratio.numel() > 0 else torch.tensor(0.0, device=device)
            )
            mean_importance_sampling_ratio = (
                torch.mean(flat_is_ratio) if flat_is_ratio.numel() > 0 else torch.tensor(0.0, device=device)
            )
            max_importance_sampling_ratio = (
                torch.max(flat_is_ratio) if flat_is_ratio.numel() > 0 else torch.tensor(0.0, device=device)
            )
            self._metrics[mode]["sampling/importance_sampling_ratio/min"].append(
                nanmin(self.accelerator.gather(min_importance_sampling_ratio)).item()
            )
            self._metrics[mode]["sampling/importance_sampling_ratio/mean"].append(
                self.accelerator.gather(mean_importance_sampling_ratio).nanmean().item()
            )
            self._metrics[mode]["sampling/importance_sampling_ratio/max"].append(
                nanmax(self.accelerator.gather(max_importance_sampling_ratio)).item()
            )

        output = {
            "prompt_ids": prompt_ids,
            "prompt_mask": prompt_mask,
            "completion_ids": completion_ids,
            "completion_mask": completion_mask,
            "advantages": advantages,
            "num_items_in_batch": num_items_in_batch,
        }
        if old_per_token_logps is not None:
            output["old_per_token_logps"] = old_per_token_logps
        if self.use_vllm and self.vllm_importance_sampling_correction:
            output["importance_sampling_ratio"] = vllm_importance_sampling_ratio
        if ref_per_token_logps is not None:
            output["ref_per_token_logps"] = ref_per_token_logps
        if "pixel_values" in forward_kwargs:
            output["pixel_values"] = forward_kwargs["pixel_values"]
        if "image_grid_thw" in forward_kwargs:
            output["image_grid_thw"] = forward_kwargs["image_grid_thw"]
        if "pixel_attention_mask" in forward_kwargs:
            output["pixel_attention_mask"] = forward_kwargs["pixel_attention_mask"]
        if "image_sizes" in forward_kwargs:
            output["image_sizes"] = forward_kwargs["image_sizes"]
        if "token_type_ids" in forward_kwargs:
            output["token_type_ids"] = forward_kwargs["token_type_ids"]
        if images is not None:
            output["num_images"] = num_images
        if self.tools:
            output["tool_mask"] = tool_mask
        return output

    def compute_liger_loss(self, unwrapped_model, inputs):
        # Compute the per-token log probabilities for the model
        prompt_ids, prompt_mask = inputs["prompt_ids"], inputs["prompt_mask"]
        completion_ids, completion_mask = inputs["completion_ids"], inputs["completion_mask"]
        input_ids = torch.cat([prompt_ids, completion_ids], dim=1)
        attention_mask = torch.cat([prompt_mask, completion_mask], dim=1)
        logits_to_keep = completion_ids.size(1)  # we only need to compute the logits for the completion tokens

        # Get the last hidden state of the model
        last_hidden_state = self._get_last_hidden_state(
            unwrapped_model,
            input_ids,
            attention_mask,
            logits_to_keep,
            inputs.get("pixel_values"),
            inputs.get("image_grid_thw"),
            inputs.get("pixel_attention_mask"),
            inputs.get("image_sizes"),
        )

        # compute loss and metrics using liger grpo loss
        loss, metrics = self.liger_grpo_loss(
            _input=last_hidden_state,
            lin_weight=unwrapped_model.lm_head.weight,
            selected_token_ids=completion_ids,
            attention_mask=completion_mask,
            advantages=inputs["advantages"],
            bias=unwrapped_model.lm_head.bias,
            old_per_token_logps=inputs.get("old_per_token_logps"),
            ref_per_token_logps=inputs.get("ref_per_token_logps"),
        )
        # Extract metrics from the liger_grpo_loss output
        # KL divergence is the first metric when beta is non-zero
        mean_kl = metrics[0] if self.beta != 0.0 else None
        clip_ratio = metrics[-1]

        mode = "train" if self.model.training else "eval"
        if self.beta != 0.0:
            self._metrics[mode]["kl"].append(self.accelerator.gather(mean_kl).mean().item())
        self._metrics[mode]["clip_ratio"].append(self.accelerator.gather(clip_ratio).mean().item())
        return loss / self.current_gradient_accumulation_steps

    @profiling_decorator
    def compute_loss(self, model, inputs, return_outputs=False, num_items_in_batch=None):
        if return_outputs:
            raise ValueError("The GRPOTrainer does not support returning outputs")
        if self.use_liger_kernel:
            # Compute the loss using the liger grpo loss
            unwrapped_model = self.accelerator.unwrap_model(model)
            return self._forward_redirection(model, unwrapped_model, self.compute_liger_loss, unwrapped_model, inputs)
        else:
            return self._compute_loss(model, inputs)

    @staticmethod
    def get_sapo_token_loss(unclipped_token_loss: torch.Tensor, temperature: float) -> torch.Tensor:
        sigmoid_input = temperature * (unclipped_token_loss - 1)
        sigmoid_smoothed_loss = torch.nn.functional.sigmoid(sigmoid_input)
        sapo_token_loss = sigmoid_smoothed_loss * 4 / temperature
        return sapo_token_loss

    def _compute_loss(self, model, inputs):
        # Compute the per-token log probabilities for the model
        prompt_ids, prompt_mask = inputs["prompt_ids"], inputs["prompt_mask"]
        completion_ids, completion_mask = inputs["completion_ids"], inputs["completion_mask"]
        input_ids = torch.cat([prompt_ids, completion_ids], dim=1)
        attention_mask = torch.cat([prompt_mask, completion_mask], dim=1)
        logits_to_keep = completion_ids.size(1)  # we only need to compute the logits for the completion tokens

        # Compute the per_token_logps and the entropy at each position in the completion
        per_token_logps, entropies = self._get_per_token_logps_and_entropies(
            model,
            input_ids,
            attention_mask,
            logits_to_keep,
            compute_entropy=True,
            pixel_values=inputs.get("pixel_values"),
            image_grid_thw=inputs.get("image_grid_thw"),
            num_images=inputs.get("num_images"),
            pixel_attention_mask=inputs.get("pixel_attention_mask"),
            image_sizes=inputs.get("image_sizes"),
            token_type_ids=inputs.get("token_type_ids"),
        )

        if self.top_entropy_quantile < 1.0:
            mask = completion_mask if not self.tools else completion_mask * inputs["tool_mask"]
            entropy_mask = self.get_high_entropy_mask(entropies, mask, 1 - self.top_entropy_quantile)
        else:
            entropy_mask = None

        # Compute the loss
        advantages = inputs["advantages"]
        # In the base GRPO implementation, advantages are expected to have shape (B,). To support subclasses that
        # provide advantages with shape (B, T) (e.g., MiniLLM), we *conditionally* unsqueeze the tensor.
        if advantages.dim() == 1:
            advantages = advantages.unsqueeze(1)
        # When num_iterations == 1 and steps_per_generation <= gradient_accumulation_steps,
        # old_per_token_logps == per_token_logps. In this case we can skip its computation
        # (see _generate_and_score_completions) and instead use per_token_logps.detach().
        # The exception is when using vLLM, where we always compute old_per_token_logps
        # for importance sampling
        old_per_token_logps = inputs.get("old_per_token_logps")
        old_per_token_logps = per_token_logps.detach() if old_per_token_logps is None else old_per_token_logps

        log_ratio = per_token_logps - old_per_token_logps
        if self.importance_sampling_level == "token":
            log_importance_weights = log_ratio
        elif self.importance_sampling_level == "sequence":
            mask = completion_mask if not self.tools else completion_mask * inputs["tool_mask"]
            log_importance_weights = (log_ratio * mask).sum(-1) / mask.sum(-1).clamp(min=1.0)
            log_importance_weights = log_importance_weights.unsqueeze(-1)
        else:
            raise ValueError(
                f"Unknown importance sampling level: {self.importance_sampling_level}. Possible values are 'token' "
                "and 'sequence'."
            )

        coef_1 = torch.exp(log_importance_weights)

        # Compute the KL divergence between the model and the reference model
        if self.beta != 0.0:
            ref_per_token_logps = inputs["ref_per_token_logps"]
            per_token_kl = (
                torch.exp(ref_per_token_logps - per_token_logps) - (ref_per_token_logps - per_token_logps) - 1
            )
            # Importance sampling correction for the KL divergence
            if self.args.use_bias_correction_kl:
                per_token_kl = per_token_kl * coef_1

        # From here, log_importance_weights (and all subsequent tensors, coef_1, coef_2, etc.) shape depends on
        # importance_sampling_level: "token" level: (B, T); "sequence" level: (B, 1)
        if self.loss_type == "cispo":
            clamped_ratios = torch.clamp(coef_1, max=self.epsilon_high).detach()
            per_token_loss = -clamped_ratios * advantages * per_token_logps
        elif self.loss_type in ["grpo", "bnpo", "dr_grpo", "dapo"]:
            coef_2 = torch.clamp(coef_1, 1 - self.epsilon_low, 1 + self.epsilon_high)
            # Two-sided clipping
            if self.args.delta is not None:
                coef_1 = torch.clamp(coef_1, max=self.args.delta)

            per_token_loss1 = coef_1 * advantages
            per_token_loss2 = coef_2 * advantages
            per_token_loss = -torch.min(per_token_loss1, per_token_loss2)
        elif self.loss_type == "sapo":
            per_token_loss = torch.empty_like(coef_1)
            positive_advantages_mask = advantages.repeat([1, coef_1.shape[1]]) > 0
            per_token_loss[positive_advantages_mask] = self.get_sapo_token_loss(
                coef_1[positive_advantages_mask], self.args.sapo_temperature_pos
            )
            per_token_loss[~positive_advantages_mask] = self.get_sapo_token_loss(
                coef_1[~positive_advantages_mask], self.args.sapo_temperature_neg
            )
            per_token_loss = -per_token_loss * advantages
        else:
            raise ValueError(f"Unknown loss type: {self.loss_type}")

        if entropy_mask is not None:
            per_token_loss = per_token_loss * entropy_mask

        if self.use_vllm and self.vllm_importance_sampling_correction:
            per_token_loss = per_token_loss * inputs["importance_sampling_ratio"]

        if self.beta != 0.0:
            per_token_loss = per_token_loss + self.beta * per_token_kl

        mask = completion_mask if not self.tools else completion_mask * inputs["tool_mask"]
        if self.loss_type in ["grpo", "sapo"]:
            loss = ((per_token_loss * mask).sum(-1) / mask.sum(-1).clamp(min=1.0)).mean()
            loss = loss / self.current_gradient_accumulation_steps
        elif self.loss_type == "bnpo":
            loss = (per_token_loss * mask).sum() / mask.sum().clamp(min=1.0)
            loss = loss / self.current_gradient_accumulation_steps
        elif self.loss_type == "dr_grpo":
            loss = (per_token_loss * mask).sum() / (per_token_loss.size(0) * self.max_completion_length)
            loss = loss / self.current_gradient_accumulation_steps
        elif self.loss_type in ["cispo", "dapo"]:
            normalizer = inputs["num_items_in_batch"] / self.accelerator.num_processes
            loss = (per_token_loss * mask).sum() / normalizer
        else:
            raise ValueError(f"Unknown loss type: {self.loss_type}")

        # Log the metrics
        mode = "train" if self.model.training else "eval"

        completion_token_count = mask.sum().clamp(min=1.0)

        def masked_batch_mean(x):
            if x.shape[1] == 1:  # when importance_sampling_level == "sequence"
                return x.mean()
            else:
                return (x * mask).sum() / completion_token_count

        if self.beta != 0.0:
            mean_kl = masked_batch_mean(per_token_kl)
            self._metrics[mode]["kl"].append(self.accelerator.gather(mean_kl).nanmean().item())

        mean_entropy = masked_batch_mean(entropies)
        self._metrics[mode]["entropy"].append(self.accelerator.gather(mean_entropy).nanmean().item())

        if self.loss_type in ["grpo", "bnpo", "dr_grpo", "dapo"]:
            # Compute the clipped probability ratios
            is_low_clipped = (coef_1 < 1 - self.epsilon_low) & (advantages < 0)
            is_high_clipped = (coef_1 > 1 + self.epsilon_high) & (advantages > 0)
            is_region_clipped = is_low_clipped | is_high_clipped

            low_clip = masked_batch_mean(is_low_clipped.float())
            high_clip = masked_batch_mean(is_high_clipped.float())
            clip_ratio = masked_batch_mean(is_region_clipped.float())

            gathered_low_clip = self.accelerator.gather(low_clip)
            self._metrics[mode]["clip_ratio/low_mean"].append(gathered_low_clip.nanmean().item())
            self._metrics[mode]["clip_ratio/low_min"].append(nanmin(gathered_low_clip).item())
            gathered_high_clip = self.accelerator.gather(high_clip)
            self._metrics[mode]["clip_ratio/high_mean"].append(gathered_high_clip.nanmean().item())
            self._metrics[mode]["clip_ratio/high_max"].append(nanmax(gathered_high_clip).item())
            gathered_clip_ratio = self.accelerator.gather(clip_ratio)
            self._metrics[mode]["clip_ratio/region_mean"].append(gathered_clip_ratio.nanmean().item())
        elif self.loss_type == "cispo":
            is_cispo_clipped = (coef_1 > self.epsilon_high) & (advantages > 0)
            cispo_clip_ratio = masked_batch_mean(is_cispo_clipped.float())
            gathered_cispo_clip_ratio = self.accelerator.gather(cispo_clip_ratio)
            self._metrics[mode]["cispo_clip_ratio"].append(gathered_cispo_clip_ratio.nanmean().item())

        return loss

    def prediction_step(self, model, inputs, prediction_loss_only, ignore_keys: list[str] | None = None):
        inputs = self._prepare_inputs(inputs)
        with torch.no_grad():
            with self.compute_loss_context_manager():
                loss = self.compute_loss(model, inputs)
            loss = loss.mean().detach()
        return loss, None, None

    def log(self, logs: dict[str, float], start_time: float | None = None) -> None:
        mode = "train" if self.model.training else "eval"
        metrics = {key: sum(val) / len(val) for key, val in self._metrics[mode].items()}  # average the metrics

        # This method can be called both in training and evaluation. When called in evaluation, the keys in `logs`
        # start with "eval_". We need to add the prefix "eval_" to the keys in `metrics` to match the format.
        if mode == "eval":
            metrics = {f"eval_{key}": val for key, val in metrics.items()}

        logs = {**logs, **metrics}
        super().log(logs, start_time)
        self._metrics[mode].clear()

        if self.accelerator.is_main_process and self.log_completions:
            if is_rich_available():
                print_prompt_completions_sample(
                    self._logs["prompt"],
                    self._logs["completion"],
                    self._logs["rewards"],
                    self._logs["advantages"],
                    self.state.global_step,
                    self.num_completions_to_print,
                )

            logging_backends = []
            if self.args.report_to and "wandb" in self.args.report_to and wandb.run is not None:
                logging_backends.append(wandb)
            if self.args.report_to and "trackio" in self.args.report_to:
                logging_backends.append(trackio)

            table = {
                "step": [str(self.state.global_step)] * len(self._logs["prompt"]),
                "prompt": self._logs["prompt"],
                "completion": self._logs["completion"],
                **self._logs["rewards"],
                "advantage": self._logs["advantages"],
            }

            df_base = pd.DataFrame(table)
            images_raw = self._logs["images"] or []

            for logging_backend in logging_backends:
                if images_raw:
                    images = []
                    for image_list in self._logs["images"]:
                        images.append([logging_backend.Image(image) for image in image_list])
                    df = pd.concat(
                        [df_base, pd.Series(images, name="image")],
                        axis=1,
                        copy=False,
                    )
                else:
                    df = df_base

                if self.log_unique_prompts:
                    df = df.drop_duplicates(subset=["prompt"])

                logging_backend.log({"completions": logging_backend.Table(dataframe=df)})

    # Ensure the model card is saved along with the checkpoint
    def _save_checkpoint(self, model, trial):
        if self.args.hub_model_id is None:
            model_name = Path(self.args.output_dir).name
        else:
            model_name = self.args.hub_model_id.split("/")[-1]
        self.create_model_card(model_name=model_name)
        super()._save_checkpoint(model, trial)<|MERGE_RESOLUTION|>--- conflicted
+++ resolved
@@ -30,13 +30,8 @@
 import torch
 import torch.utils.data
 import transformers
-<<<<<<< HEAD
-from accelerate import logging
+from accelerate.logging import get_logger
 from accelerate.utils import gather, gather_object, is_peft_model, set_seed
-=======
-from accelerate.logging import get_logger
-from accelerate.utils import broadcast_object_list, gather, gather_object, is_peft_model, set_seed
->>>>>>> ca54e248
 from datasets import Dataset, IterableDataset
 from packaging.version import Version
 from torch import nn
@@ -105,14 +100,7 @@
 if is_trackio_available():
     import trackio
 
-<<<<<<< HEAD
-logger = logging.get_logger(__name__)
-=======
-if is_bitsandbytes_available():
-    import bitsandbytes as bnb
-
 logger = get_logger(__name__)
->>>>>>> ca54e248
 
 # What we call a reward function is a callable that takes a list of prompts and completions and returns a list of
 # rewards. When it's a string, it's a model ID, so it's loaded as a pretrained model.
