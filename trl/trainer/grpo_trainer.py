--- conflicted
+++ resolved
@@ -48,14 +48,9 @@
 from ..data_utils import apply_chat_template, is_conversational, maybe_apply_chat_template
 from ..extras.profiling import profiling_context, profiling_decorator
 from ..extras.vllm_client import VLLMClient
-<<<<<<< HEAD
-from ..import_utils import is_liger_kernel_available, is_rich_available, is_sglang_available, is_vllm_available
-from ..models import create_reference_model, prepare_deepspeed, unwrap_model_for_generation
-=======
-from ..import_utils import is_liger_kernel_available, is_vllm_available
+from ..import_utils import is_liger_kernel_available, is_sglang_available, is_vllm_available
 from ..models import create_reference_model, prepare_deepspeed, prepare_fsdp, unwrap_model_for_generation
 from ..models.utils import _ForwardRedirection
->>>>>>> 999acd53
 from .callbacks import SyncRefModelCallback
 from .grpo_config import GRPOConfig
 from .utils import (
@@ -484,13 +479,10 @@
         self.min_p = args.min_p
         self.repetition_penalty = args.repetition_penalty
         self.use_vllm = args.use_vllm
-<<<<<<< HEAD
         self.use_sglang = args.use_sglang
-=======
         self.vllm_mode = args.vllm_mode
         self.vllm_gpu_memory_utilization = args.vllm_gpu_memory_utilization  # only applies to colocation mode
         self.vllm_tensor_parallel_size = args.vllm_tensor_parallel_size  # only applies to colocation mode
->>>>>>> 999acd53
         self.use_liger_loss = args.use_liger_loss
         self.loss_type = args.loss_type
         self.scale_rewards = args.scale_rewards
@@ -1073,7 +1065,6 @@
             prompt_ids = prompt_ids[:, -self.max_prompt_length :]
             prompt_mask = prompt_mask[:, -self.max_prompt_length :]
 
-<<<<<<< HEAD
         # Generation branch: choose SGLang, vLLM, or default generation.
         if self.use_sglang:
             # Update weights if the training step has advanced.
@@ -1124,12 +1115,7 @@
             completion_ids = pad(completion_ids, padding_value=self.processing_class.pad_token_id)
             prompt_completion_ids = torch.cat([prompt_ids, completion_ids], dim=1)
         elif self.use_vllm:
-            # First, have main process load weights if needed
-=======
-        # Generate completions using either vLLM or regular generation
-        if self.use_vllm:
             # First, update the vLLM weights if needed
->>>>>>> 999acd53
             if self.state.global_step != self._last_loaded_step:
                 self._move_model_to_vllm()
                 self._last_loaded_step = self.state.global_step
