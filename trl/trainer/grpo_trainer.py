--- conflicted
+++ resolved
@@ -14,10 +14,7 @@
 
 import contextlib
 import functools
-<<<<<<< HEAD
 import logging
-=======
->>>>>>> 4871c82b
 import os
 import sys
 import textwrap
@@ -34,7 +31,6 @@
 import torch.utils.data
 import transformers
 from accelerate import PartialState
-<<<<<<< HEAD
 from accelerate.utils import (
     broadcast_object_list,
     gather,
@@ -42,9 +38,6 @@
     is_peft_model,
     set_seed,
 )
-=======
-from accelerate.utils import broadcast_object_list, gather, gather_object, is_peft_model, set_seed
->>>>>>> 4871c82b
 from accelerate.utils.other import is_compiled_module
 from datasets import Dataset, IterableDataset
 from packaging import version
@@ -64,25 +57,18 @@
 from transformers.integrations.deepspeed import is_deepspeed_zero3_enabled
 from transformers.utils import is_peft_available
 
-<<<<<<< HEAD
 from ..data_utils import (
     apply_chat_template,
     is_conversational,
     maybe_apply_chat_template,
 )
-from ..extras.profiling import profiling_decorator
+from ..extras.profiling import profiling_context, profiling_decorator
 from ..import_utils import is_rich_available, is_sglang_available, is_vllm_available
 from ..models import (
     create_reference_model,
     prepare_deepspeed,
     unwrap_model_for_generation,
 )
-=======
-from ..data_utils import apply_chat_template, is_conversational, maybe_apply_chat_template
-from ..extras.profiling import profiling_context, profiling_decorator
-from ..import_utils import is_rich_available, is_vllm_available
-from ..models import create_reference_model, prepare_deepspeed, unwrap_model_for_generation
->>>>>>> 4871c82b
 from .callbacks import SyncRefModelCallback
 from .grpo_config import GRPOConfig
 from .utils import (
@@ -1239,7 +1225,6 @@
         # See https://huggingface.co/blog/the_n_implementation_details_of_rlhf_with_ppo#policy-training-implementation-details
         logits = logits / self.temperature
         return selective_log_softmax(logits, input_ids)  # compute logprobs for the input tokens
-<<<<<<< HEAD
 
     def _update_sglang_engine_weights(self):
         """Update the SGLang engine weights from the current model."""
@@ -1319,19 +1304,11 @@
 
             traceback.print_exc()
             raise RuntimeError(f"Failed to update SGLang engine weights: {e}") from e
-=======
->>>>>>> 4871c82b
 
     @profiling_decorator
     def _move_model_to_vllm(self):
         with unwrap_model_for_generation(
-<<<<<<< HEAD
-            self.model,
-            self.accelerator,
-            gather_deepspeed3_params=self.args.ds3_gather_for_generation,
-=======
             self.model_wrapped, self.accelerator, gather_deepspeed3_params=self.args.ds3_gather_for_generation
->>>>>>> 4871c82b
         ) as unwrapped_model:
             if is_compiled_module(unwrapped_model):
                 unwrapped_model = unwrapped_model._orig_mod
@@ -1362,20 +1339,6 @@
 
     @profiling_decorator
     def _prepare_inputs(self, inputs: dict[str, Union[torch.Tensor, Any]]) -> dict[str, Union[torch.Tensor, Any]]:
-<<<<<<< HEAD
-        # Determine process rank/index based on initialization mode
-        # if hasattr(self, "_using_manual_distributed") and self._using_manual_distributed:
-        #     # process_rank = dist.get_rank()
-        #     # world_size = dist.get_world_size()
-        #     # is_main_process = process_rank == 0
-        # else:
-        #     # process_rank = self.accelerator.process_index
-        #     # world_size = self.accelerator.num_processes
-        #     # is_main_process = self.accelerator.is_main_process
-
-        # Get appropriate device
-=======
->>>>>>> 4871c82b
         mode = "eval" if self.control.should_evaluate else "train"
         if mode == "train":
             if self.state.global_step % self.num_iterations == 0:
@@ -1392,35 +1355,14 @@
     def _generate_and_score_completions(
         self, inputs: dict[str, Union[torch.Tensor, Any]]
     ) -> dict[str, Union[torch.Tensor, Any]]:
-<<<<<<< HEAD
-        # Determine process rank/index based on initialization mode
-        if hasattr(self, "_using_manual_distributed") and self._using_manual_distributed:
-            process_rank = dist.get_rank()
-            world_size = dist.get_world_size()
-            is_main_process = process_rank == 0
-        else:
-            process_rank = self.accelerator.process_index
-            world_size = self.accelerator.num_processes
-            is_main_process = self.accelerator.is_main_process
-
-        # Get appropriate device
-=======
->>>>>>> 4871c82b
+
         device = self.accelerator.device
 
         # Process prompts
         prompts = [x["prompt"] for x in inputs]
         prompts_text = [maybe_apply_chat_template(example, self.processing_class)["prompt"] for example in inputs]
         prompt_inputs = self.processing_class(
-<<<<<<< HEAD
-            prompts_text,
-            return_tensors="pt",
-            padding=True,
-            padding_side="left",
-            add_special_tokens=False,
-=======
             text=prompts_text, return_tensors="pt", padding=True, padding_side="left", add_special_tokens=False
->>>>>>> 4871c82b
         )
         prompt_inputs = super()._prepare_inputs(prompt_inputs)
         prompt_ids, prompt_mask = (
@@ -1516,20 +1458,11 @@
                 # Since 'prompts' contains 'num_generations' duplicates, we first take unique prompts, and generate
                 # num_generations outputs for each one. This is faster than generating outputs for each duplicate
                 # prompt individually.
-<<<<<<< HEAD
-                ordered_set_of_prompts = list(dict.fromkeys(all_prompts_text))
-                all_outputs = self.llm.generate(
-                    ordered_set_of_prompts,
-                    sampling_params=self.sampling_params,
-                    use_tqdm=False,
-                )
-=======
                 ordered_set_of_prompts = all_prompts_text[:: self.num_generations]
                 with profiling_context(self, "vLLM.generate"):
                     all_outputs = self.llm.generate(
                         ordered_set_of_prompts, sampling_params=self.sampling_params, use_tqdm=False
                     )
->>>>>>> 4871c82b
                 completion_ids = []
                 for outputs in all_outputs:
                     for output in outputs.outputs:
@@ -1618,25 +1551,7 @@
             zip(self.reward_funcs, self.reward_processing_classes)
         ):
             if isinstance(reward_func, nn.Module):  # Module instead of PretrainedModel for compat with compiled models
-<<<<<<< HEAD
-                if is_conversational(inputs[0]):
-                    messages = [{"messages": p + c} for p, c in zip(prompts, completions)]
-                    texts = [apply_chat_template(x, reward_processing_class)["text"] for x in messages]
-                else:
-                    texts = [p + c for p, c in zip(prompts, completions)]
-                reward_inputs = reward_processing_class(
-                    texts,
-                    return_tensors="pt",
-                    padding=True,
-                    padding_side="right",
-                    add_special_tokens=False,
-                )
-                reward_inputs = super()._prepare_inputs(reward_inputs)
-                with torch.inference_mode():
-                    rewards_per_func[:, i] = reward_func(**reward_inputs).logits[:, 0]  # Shape (B*G,)
-=======
                 reward_func_name = f"reward {reward_func.config._name_or_path.split('/')[-1]}"
->>>>>>> 4871c82b
             else:
                 reward_func_name = reward_func.__name__
             with profiling_context(self, reward_func_name):
@@ -1803,11 +1718,7 @@
 
     def log(self, logs: dict[str, float], start_time: Optional[float] = None) -> None:
         mode = "eval" if self.control.should_evaluate else "train"
-<<<<<<< HEAD
-        metrics = {key: sum(val) / len(val) for key, val in self._metrics.items()}  # average the metrics
-=======
         metrics = {key: sum(val) / len(val) for key, val in self._metrics[mode].items()}  # average the metrics
->>>>>>> 4871c82b
 
         # This method can be called both in training and evaluation. When called in evaluation, the keys in `logs`
         # start with "eval_". We need to add the prefix "eval_" to the keys in `metrics` to match the format.
