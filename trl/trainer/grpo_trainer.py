--- conflicted
+++ resolved
@@ -603,16 +603,9 @@
         gather_if_zero3 = deepspeed.zero.GatheredParameters if zero_stage_3 else nullcontext
 
         if is_peft_model(self.model):
-<<<<<<< HEAD
             # With PEFT and DeepSpeed ZeRO Stage 3, we must gather the full model at once before merging, as merging
             # adapters in a sharded manner is not supported.  
-            with gather_if_zero3(list(self.model.parameters())):  
-=======
-            # Gather all parameters before merging adapters when using ZeRO-3
-            with (
-                nullcontext() if not zero_stage_3 else deepspeed.zero.GatheredParameters(list(self.model.parameters()))
-            ):
->>>>>>> 89812ee3
+            with gather_if_zero3(list(self.model.parameters())):
                 self.model.merge_adapter()
 
                 # Update vLLM weights while parameters are gathered
