# Copyright 2020-2025 The HuggingFace Team. All rights reserved.
#
# Licensed under the Apache License, Version 2.0 (the "License");
# you may not use this file except in compliance with the License.
# You may obtain a copy of the License at
#
#     http://www.apache.org/licenses/LICENSE-2.0
#
# Unless required by applicable law or agreed to in writing, software
# distributed under the License is distributed on an "AS IS" BASIS,
# WITHOUT WARRANTIES OR CONDITIONS OF ANY KIND, either express or implied.
# See the License for the specific language governing permissions and
# limitations under the License.

import os
import re
import textwrap
import warnings
from collections import defaultdict, deque
from collections.abc import Sized
from contextlib import nullcontext
from functools import partial
from pathlib import Path
from typing import Any, Callable, Optional, Union

import datasets
import numpy as np
import torch
import torch.utils.data
import transformers
from accelerate.utils import broadcast_object_list, gather, gather_object, is_peft_model, set_seed
from datasets import Dataset, IterableDataset
from packaging import version
from torch import nn
from torch.distributed.fsdp import FullyShardedDataParallel as FSDP
from torch.utils.data import DataLoader, Sampler
from transformers import (
    AutoModelForCausalLM,
    AutoModelForSequenceClassification,
    AutoTokenizer,
    GenerationConfig,
    PreTrainedModel,
    PreTrainedTokenizerBase,
    Trainer,
    TrainerCallback,
    is_wandb_available,
)
from transformers.trainer_utils import seed_worker
from transformers.utils import is_datasets_available, is_flash_attn_2_available, is_peft_available, is_rich_available

from ..data_utils import apply_chat_template, is_conversational, maybe_apply_chat_template
from ..extras.profiling import profiling_context, profiling_decorator
from ..extras.vllm_client import VLLMClient
from ..import_utils import is_liger_kernel_available, is_vllm_available
from ..models import prepare_deepspeed, prepare_fsdp, unwrap_model_for_generation
from ..models.utils import _ForwardRedirection
from .callbacks import SyncRefModelCallback
from .grpo_config import GRPOConfig
from .utils import (
    disable_dropout_in_model,
    entropy_from_logits,
    generate_model_card,
    get_comet_experiment_url,
    pad,
    print_prompt_completions_sample,
    selective_log_softmax,
)


if is_peft_available():
    from peft import PeftConfig, get_peft_model

if is_liger_kernel_available():
    from liger_kernel.chunked_loss import LigerFusedLinearGRPOLoss

if is_vllm_available():
    from vllm import LLM, SamplingParams
    from vllm.sampling_params import GuidedDecodingParams

if is_wandb_available():
    import wandb

# What we call a reward function is a callable that takes a list of prompts and completions and returns a list of
# rewards. When it's a string, it's a model ID, so it's loaded as a pretrained model.
RewardFunc = Union[str, PreTrainedModel, Callable[[list, list], list[float]]]


class RepeatSampler(Sampler):
    """
    Sampler that repeats the indices of a dataset in a structured manner.

    Args:
        data_source (`Sized`):
            Dataset to sample from.
        mini_repeat_count (`int`):
            Number of times to repeat each index per batch.
        batch_size (`int`, *optional*, defaults to `1`):
            Number of unique indices per batch.
        repeat_count (`int`, *optional*, defaults to `1`):
            Number of times to repeat the full sampling process.
        shuffle (`bool`, *optional*, defaults to `True`):
            Whether to shuffle the dataset.
        seed (`int` or `None`, *optional*, defaults to `None`):
            Random seed for reproducibility (only affects this sampler).

    Example:
    ```python
    >>> sampler = RepeatRandomSampler(
    ...     ["a", "b", "c", "d", "e", "f", "g"], mini_repeat_count=2, batch_size=3, repeat_count=4
    ... )
    >>> list(sampler)
    [4, 4, 3, 3, 0, 0,
     4, 4, 3, 3, 0, 0,
     4, 4, 3, 3, 0, 0,
     4, 4, 3, 3, 0, 0,
     1, 1, 2, 2, 6, 6,
     1, 1, 2, 2, 6, 6,
     1, 1, 2, 2, 6, 6,
     1, 1, 2, 2, 6, 6]
    ```

    ```txt
    mini_repeat_count = 3
          -   -   -
         [0,  0,  0,  1,  1,  1,  2,  2,  2,  3,  3,  3,      |
          4,  4,  4,  5,  5,  5,  6,  6,  6,  7,  7,  7,      |
          8,  8,  8,  9,  9,  9, 10, 10, 10, 11, 11, 11,      |
                                                                repeat_count = 2
          0,  0,  0,  1,  1,  1,  2,  2,  2,  3,  3,  3,      |
          4,  4,  4,  5,  5,  5,  6,  6,  6,  7,  7,  7,      |
          8,  8,  8,  9,  9,  9, 10, 10, 10, 11, 11, 11, ...] |
          ---------   ---------   ---------   ---------
           ---------   ---------   ---------   ---------
            ---------   ---------   ---------   ---------
                         batch_size = 12
    ```
    """

    def __init__(
        self,
        data_source: Sized,
        mini_repeat_count: int,
        batch_size: int = 1,
        repeat_count: int = 1,
        shuffle: bool = True,
        seed: Optional[int] = None,
    ):
        self.data_source = data_source
        self.mini_repeat_count = mini_repeat_count
        self.batch_size = batch_size
        self.repeat_count = repeat_count
        self.num_samples = len(data_source)
        self.shuffle = shuffle
        self.seed = seed

        if shuffle:
            self.generator = torch.Generator()  # Create a local random generator
            if seed is not None:
                self.generator.manual_seed(seed)

    def __iter__(self):
        if self.shuffle:
            # E.g., [2, 4, 3, 1, 0, 6, 5] (num_samples = 7)
            indexes = torch.randperm(self.num_samples, generator=self.generator).tolist()
        else:
            indexes = list(range(self.num_samples))

        #    [2, 4, 3, 1, 0, 6, 5]
        # -> [[2, 4, 3], [1, 0, 6], [5]]  (batch_size = 3)
        indexes = [indexes[i : i + self.batch_size] for i in range(0, len(indexes), self.batch_size)]

        #    [[2, 4, 3], [1, 0, 6], [5]]
        # -> [[2, 4, 3], [1, 0, 6]]
        indexes = [chunk for chunk in indexes if len(chunk) == self.batch_size]

        for chunk in indexes:
            for _ in range(self.repeat_count):
                for index in chunk:
                    for _ in range(self.mini_repeat_count):
                        yield index

    def __len__(self) -> int:
        return self.num_samples * self.mini_repeat_count * self.repeat_count


# torch.nanstd doesn't exist, so we define it here
def nanstd(tensor: torch.Tensor) -> torch.Tensor:
    """
    Compute the standard deviation of a tensor, ignoring NaNs. This function only supports 1D tensors.

    Args:
        tensor (`torch.Tensor`):
            Input tensor of shape `(N,)`.

    Returns:
        `torch.Tensor`:
            Standard deviation of the tensor, ignoring NaNs.
    """
    variance = torch.nanmean((tensor - torch.nanmean(tensor, keepdim=True)) ** 2)  # Compute variance ignoring NaNs
    count = torch.sum(~torch.isnan(tensor))  # Count of non-NaN values
    variance *= count / (count - 1)  # Bessel's correction
    return torch.sqrt(variance)


def split_tensor_dict(
    tensor_dict: dict[str, Optional[torch.Tensor]], num_chunks: int
) -> list[dict[str, Optional[torch.Tensor]]]:
    """
    Splits a dictionary of tensors along the first dimension into `num_chunks` equal parts.

    Example:
    ```python
    >>> x = torch.arange(12).reshape(6, 2)
    >>> y = torch.arange(6).reshape(6, 1)
    >>> tensor_dict = {"x": x, "y": y}
    >>> split_tensor_dict(tensor_dict, 3)
    [
        {"x": tensor([[0, 1], [2, 3]]), "y": tensor([[0], [1]])},
        {"x": tensor([[4, 5], [6, 7]]), "y": tensor([[2], [3]])},
        {"x": tensor([[ 8,  9], [10, 11]]), "y": tensor([[4], [5]])}
    ]
    ```
    """
    first_tensor = next(tensor for tensor in tensor_dict.values() if tensor is not None)
    chunk_size = first_tensor.shape[0] // num_chunks
    return [
        {
            key: tensor[i * chunk_size : (i + 1) * chunk_size] if tensor is not None else None
            for key, tensor in tensor_dict.items()
        }
        for i in range(num_chunks)
    ]


def shuffle_tensor_dict(tensor_dict: dict[str, Optional[torch.Tensor]]) -> dict[str, Optional[torch.Tensor]]:
    """
    Shuffles a dictionary of tensors along the first dimension in unison.

    Example:
    ```python
    >>> x = torch.arange(6).reshape(3, 2)
    >>> y = torch.arange(3).reshape(3, 1)
    >>> tensor_dict = {"x": x, "y": y}
    >>> shuffle_tensor_dict(tensor_dict)
    {'x': tensor([[2, 3],
                    [0, 1],
                    [4, 5]]),
        'y': tensor([[1],
                    [0],
                    [2]])}
    ```
    """
    first_tensor = next(tensor for tensor in tensor_dict.values() if tensor is not None)
    batch_size = first_tensor.shape[0]
    permutation = torch.randperm(batch_size)
    return {key: tensor[permutation] if tensor is not None else None for key, tensor in tensor_dict.items()}


def nanmin(tensor: torch.Tensor) -> torch.Tensor:
    """
    Compute the minimum value of a tensor, ignoring NaNs. This function only supports 1D tensors.

    Args:
        tensor (`torch.Tensor`): Input tensor of shape `(N,)`.

    Returns:
        `torch.Tensor`: Minimum value of the tensor, ignoring NaNs. Returns NaN if all values are NaN.
    """
    if torch.isnan(tensor).all():
        return torch.tensor(float("nan"), dtype=tensor.dtype, device=tensor.device)
    return torch.min(tensor[~torch.isnan(tensor)])


def nanmax(tensor: torch.Tensor) -> torch.Tensor:
    """
    Compute the maximum value of a tensor, ignoring NaNs. This function only supports 1D tensors.

    Args:
        tensor (`torch.Tensor`): Input tensor of shape `(N,)`.

    Returns:
        `torch.Tensor`: Maximum value of the tensor, ignoring NaNs. Returns NaN if all values are NaN.
    """
    if torch.isnan(tensor).all():
        return torch.tensor(float("nan"), dtype=tensor.dtype, device=tensor.device)
    return torch.max(tensor[~torch.isnan(tensor)])


def identity(x):
    """Do we really need docs for this?"""
    return x


def agg_loss(per_token_loss: torch.Tensor, loss_mask: torch.Tensor, loss_type: str, **kwargs) -> torch.Tensor:
    if loss_type == "grpo":
        loss = ((per_token_loss * loss_mask).sum(-1) / loss_mask.sum(-1).clamp(min=1.0)).mean()
    elif loss_type == "bnpo":
        loss = (per_token_loss * loss_mask).sum() / loss_mask.sum().clamp(min=1.0)
    elif loss_type == "dr_grpo":
        max_completion_length = kwargs.get("max_completion_length", 1)
        loss = (per_token_loss * loss_mask).sum() / (per_token_loss.size(0) * max_completion_length)
    else:
        raise ValueError(f"Unknown loss type: {loss_type}")
    return loss


class AdaptiveEntropyController:
    def __init__(self, min_ent_coef, max_ent_coef, delta_ent_coef, target_ent):
        self.value = min_ent_coef
        self.min_ent_coef = min_ent_coef
        self.max_ent_coef = max_ent_coef
        self.delta_ent_coef = delta_ent_coef
        self.target_ent = target_ent

    def __call__(self, ent):
        """
        Adjusts the entropy coefficient based on the current entropy.

        Args:
            ent (`float`): Current entropy value.

        Returns:
            `float`: Adjusted entropy coefficient.
        """
        if ent < self.target_ent:
            self.value += self.delta_ent_coef
        else:
            self.value -= self.delta_ent_coef

        self.value = float(np.clip(self.value, self.min_ent_coef, self.max_ent_coef))

        return self.value * (ent < self.target_ent)


class GRPOTrainer(Trainer):
    """
    Trainer for the Group Relative Policy Optimization (GRPO) method. This algorithm was initially proposed in the
    paper [DeepSeekMath: Pushing the Limits of Mathematical Reasoning in Open Language
    Models](https://huggingface.co/papers/2402.03300).

    Example:

    ```python
    from datasets import load_dataset
    from trl import GRPOTrainer

    dataset = load_dataset("trl-lib/tldr", split="train")


    def reward_func(completions, **kwargs):
        # Dummy reward function that rewards completions with more unique letters.
        return [float(len(set(completion))) for completion in completions]


    trainer = GRPOTrainer(
        model="Qwen/Qwen2-0.5B-Instruct",
        reward_funcs=reward_func,
        train_dataset=dataset,
    )

    trainer.train()
    ```

    Args:
        model (`Union[str, PreTrainedModel]`):
            Model to be trained. Can be either:

            - A string, being the *model id* of a pretrained model hosted inside a model repo on huggingface.co, or a
              path to a *directory* containing model weights saved using
              [`~transformers.PreTrainedModel.save_pretrained`], e.g., `'./my_model_directory/'`. The model is loaded
              using [`~transformers.AutoModelForCausalLM.from_pretrained`] with the keyword arguments in
              `args.model_init_kwargs`.
            - A [`~transformers.PreTrainedModel`] object. Only causal language models are supported.
        reward_funcs (`Union[RewardFunc, list[RewardFunc]]`):
            Reward functions to be used for computing the rewards. To compute the rewards, we call all the reward
            functions with the prompts and completions and sum the rewards. Can be either:

            - A single reward function, such as:
                - A string: The *model ID* of a pretrained model hosted inside a model repo on huggingface.co, or a
                path to a *directory* containing model weights saved using
                [`~transformers.PreTrainedModel.save_pretrained`], e.g., `'./my_model_directory/'`. The model is loaded
                using [`~transformers.AutoModelForSequenceClassification.from_pretrained`] with `num_labels=1` and the
                keyword arguments in `args.model_init_kwargs`.
                - A [`~transformers.PreTrainedModel`] object: Only sequence classification models are supported.
                - A custom reward function: The function is provided with the prompts and the generated completions,
                  plus any additional columns in the dataset. It should return a list of rewards. Custom reward
                  functions can also return None when the reward is not applicable to those samples. This is useful for
                  multi-task training where different reward functions apply to different types of samples. When a
                  reward function returns None for a sample, that reward function is excluded from the reward
                  calculation for that sample. For more details, see [Using a custom reward
                  function](#using-a-custom-reward-function).

                  The trainer's state is also passed to the reward function. The trainer's state is an
                  instance of [`transformers.TrainerState`](https://huggingface.co/docs/transformers/main/main_classes/callback#transformers.TrainerState)
                  and can be accessed by accessing the `trainer_state` argument
                  to the reward function's signature.
            - A list of reward functions, where each item can independently be any of the above types. Mixing different
            types within the list (e.g., a string model ID and a custom reward function) is allowed.
        args ([`GRPOConfig`], *optional*, defaults to `None`):
            Configuration for this trainer. If `None`, a default configuration is used.
        train_dataset ([`~datasets.Dataset`] or [`~datasets.IterableDataset`]):
            Dataset to use for training. It must include a column `"prompt"`. Any additional columns in the dataset is
            ignored. The format of the samples can be either:

            - [Standard](dataset_formats#standard): Each sample contains plain text.
            - [Conversational](dataset_formats#conversational): Each sample contains structured messages (e.g., role
              and content).
        eval_dataset ([`~datasets.Dataset`], [`~datasets.IterableDataset`] or `dict[str, Union[Dataset, IterableDataset]]`):
            Dataset to use for evaluation. It must meet the same requirements as `train_dataset`.
        processing_class ([`~transformers.PreTrainedTokenizerBase`], *optional*, defaults to `None`):
            Processing class used to process the data. The padding side must be set to "left". If `None`, the
            processing class is loaded from the model's name with [`~transformers.AutoTokenizer.from_pretrained`]. A
            padding token, `processing_class.pad_token`, must be set. If the processing class has not set a padding
            token, `processing_class.eos_token` will be used as the default.
        reward_processing_classes (`Union[PreTrainedTokenizerBase, list[PreTrainedTokenizerBase]]`, *optional*, defaults to `None`):
            Processing classes corresponding to the reward functions specified in `reward_funcs`. Can be either:

            - A single processing class: Used when `reward_funcs` contains only one reward function.
            - A list of processing classes: Must match the order and length of the reward functions in `reward_funcs`.
            If set to `None`, or if an element of the list corresponding to a [`~transformers.PreTrainedModel`] is
            `None`, the tokenizer for the model is automatically loaded using
            [`~transformers.AutoTokenizer.from_pretrained`]. For elements in `reward_funcs` that are custom reward
            functions (not [`~transformers.PreTrainedModel`]), the corresponding entries in `reward_processing_classes`
            are ignored.
        callbacks (list of [`~transformers.TrainerCallback`], *optional*, defaults to `None`):
            List of callbacks to customize the training loop. Will add those to the list of default callbacks detailed
            in [here](https://huggingface.co/docs/transformers/main_classes/callback).

            If you want to remove one of the default callbacks used, use the [`~transformers.Trainer.remove_callback`]
            method.
        optimizers (`tuple[torch.optim.Optimizer, torch.optim.lr_scheduler.LambdaLR]`, *optional*, defaults to `(None, None)`):
            A tuple containing the optimizer and the scheduler to use. Will default to an instance of [`AdamW`] on your
            model and a scheduler given by [`get_linear_schedule_with_warmup`] controlled by `args`.
        peft_config ([`~peft.PeftConfig`], *optional*, defaults to `None`):
            PEFT configuration used to wrap the model. If `None`, the model is not wrapped.
    """

    _tag_names = ["trl", "grpo"]

    def __init__(
        self,
        model: Union[str, PreTrainedModel],
        reward_funcs: Union[RewardFunc, list[RewardFunc]],
        args: Optional[GRPOConfig] = None,
        train_dataset: Optional[Union[Dataset, IterableDataset]] = None,
        eval_dataset: Optional[Union[Dataset, IterableDataset, dict[str, Union[Dataset, IterableDataset]]]] = None,
        processing_class: Optional[PreTrainedTokenizerBase] = None,
        reward_processing_classes: Optional[Union[PreTrainedTokenizerBase, list[PreTrainedTokenizerBase]]] = None,
        callbacks: Optional[list[TrainerCallback]] = None,
        optimizers: tuple[Optional[torch.optim.Optimizer], Optional[torch.optim.lr_scheduler.LambdaLR]] = (None, None),
        peft_config: Optional["PeftConfig"] = None,
    ):
        # Args
        if args is None:
            model_name = model if isinstance(model, str) else model.config._name_or_path
            model_name = model_name.split("/")[-1]
            args = GRPOConfig(f"{model_name}-GRPO")

        # Models
        # Trained model
        model_init_kwargs = args.model_init_kwargs or {}
        if isinstance(model, str):
            model_id = model
            torch_dtype = model_init_kwargs.get("torch_dtype")
            if isinstance(torch_dtype, torch.dtype) or torch_dtype == "auto" or torch_dtype is None:
                pass  # torch_dtype is already a torch.dtype or "auto" or None
            elif isinstance(torch_dtype, str):  # it's a str, but not "auto"
                torch_dtype = getattr(torch, torch_dtype)
                model_init_kwargs["torch_dtype"] = torch_dtype
            else:
                raise ValueError(
                    "Invalid `torch_dtype` passed to `GRPOConfig`. Expected either 'auto' or a string representing "
                    f"a `torch.dtype` (e.g., 'float32'), but got {torch_dtype}."
                )
            # Disable caching if gradient checkpointing is enabled (not supported)
            model_init_kwargs["use_cache"] = (
                False if args.gradient_checkpointing else model_init_kwargs.get("use_cache")
            )
            model = AutoModelForCausalLM.from_pretrained(model, **model_init_kwargs)
        else:
            model_id = model.config._name_or_path
            if args.model_init_kwargs is not None:
                raise ValueError(
                    "You passed `model_init_kwargs` to the `GRPOConfig`, but your model is already instantiated. "
                    "This argument can only be used when the `model` argument is a string."
                )

        if peft_config is not None:
            if not is_peft_available():
                raise ImportError("PEFT is required to use `peft_config`. Run `pip install peft`.")
            model = get_peft_model(model, peft_config)

        # Enable gradient checkpointing if requested
        if args.gradient_checkpointing:
            model = self._enable_gradient_checkpointing(model, args)

        # Processing class
        if processing_class is None:
            processing_class = AutoTokenizer.from_pretrained(model.config._name_or_path, padding_side="left")
        if processing_class.pad_token is None:
            processing_class.pad_token = processing_class.eos_token

        # Reward functions
        if not isinstance(reward_funcs, list):
            reward_funcs = [reward_funcs]
        self.reward_func_names = []
        for i, reward_func in enumerate(reward_funcs):
            if isinstance(reward_func, str):
                reward_funcs[i] = AutoModelForSequenceClassification.from_pretrained(
                    reward_func, num_labels=1, **model_init_kwargs
                )
            if isinstance(reward_funcs[i], nn.Module):  # Use Module over PretrainedModel for compat w/ compiled models
                self.reward_func_names.append(reward_funcs[i].config._name_or_path.split("/")[-1])
            else:
                self.reward_func_names.append(reward_funcs[i].__name__)
        self.reward_funcs = reward_funcs

        # Reward weights
        if args.reward_weights is not None:
            if len(args.reward_weights) != len(reward_funcs):
                raise ValueError(
                    f"Number of reward weights ({len(args.reward_weights)}) must match number of reward "
                    f"functions ({len(reward_funcs)})"
                )
            self.reward_weights = torch.tensor(args.reward_weights, dtype=torch.float32)
        else:
            self.reward_weights = torch.ones(len(reward_funcs), dtype=torch.float32)

        # Reward processing class
        if reward_processing_classes is None:
            reward_processing_classes = [None] * len(reward_funcs)
        elif not isinstance(reward_processing_classes, list):
            reward_processing_classes = [reward_processing_classes]
        else:
            if len(reward_processing_classes) != len(reward_funcs):
                raise ValueError("The number of reward processing classes must match the number of reward functions.")

        for i, (reward_processing_class, reward_func) in enumerate(zip(reward_processing_classes, reward_funcs)):
            if isinstance(reward_func, PreTrainedModel):
                if reward_processing_class is None:
                    reward_processing_class = AutoTokenizer.from_pretrained(reward_func.config._name_or_path)
                if reward_processing_class.pad_token_id is None:
                    reward_processing_class.pad_token = reward_processing_class.eos_token
                # The reward model computes the reward for the latest non-padded token in the input sequence.
                # So it's important to set the pad token ID to the padding token ID of the processing class.
                reward_func.config.pad_token_id = reward_processing_class.pad_token_id
                reward_processing_classes[i] = reward_processing_class
        self.reward_processing_classes = reward_processing_classes

        # Training arguments
        self.use_transformers_paged = args.use_transformers_paged or False
        self.max_prompt_length = args.max_prompt_length
        self.max_completion_length = args.max_completion_length  # = |o_i| in the GRPO paper
        self.num_generations = args.num_generations  # = G in the GRPO paper
        self.temperature = args.temperature
        self.top_p = args.top_p
        self.top_k = args.top_k
        self.min_p = args.min_p
        self.repetition_penalty = args.repetition_penalty
        self.use_vllm = args.use_vllm
        self.vllm_mode = args.vllm_mode
        self.vllm_gpu_memory_utilization = args.vllm_gpu_memory_utilization  # only applies to colocation mode
        self.vllm_tensor_parallel_size = args.vllm_tensor_parallel_size  # only applies to colocation mode
        self.use_liger_loss = args.use_liger_loss
        self.loss_type = args.loss_type
        self.scale_rewards = args.scale_rewards
        self.mask_truncated_completions = args.mask_truncated_completions
        self.token_entropy_percentile_threshold = args.token_entropy_percentile_threshold
        if self.use_liger_loss and self.token_entropy_percentile_threshold > 0.0:
            raise NotImplementedError(
                "Liger Kernels don't currently support masking token positions based on entropy."
            )
        # Entropy loss weight
        self.entropy_coef = args.entropy_coef
        if args.entropy_coef < 0.0:
            # Use adaptive entropy controller when args.entropy_coef is negative
            self.ent_ctrl = AdaptiveEntropyController(
                min_ent_coef=args.min_ent_coef,
                max_ent_coef=args.max_ent_coef,
                delta_ent_coef=args.delta_ent_coef,
                target_ent=args.target_entropy,
            )
        else:
            self.ent_ctrl = None

        # Datasets
        self.shuffle_dataset = args.shuffle_dataset

        if (
            isinstance(train_dataset, IterableDataset)
            or isinstance(eval_dataset, IterableDataset)
            or (
                isinstance(eval_dataset, dict) and any(isinstance(ds, IterableDataset) for ds in eval_dataset.values())
            )
        ):
            # See https://github.com/huggingface/trl/issues/3213
            raise NotImplementedError(
                "Iterable datasets are not yet supported in GRPOTrainer. Please use a standard dataset instead."
            )

        # Multi-step
        self.num_iterations = args.num_iterations  # = 𝜇 in the GRPO paper
        self.epsilon_low = args.epsilon
        self.epsilon_high = args.epsilon_high if args.epsilon_high is not None else args.epsilon
        # Tracks the number of iterations (forward + backward passes), including those within a grad accum cycle
        self._step = 0
        # Buffer the batch to reuse generated outputs across multiple updates. For more details, see
        # `_get_train_sampler` and `_prepare_inputs`.
        self._buffered_inputs = None

        # The trainer estimates the number of FLOPs (floating-point operations) using the number of elements in the
        # input tensor associated with the key "input_ids". However, in GRPO, the sampled data does not include the
        # "input_ids" key. Instead, the available keys is "prompt". As a result, the trainer issues the warning:
        # "Could not estimate the number of tokens of the input, floating-point operations will not be computed." To
        # suppress this warning, we set the "estimate_tokens" key in the model's "warnings_issued" dictionary to True.
        # This acts as a flag to indicate that the warning has already been issued.
        model.warnings_issued["estimate_tokens"] = True

        super().__init__(
            model=model,
            args=args,
            data_collator=identity,  # No data collation is needed in GRPO
            train_dataset=train_dataset,
            eval_dataset=eval_dataset,
            processing_class=processing_class,
            callbacks=callbacks,
            optimizers=optimizers,
        )

        # Reference model
        self.beta = args.beta
        if self.beta == 0.0:
            # If beta is 0.0, the reference model is not needed
            self.ref_model = None
        elif is_peft_model(model):
            # If PEFT is used, the reference model is not needed since the adapter can be disabled
            # to revert to the initial model.
            self.ref_model = None
        else:
            # For deepspeed, fsdp or non-distributed models, create a reference model from scratch
            self.ref_model = AutoModelForCausalLM.from_pretrained(model_id, **model_init_kwargs)

        # Disable dropout in the models
        if args.disable_dropout:
            disable_dropout_in_model(model)
            if self.ref_model is not None:
                disable_dropout_in_model(self.ref_model)

        # Liger loss
        if self.use_liger_loss:
            if not is_liger_kernel_available():
                raise ImportError(
                    "Liger is required to use `liger_loss` as the GRPO loss. Run `pip install liger-kernel`."
                )
            # redirect the model.module forward to the model forward to ensure pre-forward hooks are called
            self._forward_redirection = _ForwardRedirection()

            self.liger_grpo_loss = LigerFusedLinearGRPOLoss(
                beta=self.beta,
                epsilon_low=self.epsilon_low,
                epsilon_high=self.epsilon_high,
                temperature=self.temperature,
                use_ref_model=self.beta != 0.0,
                loss_type=self.loss_type,
                max_completion_length=self.max_completion_length,
            )

        # Initialize the metrics
        self._metrics = {"train": defaultdict(list), "eval": defaultdict(list)}
        self._total_train_tokens = 0
        self.log_completions = args.log_completions
        self.wandb_log_unique_prompts = args.wandb_log_unique_prompts
        self.num_completions_to_print = args.num_completions_to_print
        # maxlen is set to the total number of forward passes per step. This value of `maxlen` ensures we log only the
        # final optimization step.
        maxlen = self.accelerator.num_processes * args.per_device_train_batch_size * args.steps_per_generation
        self._textual_logs = {
            "prompt": deque(maxlen=maxlen),
            "completion": deque(maxlen=maxlen),
            "rewards": defaultdict(lambda: deque(maxlen=maxlen)),
            "advantages": deque(maxlen=maxlen),
        }

        # Ensure each process receives a unique seed to prevent duplicate completions when generating with
        # transformers if num_generations exceeds per_device_train_batch_size. We could skip it if we use vLLM, but
        # it's safer to set it in all cases.
        set_seed(args.seed, device_specific=True)

        if self.use_vllm:
            if not is_vllm_available():
                raise ImportError(
                    "vLLM is not available and `use_vllm` is set to True. Please install vLLM with "
                    "`pip install vllm` to use it."
                )

            if self.vllm_mode == "server" and self.accelerator.is_main_process:
                if args.vllm_server_base_url is not None:
                    base_url = args.vllm_server_base_url
                else:
                    base_url = f"http://{args.vllm_server_host}:{args.vllm_server_port}"
                self.vllm_client = VLLMClient(base_url=base_url, connection_timeout=args.vllm_server_timeout)
                self.vllm_client.init_communicator()

            elif self.vllm_mode == "colocate":
                # Make sure vllm_tensor_parallel_size group size evenly divides the world size - each group should have
                # the same number of ranks
                if not self.accelerator.num_processes % self.vllm_tensor_parallel_size == 0:
                    raise ValueError(
                        f"vllm_tensor_parallel_size ({self.vllm_tensor_parallel_size}) must divide world size "
                        f"({self.accelerator.num_processes}) evenly."
                    )

                if self.vllm_tensor_parallel_size > 1:
                    # Create subgroups of ranks for TP, each group with `vllm_tensor_parallel_size` ranks.
                    # For example, if world_size=8 and vllm_tensor_parallel_size=2 → groups: [0,1], [2,3], [4,5], [6,7]
                    self.tp_group, _ = torch.distributed.new_subgroups_by_enumeration(
                        [
                            list(range(i * self.vllm_tensor_parallel_size, (i + 1) * self.vllm_tensor_parallel_size))
                            for i in range(self.accelerator.num_processes // self.vllm_tensor_parallel_size)
                        ]
                    )

                self.llm = LLM(
                    model=model.name_or_path,
                    tensor_parallel_size=args.vllm_tensor_parallel_size,
                    gpu_memory_utilization=self.vllm_gpu_memory_utilization,
                    max_num_seqs=self.args.per_device_train_batch_size
                    * self.vllm_tensor_parallel_size
                    * self.args.gradient_accumulation_steps,
                    max_model_len=self.max_prompt_length + self.max_completion_length,
                    distributed_executor_backend="external_launcher",
                    # Feed identical seed for tp groups to ensure sampling results are the same across workers
                    seed=self.accelerator.process_index // self.vllm_tensor_parallel_size,
                    # Latest vLLM v1 memory profiler is misled by the high default value (i.e., 32768) - thinking there's not enough memory
                    max_num_batched_tokens=4096,
                )

            # vLLM specific sampling arguments
            self.guided_decoding_regex = args.vllm_guided_decoding_regex

            self._last_loaded_step = -1  # tag to avoid useless loading during grad accumulation

            # When using vLLM, the main process is responsible for loading the model weights. This can cause process
            # desynchronization and seems to lead to DeepSpeed hanging during initialization. To prevent this, we
            # synchronize all processes after vLLM has been fully initialized.
            self.accelerator.wait_for_everyone()
        else:
            generation_kwargs = {
                "max_new_tokens": self.max_completion_length,
                "do_sample": True,
                "pad_token_id": processing_class.pad_token_id,
                "bos_token_id": processing_class.bos_token_id,
                "eos_token_id": processing_class.eos_token_id,
                "temperature": self.temperature,
                "top_p": self.top_p,
                "top_k": self.top_k,
                "min_p": self.min_p,
                "repetition_penalty": self.repetition_penalty,
                "cache_implementation": args.cache_implementation,
            }
            if args.generation_kwargs is not None:
                generation_kwargs.update(args.generation_kwargs)
            self.generation_config = GenerationConfig(**generation_kwargs)

        # Gradient accumulation requires scaled loss. Normally, loss scaling in the parent class depends on whether the
        # model accepts loss-related kwargs. Since we compute our own loss, this check is irrelevant. We set
        # self.model_accepts_loss_kwargs to False to enable scaling.
        self.model_accepts_loss_kwargs = False

        # Add tags to the model
        self.model.add_model_tags(self._tag_names)

        if self.ref_model is not None:
            if self.is_deepspeed_enabled:
                self.ref_model = prepare_deepspeed(self.ref_model, self.accelerator)
            elif self.is_fsdp_enabled:
                self.ref_model = prepare_fsdp(self.ref_model, self.accelerator)
            else:
                self.ref_model = self.accelerator.prepare_model(self.ref_model, evaluation_mode=True)

        if args.sync_ref_model:
            self.add_callback(SyncRefModelCallback(ref_model=self.ref_model, accelerator=self.accelerator))

        for i, reward_func in enumerate(self.reward_funcs):
            if isinstance(reward_func, PreTrainedModel):
                if self.is_deepspeed_enabled:
                    self.reward_funcs[i] = prepare_deepspeed(reward_func, self.accelerator)
                else:
                    # set device placement to True to make `prepare_model` move `reward_func` to device when using fsdp
                    self.reward_funcs[i] = self.accelerator.prepare_model(
                        reward_func, evaluation_mode=True, device_placement=True
                    )

    def _set_signature_columns_if_needed(self):
        # If `self.args.remove_unused_columns` is True, non-signature columns are removed.
        # By default, this method sets `self._signature_columns` to the model's expected inputs.
        # In GRPOTrainer, we preprocess data, so using the model's signature columns doesn't work.
        # Instead, we set them to the columns expected by the `training_step` method, hence the override.
        if self._signature_columns is None:
            self._signature_columns = ["prompt"]

    # This method overrides `Trainer.get_train_dataloader` to support our custom batching strategy.
    # Instead of returning a standard per-step batch (i.e., `per_device_batch_size), our dataloader loads an
    # *generation* batch (i.e., `per_device_batch_size × steps_per_generation`). This allows us to generate completions
    # once every steps_per_generation step—rather than once per accumulation step—which is significantly more
    # efficient. The only change from the original implementation is multiplying the batch size by
    # `steps_per_generation`. Thus, `_prepare_inputs` is called with this *generation* batch, and it handles the
    # splitting internally.
    # Maintenance note: This method is a copy-paste of the original `Trainer.get_train_dataloader` with only one line
    # modification. As a result, some parts of the method aren't relevant to GRPO, but we keep them to stay one line
    # apart from the super method, ensuring easier maintenance in the future.
    def get_train_dataloader(self):
        if self.train_dataset is None:
            raise ValueError("Trainer: training requires a train_dataset.")

        train_dataset = self.train_dataset
        data_collator = self.data_collator
        if is_datasets_available() and isinstance(train_dataset, datasets.Dataset):
            train_dataset = self._remove_unused_columns(train_dataset, description="training")
        else:
            data_collator = self._get_collator_with_removed_columns(data_collator, description="training")

        dataloader_params = {
            "batch_size": self._train_batch_size * self.args.steps_per_generation,  # < this is the change
            "collate_fn": data_collator,
            "num_workers": self.args.dataloader_num_workers,
            "pin_memory": self.args.dataloader_pin_memory,
            "persistent_workers": self.args.dataloader_persistent_workers,
        }

        if not isinstance(train_dataset, torch.utils.data.IterableDataset):
            dataloader_params["sampler"] = self._get_train_sampler()
            dataloader_params["drop_last"] = self.args.dataloader_drop_last
            if version.parse(transformers.__version__) >= version.parse("4.52.0"):
                # from transformers 4.52.0, the `seed_worker` requires the `num_workers` and `rank` arguments
                dataloader_params["worker_init_fn"] = partial(
                    seed_worker, num_workers=self.args.dataloader_num_workers, rank=self.args.process_index
                )
            else:
                dataloader_params["worker_init_fn"] = seed_worker
            dataloader_params["prefetch_factor"] = self.args.dataloader_prefetch_factor

        return self.accelerator.prepare(DataLoader(train_dataset, **dataloader_params))

    def _get_train_sampler(self, dataset: Optional[Dataset] = None) -> Sampler:
        # Returns a sampler that
        # 1. ensures each prompt is repeated across multiple processes. This guarantees that identical prompts are
        #    distributed to different GPUs, allowing rewards to be computed and normalized correctly within each prompt
        #    group. Using the same seed across processes ensures consistent prompt assignment, preventing discrepancies
        #    in group formation.
        # 2. repeats the batch multiple times to allow reusing generations across multiple updates. Refer to
        #    _prepare_inputs to see how the generations are stored and reused.

        # In the following figure, the values are the prompt indices. The first row shows the first sampled batch, the
        # second row shows the second sampled batch, and so on.
        #
        #                                      |   GPU 0  |   GPU 1  |
        #
        #                 global_step   step    <-───>  num_generations=2
        #                                       <-───────> per_device_train_batch_size=3
        #  grad_accum    ▲  ▲  0          0     0   0   1   1   2   2   <- Generate for the first `steps_per_generation` (prompts 0 to 11); store the completions; use the first slice to compute the loss
        #     =2         ▼  |  0          1     3   3   4   4   5   5   <- Take the stored generations and use the second slice to compute the loss
        #                   |
        #                   |  1          2     6   6   7   7   8   8   <- Take the stored generations and use the third slice to compute the loss
        #  steps_per_gen=4  ▼  1          3     9   9  10  10  11  11   <- Take the stored generations and use the fourth slice to compute the loss
        #
        #                      2          4    12  12  13  13  14  14   <- Generate for the second `steps_per_generation` (prompts 12 to 23); store the completions; use the first slice to compute the loss
        #                      2          5    15  15  16  16  17  17   <- Take the stored generations and use the second slice to compute the loss
        #                                          ...
        if dataset is None:
            dataset = self.train_dataset
        return RepeatSampler(
            data_source=dataset,
            mini_repeat_count=self.num_generations,
            batch_size=self.args.generation_batch_size // self.num_generations,
            repeat_count=self.num_iterations * self.args.steps_per_generation,
            shuffle=self.shuffle_dataset,
            seed=self.args.seed,
        )

    def _get_eval_sampler(self, eval_dataset) -> Sampler:
        # See _get_train_sampler for an explanation of the sampler.
        return RepeatSampler(
            data_source=eval_dataset,
            mini_repeat_count=self.num_generations,
            seed=self.args.seed,
        )

    def _enable_gradient_checkpointing(self, model: PreTrainedModel, args: GRPOConfig) -> PreTrainedModel:
        """Enables gradient checkpointing for the model."""
        # Ensure use_cache is disabled
        model.config.use_cache = False

        # Enable gradient checkpointing on the base model for PEFT
        if is_peft_model(model):
            model.base_model.gradient_checkpointing_enable()
        # Enable gradient checkpointing for non-PEFT models
        else:
            model.gradient_checkpointing_enable()

        gradient_checkpointing_kwargs = args.gradient_checkpointing_kwargs or {}
        use_reentrant = (
            "use_reentrant" not in gradient_checkpointing_kwargs or gradient_checkpointing_kwargs["use_reentrant"]
        )

        if use_reentrant:
            model.enable_input_require_grads()

        return model

    @profiling_decorator
    def _get_last_hidden_state(self, unwrapped_model, input_ids, attention_mask, logits_to_keep=None):
        if is_peft_model(unwrapped_model):
            unwrapped_model = unwrapped_model.base_model.model
        last_hidden_state = unwrapped_model.model(input_ids=input_ids, attention_mask=attention_mask).last_hidden_state
        last_hidden_state = last_hidden_state[:, :-1, :]  # (B, L-1, H)
        if logits_to_keep is not None:
            last_hidden_state = last_hidden_state[:, -logits_to_keep:, :]  # (B, logits_to_keep, H)
        return last_hidden_state

    @profiling_decorator
    def _get_per_token_logps_and_entropies(
        self, model, input_ids, attention_mask, logits_to_keep, batch_size=None, compute_entropy=False
    ) -> dict[str, Optional[torch.Tensor]]:
        """Compute log‐probs and (optionally) entropies for each token."""
        batch_size = batch_size or input_ids.size(0)  # Chunk inputs into smaller batches to reduce memory peak
        all_logps = []
        all_entropies = []
        for start in range(0, input_ids.size(0), batch_size):
            input_ids_batch = input_ids[start : start + batch_size]
            attention_mask_batch = attention_mask[start : start + batch_size]

            # We add 1 to `logits_to_keep` because the last logits of the sequence is later excluded
            logits = model(
                input_ids=input_ids_batch,
                attention_mask=attention_mask_batch,
                logits_to_keep=logits_to_keep + 1,
            ).logits
            logits = logits[:, :-1, :]  # (B, L-1, V), exclude the last logit: it corresponds to the next token pred
            # Divide logits by sampling temperature.
            # See https://huggingface.co/blog/the_n_implementation_details_of_rlhf_with_ppo#policy-training-implementation-details
            logits = logits / self.temperature

            completion_ids = input_ids_batch[:, -logits_to_keep:]
            logps = selective_log_softmax(logits, completion_ids)  # compute logprobs
            all_logps.append(logps)

            if compute_entropy:
                entropies = entropy_from_logits(logits)
                all_entropies.append(entropies)

        logps = torch.cat(all_logps, dim=0)
        entropies = torch.cat(all_entropies, dim=0) if compute_entropy else None
        return {"logps": logps, "entropies": entropies}

    def _sync_fsdp_params_to_vllm(self, module: nn.Module, prefix: str = "", visited=None):
        """Memory-efficient post-order traversal of FSDP modules to extract full parameters and sync with vLLM."""
        if visited is None:
            visited = set()

        for child_name, child_module in module.named_children():
            child_prefix = f"{prefix}.{child_name}" if prefix else child_name
            self._sync_fsdp_params_to_vllm(
                child_module, prefix=child_prefix, visited=visited
            )  # recurse into the child

        if isinstance(module, FSDP):
            with FSDP.summon_full_params(module, recurse=False, writeback=False):
                for param_name, param in module.named_parameters():
                    full_name = f"{prefix}.{param_name}" if prefix else param_name
                    for extra in ("_fsdp_wrapped_module.", "_checkpoint_wrapped_module."):
                        full_name = full_name.replace(extra, "")

                    if full_name in visited:
                        continue  # skip FSDP subtrees already traversed
                    visited.add(full_name)

                    if self.vllm_mode == "server" and self.accelerator.is_main_process:
                        self.vllm_client.update_named_param(full_name, param.data)
                    elif self.vllm_mode == "colocate":
                        llm_model = self.llm.llm_engine.model_executor.driver_worker.model_runner.model
                        llm_model.load_weights([(full_name, param.data)])

    @profiling_decorator
    def _move_model_to_vllm(self):
        # For DeepSpeed ZeRO-3 and FSDP, we need to gather all parameters before operations
        deepspeed_plugin = self.accelerator.state.deepspeed_plugin
        zero_stage_3 = deepspeed_plugin is not None and deepspeed_plugin.zero_stage == 3
        if zero_stage_3:
            import deepspeed

            gather_if_zero3 = deepspeed.zero.GatheredParameters
        else:
            gather_if_zero3 = nullcontext

        if is_peft_model(self.model):
            # With PEFT and FSDP/DeepSpeed ZeRO Stage 3, we must gather the full model at once before merging, as
            # merging adapters in a sharded manner is not supported.
            # TODO: does this work with FSDP?
            with gather_if_zero3(list(self.model.parameters())):
                self.model.merge_adapter()

                # Update vLLM weights while parameters are gathered
                if self.is_fsdp_enabled:  # note if using FSDP, gather_if_zero3 is nullcontext
                    # Update vLLM weights while parameters are gathered
                    # For PEFT with FSDP we need to use the memory efficient post-order traversal
                    self._sync_fsdp_params_to_vllm(self.model)
                else:
                    # DeepSpeed ZeRO-3 with PEFT
                    for name, param in self.model.named_parameters():
                        # When using PEFT, we need to recover the original parameter name and discard some parameters
                        name = name.removeprefix("base_model.model.").replace(".base_layer", "")
                        if self.model.prefix in name:
                            continue
                        # When module to save, remove its prefix and discard the original module
                        if "original_module" in name:
                            continue
                        name = name.replace("modules_to_save.default.", "")

                        if self.vllm_mode == "server" and self.accelerator.is_main_process:
                            self.vllm_client.update_named_param(name, param.data)
                        elif self.vllm_mode == "colocate":
                            llm_model = self.llm.llm_engine.model_executor.driver_worker.model_runner.model
                            llm_model.load_weights([(name, param.data)])
                # Unmerge adapters while parameters are still gathered
                self.model.unmerge_adapter()
                # Parameters will automatically be repartitioned when exiting the context
        else:
            # For non-PEFT models, simply gather (if needed) and update each parameter individually.
            if self.is_fsdp_enabled:
                self._sync_fsdp_params_to_vllm(self.model)  # use memory-efficient post-order traversal for FSDP
            else:
                for name, param in self.model.named_parameters():
                    with gather_if_zero3([param]):
                        if self.vllm_mode == "server" and self.accelerator.is_main_process:
                            self.vllm_client.update_named_param(name, param.data)
                        elif self.vllm_mode == "colocate":
                            llm_model = self.llm.llm_engine.model_executor.driver_worker.model_runner.model
                            llm_model.load_weights([(name, param.data)])

        # Reset cache on vLLM
        if self.vllm_mode == "server" and self.accelerator.is_main_process:
            self.vllm_client.reset_prefix_cache()
        elif self.vllm_mode == "colocate":
            self.llm.reset_prefix_cache()

    @profiling_decorator
    def _prepare_inputs(
        self, generation_batch: dict[str, Union[torch.Tensor, Any]]
    ) -> dict[str, Union[torch.Tensor, Any]]:
        # Prepares inputs for model training/evaluation by managing completion generation and batch handling.
        # During training:
        #   - Receives the local generation batch (Per-GPU batch size × steps per generation)
        #     from the modified training dataloader instead of the standard local batch
        #   - Generates completions once for the entire generation batch and splits it into batches of size
        #     `per_device_train_batch_size`
        #   - Buffers these completions and returns the appropriate slice for the current accumulation step
        #   - Optimizes by regenerating completions only periodically (every steps_per_generation * num_iterations)
        # During evaluation:
        #   - The input is treated as a standard local batch (no accumulation, no multiple iterations)
        #   - Completions are generated for each batch without buffering or reuse
        # Returns a single local batch in both cases.

        mode = "train" if self.model.training else "eval"
        if mode == "train":
            generate_every = self.args.steps_per_generation * self.num_iterations
            if self._step % generate_every == 0 or self._buffered_inputs is None:
                # self._buffered_inputs=None can occur when resuming from a checkpoint
                generation_batch = self._generate_and_score_completions(generation_batch)
                generation_batch = shuffle_tensor_dict(generation_batch)
                self._buffered_inputs = split_tensor_dict(generation_batch, self.args.steps_per_generation)
            inputs = self._buffered_inputs[self._step % self.args.steps_per_generation]
            self._step += 1
        else:
            # In evaluation, there is neither batch grouping for generation, nor multiple iterations, hence
            # local generation batch == local eval batch
            inputs = self._generate_and_score_completions(generation_batch)
        return inputs

    @profiling_decorator
    def _calculate_rewards(self, inputs, prompts, completions, completion_ids_list):
        device = self.accelerator.device
        rewards_per_func = torch.zeros(len(prompts), len(self.reward_funcs), device=device)

        # Repeat all input columns (but "prompt", "completion", and "completion_ids") to match the num of generations
        keys = [key for key in inputs[0] if key not in ["prompt", "completion", "completion_ids"]]
        reward_kwargs = {key: [example[key] for example in inputs] for key in keys}

        # This allows for dynamic reward shaping based on training progress.
        reward_kwargs["trainer_state"] = self.state

        for i, (reward_func, reward_processing_class, reward_func_name) in enumerate(
            zip(self.reward_funcs, self.reward_processing_classes, self.reward_func_names)
        ):
            with profiling_context(self, reward_func_name):
                if isinstance(reward_func, nn.Module):  # Module (no PretrainedModel) for compat with compiled models
                    if is_conversational(inputs[0]):
                        messages = [{"messages": p + c} for p, c in zip(prompts, completions)]
                        texts = [apply_chat_template(x, reward_processing_class)["text"] for x in messages]
                    else:
                        texts = [p + c for p, c in zip(prompts, completions)]
                    reward_inputs = reward_processing_class(
                        text=texts, return_tensors="pt", padding=True, padding_side="right", add_special_tokens=False
                    )
                    reward_inputs = super()._prepare_inputs(reward_inputs)
                    with torch.inference_mode():
                        rewards_per_func[:, i] = reward_func(**reward_inputs).logits[:, 0]  # Shape (B*G,)
                else:
                    output_reward_func = reward_func(
                        prompts=prompts, completions=completions, completion_ids=completion_ids_list, **reward_kwargs
                    )
                    # Convert None values to NaN
                    output_reward_func = [reward if reward is not None else torch.nan for reward in output_reward_func]

                    rewards_per_func[:, i] = torch.tensor(output_reward_func, dtype=torch.float32, device=device)

        # If all reward functions return None for a given row, issue a detailed warning
        if torch.isnan(rewards_per_func).all(dim=1).any():
            nan_row_idx = torch.isnan(rewards_per_func).all(dim=1).nonzero(as_tuple=True)[0][0]
            row_reward_kwargs = {key: value[nan_row_idx] for key, value in reward_kwargs.items()}
            row_reward_kwargs["prompt"] = prompts[nan_row_idx]
            row_reward_kwargs["completion"] = completions[nan_row_idx]
            warnings.warn(
                f"All reward functions returned None for the following kwargs: {row_reward_kwargs}. "
                "Please ensure that at least one reward function returns a valid reward."
            )

        # Gather the reward per function: this part is crucial, because the rewards are normalized per group and the
        # completions may be distributed across processes
        rewards_per_func = gather(rewards_per_func)
        return rewards_per_func

    def _generate_and_score_completions(
        self, inputs: list[dict[str, Union[torch.Tensor, Any]]]
    ) -> dict[str, Union[torch.Tensor, Any]]:
        device = self.accelerator.device
        mode = "train" if self.model.training else "eval"

        prompts = [x["prompt"] for x in inputs]
        prompts_text = [maybe_apply_chat_template(example, self.processing_class)["prompt"] for example in inputs]

        prompt_inputs = self.processing_class(
            text=prompts_text, return_tensors="pt", padding=True, padding_side="left", add_special_tokens=False
        )
        prompt_inputs = super()._prepare_inputs(prompt_inputs)
        prompt_ids, prompt_mask = prompt_inputs["input_ids"], prompt_inputs["attention_mask"]

        if self.max_prompt_length is not None:
            # If max_prompt_length is set, we trim the prompt to keep only the last `max_prompt_length` tokens.
            # Then we decode those tokens back into text. We manually remove leading pad tokens from the decoded text,
            # because we can't use `skip_special_tokens=True` (some special tokens are still needed for generation).
            prompt_ids = prompt_ids[:, -self.max_prompt_length :]
            prompt_mask = prompt_mask[:, -self.max_prompt_length :]
            prompts_text = self.processing_class.batch_decode(
                prompt_ids, skip_special_tokens=False, clean_up_tokenization_spaces=False
            )
            prompts_text = [
                re.sub(rf"^({re.escape(self.processing_class.pad_token)})+", "", text) for text in prompts_text
            ]

        # Generate completions using either vLLM or regular generation
        if self.use_vllm:
            # First, update the vLLM weights if needed
            if self.state.global_step != self._last_loaded_step:
                self._move_model_to_vllm()
                self._last_loaded_step = self.state.global_step

            # Generate completions using vLLM: gather all prompts and use them in a single call in the main process
            if self.vllm_mode == "server":
                all_prompts_text = gather_object(prompts_text)
                if self.accelerator.is_main_process:
                    # Since 'prompts' contains 'num_generations' duplicates, we first take unique prompts, and generate
                    # num_generations outputs for each one. This is faster than generating outputs for each duplicate
                    # prompt individually.
                    ordered_set_of_prompts = all_prompts_text[:: self.num_generations]
                    with profiling_context(self, "vLLM.generate"):
                        completion_ids = self.vllm_client.generate(
                            prompts=ordered_set_of_prompts,
                            n=self.num_generations,
                            repetition_penalty=self.repetition_penalty,
                            temperature=self.temperature,
                            top_p=self.top_p,
                            top_k=-1 if self.top_k is None else self.top_k,
                            min_p=0.0 if self.min_p is None else self.min_p,
                            max_tokens=self.max_completion_length,
                            guided_decoding_regex=self.guided_decoding_regex,
                            generation_kwargs=self.args.generation_kwargs,
                        )
                else:
                    completion_ids = [None] * len(all_prompts_text)
                # Broadcast the completions from the main process to all processes, ensuring each process receives its
                # corresponding slice.
                completion_ids = broadcast_object_list(completion_ids, from_process=0)
                process_slice = slice(
                    self.accelerator.process_index * len(prompts),
                    (self.accelerator.process_index + 1) * len(prompts),
                )
                completion_ids = completion_ids[process_slice]

            # Generate completions using colocated vLLM instances: each device holds vLLM copy and work on their own batch of prompts
            elif self.vllm_mode == "colocate":
                if self.guided_decoding_regex:
                    guided_decoding = GuidedDecodingParams(backend="outlines", regex=self.guided_decoding_regex)
                else:
                    guided_decoding = None

                generation_kwargs = {
                    "n": 1,  # vLLM on each GPU generates only 1 in colocate mode
                    "repetition_penalty": self.repetition_penalty,
                    "temperature": self.temperature,
                    "top_p": self.top_p,
                    "top_k": -1 if self.top_k is None else self.top_k,
                    "min_p": 0.0 if self.min_p is None else self.min_p,
                    "max_tokens": self.max_completion_length,
                    "guided_decoding": guided_decoding,
                }
                if self.args.generation_kwargs is not None:
                    generation_kwargs.update(self.args.generation_kwargs)
                sampling_params = SamplingParams(**generation_kwargs)

                if self.vllm_tensor_parallel_size > 1:
                    # Gather prompts from all ranks in the TP group and flatten.
                    # Each rank starts with its own prompts; after gathering, all ranks see the full group set.
                    orig_size = len(prompts_text)
                    gathered_prompts = [None for _ in range(self.vllm_tensor_parallel_size)]
                    torch.distributed.all_gather_object(gathered_prompts, prompts_text, group=self.tp_group)
                    all_prompts_text = [p for sublist in gathered_prompts for p in sublist]
                else:
                    all_prompts_text = prompts_text

                with profiling_context(self, "vLLM.generate"):
                    all_outputs = self.llm.generate(all_prompts_text, sampling_params=sampling_params, use_tqdm=False)

                completion_ids = [output.token_ids for outputs in all_outputs for output in outputs.outputs]

                if self.vllm_tensor_parallel_size > 1:
                    # Slice completions for this rank within its TP group.
                    # Each rank generates all outputs — we keep only our share.
                    local_rank_in_group = torch.distributed.get_rank(group=self.tp_group)
                    tp_slice = slice(local_rank_in_group * orig_size, (local_rank_in_group + 1) * orig_size)
                    completion_ids = completion_ids[tp_slice]

            # Pad the completions, and concatenate them with the prompts
            completion_ids = [torch.tensor(ids, device=device) for ids in completion_ids]
            completion_ids = pad(completion_ids, padding_value=self.processing_class.pad_token_id)
            prompt_completion_ids = torch.cat([prompt_ids, completion_ids], dim=1)

        elif self.use_transformers_paged:
            prompt_inputs = self.processing_class(text=prompts_text)
            self.generation_config.max_batch_tokens = 512
            self.generation_config.num_blocks = 1024
            self.generation_config.block_size = 128
            previous_attn = self.model_wrapped.config._attn_implementation

            if is_flash_attn_2_available():
                self.model_wrapped.config._attn_implementation = "paged_attention"
            else:
                self.model_wrapped.config._attn_implementation = "sdpa_paged"
            with (
                profiling_context(self, "transformers.generate_batch"),
                unwrap_model_for_generation(
                    self.model_wrapped, self.accelerator, gather_deepspeed3_params=self.args.ds3_gather_for_generation
                ) as unwrapped_model,
                torch.no_grad(),
                FSDP.summon_full_params(self.model_wrapped, recurse=False) if self.is_fsdp_enabled else nullcontext(),
            ):
                # Cast to the appropriate dtype based on training configuration
                if self.args.bf16:
                    unwrapped_model.to(torch.bfloat16)
                elif self.args.fp16:
                    unwrapped_model.to(torch.float16)
                with torch.inference_mode():
                    all_outputs = unwrapped_model.generate_batch(
                        prompt_inputs.input_ids, generation_config=self.generation_config
                    )
            completion_ids = [output.generated_tokens for output in all_outputs.values()]
            completion_ids = [torch.tensor(ids, device=device) for ids in completion_ids]
            completion_ids = pad(completion_ids, padding_value=self.processing_class.pad_token_id)
            prompt_ids = [torch.tensor(ids, device=device) for ids in prompt_inputs.input_ids]
            prompt_ids = pad(prompt_ids, padding_value=self.processing_class.pad_token_id)
            prompt_completion_ids = torch.cat([prompt_ids, completion_ids], dim=1)
            # Restore the original attention implementation, training mode
            self.model_wrapped.config._attn_implementation = previous_attn
        else:
            # Regular generation path
            with unwrap_model_for_generation(
                self.model_wrapped, self.accelerator, gather_deepspeed3_params=self.args.ds3_gather_for_generation
            ) as unwrapped_model:
                with (
                    FSDP.summon_full_params(self.model_wrapped, recurse=False)
                    if self.is_fsdp_enabled
                    else nullcontext()
                ):
                    prompt_completion_ids = unwrapped_model.generate(
                        prompt_ids, attention_mask=prompt_mask, generation_config=self.generation_config
                    )

            # Compute prompt length and extract completion ids
            prompt_length = prompt_ids.size(1)
            prompt_ids = prompt_completion_ids[:, :prompt_length]
            completion_ids = prompt_completion_ids[:, prompt_length:]

        # Mask everything after the first EOS token
        is_eos = completion_ids == self.processing_class.eos_token_id
        eos_idx = torch.full((is_eos.size(0),), is_eos.size(1), dtype=torch.long, device=device)
        eos_idx[is_eos.any(dim=1)] = is_eos.int().argmax(dim=1)[is_eos.any(dim=1)]
        sequence_indices = torch.arange(is_eos.size(1), device=device).expand(is_eos.size(0), -1)
        completion_mask = (sequence_indices <= eos_idx.unsqueeze(1)).int()

        # Convert tensor to a list of lists of token IDs. This will be passed to the reward function, avoiding the need
        # to re-tokenize completions if the reward is computed from tokens.
        completion_ids_list = [
            [id.item() for id, m in zip(row, mask_row) if m] for row, mask_row in zip(completion_ids, completion_mask)
        ]

        # Sum along sequence dimension (dim=1) to get completion length per sequence, used for logging
        completion_lengths = completion_mask.sum(1)

        # If mask_truncated_completions is enabled, zero out truncated completions in completion_mask
        if self.mask_truncated_completions:
            truncated_completions = ~is_eos.any(dim=1)
            completion_mask = completion_mask * (~truncated_completions).unsqueeze(1).int()

        # Concatenate prompt_mask with completion_mask for logit computation
        attention_mask = torch.cat([prompt_mask, completion_mask], dim=1)  # (B, P+C)

        logits_to_keep = completion_ids.size(1)  # we only need to compute the logits for the completion tokens
        batch_size = self.args.per_device_train_batch_size if mode == "train" else self.args.per_device_eval_batch_size

        with torch.no_grad():
            # When using num_iterations == 1 and steps_per_generation <= gradient_accumulation_steps
            # old_per_token_logps == per_token_logps, so we can skip it's computation here, and use
            # per_token_logps.detach() instead.
            if self.num_iterations > 1 or self.args.steps_per_generation > self.args.gradient_accumulation_steps:
                old_per_token_logps = self._get_per_token_logps_and_entropies(
                    self.model, prompt_completion_ids, attention_mask, logits_to_keep, batch_size
                )["logps"]
            else:
                old_per_token_logps = None

            # Compute the per-token log probabilities for the reference model
            if self.beta != 0.0:
                if self.ref_model is not None:
                    ref_per_token_logps = self._get_per_token_logps_and_entropies(
                        self.ref_model, prompt_completion_ids, attention_mask, logits_to_keep
                    )["logps"]
                else:
                    with self.accelerator.unwrap_model(self.model).disable_adapter():
                        ref_per_token_logps = self._get_per_token_logps_and_entropies(
                            self.model, prompt_completion_ids, attention_mask, logits_to_keep
                        )["logps"]
            else:
                ref_per_token_logps = None

        # Decode the generated completions
        completions_text = self.processing_class.batch_decode(completion_ids, skip_special_tokens=True)
        if is_conversational(inputs[0]):
            completions = []
            for prompt, completion in zip(prompts, completions_text):
                bootstrap = prompt.pop()["content"] if prompt[-1]["role"] == "assistant" else ""
                completions.append([{"role": "assistant", "content": bootstrap + completion}])
        else:
            completions = completions_text

        # Calculate rewards for each reward function. rewards_per_func aggregates rewards across all processes. This is
        # important because rewards will be normalized per group, and completions are distributed. We will later slice
        # rewards_per_func to extract each process's subset.
        rewards_per_func = self._calculate_rewards(inputs, prompts, completions, completion_ids_list)

        # Apply weights to each reward function's output and sum
        rewards = (rewards_per_func * self.reward_weights.to(device).unsqueeze(0)).nansum(dim=1)

        # Compute grouped-wise rewards
        mean_grouped_rewards = rewards.view(-1, self.num_generations).mean(dim=1)
        std_grouped_rewards = rewards.view(-1, self.num_generations).std(dim=1)
        is_std_zero = torch.isclose(std_grouped_rewards, torch.zeros_like(std_grouped_rewards))

        # Normalize the rewards to compute the advantages
        mean_grouped_rewards = mean_grouped_rewards.repeat_interleave(self.num_generations, dim=0)
        std_grouped_rewards = std_grouped_rewards.repeat_interleave(self.num_generations, dim=0)
        advantages = rewards - mean_grouped_rewards
        if self.scale_rewards:
            advantages = advantages / (std_grouped_rewards + 1e-4)

        # Slice to keep only the local part of the data
        process_slice = slice(
            self.accelerator.process_index * len(prompts),
            (self.accelerator.process_index + 1) * len(prompts),
        )
        all_process_advantages = advantages.clone()  # keep the aggregated advantages for logging
        advantages = advantages[process_slice]

        # Log the metrics
        if mode == "train":
            self.state.num_input_tokens_seen += self.accelerator.gather(attention_mask.sum()).sum().item()
        self._metrics[mode]["num_tokens"] = [self.state.num_input_tokens_seen]

        # Log completion lengths, mean, min, max
        agg_completion_lengths = self.accelerator.gather(completion_lengths)
        self._metrics[mode]["completions/mean_length"].append(agg_completion_lengths.float().mean().item())
        self._metrics[mode]["completions/min_length"].append(agg_completion_lengths.float().min().item())
        self._metrics[mode]["completions/max_length"].append(agg_completion_lengths.float().max().item())

        # Identify sequences that terminated with EOS and log their lengths
        agg_terminated_with_eos = self.accelerator.gather(is_eos.any(dim=1))
        term_completion_lengths = agg_completion_lengths[agg_terminated_with_eos]
        clipped_completions_ratio = 1 - len(term_completion_lengths) / len(agg_completion_lengths)
        self._metrics[mode]["completions/clipped_ratio"].append(clipped_completions_ratio)
        if len(term_completion_lengths) == 0:  # edge case where no terminated sequences are found
            term_completion_lengths = torch.zeros(1, device=device)
        self._metrics[mode]["completions/mean_terminated_length"].append(term_completion_lengths.float().mean().item())
        self._metrics[mode]["completions/min_terminated_length"].append(term_completion_lengths.float().min().item())
        self._metrics[mode]["completions/max_terminated_length"].append(term_completion_lengths.float().max().item())

        # Calculate mean reward per function, but only for samples where the function was applied (non-NaN values)
        for i, reward_func_name in enumerate(self.reward_func_names):
            mean_rewards = torch.nanmean(rewards_per_func[:, i]).item()
            self._metrics[mode][f"rewards/{reward_func_name}/mean"].append(mean_rewards)
            std_rewards = nanstd(rewards_per_func[:, i]).item()
            self._metrics[mode][f"rewards/{reward_func_name}/std"].append(std_rewards)
        self._metrics[mode]["reward"].append(mean_grouped_rewards.mean().item())
        self._metrics[mode]["reward_std"].append(std_grouped_rewards.mean().item())
        self._metrics[mode]["frac_reward_zero_std"].append(is_std_zero.float().mean().item())

        # Log prompt and completion texts
        self._textual_logs["prompt"].extend(gather_object(prompts_text))
        self._textual_logs["completion"].extend(gather_object(completions_text))
        for i, name in enumerate(self.reward_func_names):
            self._textual_logs["rewards"][name].extend(rewards_per_func[:, i].tolist())
        self._textual_logs["advantages"].extend(all_process_advantages.tolist())

        return {
            "prompt_ids": prompt_ids,
            "prompt_mask": prompt_mask,
            "completion_ids": completion_ids,
            "completion_mask": completion_mask,
            "advantages": advantages,
            "old_per_token_logps": old_per_token_logps,
            "ref_per_token_logps": ref_per_token_logps,
        }

    def compute_liger_loss(self, unwrapped_model, inputs):
        # Compute the per-token log probabilities for the model
        prompt_ids, prompt_mask = inputs["prompt_ids"], inputs["prompt_mask"]
        completion_ids, completion_mask = inputs["completion_ids"], inputs["completion_mask"]
        input_ids = torch.cat([prompt_ids, completion_ids], dim=1)
        attention_mask = torch.cat([prompt_mask, completion_mask], dim=1)
        logits_to_keep = completion_ids.size(1)  # we only need to compute the logits for the completion tokens

        # get the last hidden state of the model
        last_hidden_state = self._get_last_hidden_state(unwrapped_model, input_ids, attention_mask, logits_to_keep)

        # compute loss and metrics using liger grpo loss
        loss, metrics = self.liger_grpo_loss(
            _input=last_hidden_state,
            lin_weight=unwrapped_model.lm_head.weight,
            selected_token_ids=completion_ids,
            attention_mask=completion_mask,
            advantages=inputs["advantages"],
            bias=unwrapped_model.lm_head.bias,
            old_per_token_logps=inputs["old_per_token_logps"],
            ref_per_token_logps=inputs["ref_per_token_logps"],
        )
        # Extract metrics from the liger_grpo_loss output
        # KL divergence is the first metric when beta is non-zero
        mean_kl = metrics[0] if self.beta != 0.0 else None
        clip_ratio = metrics[-1]

        mode = "train" if self.model.training else "eval"
        if self.beta != 0.0:
            self._metrics[mode]["kl"].append(self.accelerator.gather(mean_kl).mean().item())
        self._metrics[mode]["clip_ratio"].append(self.accelerator.gather(clip_ratio).mean().item())
        return loss

    @profiling_decorator
    def compute_loss(self, model, inputs, return_outputs=False, num_items_in_batch=None):
        if return_outputs:
            raise ValueError("The GRPOTrainer does not support returning outputs")
        if self.use_liger_loss:
            # Compute the loss using the liger grpo loss
            unwrapped_model = self.accelerator.unwrap_model(model)
            return self._forward_redirection(model, unwrapped_model, self.compute_liger_loss, unwrapped_model, inputs)
        else:
            return self._compute_loss(model, inputs)

    def _compute_loss(self, model, inputs):
        # Compute the per-token log probabilities for the model
        prompt_ids, prompt_mask = inputs["prompt_ids"], inputs["prompt_mask"]
        completion_ids, completion_mask = inputs["completion_ids"], inputs["completion_mask"]
        input_ids = torch.cat([prompt_ids, completion_ids], dim=1)
        attention_mask = torch.cat([prompt_mask, completion_mask], dim=1)
        logits_to_keep = completion_ids.size(1)  # we only need to compute the logits for the completion tokens

        # Compute the entropy at each position in the completion
        compute_entropy = self.token_entropy_percentile_threshold > 0.0 or self.entropy_coef != 0
        logps_and_entropies = self._get_per_token_logps_and_entropies(
            model, input_ids, attention_mask, logits_to_keep, compute_entropy=compute_entropy
        )
        per_token_logps = logps_and_entropies["logps"]
        if self.token_entropy_percentile_threshold > 0.0:
            entropies = logps_and_entropies["entropies"]
            # compute the entropy threshold across all tokens in the batch
<<<<<<< HEAD
=======

>>>>>>> 0462dd7f
            entropy_threshold = torch.quantile(entropies.flatten().float(), self.token_entropy_percentile_threshold)
            entropy_mask = entropies >= entropy_threshold
        else:
            entropy_mask = None

        # Compute the KL divergence between the model and the reference model
        if self.beta != 0.0:
            ref_per_token_logps = inputs["ref_per_token_logps"]
            per_token_kl = (
                torch.exp(ref_per_token_logps - per_token_logps) - (ref_per_token_logps - per_token_logps) - 1
            )

        # Compute the loss
        advantages = inputs["advantages"]
        # When using num_iterations == 1 and steps_per_generation <= gradient_accumulation_steps
        # old_per_token_logps == per_token_logps, so we can skip it's computation
        # (see _generate_and_score_completions) and use per_token_logps.detach() instead.
        old_per_token_logps = (
            per_token_logps.detach() if inputs["old_per_token_logps"] is None else inputs["old_per_token_logps"]
        )
        coef_1 = torch.exp(per_token_logps - old_per_token_logps)
        coef_2 = torch.clamp(coef_1, 1 - self.epsilon_low, 1 + self.epsilon_high)

        # Two-sided clipping
        if self.args.delta is not None:
            coef_1 = torch.clamp(coef_1, max=self.args.delta)

        per_token_loss1 = coef_1 * advantages.unsqueeze(1)
        per_token_loss2 = coef_2 * advantages.unsqueeze(1)
        per_token_loss = -torch.min(per_token_loss1, per_token_loss2)
        if entropy_mask is not None:
            per_token_loss = per_token_loss * entropy_mask
        if self.beta != 0.0:
            per_token_loss = per_token_loss + self.beta * per_token_kl

        loss = agg_loss(
            per_token_loss, completion_mask, self.loss_type, max_completion_length=self.max_completion_length
        )

        # Log the metrics
        mode = "train" if self.model.training else "eval"

        if self.entropy_coef != 0:
            per_token_entropy = logps_and_entropies["entropies"]
            entropy_loss = agg_loss(
                per_token_entropy, completion_mask, self.loss_type, max_completion_length=self.max_completion_length
            )
            entropy_loss_coef = self.entropy_coef if self.entropy_coef >= 0 else self.ent_ctrl(entropy_loss.item())
            loss = loss - entropy_loss_coef * entropy_loss
            self._metrics[mode]["entropy_loss"].append(self.accelerator.gather(entropy_loss).nanmean().item())
            self._metrics[mode]["entropy_loss_coef"].append(entropy_loss_coef)

        if self.beta != 0.0:
            mean_kl = (per_token_kl * completion_mask).sum() / completion_mask.sum()
            self._metrics[mode]["kl"].append(self.accelerator.gather(mean_kl).nanmean().item())

        # Compute the clipped probability ratios
        is_low_clipped = (coef_1 < 1 - self.epsilon_low) & (advantages.unsqueeze(1) < 0)
        is_high_clipped = (coef_1 > 1 + self.epsilon_high) & (advantages.unsqueeze(1) > 0)
        is_region_clipped = is_low_clipped | is_high_clipped

        low_clip = (is_low_clipped * completion_mask).sum() / completion_mask.sum()
        high_clip = (is_high_clipped * completion_mask).sum() / completion_mask.sum()
        clip_ratio = (is_region_clipped * completion_mask).sum() / completion_mask.sum()

        gathered_low_clip = self.accelerator.gather(low_clip)
        self._metrics[mode]["clip_ratio/low_mean"].append(gathered_low_clip.nanmean().item())
        self._metrics[mode]["clip_ratio/low_min"].append(nanmin(gathered_low_clip).item())
        gathered_high_clip = self.accelerator.gather(high_clip)
        self._metrics[mode]["clip_ratio/high_mean"].append(gathered_high_clip.nanmean().item())
        self._metrics[mode]["clip_ratio/high_max"].append(nanmax(gathered_high_clip).item())
        gathered_clip_ratio = self.accelerator.gather(clip_ratio)
        self._metrics[mode]["clip_ratio/region_mean"].append(gathered_clip_ratio.nanmean().item())
        return loss

    def prediction_step(self, model, inputs, prediction_loss_only, ignore_keys: Optional[list[str]] = None):
        inputs = self._prepare_inputs(inputs)
        with torch.no_grad():
            with self.compute_loss_context_manager():
                loss = self.compute_loss(model, inputs)
            loss = loss.mean().detach()
        return loss, None, None

    def log(self, logs: dict[str, float], start_time: Optional[float] = None) -> None:
        mode = "train" if self.model.training else "eval"
        metrics = {key: sum(val) / len(val) for key, val in self._metrics[mode].items()}  # average the metrics

        # This method can be called both in training and evaluation. When called in evaluation, the keys in `logs`
        # start with "eval_". We need to add the prefix "eval_" to the keys in `metrics` to match the format.
        if mode == "eval":
            metrics = {f"eval_{key}": val for key, val in metrics.items()}

        logs = {**logs, **metrics}
        super().log(logs, start_time)
        self._metrics[mode].clear()

        if self.accelerator.is_main_process and self.log_completions:
            if is_rich_available():
                print_prompt_completions_sample(
                    self._textual_logs["prompt"],
                    self._textual_logs["completion"],
                    self._textual_logs["rewards"],
                    self._textual_logs["advantages"],
                    self.state.global_step,
                    self.num_completions_to_print,
                )

            if self.args.report_to and "wandb" in self.args.report_to and wandb.run is not None:
                import pandas as pd

                table = {
                    "step": [str(self.state.global_step)] * len(self._textual_logs["prompt"]),
                    "prompt": self._textual_logs["prompt"],
                    "completion": self._textual_logs["completion"],
                    **self._textual_logs["rewards"],
                    "advantage": self._textual_logs["advantages"],
                }
                df = pd.DataFrame(table)
                if self.wandb_log_unique_prompts:
                    df = df.drop_duplicates(subset=["prompt"])
                wandb.log({"completions": wandb.Table(dataframe=df)})

    # Ensure the model card is saved along with the checkpoint
    def _save_checkpoint(self, model, trial):
        if self.args.hub_model_id is None:
            model_name = Path(self.args.output_dir).name
        else:
            model_name = self.args.hub_model_id.split("/")[-1]
        self.create_model_card(model_name=model_name)
        super()._save_checkpoint(model, trial)

    def create_model_card(
        self,
        model_name: Optional[str] = None,
        dataset_name: Optional[str] = None,
        tags: Union[str, list[str], None] = None,
    ):
        """
        Creates a draft of a model card using the information available to the `Trainer`.

        Args:
            model_name (`str` or `None`, *optional*, defaults to `None`):
                Name of the model.
            dataset_name (`str` or `None`, *optional*, defaults to `None`):
                Name of the dataset used for training.
            tags (`str`, `list[str]` or `None`, *optional*, defaults to `None`):
                Tags to be associated with the model card.
        """
        if not self.is_world_process_zero():
            return

        if hasattr(self.model.config, "_name_or_path") and not os.path.isdir(self.model.config._name_or_path):
            base_model = self.model.config._name_or_path
        else:
            base_model = None

        # normalize `tags` to a mutable set
        if tags is None:
            tags = set()
        elif isinstance(tags, str):
            tags = {tags}
        else:
            tags = set(tags)

        if hasattr(self.model.config, "unsloth_version"):
            tags.add("unsloth")

        tags.update(self._tag_names)

        citation = textwrap.dedent(
            """\
            @article{zhihong2024deepseekmath,
                title        = {{DeepSeekMath: Pushing the Limits of Mathematical Reasoning in Open Language Models}},
                author       = {Zhihong Shao and Peiyi Wang and Qihao Zhu and Runxin Xu and Junxiao Song and Mingchuan Zhang and Y. K. Li and Y. Wu and Daya Guo},
                year         = 2024,
                eprint       = {arXiv:2402.03300},
            }
            """
        )

        model_card = generate_model_card(
            base_model=base_model,
            model_name=model_name,
            hub_model_id=self.hub_model_id,
            dataset_name=dataset_name,
            tags=tags,
            wandb_url=wandb.run.get_url() if is_wandb_available() and wandb.run is not None else None,
            comet_url=get_comet_experiment_url(),
            trainer_name="GRPO",
            trainer_citation=citation,
            paper_title="DeepSeekMath: Pushing the Limits of Mathematical Reasoning in Open Language Models",
            paper_id="2402.03300",
        )

        model_card.save(os.path.join(self.args.output_dir, "README.md"))<|MERGE_RESOLUTION|>--- conflicted
+++ resolved
@@ -1500,10 +1500,6 @@
         if self.token_entropy_percentile_threshold > 0.0:
             entropies = logps_and_entropies["entropies"]
             # compute the entropy threshold across all tokens in the batch
-<<<<<<< HEAD
-=======
-
->>>>>>> 0462dd7f
             entropy_threshold = torch.quantile(entropies.flatten().float(), self.token_entropy_percentile_threshold)
             entropy_mask = entropies >= entropy_threshold
         else:
