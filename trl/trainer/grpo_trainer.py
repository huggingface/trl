# Copyright 2020-2025 The HuggingFace Team. All rights reserved.
#
# Licensed under the Apache License, Version 2.0 (the "License");
# you may not use this file except in compliance with the License.
# You may obtain a copy of the License at
#
#     http://www.apache.org/licenses/LICENSE-2.0
#
# Unless required by applicable law or agreed to in writing, software
# distributed under the License is distributed on an "AS IS" BASIS,
# WITHOUT WARRANTIES OR CONDITIONS OF ANY KIND, either express or implied.
# See the License for the specific language governing permissions and
# limitations under the License.

import copy
import inspect
import os
import re
import textwrap
import warnings
from collections import defaultdict, deque
from collections.abc import Sequence, Sized
from contextlib import nullcontext
from functools import partial
from pathlib import Path
from typing import Any, Callable, Optional, Union

import datasets
import numpy as np
import torch
import torch.utils.data
import transformers
from accelerate.utils import broadcast_object_list, gather, gather_object, is_peft_model, set_seed
from datasets import Dataset, IterableDataset
from packaging import version
from torch import nn
from torch.distributed.fsdp import FullyShardedDataParallel as FSDP
from torch.utils.data import DataLoader, Sampler
from transformers import (
    AutoConfig,
    AutoModelForSequenceClassification,
    AutoProcessor,
    AutoTokenizer,
    GenerationConfig,
    PreTrainedModel,
    PreTrainedTokenizerBase,
    ProcessorMixin,
    Trainer,
    TrainerCallback,
    is_wandb_available,
)
from transformers.trainer_utils import seed_worker
from transformers.utils import is_datasets_available, is_flash_attn_2_available, is_peft_available, is_rich_available

from ..data_utils import apply_chat_template, is_conversational, maybe_apply_chat_template
from ..extras.profiling import profiling_context, profiling_decorator
from ..extras.vllm_client import VLLMClient
from ..import_utils import is_liger_kernel_available, is_vllm_available
from ..models import prepare_deepspeed, prepare_fsdp, unwrap_model_for_generation
from ..models.utils import _ForwardRedirection
from .callbacks import SyncRefModelCallback
from .grpo_config import GRPOConfig
from .utils import (
    disable_dropout_in_model,
    entropy_from_logits,
    generate_model_card,
    get_comet_experiment_url,
    pad,
    print_prompt_completions_sample,
    selective_log_softmax,
)


if is_peft_available():
    from peft import PeftConfig, get_peft_model

if is_liger_kernel_available():
    from liger_kernel.chunked_loss import LigerFusedLinearGRPOLoss

if is_vllm_available():
    from vllm import LLM, SamplingParams
    from vllm.sampling_params import GuidedDecodingParams

if is_wandb_available():
    import wandb

# What we call a reward function is a callable that takes a list of prompts and completions and returns a list of
# rewards. When it's a string, it's a model ID, so it's loaded as a pretrained model.
RewardFunc = Union[str, PreTrainedModel, Callable[[list, list], list[float]]]


class RepeatSampler(Sampler):
    """
    Sampler that repeats the indices of a dataset in a structured manner.

    Args:
        data_source (`Sized`):
            Dataset to sample from.
        mini_repeat_count (`int`):
            Number of times to repeat each index per batch.
        batch_size (`int`, *optional*, defaults to `1`):
            Number of unique indices per batch.
        repeat_count (`int`, *optional*, defaults to `1`):
            Number of times to repeat the full sampling process.
        shuffle (`bool`, *optional*, defaults to `True`):
            Whether to shuffle the dataset.
        seed (`int` or `None`, *optional*, defaults to `None`):
            Random seed for reproducibility (only affects this sampler).

    Example:
    ```python
    >>> sampler = RepeatSampler(
    ...     ["a", "b", "c", "d", "e", "f", "g"], mini_repeat_count=2, batch_size=3, repeat_count=4
    ... )
    >>> list(sampler)
    [4, 4, 3, 3, 0, 0,
     4, 4, 3, 3, 0, 0,
     4, 4, 3, 3, 0, 0,
     4, 4, 3, 3, 0, 0,
     1, 1, 2, 2, 6, 6,
     1, 1, 2, 2, 6, 6,
     1, 1, 2, 2, 6, 6,
     1, 1, 2, 2, 6, 6]
    ```

    ```txt
    mini_repeat_count = 3
          -   -   -
         [0,  0,  0,  1,  1,  1,  2,  2,  2,  3,  3,  3,      |
          4,  4,  4,  5,  5,  5,  6,  6,  6,  7,  7,  7,      |
          8,  8,  8,  9,  9,  9, 10, 10, 10, 11, 11, 11,      |
                                                                repeat_count = 2
          0,  0,  0,  1,  1,  1,  2,  2,  2,  3,  3,  3,      |
          4,  4,  4,  5,  5,  5,  6,  6,  6,  7,  7,  7,      |
          8,  8,  8,  9,  9,  9, 10, 10, 10, 11, 11, 11, ...] |
          ---------   ---------   ---------   ---------
           ---------   ---------   ---------   ---------
            ---------   ---------   ---------   ---------
                         batch_size = 12
    ```
    """

    def __init__(
        self,
        data_source: Sized,
        mini_repeat_count: int,
        batch_size: int = 1,
        repeat_count: int = 1,
        shuffle: bool = True,
        seed: Optional[int] = None,
    ):
        self.data_source = data_source
        self.mini_repeat_count = mini_repeat_count
        self.batch_size = batch_size
        self.repeat_count = repeat_count
        self.num_samples = len(data_source)
        self.shuffle = shuffle
        self.seed = seed

        if shuffle:
            self.generator = torch.Generator()  # Create a local random generator
            if seed is not None:
                self.generator.manual_seed(seed)

    def __iter__(self):
        if self.shuffle:
            # E.g., [2, 4, 3, 1, 0, 6, 5] (num_samples = 7)
            indexes = torch.randperm(self.num_samples, generator=self.generator).tolist()
        else:
            indexes = list(range(self.num_samples))

        #    [2, 4, 3, 1, 0, 6, 5]
        # -> [[2, 4, 3], [1, 0, 6], [5]]  (batch_size = 3)
        indexes = [indexes[i : i + self.batch_size] for i in range(0, len(indexes), self.batch_size)]

        #    [[2, 4, 3], [1, 0, 6], [5]]
        # -> [[2, 4, 3], [1, 0, 6]]
        indexes = [chunk for chunk in indexes if len(chunk) == self.batch_size]

        for chunk in indexes:
            for _ in range(self.repeat_count):
                for index in chunk:
                    for _ in range(self.mini_repeat_count):
                        yield index

    def __len__(self) -> int:
        return (self.num_samples // self.batch_size) * self.batch_size * self.mini_repeat_count * self.repeat_count


# torch.nanstd doesn't exist, so we define it here
def nanstd(tensor: torch.Tensor) -> torch.Tensor:
    """
    Compute the standard deviation of a tensor, ignoring NaNs. This function only supports 1D tensors.

    Args:
        tensor (`torch.Tensor`):
            Input tensor of shape `(N,)`.

    Returns:
        `torch.Tensor`:
            Standard deviation of the tensor, ignoring NaNs.
    """
    variance = torch.nanmean((tensor - torch.nanmean(tensor, keepdim=True)) ** 2)  # Compute variance ignoring NaNs
    count = torch.sum(~torch.isnan(tensor))  # Count of non-NaN values
    variance *= count / (count - 1)  # Bessel's correction
    return torch.sqrt(variance)


def split_tensor_dict(
    tensor_dict: dict[str, Optional[torch.Tensor]], num_chunks: int
) -> list[dict[str, Optional[torch.Tensor]]]:
    """
    Splits a dictionary of tensors along the first dimension into `num_chunks` equal parts.

    Example:
    ```python
    >>> x = torch.arange(12).reshape(6, 2)
    >>> y = torch.arange(6).reshape(6, 1)
    >>> tensor_dict = {"x": x, "y": y}
    >>> split_tensor_dict(tensor_dict, 3)
    [
        {"x": tensor([[0, 1], [2, 3]]), "y": tensor([[0], [1]])},
        {"x": tensor([[4, 5], [6, 7]]), "y": tensor([[2], [3]])},
        {"x": tensor([[ 8,  9], [10, 11]]), "y": tensor([[4], [5]])}
    ]
    ```
    """
    first_tensor = next(tensor for tensor in tensor_dict.values() if tensor is not None)
    chunk_size = first_tensor.shape[0] // num_chunks
    return [
        {
            key: tensor[i * chunk_size : (i + 1) * chunk_size] if tensor is not None else None
            for key, tensor in tensor_dict.items()
        }
        for i in range(num_chunks)
    ]


def shuffle_sequence_dict(seq_dict: dict[str, Optional[Sequence]]) -> dict[str, Optional[Sequence]]:
    """
    Shuffles all sequence-like values in a dictionary along the first dimension in unison.

    Example:
    ```python
    >>> x = torch.arange(6).reshape(3, 2)
    >>> y = ["a", "b", "c"]
    >>> seq_dict = {"x": x, "y": y}
    >>> shuffle_sequence_dict(seq_dict)
    {'x': tensor([[2, 3],
                  [0, 1],
                  [4, 5]]),
     'y': ['b', 'a', 'c']}
    ```
    """
    # Determine batch size from the first non-None sequence
    batch_size = len(next(v for v in seq_dict.values() if v is not None))
    permutation = torch.randperm(batch_size)

    def permute(v: Optional[Sequence]) -> Optional[Sequence]:
        if v is None:
            return None
        if isinstance(v, torch.Tensor):
            return v[permutation]
        return [v[i] for i in permutation]

    return {key: permute(val) for key, val in seq_dict.items()}


def nanmin(tensor: torch.Tensor) -> torch.Tensor:
    """
    Compute the minimum value of a tensor, ignoring NaNs. This function only supports 1D tensors.

    Args:
        tensor (`torch.Tensor`): Input tensor of shape `(N,)`.

    Returns:
        `torch.Tensor`: Minimum value of the tensor, ignoring NaNs. Returns NaN if all values are NaN.
    """
    if torch.isnan(tensor).all():
        return torch.tensor(float("nan"), dtype=tensor.dtype, device=tensor.device)
    return torch.min(tensor[~torch.isnan(tensor)])


def nanmax(tensor: torch.Tensor) -> torch.Tensor:
    """
    Compute the maximum value of a tensor, ignoring NaNs. This function only supports 1D tensors.

    Args:
        tensor (`torch.Tensor`): Input tensor of shape `(N,)`.

    Returns:
        `torch.Tensor`: Maximum value of the tensor, ignoring NaNs. Returns NaN if all values are NaN.
    """
    if torch.isnan(tensor).all():
        return torch.tensor(float("nan"), dtype=tensor.dtype, device=tensor.device)
    return torch.max(tensor[~torch.isnan(tensor)])


def identity(x):
    """Do we really need docs for this?"""
    return x


<<<<<<< HEAD
def agg_loss(per_token_loss: torch.Tensor, loss_mask: torch.Tensor, loss_type: str, **kwargs) -> torch.Tensor:
    if loss_type == "grpo":
        loss = ((per_token_loss * loss_mask).sum(-1) / loss_mask.sum(-1).clamp(min=1.0)).mean()
    elif loss_type == "bnpo":
        loss = (per_token_loss * loss_mask).sum() / loss_mask.sum().clamp(min=1.0)
    elif loss_type == "dr_grpo":
        max_completion_length = kwargs.get("max_completion_length", 1)
        loss = (per_token_loss * loss_mask).sum() / (per_token_loss.size(0) * max_completion_length)
    else:
        raise ValueError(f"Unknown loss type: {loss_type}")
    return loss


class AdaptiveEntropyController:
    def __init__(self, min_ent_coef, max_ent_coef, delta_ent_coef, target_ent):
        self.value = min_ent_coef
        self.min_ent_coef = min_ent_coef
        self.max_ent_coef = max_ent_coef
        self.delta_ent_coef = delta_ent_coef
        self.target_ent = target_ent

    def __call__(self, ent):
        """
        Adjusts the entropy coefficient based on the current entropy.
        Following https://github.com/SkyworkAI/Skywork-OR1/tree/main
        Related post:
        https://capricious-hydrogen-41c.notion.site/Skywork-Open-Reasoner-Series-1d0bc9ae823a80459b46c149e4f51680?pvs=25#1d1bc9ae823a801592a0c3891ea5328f

        Args:
            ent (`float`): Current entropy value.

        Returns:
            `float`: Adjusted entropy coefficient.
        """
        if ent < self.target_ent:
            self.value += self.delta_ent_coef
        else:
            self.value -= self.delta_ent_coef

        self.value = float(np.clip(self.value, self.min_ent_coef, self.max_ent_coef))

        return self.value * (ent < self.target_ent)
=======
def split_pixel_values_by_grid(batch: dict[str, torch.Tensor]) -> dict[str, Union[torch.Tensor, list[torch.Tensor]]]:
    """
    Splits `batch["pixel_values"]` into a list of tensors based on the product of each row in
    `batch["image_grid_thw"]`, while keeping other entries unchanged.
    """
    if "image_grid_thw" not in batch or "pixel_values" not in batch:
        return batch

    lengths = batch["image_grid_thw"].prod(dim=1).tolist()  # [batch_size]
    pixel_values = batch["pixel_values"]  # [total, feature_dim]

    if sum(lengths) != pixel_values.size(0):
        raise ValueError(f"Mismatch: sum(lengths) = {sum(lengths)} != pixel_values.size(0) = {pixel_values.size(0)}")

    split_values = list(torch.split(batch["pixel_values"], lengths, dim=0))
    return {**batch, "pixel_values": split_values}


def unsplit_pixel_values_by_grid(batch: dict[str, Union[torch.Tensor, list[torch.Tensor]]]) -> dict[str, torch.Tensor]:
    """
    Opposite of `split_pixel_values_by_grid`. Merges a list of tensors in `batch["pixel_values"]`
    back into a single tensor along the first dimension.
    """
    pixel_values = batch.get("pixel_values")

    if isinstance(pixel_values, list):
        merged = torch.cat(pixel_values, dim=0)
        return {**batch, "pixel_values": merged}
    else:
        return batch


def get_high_entropy_mask(entropies: torch.Tensor, mask: torch.Tensor, threshold: float) -> torch.Tensor:
    """
    Returns a binary mask identifying tokens whose entropy exceeds a given quantile threshold.

    Args:
        entropies (`torch.Tensor`):
            Tensor of shape (batch_size, seq_len) with per-token entropy values.
        mask (`torch.Tensor`):
            Binary mask of the same shape as `entropies`, where `1` indicates valid tokens and `0` padding.
        threshold (`float`):
            Quantile threshold between `0.0` and `1.0` to select high-entropy tokens.

    Returns:
        `torch.Tensor`:
            Boolean mask of shape (batch_size, seq_len), where `True` indicates tokens with entropy >= threshold and
            `False` otherwise.
    """
    non_pad_entropies = entropies[mask.bool()].float()
    if non_pad_entropies.numel() == 0:
        return torch.zeros_like(entropies, dtype=torch.bool)
    entropy_threshold = torch.quantile(non_pad_entropies, threshold)
    masked_entropies = entropies * mask.float()
    entropy_mask = masked_entropies >= entropy_threshold
    return entropy_mask & mask.bool()  # ensure padding tokens are always masked out


def truncate_with_protected_tokens(
    ids: torch.Tensor, mask: torch.Tensor, target_length: int, protected_tokens: list[int]
) -> tuple[torch.Tensor, torch.Tensor]:
    """
    Truncate tensors to target length while preserving protected tokens.

    Args:
        ids (`torch.Tensor`):
            Input tensor of token IDs, shape (batch_size, sequence_length).
        mask (`torch.Tensor`):
            Input tensor of attention masks, shape (batch_size, sequence_length).
        target_length (`int`):
            Desired length of the output sequences.
        protected_tokens (`list[int]`):
            List of token IDs that should be preserved in the output.
    """
    protected_set = set(protected_tokens)

    def process_sequence(ids, mask):
        # Create boolean masks
        is_protected = torch.tensor([x.item() in protected_set for x in ids])
        is_non_protected = ~is_protected

        # Count tokens
        num_protected = is_protected.sum().item()
        num_non_protected_needed = target_length - num_protected

        if num_non_protected_needed < 0:
            raise ValueError(
                f"target_length ({target_length}) is too small for the protected tokens ({num_protected} tokens). "
                f"Please increase target length to at least {num_protected} or disable truncation."
            )

        # Select which non-protected tokens to keep (rightmost ones)
        non_protected_indices = torch.where(is_non_protected)[0]
        keep_non_protected = torch.zeros_like(is_non_protected)
        if num_non_protected_needed > 0:
            keep_indices = non_protected_indices[-num_non_protected_needed:]
            keep_non_protected[keep_indices] = True

        # Final mask: protected OR selected non-protected
        keep_mask = is_protected | keep_non_protected

        return ids[keep_mask], mask[keep_mask]

    # Process each sequence in the batch
    truncated_seq = []
    truncated_mask = []

    for i in range(ids.shape[0]):
        new_ids, new_mask = process_sequence(ids[i], mask[i])
        truncated_seq.append(new_ids)
        truncated_mask.append(new_mask)

    return torch.stack(truncated_seq), torch.stack(truncated_mask)
>>>>>>> 56f4201d


class GRPOTrainer(Trainer):
    """
    Trainer for the Group Relative Policy Optimization (GRPO) method. This algorithm was initially proposed in the
    paper [DeepSeekMath: Pushing the Limits of Mathematical Reasoning in Open Language
    Models](https://huggingface.co/papers/2402.03300).

    Example:

    ```python
    from datasets import load_dataset
    from trl import GRPOTrainer

    dataset = load_dataset("trl-lib/tldr", split="train")


    def reward_func(completions, **kwargs):
        # Dummy reward function that rewards completions with more unique letters.
        return [float(len(set(completion))) for completion in completions]


    trainer = GRPOTrainer(
        model="Qwen/Qwen2-0.5B-Instruct",
        reward_funcs=reward_func,
        train_dataset=dataset,
    )

    trainer.train()
    ```

    Args:
        model (`Union[str, PreTrainedModel]`):
            Model to be trained. Can be either:

            - A string, being the *model id* of a pretrained model hosted inside a model repo on huggingface.co, or a
              path to a *directory* containing model weights saved using
              [`~transformers.PreTrainedModel.save_pretrained`], e.g., `'./my_model_directory/'`. The model is loaded
              using [`~transformers.AutoModelForCausalLM.from_pretrained`] with the keyword arguments in
              `args.model_init_kwargs`.
            - A [`~transformers.PreTrainedModel`] object. Only causal language models are supported.
        reward_funcs (`Union[RewardFunc, list[RewardFunc]]`):
            Reward functions to be used for computing the rewards. To compute the rewards, we call all the reward
            functions with the prompts and completions and sum the rewards. Can be either:

            - A single reward function, such as:
                - A string: The *model ID* of a pretrained model hosted inside a model repo on huggingface.co, or a
                path to a *directory* containing model weights saved using
                [`~transformers.PreTrainedModel.save_pretrained`], e.g., `'./my_model_directory/'`. The model is loaded
                using [`~transformers.AutoModelForSequenceClassification.from_pretrained`] with `num_labels=1` and the
                keyword arguments in `args.model_init_kwargs`.
                - A [`~transformers.PreTrainedModel`] object: Only sequence classification models are supported.
                - A custom reward function: The function is provided with the prompts and the generated completions,
                  plus any additional columns in the dataset. It should return a list of rewards. Custom reward
                  functions can also return `None` when the reward is not applicable to those samples. This is useful
                  for multi-task training where different reward functions apply to different types of samples. When a
                  reward function returns `None` for a sample, that reward function is excluded from the reward
                  calculation for that sample. For more details, see [Using a custom reward
                  function](#using-a-custom-reward-function).

                  The trainer's state is also passed to the reward function. The trainer's state is an instance of
                  [`~transformers.TrainerState`] and can be accessed by accessing the `trainer_state` argument to the
                  reward function's signature.
            - A list of reward functions, where each item can independently be any of the above types. Mixing different
            types within the list (e.g., a string model ID and a custom reward function) is allowed.
        args ([`GRPOConfig`], *optional*, defaults to `None`):
            Configuration for this trainer. If `None`, a default configuration is used.
        train_dataset ([`~datasets.Dataset`] or [`~datasets.IterableDataset`]):
            Dataset to use for training. It must include a column `"prompt"`. Any additional columns in the dataset is
            ignored. The format of the samples can be either:

            - [Standard](dataset_formats#standard): Each sample contains plain text.
            - [Conversational](dataset_formats#conversational): Each sample contains structured messages (e.g., role
              and content).
        eval_dataset ([`~datasets.Dataset`], [`~datasets.IterableDataset`] or `dict[str, Union[Dataset, IterableDataset]]`):
            Dataset to use for evaluation. It must meet the same requirements as `train_dataset`.
        processing_class ([`~transformers.PreTrainedTokenizerBase`] or [`~transformers.ProcessorMixin`], *optional*, defaults to `None`):
            Processing class used to process the data. The padding side must be set to "left". If `None`, the
            processing class is loaded from the model's name with [`~transformers.AutoProcessor.from_pretrained`]. A
            padding token, `tokenizer.pad_token`, must be set. If the processing class has not set a padding token,
            `tokenizer.eos_token` will be used as the default.
        reward_processing_classes (`Union[PreTrainedTokenizerBase, list[PreTrainedTokenizerBase]]`, *optional*, defaults to `None`):
            Processing classes corresponding to the reward functions specified in `reward_funcs`. Can be either:

            - A single processing class: Used when `reward_funcs` contains only one reward function.
            - A list of processing classes: Must match the order and length of the reward functions in `reward_funcs`.
            If set to `None`, or if an element of the list corresponding to a [`~transformers.PreTrainedModel`] is
            `None`, the tokenizer for the model is automatically loaded using
            [`~transformers.AutoTokenizer.from_pretrained`]. For elements in `reward_funcs` that are custom reward
            functions (not [`~transformers.PreTrainedModel`]), the corresponding entries in `reward_processing_classes`
            are ignored.
        callbacks (list of [`~transformers.TrainerCallback`], *optional*, defaults to `None`):
            List of callbacks to customize the training loop. Will add those to the list of default callbacks detailed
            in [here](https://huggingface.co/docs/transformers/main_classes/callback).

            If you want to remove one of the default callbacks used, use the [`~transformers.Trainer.remove_callback`]
            method.
        optimizers (`tuple[torch.optim.Optimizer, torch.optim.lr_scheduler.LambdaLR]`, *optional*, defaults to `(None, None)`):
            A tuple containing the optimizer and the scheduler to use. Will default to an instance of [`AdamW`] on your
            model and a scheduler given by [`get_linear_schedule_with_warmup`] controlled by `args`.
        peft_config ([`~peft.PeftConfig`], *optional*, defaults to `None`):
            PEFT configuration used to wrap the model. If `None`, the model is not wrapped.
    """

    _tag_names = ["trl", "grpo"]

    def __init__(
        self,
        model: Union[str, PreTrainedModel],
        reward_funcs: Union[RewardFunc, list[RewardFunc]],
        args: Optional[GRPOConfig] = None,
        train_dataset: Optional[Union[Dataset, IterableDataset]] = None,
        eval_dataset: Optional[Union[Dataset, IterableDataset, dict[str, Union[Dataset, IterableDataset]]]] = None,
        processing_class: Optional[Union[PreTrainedTokenizerBase, ProcessorMixin]] = None,
        reward_processing_classes: Optional[Union[PreTrainedTokenizerBase, list[PreTrainedTokenizerBase]]] = None,
        callbacks: Optional[list[TrainerCallback]] = None,
        optimizers: tuple[Optional[torch.optim.Optimizer], Optional[torch.optim.lr_scheduler.LambdaLR]] = (None, None),
        peft_config: Optional["PeftConfig"] = None,
    ):
        # Args
        if args is None:
            model_name = model if isinstance(model, str) else model.config._name_or_path
            model_name = model_name.split("/")[-1]
            args = GRPOConfig(f"{model_name}-GRPO")

        # Models
        # Trained model
        model_init_kwargs = args.model_init_kwargs or {}
        if isinstance(model, str):
            model_id = model
            torch_dtype = model_init_kwargs.get("torch_dtype")
            if isinstance(torch_dtype, torch.dtype) or torch_dtype == "auto" or torch_dtype is None:
                pass  # torch_dtype is already a torch.dtype or "auto" or None
            elif isinstance(torch_dtype, str):  # it's a str, but not "auto"
                torch_dtype = getattr(torch, torch_dtype)
                model_init_kwargs["torch_dtype"] = torch_dtype
            else:
                raise ValueError(
                    "Invalid `torch_dtype` passed to `GRPOConfig`. Expected either 'auto' or a string representing "
                    f"a `torch.dtype` (e.g., 'float32'), but got {torch_dtype}."
                )
            # Disable caching if gradient checkpointing is enabled (not supported)
            config = AutoConfig.from_pretrained(model_id)
            architecture = getattr(transformers, config.architectures[0])
            model = architecture.from_pretrained(model_id, **model_init_kwargs)
        else:
            model_id = model.config._name_or_path
            if args.model_init_kwargs is not None:
                raise ValueError(
                    "You passed `model_init_kwargs` to the `GRPOConfig`, but your model is already instantiated. "
                    "This argument can only be used when the `model` argument is a string."
                )

        # Some models (SmolVLM/Idefics3) don't support `logits_to_keep` argument and error out if we pass it
        # Inspect the forward method before we wrap the model with PEFT
        self.model_kwarg_keys = (
            inspect.signature(model.forward).parameters.keys()
            if not hasattr(model, "get_base_model")
            else inspect.signature(model.get_base_model().forward).parameters.keys()
        )

        if peft_config is not None:
            if not is_peft_available():
                raise ImportError("PEFT is required to use `peft_config`. Run `pip install peft`.")
            model = get_peft_model(model, peft_config)

        # Enable gradient checkpointing if requested
        if args.gradient_checkpointing:
            model = self._enable_gradient_checkpointing(model, args)

        # Processing class
        if processing_class is None:
            processing_class = AutoProcessor.from_pretrained(model.config._name_or_path, padding_side="left")

        # Handle pad token for processors or tokenizers
        if isinstance(processing_class, ProcessorMixin):
            tokenizer = processing_class.tokenizer
        elif isinstance(processing_class, PreTrainedTokenizerBase):
            tokenizer = processing_class
        else:
            raise TypeError("The `processing_class` must be either a `PreTrainedTokenizerBase` or a `ProcessorMixin`")

        if tokenizer.pad_token is None:
            tokenizer.pad_token = tokenizer.eos_token

        self.pad_token = tokenizer.pad_token
        self.pad_token_id = tokenizer.pad_token_id
        self.eos_token_id = tokenizer.eos_token_id
        self.image_token = getattr(processing_class, "image_token", None)
        self.image_token_id = getattr(processing_class, "image_token_id", None)
        self.vision_start_token_id = getattr(model.config, "vision_start_token_id", None)
        self.vision_end_token_id = getattr(model.config, "vision_end_token_id", None)

        # Reward functions
        if not isinstance(reward_funcs, list):
            reward_funcs = [reward_funcs]
        self.reward_func_names = []
        for i, reward_func in enumerate(reward_funcs):
            if isinstance(reward_func, str):
                reward_funcs[i] = AutoModelForSequenceClassification.from_pretrained(
                    reward_func, num_labels=1, **model_init_kwargs
                )
            if isinstance(reward_funcs[i], nn.Module):  # Use Module over PretrainedModel for compat w/ compiled models
                self.reward_func_names.append(reward_funcs[i].config._name_or_path.split("/")[-1])
            else:
                self.reward_func_names.append(reward_funcs[i].__name__)
        self.reward_funcs = reward_funcs

        # Reward weights
        if args.reward_weights is not None:
            if len(args.reward_weights) != len(reward_funcs):
                raise ValueError(
                    f"Number of reward weights ({len(args.reward_weights)}) must match number of reward "
                    f"functions ({len(reward_funcs)})"
                )
            self.reward_weights = torch.tensor(args.reward_weights, dtype=torch.float32)
        else:
            self.reward_weights = torch.ones(len(reward_funcs), dtype=torch.float32)

        # Reward processing class
        if reward_processing_classes is None:
            reward_processing_classes = [None] * len(reward_funcs)
        elif not isinstance(reward_processing_classes, list):
            reward_processing_classes = [reward_processing_classes]
        else:
            if len(reward_processing_classes) != len(reward_funcs):
                raise ValueError("The number of reward processing classes must match the number of reward functions.")

        for i, (reward_processing_class, reward_func) in enumerate(zip(reward_processing_classes, reward_funcs)):
            if isinstance(reward_func, PreTrainedModel):
                if reward_processing_class is None:
                    reward_processing_class = AutoTokenizer.from_pretrained(reward_func.config._name_or_path)
                if reward_processing_class.pad_token_id is None:
                    reward_processing_class.pad_token = reward_processing_class.eos_token
                # The reward model computes the reward for the latest non-padded token in the input sequence.
                # So it's important to set the pad token ID to the padding token ID of the processing class.
                reward_func.config.pad_token_id = reward_processing_class.pad_token_id
                reward_processing_classes[i] = reward_processing_class
        self.reward_processing_classes = reward_processing_classes

        # Training arguments
        self.max_prompt_length = args.max_prompt_length
        self.max_completion_length = args.max_completion_length  # = |o_i| in the GRPO paper
        self.num_generations = args.num_generations  # = G in the GRPO paper
        self.temperature = args.temperature
        self.top_p = args.top_p
        self.top_k = args.top_k
        self.min_p = args.min_p
        self.repetition_penalty = args.repetition_penalty
        self.use_transformers_paged = args.use_transformers_paged
        self.use_vllm = args.use_vllm
        self.vllm_mode = args.vllm_mode
        self.vllm_gpu_memory_utilization = args.vllm_gpu_memory_utilization  # only applies to colocation mode
        self.vllm_tensor_parallel_size = args.vllm_tensor_parallel_size  # only applies to colocation mode
        self.use_liger_loss = args.use_liger_loss
        self.loss_type = args.loss_type
        self.scale_rewards = args.scale_rewards
        self.mask_truncated_completions = args.mask_truncated_completions
        self.top_entropy_quantile = args.top_entropy_quantile
        if self.use_liger_loss and self.top_entropy_quantile < 1.0:
            raise NotImplementedError(
                "Liger Kernels don't currently support masking token positions based on entropy."
            )
        # Entropy loss weight
        self.entropy_coef = args.entropy_coef
        if args.entropy_coef < 0.0:
            # Use adaptive entropy controller when args.entropy_coef is negative
            self.ent_ctrl = AdaptiveEntropyController(
                min_ent_coef=args.min_ent_coef,
                max_ent_coef=args.max_ent_coef,
                delta_ent_coef=args.delta_ent_coef,
                target_ent=args.target_entropy,
            )
        else:
            self.ent_ctrl = None

        # Datasets
        self.shuffle_dataset = args.shuffle_dataset

        if (
            isinstance(train_dataset, IterableDataset)
            or isinstance(eval_dataset, IterableDataset)
            or (
                isinstance(eval_dataset, dict) and any(isinstance(ds, IterableDataset) for ds in eval_dataset.values())
            )
        ):
            # See https://github.com/huggingface/trl/issues/3213
            raise NotImplementedError(
                "Iterable datasets are not yet supported in GRPOTrainer. Please use a standard dataset instead."
            )

        # Multi-step
        self.num_iterations = args.num_iterations  # = 𝜇 in the GRPO paper
        self.epsilon_low = args.epsilon
        self.epsilon_high = args.epsilon_high if args.epsilon_high is not None else args.epsilon
        # Tracks the number of iterations (forward + backward passes), including those within a grad accum cycle
        self._step = 0
        # Buffer the batch to reuse generated outputs across multiple updates. For more details, see
        # `_get_train_sampler` and `_prepare_inputs`.
        self._buffered_inputs = None

        # The trainer estimates the number of FLOPs (floating-point operations) using the number of elements in the
        # input tensor associated with the key "input_ids". However, in GRPO, the sampled data does not include the
        # "input_ids" key. Instead, the available keys is "prompt". As a result, the trainer issues the warning:
        # "Could not estimate the number of tokens of the input, floating-point operations will not be computed." To
        # suppress this warning, we set the "estimate_tokens" key in the model's "warnings_issued" dictionary to True.
        # This acts as a flag to indicate that the warning has already been issued.
        model.warnings_issued["estimate_tokens"] = True

        super().__init__(
            model=model,
            args=args,
            data_collator=identity,  # No data collation is needed in GRPO
            train_dataset=train_dataset,
            eval_dataset=eval_dataset,
            processing_class=processing_class,
            callbacks=callbacks,
            optimizers=optimizers,
        )

        # Reference model
        self.beta = args.beta
        if self.beta == 0.0:
            # If beta is 0.0, the reference model is not needed
            self.ref_model = None
        elif is_peft_model(model):
            # If PEFT is used, the reference model is not needed since the adapter can be disabled
            # to revert to the initial model.
            self.ref_model = None
        else:
            # For deepspeed, fsdp or non-distributed models, create a reference model from scratch
            config = AutoConfig.from_pretrained(model_id)
            architecture = getattr(transformers, config.architectures[0])
            self.ref_model = architecture.from_pretrained(model_id, **model_init_kwargs)

        # Disable dropout in the models
        if args.disable_dropout:
            disable_dropout_in_model(model)
            if self.ref_model is not None:
                disable_dropout_in_model(self.ref_model)

        # Liger loss
        if self.use_liger_loss:
            if not is_liger_kernel_available():
                raise ImportError(
                    "Liger is required to use `liger_loss` as the GRPO loss. Run `pip install liger-kernel`."
                )
            # redirect the model.module forward to the model forward to ensure pre-forward hooks are called
            self._forward_redirection = _ForwardRedirection()

            self.liger_grpo_loss = LigerFusedLinearGRPOLoss(
                beta=self.beta,
                epsilon_low=self.epsilon_low,
                epsilon_high=self.epsilon_high,
                temperature=self.temperature,
                use_ref_model=self.beta != 0.0,
                loss_type=self.loss_type,
                max_completion_length=self.max_completion_length,
            )

        # Initialize the metrics
        self._metrics = {"train": defaultdict(list), "eval": defaultdict(list)}
        self._total_train_tokens = 0
        self.log_completions = args.log_completions
        self.wandb_log_unique_prompts = args.wandb_log_unique_prompts
        self.num_completions_to_print = args.num_completions_to_print
        # Keep logs sized to the generation batch to record only outputs from the latest model update.
        self._logs = {
            "image": deque(maxlen=args.generation_batch_size),
            "prompt": deque(maxlen=args.generation_batch_size),
            "completion": deque(maxlen=args.generation_batch_size),
            "rewards": defaultdict(lambda: deque(maxlen=args.generation_batch_size)),
            "advantages": deque(maxlen=args.generation_batch_size),
        }

        # Ensure each process receives a unique seed to prevent duplicate completions when generating with
        # transformers if num_generations exceeds per_device_train_batch_size. We could skip it if we use vLLM, but
        # it's safer to set it in all cases.
        set_seed(args.seed, device_specific=True)

        if self.use_vllm:
            if not is_vllm_available():
                raise ImportError(
                    "vLLM is not available and `use_vllm` is set to True. Please install vLLM with "
                    "`pip install vllm` to use it."
                )

            if self.vllm_mode == "server" and self.accelerator.is_main_process:
                if args.vllm_server_base_url is not None:
                    base_url = args.vllm_server_base_url
                else:
                    base_url = f"http://{args.vllm_server_host}:{args.vllm_server_port}"
                self.vllm_client = VLLMClient(base_url=base_url, connection_timeout=args.vllm_server_timeout)
                self.vllm_client.init_communicator()

            elif self.vllm_mode == "colocate":
                # Make sure vllm_tensor_parallel_size group size evenly divides the world size - each group should have
                # the same number of ranks
                if not self.accelerator.num_processes % self.vllm_tensor_parallel_size == 0:
                    raise ValueError(
                        f"vllm_tensor_parallel_size ({self.vllm_tensor_parallel_size}) must divide world size "
                        f"({self.accelerator.num_processes}) evenly."
                    )

                if self.vllm_tensor_parallel_size > 1:
                    # Create subgroups of ranks for TP, each group with `vllm_tensor_parallel_size` ranks.
                    # For example, if world_size=8 and vllm_tensor_parallel_size=2 → groups: [0,1], [2,3], [4,5], [6,7]
                    self.tp_group, _ = torch.distributed.new_subgroups_by_enumeration(
                        [
                            list(range(i * self.vllm_tensor_parallel_size, (i + 1) * self.vllm_tensor_parallel_size))
                            for i in range(self.accelerator.num_processes // self.vllm_tensor_parallel_size)
                        ]
                    )

                # vLLM requires the environment variables to be set for distributed training.
                os.environ["RANK"] = str(self.accelerator.process_index)
                os.environ["LOCAL_RANK"] = str(self.accelerator.local_process_index)
                os.environ["WORLD_SIZE"] = str(self.accelerator.num_processes)
                os.environ["MASTER_ADDR"] = os.environ.get("MASTER_ADDR", "localhost")
                os.environ["MASTER_PORT"] = os.environ.get("MASTER_PORT", "12345")

                if self.max_prompt_length is not None and self.max_completion_length is not None:
                    max_model_len = self.max_prompt_length + self.max_completion_length
                else:
                    max_model_len = None
                self.llm = LLM(
                    model=model.name_or_path,
                    tensor_parallel_size=args.vllm_tensor_parallel_size,
                    gpu_memory_utilization=self.vllm_gpu_memory_utilization,
                    max_num_seqs=self.args.per_device_train_batch_size
                    * self.vllm_tensor_parallel_size
                    * self.args.steps_per_generation,
                    max_model_len=max_model_len,
                    distributed_executor_backend="external_launcher",
                    # Feed identical seed for tp groups to ensure sampling results are the same across workers
                    seed=self.accelerator.process_index // self.vllm_tensor_parallel_size,
                    # Latest vLLM v1 memory profiler is misled by the high default value (i.e., 32768) - thinking there's not enough memory
                    max_num_batched_tokens=4096,
                )

            # vLLM specific sampling arguments
            self.guided_decoding_regex = args.vllm_guided_decoding_regex

            self._last_loaded_step = -1  # tag to avoid useless loading during grad accumulation

            # When using vLLM, the main process is responsible for loading the model weights. This can cause process
            # desynchronization and seems to lead to DeepSpeed hanging during initialization. To prevent this, we
            # synchronize all processes after vLLM has been fully initialized.
            self.accelerator.wait_for_everyone()
        else:
            generation_kwargs = {
                "max_new_tokens": self.max_completion_length,
                "do_sample": True,
                "pad_token_id": tokenizer.pad_token_id,
                "bos_token_id": tokenizer.bos_token_id,
                "eos_token_id": tokenizer.eos_token_id,
                "temperature": self.temperature,
                "top_p": self.top_p,
                "top_k": self.top_k,
                "min_p": self.min_p,
                "repetition_penalty": self.repetition_penalty,
                "cache_implementation": args.cache_implementation,
            }
            if args.use_transformers_paged:
                generation_kwargs["max_batch_tokens"] = 512
                generation_kwargs["num_blocks"] = 1024
                generation_kwargs["block_size"] = 128
            if args.generation_kwargs is not None:
                generation_kwargs.update(args.generation_kwargs)
            self.generation_config = GenerationConfig(**generation_kwargs)

        # Gradient accumulation requires scaled loss. Normally, loss scaling in the parent class depends on whether the
        # model accepts loss-related kwargs. Since we compute our own loss, this check is irrelevant. We set
        # self.model_accepts_loss_kwargs to False to enable scaling.
        self.model_accepts_loss_kwargs = False

        # Add tags to the model
        self.model.add_model_tags(self._tag_names)

        if self.ref_model is not None:
            if self.is_deepspeed_enabled:
                self.ref_model = prepare_deepspeed(self.ref_model, self.accelerator)
            elif self.is_fsdp_enabled:
                self.ref_model = prepare_fsdp(self.ref_model, self.accelerator)
            else:
                self.ref_model = self.accelerator.prepare_model(self.ref_model, evaluation_mode=True)

        if args.sync_ref_model:
            self.add_callback(SyncRefModelCallback(ref_model=self.ref_model, accelerator=self.accelerator))

        for i, reward_func in enumerate(self.reward_funcs):
            if isinstance(reward_func, PreTrainedModel):
                if self.is_deepspeed_enabled:
                    self.reward_funcs[i] = prepare_deepspeed(reward_func, self.accelerator)
                else:
                    # set device placement to True to make `prepare_model` move `reward_func` to device when using fsdp
                    self.reward_funcs[i] = self.accelerator.prepare_model(
                        reward_func, evaluation_mode=True, device_placement=True
                    )

    def _set_signature_columns_if_needed(self):
        # If `self.args.remove_unused_columns` is True, non-signature columns are removed.
        # By default, this method sets `self._signature_columns` to the model's expected inputs.
        # In GRPOTrainer, we preprocess data, so using the model's signature columns doesn't work.
        # Instead, we set them to the columns expected by the `training_step` method, hence the override.
        if self._signature_columns is None:
            self._signature_columns = ["prompt", "image"]

    # This method overrides `Trainer.get_train_dataloader` to support our custom batching strategy.
    # Instead of returning a standard per-step batch (i.e., `per_device_batch_size), our dataloader loads an
    # *generation* batch (i.e., `per_device_batch_size × steps_per_generation`). This allows us to generate completions
    # once every steps_per_generation step—rather than once per accumulation step—which is significantly more
    # efficient. The only change from the original implementation is multiplying the batch size by
    # `steps_per_generation`. Thus, `_prepare_inputs` is called with this *generation* batch, and it handles the
    # splitting internally.
    # Maintenance note: This method is a copy-paste of the original `Trainer.get_train_dataloader` with only one line
    # modification. As a result, some parts of the method aren't relevant to GRPO, but we keep them to stay one line
    # apart from the super method, ensuring easier maintenance in the future.
    def get_train_dataloader(self):
        if self.train_dataset is None:
            raise ValueError("Trainer: training requires a train_dataset.")

        train_dataset = self.train_dataset
        data_collator = self.data_collator
        if is_datasets_available() and isinstance(train_dataset, datasets.Dataset):
            train_dataset = self._remove_unused_columns(train_dataset, description="training")
        else:
            data_collator = self._get_collator_with_removed_columns(data_collator, description="training")

        dataloader_params = {
            "batch_size": self._train_batch_size * self.args.steps_per_generation,  # < this is the change
            "collate_fn": data_collator,
            "num_workers": self.args.dataloader_num_workers,
            "pin_memory": self.args.dataloader_pin_memory,
            "persistent_workers": self.args.dataloader_persistent_workers,
        }

        if not isinstance(train_dataset, torch.utils.data.IterableDataset):
            dataloader_params["sampler"] = self._get_train_sampler()
            dataloader_params["drop_last"] = self.args.dataloader_drop_last
            if version.parse(transformers.__version__) >= version.parse("4.52.0"):
                # from transformers 4.52.0, the `seed_worker` requires the `num_workers` and `rank` arguments
                dataloader_params["worker_init_fn"] = partial(
                    seed_worker, num_workers=self.args.dataloader_num_workers, rank=self.args.process_index
                )
            else:
                dataloader_params["worker_init_fn"] = seed_worker
            dataloader_params["prefetch_factor"] = self.args.dataloader_prefetch_factor

        return self.accelerator.prepare(DataLoader(train_dataset, **dataloader_params))

    def _get_train_sampler(self, dataset: Optional[Dataset] = None) -> Sampler:
        # Returns a sampler that
        # 1. ensures each prompt is repeated across multiple processes. This guarantees that identical prompts are
        #    distributed to different GPUs, allowing rewards to be computed and normalized correctly within each prompt
        #    group. Using the same seed across processes ensures consistent prompt assignment, preventing discrepancies
        #    in group formation.
        # 2. repeats the batch multiple times to allow reusing generations across multiple updates. Refer to
        #    _prepare_inputs to see how the generations are stored and reused.

        # In the following figure, the values are the prompt indices. The first row shows the first sampled batch, the
        # second row shows the second sampled batch, and so on.
        #
        #                                      |   GPU 0  |   GPU 1  |
        #
        #                 global_step   step    <-───>  num_generations=2
        #                                       <-───────> per_device_train_batch_size=3
        #  grad_accum    ▲  ▲  0          0     0   0   1   1   2   2   <- Generate for the first `steps_per_generation` (prompts 0 to 11); store the completions; use the first slice to compute the loss
        #     =2         ▼  |  0          1     3   3   4   4   5   5   <- Take the stored generations and use the second slice to compute the loss
        #                   |
        #                   |  1          2     6   6   7   7   8   8   <- Take the stored generations and use the third slice to compute the loss
        #  steps_per_gen=4  ▼  1          3     9   9  10  10  11  11   <- Take the stored generations and use the fourth slice to compute the loss
        #
        #                      2          4    12  12  13  13  14  14   <- Generate for the second `steps_per_generation` (prompts 12 to 23); store the completions; use the first slice to compute the loss
        #                      2          5    15  15  16  16  17  17   <- Take the stored generations and use the second slice to compute the loss
        #                                          ...
        if dataset is None:
            dataset = self.train_dataset
        return RepeatSampler(
            data_source=dataset,
            mini_repeat_count=self.num_generations,
            batch_size=self.args.generation_batch_size // self.num_generations,
            repeat_count=self.num_iterations * self.args.steps_per_generation,
            shuffle=self.shuffle_dataset,
            seed=self.args.seed,
        )

    def _get_eval_sampler(self, eval_dataset) -> Sampler:
        # See _get_train_sampler for an explanation of the sampler.
        return RepeatSampler(
            data_source=eval_dataset,
            mini_repeat_count=self.num_generations,
            seed=self.args.seed,
        )

    def _enable_gradient_checkpointing(self, model: PreTrainedModel, args: GRPOConfig) -> PreTrainedModel:
        """Enables gradient checkpointing for the model."""
        # Ensure use_cache is disabled
        model.config.use_cache = False

        # Enable gradient checkpointing on the base model for PEFT
        if is_peft_model(model):
            model.base_model.gradient_checkpointing_enable()
        # Enable gradient checkpointing for non-PEFT models
        else:
            model.gradient_checkpointing_enable()

        gradient_checkpointing_kwargs = args.gradient_checkpointing_kwargs or {}
        use_reentrant = (
            "use_reentrant" not in gradient_checkpointing_kwargs or gradient_checkpointing_kwargs["use_reentrant"]
        )

        if use_reentrant:
            model.enable_input_require_grads()

        return model

    @profiling_decorator
    def _get_last_hidden_state(
        self, unwrapped_model, input_ids, attention_mask, logits_to_keep, pixel_values, image_grid_thw
    ):
        if is_peft_model(unwrapped_model):
            unwrapped_model = unwrapped_model.base_model.model

        # Build model inputs - check if the model supports logits_to_keep (some models and VLMs don't)
        model_inputs = {"input_ids": input_ids, "attention_mask": attention_mask}

        if image_grid_thw is not None and pixel_values is not None:
            model_inputs["image_grid_thw"] = image_grid_thw
        if pixel_values is not None:
            model_inputs["pixel_values"] = pixel_values

        # Only add logits_to_keep if the model supports it
        if "logits_to_keep" in self.model_kwarg_keys:
            # We add 1 to `logits_to_keep` because the last logits of the sequence is later excluded
            model_inputs["logits_to_keep"] = logits_to_keep + 1

        last_hidden_state = unwrapped_model.model(**model_inputs).last_hidden_state
        # Exclude the last value: it corresponds to the next token pred
        last_hidden_state = last_hidden_state[:, :-1, :]  # (B, L-1, H)
        # Only keep the last logits_to_keep. For model that support logits_to_keep, this is a no-op.
        last_hidden_state = last_hidden_state[:, -logits_to_keep:, :]  # (B, logits_to_keep, H)
        return last_hidden_state

    @profiling_decorator
    def _get_per_token_logps_and_entropies(
        self,
        model,
        input_ids,
        attention_mask,
        logits_to_keep,
        batch_size=None,
        compute_entropy=False,
        pixel_values=None,
        image_grid_thw=None,
    ) -> dict[str, Optional[torch.Tensor]]:
        """Compute log‐probs and (optionally) entropies for each token."""
        batch_size = batch_size or input_ids.size(0)  # Chunk inputs into smaller batches to reduce memory peak
        all_logps = []
        all_entropies = []
        for start in range(0, input_ids.size(0), batch_size):
            input_ids_batch = input_ids[start : start + batch_size]
            attention_mask_batch = attention_mask[start : start + batch_size]

            # Build model inputs - check if the model supports logits_to_keep (some models and VLMs don't)
            model_inputs = {"input_ids": input_ids_batch, "attention_mask": attention_mask_batch}

            if image_grid_thw is not None and pixel_values is not None:
                model_inputs["image_grid_thw"] = image_grid_thw[start : start + batch_size]
                start_pixel_idx = image_grid_thw[:start].prod(-1).sum().item()
                end_pixel_idx = image_grid_thw[: start + batch_size].prod(-1).sum().item()
                model_inputs["pixel_values"] = pixel_values[start_pixel_idx:end_pixel_idx]
            elif pixel_values is not None:
                model_inputs["pixel_values"] = pixel_values[start : start + batch_size]

            # Only add logits_to_keep if the model supports it
            if "logits_to_keep" in self.model_kwarg_keys:
                # We add 1 to `logits_to_keep` because the last logits of the sequence is later excluded
                model_inputs["logits_to_keep"] = logits_to_keep + 1

            logits = model(**model_inputs).logits
            # Exclude the last value: it corresponds to the next token pred
            logits = logits[:, :-1, :]  # (B, L-1, H)
            # Only keep the last logits_to_keep. For model that support logits_to_keep, this is a no-op.
            logits = logits[:, -logits_to_keep:, :]  # (B, logits_to_keep, H)
            # Divide logits by sampling temperature.
            # See https://huggingface.co/blog/the_n_implementation_details_of_rlhf_with_ppo#policy-training-implementation-details
            logits = logits / self.temperature

            completion_ids = input_ids_batch[:, -logits_to_keep:]
            logps = selective_log_softmax(logits, completion_ids)  # compute logprobs
            all_logps.append(logps)

            if compute_entropy:
                entropies = entropy_from_logits(logits)
                all_entropies.append(entropies)

        logps = torch.cat(all_logps, dim=0)
        entropies = torch.cat(all_entropies, dim=0) if compute_entropy else None
        return logps, entropies

    def _fix_param_name_to_vllm(self, name, extra_prefixes: Optional[list[str]] = None):
        extra_prefixes = extra_prefixes or []
        prefixes = ["_checkpoint_wrapped_module."] + extra_prefixes
        for prefix in prefixes:
            name = name.replace(prefix, "")
        return name

    def _sync_fsdp_params_to_vllm(self, module: nn.Module, prefix: str = "", visited=None):
        """Memory-efficient post-order traversal of FSDP modules to extract full parameters and sync with vLLM."""
        if visited is None:
            visited = set()

        for child_name, child_module in module.named_children():
            child_prefix = f"{prefix}.{child_name}" if prefix else child_name
            self._sync_fsdp_params_to_vllm(
                child_module, prefix=child_prefix, visited=visited
            )  # recurse into the child

        if isinstance(module, FSDP):
            with FSDP.summon_full_params(module, recurse=False, writeback=False):
                for param_name, param in module.named_parameters():
                    full_name = f"{prefix}.{param_name}" if prefix else param_name
                    full_name = self._fix_param_name_to_vllm(full_name, extra_prefixes=["_fsdp_wrapped_module."])

                    if full_name in visited:
                        continue  # skip FSDP subtrees already traversed
                    visited.add(full_name)

                    if self.vllm_mode == "server" and self.accelerator.is_main_process:
                        self.vllm_client.update_named_param(full_name, param.data)
                    elif self.vllm_mode == "colocate":
                        llm_model = self.llm.llm_engine.model_executor.driver_worker.model_runner.model
                        llm_model.load_weights([(full_name, param.data)])

    @profiling_decorator
    def _move_model_to_vllm(self):
        # For DeepSpeed ZeRO-3 and FSDP, we need to gather all parameters before operations
        deepspeed_plugin = self.accelerator.state.deepspeed_plugin
        zero_stage_3 = deepspeed_plugin is not None and deepspeed_plugin.zero_stage == 3
        if zero_stage_3:
            import deepspeed

            gather_if_zero3 = deepspeed.zero.GatheredParameters
        else:
            gather_if_zero3 = nullcontext

        if is_peft_model(self.model):
            # With PEFT and FSDP/DeepSpeed ZeRO Stage 3, we must gather the full model at once before merging, as
            # merging adapters in a sharded manner is not supported.
            # TODO: does this work with FSDP?
            with gather_if_zero3(list(self.model.parameters())):
                self.model.merge_adapter()

                # Update vLLM weights while parameters are gathered
                if self.is_fsdp_enabled:  # note if using FSDP, gather_if_zero3 is nullcontext
                    # Update vLLM weights while parameters are gathered
                    # For PEFT with FSDP we need to use the memory efficient post-order traversal
                    self._sync_fsdp_params_to_vllm(self.model)
                else:
                    # DeepSpeed ZeRO-3 with PEFT
                    for name, param in self.model.named_parameters():
                        # When using PEFT, we need to recover the original parameter name and discard some parameters
                        name = name.removeprefix("base_model.model.").replace(".base_layer", "")
                        if self.model.prefix in name:
                            continue
                        # When module to save, remove its prefix and discard the original module
                        if "original_module" in name:
                            continue
                        name = self._fix_param_name_to_vllm(name, extra_prefixes=["modules_to_save.default."])

                        if self.vllm_mode == "server" and self.accelerator.is_main_process:
                            self.vllm_client.update_named_param(name, param.data)
                        elif self.vllm_mode == "colocate":
                            llm_model = self.llm.llm_engine.model_executor.driver_worker.model_runner.model
                            llm_model.load_weights([(name, param.data)])
                # Unmerge adapters while parameters are still gathered
                self.model.unmerge_adapter()
                # Parameters will automatically be repartitioned when exiting the context
        else:
            # For non-PEFT models, simply gather (if needed) and update each parameter individually.
            if self.is_fsdp_enabled:
                self._sync_fsdp_params_to_vllm(self.model)  # use memory-efficient post-order traversal for FSDP
            else:
                for name, param in self.model.named_parameters():
                    name = self._fix_param_name_to_vllm(name)
                    with gather_if_zero3([param]):
                        if self.vllm_mode == "server" and self.accelerator.is_main_process:
                            self.vllm_client.update_named_param(name, param.data)
                        elif self.vllm_mode == "colocate":
                            llm_model = self.llm.llm_engine.model_executor.driver_worker.model_runner.model
                            llm_model.load_weights([(name, param.data)])

        # Reset cache on vLLM
        if self.vllm_mode == "server" and self.accelerator.is_main_process:
            self.vllm_client.reset_prefix_cache()
        elif self.vllm_mode == "colocate":
            self.llm.reset_prefix_cache()

    @profiling_decorator
    def _prepare_inputs(
        self, generation_batch: dict[str, Union[torch.Tensor, Any]]
    ) -> dict[str, Union[torch.Tensor, Any]]:
        # Prepares inputs for model training/evaluation by managing completion generation and batch handling.
        # During training:
        #   - Receives the local generation batch (Per-GPU batch size × steps per generation)
        #     from the modified training dataloader instead of the standard local batch
        #   - Generates completions once for the entire generation batch and splits it into batches of size
        #     `per_device_train_batch_size`
        #   - Buffers these completions and returns the appropriate slice for the current accumulation step
        #   - Optimizes by regenerating completions only periodically (every steps_per_generation * num_iterations)
        # During evaluation:
        #   - The input is treated as a standard local batch (no accumulation, no multiple iterations)
        #   - Completions are generated for each batch without buffering or reuse
        # Returns a single local batch in both cases.

        mode = "train" if self.model.training else "eval"
        if mode == "train":
            generate_every = self.args.steps_per_generation * self.num_iterations
            if self._step % generate_every == 0 or self._buffered_inputs is None:
                # self._buffered_inputs=None can occur when resuming from a checkpoint
                generation_batch = self._generate_and_score_completions(generation_batch)
                generation_batch = split_pixel_values_by_grid(generation_batch)
                generation_batch = shuffle_sequence_dict(generation_batch)
                generation_batches = split_tensor_dict(generation_batch, self.args.steps_per_generation)
                self._buffered_inputs = [unsplit_pixel_values_by_grid(batch) for batch in generation_batches]
            inputs = self._buffered_inputs[self._step % self.args.steps_per_generation]
            self._step += 1
        else:
            # In evaluation, there is neither batch grouping for generation, nor multiple iterations, hence
            # local generation batch == local eval batch
            inputs = self._generate_and_score_completions(generation_batch)
        return inputs

    @profiling_decorator
    def _calculate_rewards(self, inputs, prompts, completions, completion_ids_list):
        device = self.accelerator.device
        rewards_per_func = torch.zeros(len(prompts), len(self.reward_funcs), device=device)

        # Repeat all input columns (but "prompt", "completion", and "completion_ids") to match the num of generations
        keys = [key for key in inputs[0] if key not in ["prompt", "completion", "completion_ids"]]
        reward_kwargs = {key: [example[key] for example in inputs] for key in keys}

        # This allows for dynamic reward shaping based on training progress.
        reward_kwargs["trainer_state"] = self.state

        for i, (reward_func, reward_processing_class, reward_func_name) in enumerate(
            zip(self.reward_funcs, self.reward_processing_classes, self.reward_func_names)
        ):
            with profiling_context(self, reward_func_name):
                if isinstance(reward_func, nn.Module):  # Module (no PretrainedModel) for compat with compiled models
                    if is_conversational(inputs[0]):
                        messages = [{"messages": p + c} for p, c in zip(prompts, completions)]
                        texts = [apply_chat_template(x, reward_processing_class)["text"] for x in messages]
                    else:
                        texts = [p + c for p, c in zip(prompts, completions)]
                    reward_inputs = reward_processing_class(
                        text=texts, return_tensors="pt", padding=True, padding_side="right", add_special_tokens=False
                    )
                    reward_inputs = super()._prepare_inputs(reward_inputs)
                    with torch.inference_mode():
                        rewards_per_func[:, i] = reward_func(**reward_inputs).logits[:, 0]  # Shape (B*G,)
                else:
                    output_reward_func = reward_func(
                        prompts=prompts, completions=completions, completion_ids=completion_ids_list, **reward_kwargs
                    )
                    # Convert None values to NaN
                    output_reward_func = [reward if reward is not None else torch.nan for reward in output_reward_func]

                    rewards_per_func[:, i] = torch.tensor(output_reward_func, dtype=torch.float32, device=device)

        # If all reward functions return None for a given row, issue a detailed warning
        if torch.isnan(rewards_per_func).all(dim=1).any():
            nan_row_idx = torch.isnan(rewards_per_func).all(dim=1).nonzero(as_tuple=True)[0][0]
            row_reward_kwargs = {key: value[nan_row_idx] for key, value in reward_kwargs.items()}
            row_reward_kwargs["prompt"] = prompts[nan_row_idx]
            row_reward_kwargs["completion"] = completions[nan_row_idx]
            warnings.warn(
                f"All reward functions returned None for the following kwargs: {row_reward_kwargs}. "
                "Please ensure that at least one reward function returns a valid reward."
            )

        # Gather the reward per function: this part is crucial, because the rewards are normalized per group and the
        # completions may be distributed across processes
        rewards_per_func = gather(rewards_per_func)
        return rewards_per_func

    def _generate_and_score_completions(
        self, inputs: list[dict[str, Union[torch.Tensor, Any]]]
    ) -> dict[str, Union[torch.Tensor, Any]]:
        device = self.accelerator.device
        mode = "train" if self.model.training else "eval"

        prompts = [x["prompt"] for x in inputs]

        # We don't yet support visual reward models/function, so we keep a copy of the original text-only prompts for
        # later use in the reward computation. If images are present, we insert {"type": "image"} as required by the
        # VLM chat template.
        original_prompts = copy.deepcopy(prompts)

        # If the prompts are conversational and the inputs contain images, we need to convert the prompts from
        # [{"role": "user", "content": "What color is the sky?"}] to
        # [{"role": "user", "content": [{"type": "image"}, {"type": "text", "text": "What color is the sky?"}]}]
        kwargs = {}
        has_images = "image" in inputs[0]
        if has_images:
            images = [example.get("image") for example in inputs]
            kwargs = {"images": [[img] for img in images]}
            for prompt in prompts:
                if isinstance(prompt, list):
                    for message in prompt:
                        if isinstance(message, dict) and message.get("role") == "user":
                            if isinstance(message.get("content"), str):
                                message["content"] = [{"type": "image"}, {"type": "text", "text": message["content"]}]
                            break

        prompts_text = [maybe_apply_chat_template(example, self.processing_class)["prompt"] for example in inputs]

        prompt_inputs = self.processing_class(
            text=prompts_text,
            return_tensors="pt",
            padding=True,
            padding_side="left",
            add_special_tokens=False,
            **kwargs,
        )
        prompt_inputs = super()._prepare_inputs(prompt_inputs)
        prompt_ids, prompt_mask = prompt_inputs["input_ids"], prompt_inputs["attention_mask"]

        if self.max_prompt_length is not None:
            # If max_prompt_length is set, we trim the prompt to keep only the last `max_prompt_length` tokens.
            # Then we decode those tokens back into text. We manually remove leading pad tokens from the decoded text,
            # because we can't use `skip_special_tokens=True` (some special tokens are still needed for generation).
            protected = [self.image_token_id, self.vision_start_token_id, self.vision_end_token_id]
            protected = [token for token in protected if token is not None]
            prompt_ids, prompt_mask = truncate_with_protected_tokens(
                prompt_ids, prompt_mask, self.max_prompt_length, protected
            )

            prompts_text = self.processing_class.batch_decode(
                prompt_ids, skip_special_tokens=False, clean_up_tokenization_spaces=False
            )
            prompts_text = [re.sub(rf"^({re.escape(self.pad_token)})+", "", text) for text in prompts_text]

            # The chat template inserts a single image token into the prompt text. However, when this text is later
            # tokenized, the single image token string is expanded into multiple image token IDs, depending on the
            # image size. Since we're detokenizing here, we may see repeated image tokens in the decoded text. We
            # collapse them back into a single token string to match the original template.
            if self.image_token is not None:
                prompts_text = [
                    re.sub(rf"({re.escape(self.image_token)})+", self.image_token, text) for text in prompts_text
                ]

        # Generate completions using either vLLM or regular generation
        if self.use_vllm:
            # First, update the vLLM weights if needed
            if self.state.global_step != self._last_loaded_step:
                self._move_model_to_vllm()
                self._last_loaded_step = self.state.global_step

            # Generate completions using vLLM: gather all prompts and use them in a single call in the main process
            if self.vllm_mode == "server":
                all_prompts_text = gather_object(prompts_text)
                if has_images:
                    all_images = gather_object(images)

                if self.accelerator.is_main_process:
                    # Since 'prompts' contains 'num_generations' duplicates, we first take unique prompts, and generate
                    # num_generations outputs for each one. This is faster than generating outputs for each duplicate
                    # prompt individually.
                    ordered_set_of_prompts = all_prompts_text[:: self.num_generations]

                    if has_images:
                        ordered_set_of_images = all_images[:: self.num_generations]
                    else:
                        ordered_set_of_images = None

                    with profiling_context(self, "vLLM.generate"):
                        completion_ids = self.vllm_client.generate(
                            prompts=ordered_set_of_prompts,
                            images=ordered_set_of_images,
                            n=self.num_generations,
                            repetition_penalty=self.repetition_penalty,
                            temperature=self.temperature,
                            top_p=self.top_p,
                            top_k=-1 if self.top_k is None else self.top_k,
                            min_p=0.0 if self.min_p is None else self.min_p,
                            max_tokens=self.max_completion_length,
                            guided_decoding_regex=self.guided_decoding_regex,
                            generation_kwargs=self.args.generation_kwargs,
                        )
                else:
                    completion_ids = [None] * len(all_prompts_text)
                # Broadcast the completions from the main process to all processes, ensuring each process receives its
                # corresponding slice.
                completion_ids = broadcast_object_list(completion_ids, from_process=0)
                process_slice = slice(
                    self.accelerator.process_index * len(prompts),
                    (self.accelerator.process_index + 1) * len(prompts),
                )
                completion_ids = completion_ids[process_slice]

            # Generate completions using colocated vLLM instances: each device holds vLLM copy and work on their own batch of prompts
            elif self.vllm_mode == "colocate":
                if self.guided_decoding_regex:
                    guided_decoding = GuidedDecodingParams(regex=self.guided_decoding_regex)
                else:
                    guided_decoding = None

                generation_kwargs = {
                    "n": 1,  # vLLM on each GPU generates only 1 in colocate mode
                    "repetition_penalty": self.repetition_penalty,
                    "temperature": self.temperature,
                    "top_p": self.top_p,
                    "top_k": -1 if self.top_k is None else self.top_k,
                    "min_p": 0.0 if self.min_p is None else self.min_p,
                    "max_tokens": self.max_completion_length,
                    "guided_decoding": guided_decoding,
                }
                if self.args.generation_kwargs is not None:
                    generation_kwargs.update(self.args.generation_kwargs)
                sampling_params = SamplingParams(**generation_kwargs)

                if self.vllm_tensor_parallel_size > 1:
                    # Gather prompts from all ranks in the TP group and flatten.
                    # Each rank starts with its own prompts; after gathering, all ranks see the full group set.
                    orig_size = len(prompts_text)
                    gathered_prompts = [None for _ in range(self.vllm_tensor_parallel_size)]
                    torch.distributed.all_gather_object(gathered_prompts, prompts_text, group=self.tp_group)
                    all_prompts_text = [p for sublist in gathered_prompts for p in sublist]

                    if has_images:
                        gathered_images = [None for _ in range(self.vllm_tensor_parallel_size)]
                        torch.distributed.all_gather_object(gathered_images, images, group=self.tp_group)
                        all_images = [img for sublist in gathered_images for img in sublist]
                    else:
                        all_images = None
                else:
                    all_prompts_text = prompts_text
                    all_images = images if has_images else None

                if has_images and all_images:
                    vllm_inputs = []
                    for prompt, image in zip(all_prompts_text, all_images):
                        if image is not None:
                            vllm_inputs.append({"prompt": prompt, "multi_modal_data": {"image": image}})
                        else:
                            vllm_inputs.append(prompt)
                else:
                    vllm_inputs = all_prompts_text

                with profiling_context(self, "vLLM.generate"):
                    all_outputs = self.llm.generate(vllm_inputs, sampling_params=sampling_params, use_tqdm=False)

                completion_ids = [output.token_ids for outputs in all_outputs for output in outputs.outputs]

                if self.vllm_tensor_parallel_size > 1:
                    # Slice completions for this rank within its TP group.
                    # Each rank generates all outputs — we keep only our share.
                    local_rank_in_group = torch.distributed.get_rank(group=self.tp_group)
                    tp_slice = slice(local_rank_in_group * orig_size, (local_rank_in_group + 1) * orig_size)
                    completion_ids = completion_ids[tp_slice]

            # Pad the completions, and concatenate them with the prompts
            completion_ids = [torch.tensor(ids, device=device) for ids in completion_ids]
            completion_ids = pad(completion_ids, padding_value=self.pad_token_id)
            prompt_completion_ids = torch.cat([prompt_ids, completion_ids], dim=1)

        elif self.use_transformers_paged:
            # Re-process inputs for paged generation if needed
            # Note: images are already validated and preprocessed above
            paged_prompt_inputs = self.processing_class(text=prompts_text, **kwargs)
            previous_attn = self.model_wrapped.config._attn_implementation

            if is_flash_attn_2_available():
                self.model_wrapped.config._attn_implementation = "paged_attention"
            else:
                self.model_wrapped.config._attn_implementation = "sdpa_paged"
            with (
                profiling_context(self, "transformers.generate_batch"),
                unwrap_model_for_generation(
                    self.model_wrapped, self.accelerator, gather_deepspeed3_params=self.args.ds3_gather_for_generation
                ) as unwrapped_model,
                torch.no_grad(),
                FSDP.summon_full_params(self.model_wrapped, recurse=False) if self.is_fsdp_enabled else nullcontext(),
            ):
                # Cast to the appropriate dtype based on training configuration
                if self.args.bf16:
                    unwrapped_model.to(torch.bfloat16)
                elif self.args.fp16:
                    unwrapped_model.to(torch.float16)
                with torch.inference_mode():
                    all_outputs = unwrapped_model.generate_batch(
                        paged_prompt_inputs.input_ids, generation_config=self.generation_config, progress_bar=False
                    )
            completion_ids = [output.generated_tokens for output in all_outputs.values()]
            completion_ids = [torch.tensor(ids, device=device) for ids in completion_ids]
            completion_ids = pad(completion_ids, padding_value=self.pad_token_id, padding_side="right")
            prompt_ids = [torch.tensor(ids, device=device) for ids in paged_prompt_inputs.input_ids]
            prompt_ids = pad(prompt_ids, padding_value=self.pad_token_id, padding_side="left")
            prompt_completion_ids = torch.cat([prompt_ids, completion_ids], dim=1)
            # Restore the original attention implementation, training mode
            self.model_wrapped.config._attn_implementation = previous_attn
        else:
            # Regular generation path
            with (
                profiling_context(self, "transformers.generate"),
                unwrap_model_for_generation(
                    self.model_wrapped, self.accelerator, gather_deepspeed3_params=self.args.ds3_gather_for_generation
                ) as unwrapped_model,
                torch.no_grad(),
                FSDP.summon_full_params(self.model_wrapped, recurse=False) if self.is_fsdp_enabled else nullcontext(),
            ):
                prompt_inputs["input_ids"], prompt_inputs["attention_mask"] = prompt_ids, prompt_mask
                prompt_completion_ids = unwrapped_model.generate(
                    **prompt_inputs, generation_config=self.generation_config
                )
            # Compute prompt length and extract completion ids
            prompt_length = prompt_ids.size(1)
            prompt_ids = prompt_completion_ids[:, :prompt_length]
            completion_ids = prompt_completion_ids[:, prompt_length:]

        # Mask everything after the first EOS token
        is_eos = completion_ids == self.eos_token_id
        eos_idx = torch.full((is_eos.size(0),), is_eos.size(1), dtype=torch.long, device=device)
        eos_idx[is_eos.any(dim=1)] = is_eos.int().argmax(dim=1)[is_eos.any(dim=1)]
        sequence_indices = torch.arange(is_eos.size(1), device=device).expand(is_eos.size(0), -1)
        completion_mask = (sequence_indices <= eos_idx.unsqueeze(1)).int()

        # Convert tensor to a list of lists of token IDs. This will be passed to the reward function, avoiding the need
        # to re-tokenize completions if the reward is computed from tokens.
        completion_ids_list = [
            [id.item() for id, m in zip(row, mask_row) if m] for row, mask_row in zip(completion_ids, completion_mask)
        ]

        # Sum along sequence dimension (dim=1) to get completion length per sequence, used for logging
        completion_lengths = completion_mask.sum(1)

        # If mask_truncated_completions is enabled, zero out truncated completions in completion_mask
        if self.mask_truncated_completions:
            truncated_completions = ~is_eos.any(dim=1)
            completion_mask = completion_mask * (~truncated_completions).unsqueeze(1).int()

        # Concatenate prompt_mask with completion_mask for logit computation
        attention_mask = torch.cat([prompt_mask, completion_mask], dim=1)  # (B, P+C)

        logits_to_keep = completion_ids.size(1)  # we only need to compute the logits for the completion tokens
        batch_size = self.args.per_device_train_batch_size if mode == "train" else self.args.per_device_eval_batch_size

        with torch.no_grad():
            # If the generation and optimization steps are misaligned—i.e., if generation does not occur at the end of
            # a full optimizer step (when gradient_accumulation_steps is not a multiple of generate_every)—then the
            # samples may come from an earlier version of the model. In that case, we need to track old_per_token_logps
            # for importance sampling. If the steps are aligned, importance sampling isn't necessary and we set
            # old_per_token_logps to None.
            generate_every = self.args.steps_per_generation * self.num_iterations  # generation frequency
            if self.args.gradient_accumulation_steps % generate_every != 0:
                old_per_token_logps, _ = self._get_per_token_logps_and_entropies(
                    self.model,
                    prompt_completion_ids,
                    attention_mask,
                    logits_to_keep,
                    batch_size,
                    pixel_values=prompt_inputs.get("pixel_values"),
                    image_grid_thw=prompt_inputs.get("image_grid_thw"),
                )
            else:
                old_per_token_logps = None

            # Compute the per-token log probabilities for the reference model
            if self.beta != 0.0:
                if self.ref_model is not None:
                    ref_per_token_logps, _ = self._get_per_token_logps_and_entropies(
                        self.ref_model,
                        prompt_completion_ids,
                        attention_mask,
                        logits_to_keep,
                        batch_size=batch_size,
                        pixel_values=prompt_inputs.get("pixel_values"),
                        image_grid_thw=prompt_inputs.get("image_grid_thw"),
                    )
                else:
                    with self.accelerator.unwrap_model(self.model).disable_adapter():
                        ref_per_token_logps, _ = self._get_per_token_logps_and_entropies(
                            self.model,
                            prompt_completion_ids,
                            attention_mask,
                            logits_to_keep,
                            batch_size=batch_size,
                            pixel_values=prompt_inputs.get("pixel_values"),
                            image_grid_thw=prompt_inputs.get("image_grid_thw"),
                        )
            else:
                ref_per_token_logps = None

        # Decode the generated completions
        completions_text = self.processing_class.batch_decode(completion_ids, skip_special_tokens=True)
        if is_conversational(inputs[0]):
            completions = []
            for prompt, completion in zip(prompts, completions_text):
                bootstrap = prompt.pop()["content"] if prompt[-1]["role"] == "assistant" else ""
                completions.append([{"role": "assistant", "content": bootstrap + completion}])
        else:
            completions = completions_text

        # Calculate rewards for each reward function. rewards_per_func aggregates rewards across all processes. This is
        # important because rewards will be normalized per group, and completions are distributed. We will later slice
        # rewards_per_func to extract each process's subset.
        rewards_per_func = self._calculate_rewards(inputs, original_prompts, completions, completion_ids_list)

        # Apply weights to each reward function's output and sum
        rewards = (rewards_per_func * self.reward_weights.to(device).unsqueeze(0)).nansum(dim=1)

        # Compute grouped-wise rewards
        mean_grouped_rewards = rewards.view(-1, self.num_generations).mean(dim=1)
        std_grouped_rewards = rewards.view(-1, self.num_generations).std(dim=1)
        is_std_zero = torch.isclose(std_grouped_rewards, torch.zeros_like(std_grouped_rewards))

        # Normalize the rewards to compute the advantages
        mean_grouped_rewards = mean_grouped_rewards.repeat_interleave(self.num_generations, dim=0)
        std_grouped_rewards = std_grouped_rewards.repeat_interleave(self.num_generations, dim=0)
        advantages = rewards - mean_grouped_rewards
        if self.scale_rewards:
            advantages = advantages / (std_grouped_rewards + 1e-4)

        # Slice to keep only the local part of the data
        process_slice = slice(
            self.accelerator.process_index * len(prompts),
            (self.accelerator.process_index + 1) * len(prompts),
        )
        all_process_advantages = advantages.clone()  # keep the aggregated advantages for logging
        advantages = advantages[process_slice]

        # Log the metrics
        if mode == "train":
            self.state.num_input_tokens_seen += self.accelerator.gather(attention_mask.sum()).sum().item()
        self._metrics[mode]["num_tokens"] = [self.state.num_input_tokens_seen]

        # Log completion lengths, mean, min, max
        agg_completion_lengths = self.accelerator.gather(completion_lengths)
        self._metrics[mode]["completions/mean_length"].append(agg_completion_lengths.float().mean().item())
        self._metrics[mode]["completions/min_length"].append(agg_completion_lengths.float().min().item())
        self._metrics[mode]["completions/max_length"].append(agg_completion_lengths.float().max().item())

        # Identify sequences that terminated with EOS and log their lengths
        agg_terminated_with_eos = self.accelerator.gather(is_eos.any(dim=1))
        term_completion_lengths = agg_completion_lengths[agg_terminated_with_eos]
        clipped_completions_ratio = 1 - len(term_completion_lengths) / len(agg_completion_lengths)
        self._metrics[mode]["completions/clipped_ratio"].append(clipped_completions_ratio)
        if len(term_completion_lengths) == 0:  # edge case where no terminated sequences are found
            term_completion_lengths = torch.zeros(1, device=device)
        self._metrics[mode]["completions/mean_terminated_length"].append(term_completion_lengths.float().mean().item())
        self._metrics[mode]["completions/min_terminated_length"].append(term_completion_lengths.float().min().item())
        self._metrics[mode]["completions/max_terminated_length"].append(term_completion_lengths.float().max().item())

        # Calculate mean reward per function, but only for samples where the function was applied (non-NaN values)
        for i, reward_func_name in enumerate(self.reward_func_names):
            mean_rewards = torch.nanmean(rewards_per_func[:, i]).item()
            self._metrics[mode][f"rewards/{reward_func_name}/mean"].append(mean_rewards)
            std_rewards = nanstd(rewards_per_func[:, i]).item()
            self._metrics[mode][f"rewards/{reward_func_name}/std"].append(std_rewards)
        self._metrics[mode]["reward"].append(mean_grouped_rewards.mean().item())
        self._metrics[mode]["reward_std"].append(std_grouped_rewards.mean().item())
        self._metrics[mode]["frac_reward_zero_std"].append(is_std_zero.float().mean().item())

        # Log prompt and completion texts
        self._logs["prompt"].extend(gather_object(prompts_text))
        self._logs["completion"].extend(gather_object(completions_text))
        for i, name in enumerate(self.reward_func_names):
            self._logs["rewards"][name].extend(rewards_per_func[:, i].tolist())
        self._logs["advantages"].extend(all_process_advantages.tolist())

        if has_images:
            self._logs["image"].extend(gather_object(images))

        output = {
            "prompt_ids": prompt_ids,
            "prompt_mask": prompt_mask,
            "completion_ids": completion_ids,
            "completion_mask": completion_mask,
            "advantages": advantages,
        }
        if old_per_token_logps is not None:
            output["old_per_token_logps"] = old_per_token_logps
        if ref_per_token_logps is not None:
            output["ref_per_token_logps"] = ref_per_token_logps
        if "pixel_values" in prompt_inputs:
            output["pixel_values"] = prompt_inputs["pixel_values"]
        if "image_grid_thw" in prompt_inputs:
            output["image_grid_thw"] = prompt_inputs["image_grid_thw"]
        return output

    def compute_liger_loss(self, unwrapped_model, inputs):
        # Compute the per-token log probabilities for the model
        prompt_ids, prompt_mask = inputs["prompt_ids"], inputs["prompt_mask"]
        completion_ids, completion_mask = inputs["completion_ids"], inputs["completion_mask"]
        input_ids = torch.cat([prompt_ids, completion_ids], dim=1)
        attention_mask = torch.cat([prompt_mask, completion_mask], dim=1)
        logits_to_keep = completion_ids.size(1)  # we only need to compute the logits for the completion tokens

        # Get the last hidden state of the model
        last_hidden_state = self._get_last_hidden_state(
            unwrapped_model,
            input_ids,
            attention_mask,
            logits_to_keep,
            inputs.get("pixel_values"),
            inputs.get("image_grid_thw"),
        )

        # compute loss and metrics using liger grpo loss
        loss, metrics = self.liger_grpo_loss(
            _input=last_hidden_state,
            lin_weight=unwrapped_model.lm_head.weight,
            selected_token_ids=completion_ids,
            attention_mask=completion_mask,
            advantages=inputs["advantages"],
            bias=unwrapped_model.lm_head.bias,
            old_per_token_logps=inputs.get("old_per_token_logps"),
            ref_per_token_logps=inputs.get("ref_per_token_logps"),
        )
        # Extract metrics from the liger_grpo_loss output
        # KL divergence is the first metric when beta is non-zero
        mean_kl = metrics[0] if self.beta != 0.0 else None
        clip_ratio = metrics[-1]

        mode = "train" if self.model.training else "eval"
        if self.beta != 0.0:
            self._metrics[mode]["kl"].append(self.accelerator.gather(mean_kl).mean().item())
        self._metrics[mode]["clip_ratio"].append(self.accelerator.gather(clip_ratio).mean().item())
        return loss

    @profiling_decorator
    def compute_loss(self, model, inputs, return_outputs=False, num_items_in_batch=None):
        if return_outputs:
            raise ValueError("The GRPOTrainer does not support returning outputs")
        if self.use_liger_loss:
            # Compute the loss using the liger grpo loss
            unwrapped_model = self.accelerator.unwrap_model(model)
            return self._forward_redirection(model, unwrapped_model, self.compute_liger_loss, unwrapped_model, inputs)
        else:
            return self._compute_loss(model, inputs)

    def _compute_loss(self, model, inputs):
        # Compute the per-token log probabilities for the model
        prompt_ids, prompt_mask = inputs["prompt_ids"], inputs["prompt_mask"]
        completion_ids, completion_mask = inputs["completion_ids"], inputs["completion_mask"]
        input_ids = torch.cat([prompt_ids, completion_ids], dim=1)
        attention_mask = torch.cat([prompt_mask, completion_mask], dim=1)
        logits_to_keep = completion_ids.size(1)  # we only need to compute the logits for the completion tokens

<<<<<<< HEAD
        # Compute the entropy at each position in the completion
        compute_entropy = self.token_entropy_percentile_threshold > 0.0 or self.entropy_coef != 0
        logps_and_entropies = self._get_per_token_logps_and_entropies(
            model, input_ids, attention_mask, logits_to_keep, compute_entropy=compute_entropy
        )
        per_token_logps = logps_and_entropies["logps"]
        if self.token_entropy_percentile_threshold > 0.0:
            entropies = logps_and_entropies["entropies"]
            entropy_mask = self._compute_entropy_mask(entropies, completion_mask)
=======
        # Compute the per_token_logps and the entropy (if necessary) at each position in the completion
        per_token_logps, entropies = self._get_per_token_logps_and_entropies(
            model,
            input_ids,
            attention_mask,
            logits_to_keep,
            compute_entropy=self.top_entropy_quantile < 1.0,
            pixel_values=inputs.get("pixel_values"),
            image_grid_thw=inputs.get("image_grid_thw"),
        )

        if self.top_entropy_quantile < 1.0:
            entropy_mask = get_high_entropy_mask(entropies, completion_mask, 1 - self.top_entropy_quantile)
>>>>>>> 56f4201d
        else:
            entropy_mask = None

        # Compute the KL divergence between the model and the reference model
        if self.beta != 0.0:
            ref_per_token_logps = inputs["ref_per_token_logps"]
            per_token_kl = (
                torch.exp(ref_per_token_logps - per_token_logps) - (ref_per_token_logps - per_token_logps) - 1
            )

        # Compute the loss
        advantages = inputs["advantages"]
        # When using num_iterations == 1 and steps_per_generation <= gradient_accumulation_steps
        # old_per_token_logps == per_token_logps, so we can skip it's computation
        # (see _generate_and_score_completions) and use per_token_logps.detach() instead.
        old_per_token_logps = inputs.get("old_per_token_logps")
        old_per_token_logps = per_token_logps.detach() if old_per_token_logps is None else old_per_token_logps
        coef_1 = torch.exp(per_token_logps - old_per_token_logps)
        coef_2 = torch.clamp(coef_1, 1 - self.epsilon_low, 1 + self.epsilon_high)

        # Two-sided clipping
        if self.args.delta is not None:
            coef_1 = torch.clamp(coef_1, max=self.args.delta)

        per_token_loss1 = coef_1 * advantages.unsqueeze(1)
        per_token_loss2 = coef_2 * advantages.unsqueeze(1)
        per_token_loss = -torch.min(per_token_loss1, per_token_loss2)
        if entropy_mask is not None:
            per_token_loss = per_token_loss * entropy_mask
        if self.beta != 0.0:
            per_token_loss = per_token_loss + self.beta * per_token_kl

        loss = agg_loss(
            per_token_loss, completion_mask, self.loss_type, max_completion_length=self.max_completion_length
        )

        # Log the metrics
        mode = "train" if self.model.training else "eval"

        if self.entropy_coef != 0:
            per_token_entropy = logps_and_entropies["entropies"]
            entropy_loss = agg_loss(
                per_token_entropy, completion_mask, self.loss_type, max_completion_length=self.max_completion_length
            )
            entropy_loss_coef = self.entropy_coef if self.entropy_coef >= 0 else self.ent_ctrl(entropy_loss.item())
            loss = loss - entropy_loss_coef * entropy_loss
            self._metrics[mode]["entropy_loss"].append(self.accelerator.gather(entropy_loss).nanmean().item())
            self._metrics[mode]["entropy_loss_coef"].append(entropy_loss_coef)

        if self.beta != 0.0:
            mean_kl = (per_token_kl * completion_mask).sum() / completion_mask.sum()
            self._metrics[mode]["kl"].append(self.accelerator.gather(mean_kl).nanmean().item())

        # Compute the clipped probability ratios
        is_low_clipped = (coef_1 < 1 - self.epsilon_low) & (advantages.unsqueeze(1) < 0)
        is_high_clipped = (coef_1 > 1 + self.epsilon_high) & (advantages.unsqueeze(1) > 0)
        is_region_clipped = is_low_clipped | is_high_clipped

        low_clip = (is_low_clipped * completion_mask).sum() / completion_mask.sum()
        high_clip = (is_high_clipped * completion_mask).sum() / completion_mask.sum()
        clip_ratio = (is_region_clipped * completion_mask).sum() / completion_mask.sum()

        gathered_low_clip = self.accelerator.gather(low_clip)
        self._metrics[mode]["clip_ratio/low_mean"].append(gathered_low_clip.nanmean().item())
        self._metrics[mode]["clip_ratio/low_min"].append(nanmin(gathered_low_clip).item())
        gathered_high_clip = self.accelerator.gather(high_clip)
        self._metrics[mode]["clip_ratio/high_mean"].append(gathered_high_clip.nanmean().item())
        self._metrics[mode]["clip_ratio/high_max"].append(nanmax(gathered_high_clip).item())
        gathered_clip_ratio = self.accelerator.gather(clip_ratio)
        self._metrics[mode]["clip_ratio/region_mean"].append(gathered_clip_ratio.nanmean().item())
        return loss

    def prediction_step(self, model, inputs, prediction_loss_only, ignore_keys: Optional[list[str]] = None):
        inputs = self._prepare_inputs(inputs)
        with torch.no_grad():
            with self.compute_loss_context_manager():
                loss = self.compute_loss(model, inputs)
            loss = loss.mean().detach()
        return loss, None, None

    def log(self, logs: dict[str, float], start_time: Optional[float] = None) -> None:
        mode = "train" if self.model.training else "eval"
        metrics = {key: sum(val) / len(val) for key, val in self._metrics[mode].items()}  # average the metrics

        # This method can be called both in training and evaluation. When called in evaluation, the keys in `logs`
        # start with "eval_". We need to add the prefix "eval_" to the keys in `metrics` to match the format.
        if mode == "eval":
            metrics = {f"eval_{key}": val for key, val in metrics.items()}

        logs = {**logs, **metrics}
        super().log(logs, start_time)
        self._metrics[mode].clear()

        if self.accelerator.is_main_process and self.log_completions:
            if is_rich_available():
                print_prompt_completions_sample(
                    self._logs["prompt"],
                    self._logs["completion"],
                    self._logs["rewards"],
                    self._logs["advantages"],
                    self.state.global_step,
                    self.num_completions_to_print,
                )

            if self.args.report_to and "wandb" in self.args.report_to and wandb.run is not None:
                import pandas as pd

                table = {
                    "step": [str(self.state.global_step)] * len(self._logs["prompt"]),
                    "prompt": self._logs["prompt"],
                    "completion": self._logs["completion"],
                    **self._logs["rewards"],
                    "advantage": self._logs["advantages"],
                }

                if self._logs["image"]:
                    table["image"] = []
                    for img in self._logs["image"]:
                        if img is not None:
                            # Convert images to wandb Image objects for proper visualization
                            table["image"].append(wandb.Image(img))
                        else:
                            table["image"].append(None)

                df = pd.DataFrame(table)
                if self.wandb_log_unique_prompts:
                    df = df.drop_duplicates(subset=["prompt"])
                wandb.log({"completions": wandb.Table(dataframe=df)})

    # Ensure the model card is saved along with the checkpoint
    def _save_checkpoint(self, model, trial):
        if self.args.hub_model_id is None:
            model_name = Path(self.args.output_dir).name
        else:
            model_name = self.args.hub_model_id.split("/")[-1]
        self.create_model_card(model_name=model_name)
        super()._save_checkpoint(model, trial)

    def create_model_card(
        self,
        model_name: Optional[str] = None,
        dataset_name: Optional[str] = None,
        tags: Union[str, list[str], None] = None,
    ):
        """
        Creates a draft of a model card using the information available to the `Trainer`.

        Args:
            model_name (`str` or `None`, *optional*, defaults to `None`):
                Name of the model.
            dataset_name (`str` or `None`, *optional*, defaults to `None`):
                Name of the dataset used for training.
            tags (`str`, `list[str]` or `None`, *optional*, defaults to `None`):
                Tags to be associated with the model card.
        """
        if not self.is_world_process_zero():
            return

        if hasattr(self.model.config, "_name_or_path") and not os.path.isdir(self.model.config._name_or_path):
            base_model = self.model.config._name_or_path
        else:
            base_model = None

        # normalize `tags` to a mutable set
        if tags is None:
            tags = set()
        elif isinstance(tags, str):
            tags = {tags}
        else:
            tags = set(tags)

        if hasattr(self.model.config, "unsloth_version"):
            tags.add("unsloth")

        tags.update(self._tag_names)

        citation = textwrap.dedent(
            """\
            @article{zhihong2024deepseekmath,
                title        = {{DeepSeekMath: Pushing the Limits of Mathematical Reasoning in Open Language Models}},
                author       = {Zhihong Shao and Peiyi Wang and Qihao Zhu and Runxin Xu and Junxiao Song and Mingchuan Zhang and Y. K. Li and Y. Wu and Daya Guo},
                year         = 2024,
                eprint       = {arXiv:2402.03300},
            }
            """
        )

        model_card = generate_model_card(
            base_model=base_model,
            model_name=model_name,
            hub_model_id=self.hub_model_id,
            dataset_name=dataset_name,
            tags=tags,
            wandb_url=wandb.run.url if is_wandb_available() and wandb.run is not None else None,
            comet_url=get_comet_experiment_url(),
            trainer_name="GRPO",
            trainer_citation=citation,
            paper_title="DeepSeekMath: Pushing the Limits of Mathematical Reasoning in Open Language Models",
            paper_id="2402.03300",
        )

        model_card.save(os.path.join(self.args.output_dir, "README.md"))<|MERGE_RESOLUTION|>--- conflicted
+++ resolved
@@ -301,7 +301,6 @@
     return x
 
 
-<<<<<<< HEAD
 def agg_loss(per_token_loss: torch.Tensor, loss_mask: torch.Tensor, loss_type: str, **kwargs) -> torch.Tensor:
     if loss_type == "grpo":
         loss = ((per_token_loss * loss_mask).sum(-1) / loss_mask.sum(-1).clamp(min=1.0)).mean()
@@ -344,7 +343,7 @@
         self.value = float(np.clip(self.value, self.min_ent_coef, self.max_ent_coef))
 
         return self.value * (ent < self.target_ent)
-=======
+
 def split_pixel_values_by_grid(batch: dict[str, torch.Tensor]) -> dict[str, Union[torch.Tensor, list[torch.Tensor]]]:
     """
     Splits `batch["pixel_values"]` into a list of tensors based on the product of each row in
@@ -458,7 +457,6 @@
         truncated_mask.append(new_mask)
 
     return torch.stack(truncated_seq), torch.stack(truncated_mask)
->>>>>>> 56f4201d
 
 
 class GRPOTrainer(Trainer):
@@ -1810,31 +1808,19 @@
         attention_mask = torch.cat([prompt_mask, completion_mask], dim=1)
         logits_to_keep = completion_ids.size(1)  # we only need to compute the logits for the completion tokens
 
-<<<<<<< HEAD
-        # Compute the entropy at each position in the completion
-        compute_entropy = self.token_entropy_percentile_threshold > 0.0 or self.entropy_coef != 0
-        logps_and_entropies = self._get_per_token_logps_and_entropies(
-            model, input_ids, attention_mask, logits_to_keep, compute_entropy=compute_entropy
-        )
-        per_token_logps = logps_and_entropies["logps"]
-        if self.token_entropy_percentile_threshold > 0.0:
-            entropies = logps_and_entropies["entropies"]
-            entropy_mask = self._compute_entropy_mask(entropies, completion_mask)
-=======
         # Compute the per_token_logps and the entropy (if necessary) at each position in the completion
         per_token_logps, entropies = self._get_per_token_logps_and_entropies(
             model,
             input_ids,
             attention_mask,
             logits_to_keep,
-            compute_entropy=self.top_entropy_quantile < 1.0,
+            compute_entropy=self.top_entropy_quantile < 1.0 or self.entropy_coef != 0,
             pixel_values=inputs.get("pixel_values"),
             image_grid_thw=inputs.get("image_grid_thw"),
         )
 
         if self.top_entropy_quantile < 1.0:
             entropy_mask = get_high_entropy_mask(entropies, completion_mask, 1 - self.top_entropy_quantile)
->>>>>>> 56f4201d
         else:
             entropy_mask = None
 
