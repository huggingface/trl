--- conflicted
+++ resolved
@@ -516,15 +516,12 @@
         self.loss_type = args.loss_type
         self.scale_rewards = args.scale_rewards
         self.mask_truncated_completions = args.mask_truncated_completions
-<<<<<<< HEAD
-        self.do_pack_completions = args.do_pack_completions
-=======
         self.token_entropy_percentile_threshold = args.token_entropy_percentile_threshold
         if self.use_liger_loss and self.token_entropy_percentile_threshold > 0.0:
             raise NotImplementedError(
                 "Liger Kernels don't currently support masking token positions based on entropy."
             )
->>>>>>> 79ec242a
+        self.do_pack_completions = args.do_pack_completions
 
         # Datasets
         self.shuffle_dataset = args.shuffle_dataset
@@ -862,18 +859,20 @@
         return last_hidden_state
 
     @profiling_decorator
-<<<<<<< HEAD
-    def _get_per_token_logps(
+    def _get_per_token_logps_and_entropies(
         self, model, input_ids, attention_mask, logits_to_keep, batch_size=None, position_ids=None, prompt_mask=None
-    ) -> torch.Tensor:
+    , compute_entropy=False
+    ) -> dict[str, Optional[torch.Tensor]]:
+        """Compute log‐probs and (optionally) entropies for each token."""
         batch_size = batch_size or input_ids.size(0)  # Chunk inputs into smaller batches to reduce memory peak
         all_logps = []
+        all_entropies = []
         position_ids_batch = None
-        for i in range(0, input_ids.size(0), batch_size):
-            input_ids_batch = input_ids[i : i + batch_size]
-            attention_mask_batch = attention_mask[i : i + batch_size]
+        for start in range(0, input_ids.size(0), batch_size):
+            input_ids_batch = input_ids[start : start + batch_size]
+            attention_mask_batch = attention_mask[start : start + batch_size]
             if position_ids is not None:
-                position_ids_batch = position_ids[i : i + batch_size]
+                position_ids_batch = position_ids[start : start + batch_size]
                 # We add 1 to `logits_to_keep` because the last logits of the sequence is later excluded
                 packed_logits = model(
                     input_ids=input_ids_batch,
@@ -890,44 +889,15 @@
                 logits = model(
                     input_ids=input_ids_batch,
                     attention_mask=attention_mask_batch,
-                    logits_to_keep=logits_to_keep + 1,
+                    logits_to_keep=logits_to_keep + 1
                 ).logits
                 # See https://huggingface.co/blog/the_n_implementation_details_of_rlhf_with_ppo#policy-training-implementation-details
-                input_ids_batch = input_ids_batch[:, -logits_to_keep:]
-                logits = logits[
-                    :, :-1, :
-                ]  # (B, L-1, V), exclude the last logit: it corresponds to the next token pred
+                logits = logits[:, :-1, :]  # (B, L-1, V), exclude the last logit: it corresponds to the next token pred
                 # Divide logits by sampling temperature.
                 logits = logits / self.temperature
-                logps = selective_log_softmax(logits, input_ids_batch)  # compute logprobs for the input tokens
-            all_logps.append(logps)
-
-        return torch.cat(all_logps, dim=0)
-=======
-    def _get_per_token_logps_and_entropies(
-        self, model, input_ids, attention_mask, logits_to_keep, batch_size=None, compute_entropy=False
-    ) -> dict[str, Optional[torch.Tensor]]:
-        """Compute log‐probs and (optionally) entropies for each token."""
-        batch_size = batch_size or input_ids.size(0)  # Chunk inputs into smaller batches to reduce memory peak
-        all_logps = []
-        all_entropies = []
-        for start in range(0, input_ids.size(0), batch_size):
-            input_ids_batch = input_ids[start : start + batch_size]
-            attention_mask_batch = attention_mask[start : start + batch_size]
-
-            # We add 1 to `logits_to_keep` because the last logits of the sequence is later excluded
-            logits = model(
-                input_ids=input_ids_batch,
-                attention_mask=attention_mask_batch,
-                logits_to_keep=logits_to_keep + 1,
-            ).logits
-            logits = logits[:, :-1, :]  # (B, L-1, V), exclude the last logit: it corresponds to the next token pred
-            # Divide logits by sampling temperature.
-            # See https://huggingface.co/blog/the_n_implementation_details_of_rlhf_with_ppo#policy-training-implementation-details
-            logits = logits / self.temperature
-
-            completion_ids = input_ids_batch[:, -logits_to_keep:]
-            logps = selective_log_softmax(logits, completion_ids)  # compute logprobs
+
+                completion_ids = input_ids_batch[:, -logits_to_keep:]
+                logps = selective_log_softmax(logits, completion_ids)  # compute logprobs
             all_logps.append(logps)
 
             if compute_entropy:
@@ -937,7 +907,6 @@
         logps = torch.cat(all_logps, dim=0)
         entropies = torch.cat(all_entropies, dim=0) if compute_entropy else None
         return {"logps": logps, "entropies": entropies}
->>>>>>> 79ec242a
 
     def _sync_fsdp_params_to_vllm(self, module: nn.Module, prefix: str = "", visited=None):
         """Memory-efficient post-order traversal of FSDP modules to extract full parameters and sync with vLLM."""
@@ -1077,13 +1046,15 @@
         completion_lengths = completion_mask.sum(dim=-1).long()
         groupwise_completion_lengths = completion_lengths.view(num_unique_prompts, self.num_generations).sum(dim=-1).long()
 
-        packed_inputs = torch.empty(
+        packed_inputs = torch.full(
             (num_unique_prompts, prompt_lengths.max() + groupwise_completion_lengths.max()),
+            self.processing_class.pad_token_id,
             dtype=torch.long,
             device=prompt_ids.device,
         )
-        packed_position_ids = torch.empty(
+        packed_position_ids = torch.full(
             (num_unique_prompts, prompt_lengths.max() + groupwise_completion_lengths.max()),
+            self.processing_class.pad_token_id,
             dtype=torch.long,
             device=prompt_ids.device
         )
@@ -1093,8 +1064,8 @@
             prompt_end_index = prompt_lengths[group_ind * self.num_generations]
             prompt_ids_of_packed_group = prompt_ids[group_ind * self.num_generations][:prompt_end_index]
             packed_inputs[group_ind, :prompt_end_index] = prompt_ids_of_packed_group
-            packed_position_ids[group_ind, :prompt_end_index] = prompt_mask[group_ind * self.num_generations][:prompt_end_index].cumsum(dim=-1)
-            next_completion_start_index = prompt_end_index
+            packed_position_ids[group_ind, :prompt_end_index] = torch.arange(0, prompt_end_index, device=prompt_ids.device)
+            next_completion_start_index = prompt_end_index.clone()
             for comp_ind in range(self.num_generations):
                 # Get the completion ids for each response in a group
                 completion_end_index = completion_lengths[group_ind * self.num_generations + comp_ind]
@@ -1103,13 +1074,10 @@
                 ]
                 packed_inputs[group_ind, next_completion_start_index:next_completion_start_index + completion_end_index] = completion_ids_in_group
                 # Position ids for the completion always have the offset of the prompt length
-                packed_position_ids[group_ind, next_completion_start_index:next_completion_start_index + completion_end_index] = (
-                    prompt_end_index + torch.arange(
-                        completion_end_index, device=completion_ids.device
-                    )
-                )
+                packed_position_ids[group_ind, next_completion_start_index:next_completion_start_index + completion_end_index] = \
+                    torch.arange(prompt_end_index, prompt_end_index + completion_end_index, device=completion_ids.device)
+                
                 next_completion_start_index += completion_end_index
-
         # Pad the packed inputs and position ids to the maximum length in the group
         packed_inputs = pad(packed_inputs, padding_value=self.processing_class.pad_token_id)
         packed_position_ids = pad(packed_position_ids, self.processing_class.pad_token_id)
@@ -1367,7 +1335,6 @@
             # old_per_token_logps == per_token_logps, so we can skip it's computation here, and use
             # per_token_logps.detach() instead.
             if self.num_iterations > 1 or self.args.steps_per_generation > self.args.gradient_accumulation_steps:
-<<<<<<< HEAD
                 if self.do_pack_completions:
                     # Compute the per-token log probabilities for the model
                     old_per_token_logps = self._get_per_token_logps(
@@ -1380,21 +1347,15 @@
                         prompt_mask=prompt_mask,
                     )
                 else:
-                    old_per_token_logps = self._get_per_token_logps(
+                    old_per_token_logps = self._get_per_token_logps_and_entropies(
                         self.model, prompt_completion_ids, attention_mask, logits_to_keep, batch_size
-                    )
-=======
-                old_per_token_logps = self._get_per_token_logps_and_entropies(
-                    self.model, prompt_completion_ids, attention_mask, logits_to_keep, batch_size
-                )["logps"]
->>>>>>> 79ec242a
+                    )["logps"]
             else:
                 old_per_token_logps = None
 
             # Compute the per-token log probabilities for the reference model
             if self.beta != 0.0:
                 if self.ref_model is not None:
-<<<<<<< HEAD
                     if self.do_pack_completions:
                         ref_per_token_logps = self._get_per_token_logps(
                             self.ref_model,
@@ -1405,9 +1366,9 @@
                             prompt_mask=prompt_mask,
                         )
                     else:
-                        ref_per_token_logps = self._get_per_token_logps(
+                        ref_per_token_logps = self._get_per_token_logps_and_entropies(
                             self.ref_model, prompt_completion_ids, attention_mask, logits_to_keep
-                        )
+                        )["logps"]
                 else:
                     with self.accelerator.unwrap_model(self.model).disable_adapter():
                         if self.do_pack_completions:
@@ -1420,19 +1381,9 @@
                                 prompt_mask=prompt_mask,
                             )
                         else:
-                            ref_per_token_logps = self._get_per_token_logps(
+                            ref_per_token_logps = self._get_per_token_logps_and_entropies(
                                 self.model, prompt_completion_ids, attention_mask, logits_to_keep
-                            )
-=======
-                    ref_per_token_logps = self._get_per_token_logps_and_entropies(
-                        self.ref_model, prompt_completion_ids, attention_mask, logits_to_keep
-                    )["logps"]
-                else:
-                    with self.accelerator.unwrap_model(self.model).disable_adapter():
-                        ref_per_token_logps = self._get_per_token_logps_and_entropies(
-                            self.model, prompt_completion_ids, attention_mask, logits_to_keep
-                        )["logps"]
->>>>>>> 79ec242a
+                            )["logps"]
             else:
                 ref_per_token_logps = None
 
@@ -1575,44 +1526,57 @@
         attention_mask = torch.cat([prompt_mask, completion_mask], dim=1)
         logits_to_keep = completion_ids.size(1)  # we only need to compute the logits for the completion tokens
 
-<<<<<<< HEAD
+        entropy_mask = None
+
         if self.do_pack_completions:
             # Pack the responses in a group to avoid recomputing the prompt tokens multiple times
             packed_inputs = self._pack_responses_in_a_group(prompt_ids, completion_ids, prompt_mask, completion_mask)
             packed_input_ids = packed_inputs["input_ids"]
             packed_attention_mask = packed_inputs["attention_mask"]
             packed_position_ids = packed_inputs["position_ids"]
-            per_token_logps = self._get_per_token_logps(
-                model,
-                packed_input_ids,
-                packed_attention_mask,
-                logits_to_keep,
-                batch_size=None,
-                position_ids=packed_position_ids,
-                prompt_mask=prompt_mask,
-            )
-
-        else:
-            # Compute the per-token log probabilities for the model
-            per_token_logps = self._get_per_token_logps(model, input_ids, attention_mask, logits_to_keep)
-=======
-        # Compute the entropy at each position in the completion
+            per_token_logps_fn_args = {
+                "model": model,
+                "input_ids": packed_input_ids,
+                "attention_mask": packed_attention_mask,
+                "logits_to_keep": logits_to_keep,
+                "batch_size": None,
+                "position_ids": packed_position_ids,
+                "prompt_mask": prompt_mask,
+            }
+        else:
+            per_token_logps_fn_args = {
+                "model": model,
+                "input_ids": input_ids,
+                "attention_mask": attention_mask,
+                "logits_to_keep": logits_to_keep,
+                "batch_size": None,
+                "position_ids": None,
+                "prompt_mask": None,
+            }
+
         if self.token_entropy_percentile_threshold > 0.0:
             logps_and_entropies = self._get_per_token_logps_and_entropies(
-                model, input_ids, attention_mask, logits_to_keep, compute_entropy=True
+                per_token_logps_fn_args["model"],
+                per_token_logps_fn_args["input_ids"],
+                per_token_logps_fn_args["attention_mask"],
+                per_token_logps_fn_args["logits_to_keep"],
+                compute_entropy=True,
             )
             per_token_logps = logps_and_entropies["logps"]
             entropies = logps_and_entropies["entropies"]
             # compute the entropy threshold across all tokens in the batch
-
             entropy_threshold = torch.quantile(entropies.flatten(), self.token_entropy_percentile_threshold)
             entropy_mask = entropies >= entropy_threshold
         else:
-            per_token_logps = self._get_per_token_logps_and_entropies(
-                model, input_ids, attention_mask, logits_to_keep
+            per_token_logps = self._get_per_token_logps(
+                per_token_logps_fn_args["model"],
+                per_token_logps_fn_args["input_ids"],
+                per_token_logps_fn_args["attention_mask"],
+                per_token_logps_fn_args["logits_to_keep"],
+                batch_size=per_token_logps_fn_args["batch_size"],
+                position_ids=per_token_logps_fn_args["position_ids"],
+                prompt_mask=per_token_logps_fn_args["prompt_mask"],
             )["logps"]
-            entropy_mask = None
->>>>>>> 79ec242a
 
         # Compute the KL divergence between the model and the reference model
         if self.beta != 0.0:
