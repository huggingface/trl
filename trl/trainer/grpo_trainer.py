# Copyright 2020-2025 The HuggingFace Team. All rights reserved.
#
# Licensed under the Apache License, Version 2.0 (the "License");
# you may not use this file except in compliance with the License.
# You may obtain a copy of the License at
#
#     http://www.apache.org/licenses/LICENSE-2.0
#
# Unless required by applicable law or agreed to in writing, software
# distributed under the License is distributed on an "AS IS" BASIS,
# WITHOUT WARRANTIES OR CONDITIONS OF ANY KIND, either express or implied.
# See the License for the specific language governing permissions and
# limitations under the License.

import copy
import inspect
import os
import re
import textwrap
import warnings
from collections import defaultdict, deque
from collections.abc import Sequence, Sized
from contextlib import nullcontext
from functools import partial
from pathlib import Path
from typing import Any, Callable, Optional, Union

import datasets
import torch
import torch.utils.data
import transformers
from accelerate.utils import broadcast_object_list, gather, gather_object, is_peft_model, set_seed
from datasets import Dataset, IterableDataset
from torch import nn
from torch.distributed.fsdp import FullyShardedDataParallel as FSDP
from torch.utils.data import DataLoader, Sampler
from transformers import (
    AutoConfig,
    AutoModelForSequenceClassification,
    AutoProcessor,
    AutoTokenizer,
    GenerationConfig,
    PreTrainedModel,
    PreTrainedTokenizerBase,
    ProcessorMixin,
    Trainer,
    TrainerCallback,
    is_wandb_available,
)
from transformers.trainer_utils import seed_worker
from transformers.utils import is_datasets_available, is_flash_attn_2_available, is_peft_available, is_rich_available

from ..data_utils import apply_chat_template, is_conversational, maybe_apply_chat_template
from ..extras.profiling import profiling_context, profiling_decorator
from ..extras.vllm_client import VLLMClient
from ..import_utils import is_liger_kernel_available, is_vllm_available
from ..models import prepare_deepspeed, prepare_fsdp, prepare_peft_model, unwrap_model_for_generation
from ..models.utils import _ForwardRedirection
from .callbacks import SyncRefModelCallback
from .grpo_config import GRPOConfig
from .utils import (
    disable_dropout_in_model,
    entropy_from_logits,
    generate_model_card,
    get_comet_experiment_url,
    pad,
    print_prompt_completions_sample,
    selective_log_softmax,
)


if is_peft_available():
    from peft import PeftConfig, PeftModel

if is_liger_kernel_available():
    from liger_kernel.chunked_loss import LigerFusedLinearGRPOLoss

if is_vllm_available():
    from vllm import LLM, SamplingParams
    from vllm.sampling_params import GuidedDecodingParams

if is_wandb_available():
    import wandb

# What we call a reward function is a callable that takes a list of prompts and completions and returns a list of
# rewards. When it's a string, it's a model ID, so it's loaded as a pretrained model.
RewardFunc = Union[str, PreTrainedModel, Callable[[list, list], list[float]]]


class RepeatSampler(Sampler):
    """
    Sampler that repeats the indices of a dataset in a structured manner.

    Args:
        data_source (`Sized`):
            Dataset to sample from.
        mini_repeat_count (`int`):
            Number of times to repeat each index per batch.
        batch_size (`int`, *optional*, defaults to `1`):
            Number of unique indices per batch.
        repeat_count (`int`, *optional*, defaults to `1`):
            Number of times to repeat the full sampling process.
        shuffle (`bool`, *optional*, defaults to `True`):
            Whether to shuffle the dataset.
        seed (`int` or `None`, *optional*, defaults to `None`):
            Random seed for reproducibility (only affects this sampler).

    Example:
    ```python
    >>> sampler = RepeatSampler(
    ...     ["a", "b", "c", "d", "e", "f", "g"], mini_repeat_count=2, batch_size=3, repeat_count=4
    ... )
    >>> list(sampler)
    [4, 4, 3, 3, 0, 0,
     4, 4, 3, 3, 0, 0,
     4, 4, 3, 3, 0, 0,
     4, 4, 3, 3, 0, 0,
     1, 1, 2, 2, 6, 6,
     1, 1, 2, 2, 6, 6,
     1, 1, 2, 2, 6, 6,
     1, 1, 2, 2, 6, 6]
    ```

    ```txt
    mini_repeat_count = 3
          -   -   -
         [0,  0,  0,  1,  1,  1,  2,  2,  2,  3,  3,  3,      |
          4,  4,  4,  5,  5,  5,  6,  6,  6,  7,  7,  7,      |
          8,  8,  8,  9,  9,  9, 10, 10, 10, 11, 11, 11,      |
                                                                repeat_count = 2
          0,  0,  0,  1,  1,  1,  2,  2,  2,  3,  3,  3,      |
          4,  4,  4,  5,  5,  5,  6,  6,  6,  7,  7,  7,      |
          8,  8,  8,  9,  9,  9, 10, 10, 10, 11, 11, 11, ...] |
          ---------   ---------   ---------   ---------
           ---------   ---------   ---------   ---------
            ---------   ---------   ---------   ---------
                         batch_size = 12
    ```
    """

    def __init__(
        self,
        data_source: Sized,
        mini_repeat_count: int,
        batch_size: int = 1,
        repeat_count: int = 1,
        shuffle: bool = True,
        seed: Optional[int] = None,
    ):
        self.data_source = data_source
        self.mini_repeat_count = mini_repeat_count
        self.batch_size = batch_size
        self.repeat_count = repeat_count
        self.num_samples = len(data_source)
        self.shuffle = shuffle
        self.seed = seed

        if shuffle:
            self.generator = torch.Generator()  # Create a local random generator
            if seed is not None:
                self.generator.manual_seed(seed)

    def __iter__(self):
        if self.shuffle:
            # E.g., [2, 4, 3, 1, 0, 6, 5] (num_samples = 7)
            indexes = torch.randperm(self.num_samples, generator=self.generator).tolist()
        else:
            indexes = list(range(self.num_samples))

        #    [2, 4, 3, 1, 0, 6, 5]
        # -> [[2, 4, 3], [1, 0, 6], [5]]  (batch_size = 3)
        indexes = [indexes[i : i + self.batch_size] for i in range(0, len(indexes), self.batch_size)]

        #    [[2, 4, 3], [1, 0, 6], [5]]
        # -> [[2, 4, 3], [1, 0, 6]]
        indexes = [chunk for chunk in indexes if len(chunk) == self.batch_size]

        for chunk in indexes:
            for _ in range(self.repeat_count):
                for index in chunk:
                    for _ in range(self.mini_repeat_count):
                        yield index

    def __len__(self) -> int:
        return (self.num_samples // self.batch_size) * self.batch_size * self.mini_repeat_count * self.repeat_count


# torch.nanstd doesn't exist, so we define it here
def nanstd(tensor: torch.Tensor) -> torch.Tensor:
    """
    Compute the standard deviation of a tensor, ignoring NaNs. This function only supports 1D tensors.

    Args:
        tensor (`torch.Tensor`):
            Input tensor of shape `(N,)`.

    Returns:
        `torch.Tensor`:
            Standard deviation of the tensor, ignoring NaNs.
    """
    variance = torch.nanmean((tensor - torch.nanmean(tensor, keepdim=True)) ** 2)  # Compute variance ignoring NaNs
    count = torch.sum(~torch.isnan(tensor))  # Count of non-NaN values
    variance *= count / (count - 1)  # Bessel's correction
    return torch.sqrt(variance)


def split_tensor_dict(
    tensor_dict: dict[str, Optional[torch.Tensor]], num_chunks: int
) -> list[dict[str, Optional[torch.Tensor]]]:
    """
    Splits a dictionary of tensors along the first dimension into `num_chunks` equal parts.

    Example:
    ```python
    >>> x = torch.arange(12).reshape(6, 2)
    >>> y = torch.arange(6).reshape(6, 1)
    >>> tensor_dict = {"x": x, "y": y}
    >>> split_tensor_dict(tensor_dict, 3)
    [
        {"x": tensor([[0, 1], [2, 3]]), "y": tensor([[0], [1]])},
        {"x": tensor([[4, 5], [6, 7]]), "y": tensor([[2], [3]])},
        {"x": tensor([[ 8,  9], [10, 11]]), "y": tensor([[4], [5]])}
    ]
    ```
    """
    first_tensor = next(tensor for tensor in tensor_dict.values() if tensor is not None)
    chunk_size = first_tensor.shape[0] // num_chunks
    return [
        {
            key: tensor[i * chunk_size : (i + 1) * chunk_size] if tensor is not None else None
            for key, tensor in tensor_dict.items()
        }
        for i in range(num_chunks)
    ]


def shuffle_sequence_dict(seq_dict: dict[str, Optional[Sequence]]) -> dict[str, Optional[Sequence]]:
    """
    Shuffles all sequence-like values in a dictionary along the first dimension in unison.

    Example:
    ```python
    >>> x = torch.arange(6).reshape(3, 2)
    >>> y = ["a", "b", "c"]
    >>> seq_dict = {"x": x, "y": y}
    >>> shuffle_sequence_dict(seq_dict)
    {'x': tensor([[2, 3],
                  [0, 1],
                  [4, 5]]),
     'y': ['b', 'a', 'c']}
    ```
    """
    # Determine batch size from the first non-None sequence
    batch_size = len(next(v for v in seq_dict.values() if v is not None))
    permutation = torch.randperm(batch_size)

    def permute(v: Optional[Sequence]) -> Optional[Sequence]:
        if v is None:
            return None
        if isinstance(v, torch.Tensor):
            return v[permutation]
        return [v[i] for i in permutation]

    return {key: permute(val) for key, val in seq_dict.items()}


def nanmin(tensor: torch.Tensor) -> torch.Tensor:
    """
    Compute the minimum value of a tensor, ignoring NaNs. This function only supports 1D tensors.

    Args:
        tensor (`torch.Tensor`): Input tensor of shape `(N,)`.

    Returns:
        `torch.Tensor`: Minimum value of the tensor, ignoring NaNs. Returns NaN if all values are NaN.
    """
    if torch.isnan(tensor).all():
        return torch.tensor(float("nan"), dtype=tensor.dtype, device=tensor.device)
    return torch.min(tensor[~torch.isnan(tensor)])


def nanmax(tensor: torch.Tensor) -> torch.Tensor:
    """
    Compute the maximum value of a tensor, ignoring NaNs. This function only supports 1D tensors.

    Args:
        tensor (`torch.Tensor`): Input tensor of shape `(N,)`.

    Returns:
        `torch.Tensor`: Maximum value of the tensor, ignoring NaNs. Returns NaN if all values are NaN.
    """
    if torch.isnan(tensor).all():
        return torch.tensor(float("nan"), dtype=tensor.dtype, device=tensor.device)
    return torch.max(tensor[~torch.isnan(tensor)])


def identity(x):
    """Do we really need docs for this?"""
    return x


def split_pixel_values_by_grid(batch: dict[str, torch.Tensor]) -> dict[str, Union[torch.Tensor, list[torch.Tensor]]]:
    """
    Splits `batch["pixel_values"]` into a list of tensors based on the product of each row in
    `batch["image_grid_thw"]`, while keeping other entries unchanged.
    """
    if "image_grid_thw" not in batch or "pixel_values" not in batch:
        return batch

    lengths = batch["image_grid_thw"].prod(dim=1).tolist()  # [batch_size]
    pixel_values = batch["pixel_values"]  # [total, feature_dim]

    if sum(lengths) != pixel_values.size(0):
        raise ValueError(f"Mismatch: sum(lengths) = {sum(lengths)} != pixel_values.size(0) = {pixel_values.size(0)}")

    split_values = list(torch.split(batch["pixel_values"], lengths, dim=0))
    return {**batch, "pixel_values": split_values}


def unsplit_pixel_values_by_grid(batch: dict[str, Union[torch.Tensor, list[torch.Tensor]]]) -> dict[str, torch.Tensor]:
    """
    Opposite of `split_pixel_values_by_grid`. Merges a list of tensors in `batch["pixel_values"]`
    back into a single tensor along the first dimension.
    """
    pixel_values = batch.get("pixel_values")

    if isinstance(pixel_values, list):
        merged = torch.cat(pixel_values, dim=0)
        return {**batch, "pixel_values": merged}
    else:
        return batch


def truncate_with_protected_tokens(
    ids: torch.Tensor, mask: torch.Tensor, target_length: int, protected_tokens: list[int]
) -> tuple[torch.Tensor, torch.Tensor]:
    """
    Truncate tensors to target length while preserving protected tokens.

    Args:
        ids (`torch.Tensor`):
            Input tensor of token IDs, shape (batch_size, sequence_length).
        mask (`torch.Tensor`):
            Input tensor of attention masks, shape (batch_size, sequence_length).
        target_length (`int`):
            Desired length of the output sequences.
        protected_tokens (`list[int]`):
            List of token IDs that should be preserved in the output.
    """
    protected_set = set(protected_tokens)

    def process_sequence(ids, mask):
        # Create boolean masks
        is_protected = torch.tensor([x.item() in protected_set for x in ids])
        is_non_protected = ~is_protected

        # Count tokens
        num_protected = is_protected.sum().item()
        num_non_protected_needed = target_length - num_protected

        if num_non_protected_needed < 0:
            raise ValueError(
                f"target_length ({target_length}) is too small for the protected tokens ({num_protected} tokens). "
                f"Please increase target length to at least {num_protected} or disable truncation."
            )

        # Select which non-protected tokens to keep (rightmost ones)
        non_protected_indices = torch.where(is_non_protected)[0]
        keep_non_protected = torch.zeros_like(is_non_protected)
        if num_non_protected_needed > 0:
            keep_indices = non_protected_indices[-num_non_protected_needed:]
            keep_non_protected[keep_indices] = True

        # Final mask: protected OR selected non-protected
        keep_mask = is_protected | keep_non_protected

        return ids[keep_mask], mask[keep_mask]

    # Process each sequence in the batch
    truncated_seq = []
    truncated_mask = []

    for i in range(ids.shape[0]):
        new_ids, new_mask = process_sequence(ids[i], mask[i])
        truncated_seq.append(new_ids)
        truncated_mask.append(new_mask)

    return torch.stack(truncated_seq), torch.stack(truncated_mask)


class GRPOTrainer(Trainer):
    """
    Trainer for the Group Relative Policy Optimization (GRPO) method. This algorithm was initially proposed in the
    paper [DeepSeekMath: Pushing the Limits of Mathematical Reasoning in Open Language
    Models](https://huggingface.co/papers/2402.03300).

    Example:

    ```python
    from datasets import load_dataset
    from trl import GRPOTrainer

    dataset = load_dataset("trl-lib/tldr", split="train")


    def reward_func(completions, **kwargs):
        # Dummy reward function that rewards completions with more unique letters.
        return [float(len(set(completion))) for completion in completions]


    trainer = GRPOTrainer(
        model="Qwen/Qwen2-0.5B-Instruct",
        reward_funcs=reward_func,
        train_dataset=dataset,
    )

    trainer.train()
    ```

    Args:
        model (`Union[str, PreTrainedModel]`):
            Model to be trained. Can be either:

            - A string, being the *model id* of a pretrained model hosted inside a model repo on huggingface.co, or a
              path to a *directory* containing model weights saved using
              [`~transformers.PreTrainedModel.save_pretrained`], e.g., `'./my_model_directory/'`. The model is loaded
              using [`~transformers.AutoModelForCausalLM.from_pretrained`] with the keyword arguments in
              `args.model_init_kwargs`.
            - A [`~transformers.PreTrainedModel`] object. Only causal language models are supported.
        reward_funcs (`Union[RewardFunc, list[RewardFunc]]`):
            Reward functions to be used for computing the rewards. To compute the rewards, we call all the reward
            functions with the prompts and completions and sum the rewards. Can be either:

            - A single reward function, such as:
                - A string: The *model ID* of a pretrained model hosted inside a model repo on huggingface.co, or a
                path to a *directory* containing model weights saved using
                [`~transformers.PreTrainedModel.save_pretrained`], e.g., `'./my_model_directory/'`. The model is loaded
                using [`~transformers.AutoModelForSequenceClassification.from_pretrained`] with `num_labels=1` and the
                keyword arguments in `args.model_init_kwargs`.
                - A [`~transformers.PreTrainedModel`] object: Only sequence classification models are supported.
                - A custom reward function: The function is provided with the prompts and the generated completions,
                  plus any additional columns in the dataset. It should return a list of rewards. Custom reward
                  functions can also return `None` when the reward is not applicable to those samples. This is useful
                  for multi-task training where different reward functions apply to different types of samples. When a
                  reward function returns `None` for a sample, that reward function is excluded from the reward
                  calculation for that sample. For more details, see [Using a custom reward
                  function](#using-a-custom-reward-function).

                  The trainer's state is also passed to the reward function. The trainer's state is an instance of
                  [`~transformers.TrainerState`] and can be accessed by accessing the `trainer_state` argument to the
                  reward function's signature.
            - A list of reward functions, where each item can independently be any of the above types. Mixing different
            types within the list (e.g., a string model ID and a custom reward function) is allowed.
        args ([`GRPOConfig`], *optional*, defaults to `None`):
            Configuration for this trainer. If `None`, a default configuration is used.
        train_dataset ([`~datasets.Dataset`] or [`~datasets.IterableDataset`]):
            Dataset to use for training. It must include a column `"prompt"`. Any additional columns in the dataset is
            ignored. The format of the samples can be either:

            - [Standard](dataset_formats#standard): Each sample contains plain text.
            - [Conversational](dataset_formats#conversational): Each sample contains structured messages (e.g., role
              and content).
        eval_dataset ([`~datasets.Dataset`], [`~datasets.IterableDataset`] or `dict[str, Union[Dataset,
        IterableDataset]]`):
            Dataset to use for evaluation. It must meet the same requirements as `train_dataset`.
        processing_class ([`~transformers.PreTrainedTokenizerBase`], [`~transformers.ProcessorMixin`] or `None`, *optional*, defaults to `None`):
            Processing class used to process the data. The padding side must be set to "left". If `None`, the
<<<<<<< HEAD
            processing class is loaded from the model's name with [`~transformers.AutoTokenizer.from_pretrained`]. A
            padding token, `processing_class.pad_token`, must be set. If the processing class has not set a padding
            token, `processing_class.eos_token` will be used as the default.
        reward_processing_classes (`Union[PreTrainedTokenizerBase, list[PreTrainedTokenizerBase]]`, *optional*,
        defaults to `None`):
=======
            processing class is loaded from the model's name with [`~transformers.AutoProcessor.from_pretrained`]. A
            padding token, `tokenizer.pad_token`, must be set. If the processing class has not set a padding token,
            `tokenizer.eos_token` will be used as the default.
        reward_processing_classes (`Union[PreTrainedTokenizerBase, list[PreTrainedTokenizerBase]]`, *optional*, defaults to `None`):
>>>>>>> 44e6c153
            Processing classes corresponding to the reward functions specified in `reward_funcs`. Can be either:

            - A single processing class: Used when `reward_funcs` contains only one reward function.
            - A list of processing classes: Must match the order and length of the reward functions in `reward_funcs`.
            If set to `None`, or if an element of the list corresponding to a [`~transformers.PreTrainedModel`] is
            `None`, the tokenizer for the model is automatically loaded using
            [`~transformers.AutoTokenizer.from_pretrained`]. For elements in `reward_funcs` that are custom reward
            functions (not [`~transformers.PreTrainedModel`]), the corresponding entries in `reward_processing_classes`
            are ignored.
        callbacks (list of [`~transformers.TrainerCallback`], *optional*, defaults to `None`):
            List of callbacks to customize the training loop. Will add those to the list of default callbacks detailed
            in [here](https://huggingface.co/docs/transformers/main_classes/callback).

            If you want to remove one of the default callbacks used, use the [`~transformers.Trainer.remove_callback`]
            method.
        optimizers (`tuple[torch.optim.Optimizer, torch.optim.lr_scheduler.LambdaLR]`, *optional*, defaults to `(None,
        None)`):
            A tuple containing the optimizer and the scheduler to use. Will default to an instance of [`AdamW`] on your
            model and a scheduler given by [`get_linear_schedule_with_warmup`] controlled by `args`.
        peft_config ([`~peft.PeftConfig`], *optional*, defaults to `None`):
            PEFT configuration used to wrap the model. If `None`, the model is not wrapped.
    """

    _tag_names = ["trl", "grpo"]

    def __init__(
        self,
        model: Union[str, PreTrainedModel],
        reward_funcs: Union[RewardFunc, list[RewardFunc]],
        args: Optional[GRPOConfig] = None,
        train_dataset: Optional[Union[Dataset, IterableDataset]] = None,
        eval_dataset: Optional[Union[Dataset, IterableDataset, dict[str, Union[Dataset, IterableDataset]]]] = None,
        processing_class: Optional[Union[PreTrainedTokenizerBase, ProcessorMixin]] = None,
        reward_processing_classes: Optional[Union[PreTrainedTokenizerBase, list[PreTrainedTokenizerBase]]] = None,
        callbacks: Optional[list[TrainerCallback]] = None,
        optimizers: tuple[Optional[torch.optim.Optimizer], Optional[torch.optim.lr_scheduler.LambdaLR]] = (None, None),
        peft_config: Optional["PeftConfig"] = None,
    ):
        # Args
        if args is None:
            model_name = model if isinstance(model, str) else model.config._name_or_path
            model_name = model_name.split("/")[-1]
            args = GRPOConfig(f"{model_name}-GRPO")

        # Models
        # Trained model
        model_init_kwargs = args.model_init_kwargs or {}
        if isinstance(model, str):
            model_id = model
            torch_dtype = model_init_kwargs.get("torch_dtype")
            if isinstance(torch_dtype, torch.dtype) or torch_dtype == "auto" or torch_dtype is None:
                pass  # torch_dtype is already a torch.dtype or "auto" or None
            elif isinstance(torch_dtype, str):  # it's a str, but not "auto"
                torch_dtype = getattr(torch, torch_dtype)
                model_init_kwargs["torch_dtype"] = torch_dtype
            else:
                raise ValueError(
                    "Invalid `torch_dtype` passed to `GRPOConfig`. Expected either 'auto' or a string representing "
                    f"a `torch.dtype` (e.g., 'float32'), but got {torch_dtype}."
                )
            # Disable caching if gradient checkpointing is enabled (not supported)
            config = AutoConfig.from_pretrained(model_id)
            architecture = getattr(transformers, config.architectures[0])
            model = architecture.from_pretrained(model_id, **model_init_kwargs)
        else:
            model_id = model.config._name_or_path
            if args.model_init_kwargs is not None:
                warnings.warn(
                    "You passed `model_init_kwargs` to the `GRPOConfig`, but your model is already instantiated. "
                    "The `model_init_kwargs` will be ignored."
                )

        # Some models (SmolVLM/Idefics3) don't support `logits_to_keep` argument and error out if we pass it
        # Inspect the forward method before we wrap the model with PEFT
        self.model_kwarg_keys = (
            inspect.signature(model.forward).parameters.keys()
            if not hasattr(model, "get_base_model")
            else inspect.signature(model.get_base_model().forward).parameters.keys()
        )

        if peft_config is not None or (is_peft_available() and isinstance(model, PeftModel)):
            model = prepare_peft_model(model, peft_config, args)

        # Processing class
        if processing_class is None:
            processing_class = AutoProcessor.from_pretrained(model.config._name_or_path)

        # Handle pad token for processors or tokenizers
        if isinstance(processing_class, ProcessorMixin):
            tokenizer = processing_class.tokenizer
        elif isinstance(processing_class, PreTrainedTokenizerBase):
            tokenizer = processing_class
        else:
            raise TypeError("The `processing_class` must be either a `PreTrainedTokenizerBase` or a `ProcessorMixin`")

        if tokenizer.pad_token is None:
            tokenizer.pad_token = tokenizer.eos_token

        self.pad_token = tokenizer.pad_token
        self.pad_token_id = tokenizer.pad_token_id
        self.eos_token_id = tokenizer.eos_token_id
        self.image_token = getattr(processing_class, "image_token", None)
        self.image_token_id = getattr(processing_class, "image_token_id", None)
        self.vision_start_token_id = getattr(model.config, "vision_start_token_id", None)
        self.vision_end_token_id = getattr(model.config, "vision_end_token_id", None)

        # Reward functions
        if not isinstance(reward_funcs, list):
            reward_funcs = [reward_funcs]
        self.reward_func_names = []
        for i, reward_func in enumerate(reward_funcs):
            if isinstance(reward_func, str):
                reward_funcs[i] = AutoModelForSequenceClassification.from_pretrained(
                    reward_func, num_labels=1, **model_init_kwargs
                )
            if isinstance(reward_funcs[i], nn.Module):  # Use Module over PretrainedModel for compat w/ compiled models
                self.reward_func_names.append(reward_funcs[i].config._name_or_path.split("/")[-1])
            else:
                self.reward_func_names.append(reward_funcs[i].__name__)
        self.reward_funcs = reward_funcs

        # Reward weights
        if args.reward_weights is not None:
            if len(args.reward_weights) != len(reward_funcs):
                raise ValueError(
                    f"Number of reward weights ({len(args.reward_weights)}) must match number of reward "
                    f"functions ({len(reward_funcs)})"
                )
            self.reward_weights = torch.tensor(args.reward_weights, dtype=torch.float32)
        else:
            self.reward_weights = torch.ones(len(reward_funcs), dtype=torch.float32)

        # Reward processing class
        if reward_processing_classes is None:
            reward_processing_classes = [None] * len(reward_funcs)
        elif not isinstance(reward_processing_classes, list):
            reward_processing_classes = [reward_processing_classes]
        else:
            if len(reward_processing_classes) != len(reward_funcs):
                raise ValueError("The number of reward processing classes must match the number of reward functions.")

        for i, (reward_processing_class, reward_func) in enumerate(zip(reward_processing_classes, reward_funcs)):
            if isinstance(reward_func, PreTrainedModel):
                if reward_processing_class is None:
                    reward_processing_class = AutoTokenizer.from_pretrained(reward_func.config._name_or_path)
                if reward_processing_class.pad_token_id is None:
                    reward_processing_class.pad_token = reward_processing_class.eos_token
                # The reward model computes the reward for the latest non-padded token in the input sequence.
                # So it's important to set the pad token ID to the padding token ID of the processing class.
                reward_func.config.pad_token_id = reward_processing_class.pad_token_id
                reward_processing_classes[i] = reward_processing_class
        self.reward_processing_classes = reward_processing_classes

        # Training arguments
        self.max_prompt_length = args.max_prompt_length
        self.max_completion_length = args.max_completion_length  # = |o_i| in the GRPO paper
        self.num_generations = args.num_generations  # = G in the GRPO paper
        self.temperature = args.temperature
        self.top_p = args.top_p
        self.top_k = args.top_k
        self.min_p = args.min_p
        self.repetition_penalty = args.repetition_penalty
        self.use_transformers_paged = args.use_transformers_paged
        self.use_vllm = args.use_vllm
        self.vllm_mode = args.vllm_mode
        self.vllm_gpu_memory_utilization = args.vllm_gpu_memory_utilization  # only applies to colocation mode
        self.vllm_tensor_parallel_size = args.vllm_tensor_parallel_size  # only applies to colocation mode
        self.use_liger_loss = args.use_liger_loss
        self.loss_type = args.loss_type
        self.scale_rewards = args.scale_rewards
        self.importance_sampling_level = args.importance_sampling_level
        self.mask_truncated_completions = args.mask_truncated_completions
        self.top_entropy_quantile = args.top_entropy_quantile
        if self.use_liger_loss and self.top_entropy_quantile < 1.0:
            raise NotImplementedError(
                "Liger Kernels don't currently support masking token positions based on entropy."
            )
        if self.use_liger_loss and not self.importance_sampling_level == "token":
            raise NotImplementedError(
                "Liger Kernels currently only support token-level importance sampling. Please set"
                "`importance_sampling_level` to 'token'."
            )

        # Datasets
        self.shuffle_dataset = args.shuffle_dataset

        if (
            isinstance(train_dataset, IterableDataset)
            or isinstance(eval_dataset, IterableDataset)
            or (
                isinstance(eval_dataset, dict) and any(isinstance(ds, IterableDataset) for ds in eval_dataset.values())
            )
        ):
            # See https://github.com/huggingface/trl/issues/3213
            raise NotImplementedError(
                "Iterable datasets are not yet supported in GRPOTrainer. Please use a standard dataset instead."
            )

        # Multi-step
        self.num_iterations = args.num_iterations  # = 𝜇 in the GRPO paper
        self.epsilon_low = args.epsilon
        self.epsilon_high = args.epsilon_high if args.epsilon_high is not None else args.epsilon
        # Tracks the number of iterations (forward + backward passes), including those within a grad accum cycle
        self._step = 0
        # Buffer the batch to reuse generated outputs across multiple updates. For more details, see
        # `_get_train_sampler` and `_prepare_inputs`.
        self._buffered_inputs = None

        # The trainer estimates the number of FLOPs (floating-point operations) using the number of elements in the
        # input tensor associated with the key "input_ids". However, in GRPO, the sampled data does not include the
        # "input_ids" key. Instead, the available keys is "prompt". As a result, the trainer issues the warning:
        # "Could not estimate the number of tokens of the input, floating-point operations will not be computed." To
        # suppress this warning, we set the "estimate_tokens" key in the model's "warnings_issued" dictionary to True.
        # This acts as a flag to indicate that the warning has already been issued.
        model.warnings_issued["estimate_tokens"] = True

        super().__init__(
            model=model,
            args=args,
            data_collator=identity,  # No data collation is needed in GRPO
            train_dataset=train_dataset,
            eval_dataset=eval_dataset,
            processing_class=processing_class,
            callbacks=callbacks,
            optimizers=optimizers,
        )

        # Reference model
        self.beta = args.beta
        if self.beta == 0.0:
            # If beta is 0.0, the reference model is not needed
            self.ref_model = None
        elif is_peft_model(model):
            # If PEFT is used, the reference model is not needed since the adapter can be disabled
            # to revert to the initial model.
            self.ref_model = None
        else:
            # For deepspeed, fsdp or non-distributed models, create a reference model from scratch
            config = AutoConfig.from_pretrained(model_id)
            architecture = getattr(transformers, config.architectures[0])
            self.ref_model = architecture.from_pretrained(model_id, **model_init_kwargs)

        # Disable dropout in the models
        if args.disable_dropout:
            disable_dropout_in_model(model)
            if self.ref_model is not None:
                disable_dropout_in_model(self.ref_model)

        # Liger loss
        if self.use_liger_loss:
            if not is_liger_kernel_available():
                raise ImportError(
                    "Liger is required to use `liger_loss` as the GRPO loss. Run `pip install liger-kernel`."
                )
            # redirect the model.module forward to the model forward to ensure pre-forward hooks are called
            self._forward_redirection = _ForwardRedirection()

            self.liger_grpo_loss = LigerFusedLinearGRPOLoss(
                beta=self.beta,
                epsilon_low=self.epsilon_low,
                epsilon_high=self.epsilon_high,
                temperature=self.temperature,
                use_ref_model=self.beta != 0.0,
                loss_type=self.loss_type,
                max_completion_length=self.max_completion_length,
            )

        # Initialize the metrics
        self._metrics = {"train": defaultdict(list), "eval": defaultdict(list)}
        self._total_train_tokens = 0
        self.log_completions = args.log_completions
        self.wandb_log_unique_prompts = args.wandb_log_unique_prompts
        self.num_completions_to_print = args.num_completions_to_print
        # Keep logs sized to the generation batch to record only outputs from the latest model update.
        self._logs = {
            "image": deque(maxlen=args.generation_batch_size),
            "prompt": deque(maxlen=args.generation_batch_size),
            "completion": deque(maxlen=args.generation_batch_size),
            "rewards": defaultdict(lambda: deque(maxlen=args.generation_batch_size)),
            "advantages": deque(maxlen=args.generation_batch_size),
        }

        # Ensure each process receives a unique seed to prevent duplicate completions when generating with
        # transformers if num_generations exceeds per_device_train_batch_size. We could skip it if we use vLLM, but
        # it's safer to set it in all cases.
        set_seed(args.seed, device_specific=True)

        if self.use_vllm:
            if not is_vllm_available():
                raise ImportError(
                    "vLLM is not available and `use_vllm` is set to True. Please install vLLM with "
                    "`pip install vllm` to use it."
                )

            if self.vllm_mode == "server":
                if self.accelerator.is_main_process:
                    if args.vllm_server_base_url is not None:
                        base_url = args.vllm_server_base_url
                    else:
                        base_url = f"http://{args.vllm_server_host}:{args.vllm_server_port}"
                    self.vllm_client = VLLMClient(base_url=base_url, connection_timeout=args.vllm_server_timeout)
                    self.vllm_client.init_communicator(device=torch.cuda.current_device())

            elif self.vllm_mode == "colocate":
                # Make sure vllm_tensor_parallel_size group size evenly divides the world size - each group should have
                # the same number of ranks
                if not self.accelerator.num_processes % self.vllm_tensor_parallel_size == 0:
                    raise ValueError(
                        f"vllm_tensor_parallel_size ({self.vllm_tensor_parallel_size}) must divide world size "
                        f"({self.accelerator.num_processes}) evenly."
                    )

                if self.vllm_tensor_parallel_size > 1:
                    # Create subgroups of ranks for TP, each group with `vllm_tensor_parallel_size` ranks.
                    # For example, if world_size=8 and vllm_tensor_parallel_size=2 → groups: [0,1], [2,3], [4,5], [6,7]
                    self.tp_group, _ = torch.distributed.new_subgroups_by_enumeration(
                        [
                            list(range(i * self.vllm_tensor_parallel_size, (i + 1) * self.vllm_tensor_parallel_size))
                            for i in range(self.accelerator.num_processes // self.vllm_tensor_parallel_size)
                        ]
                    )

                # vLLM requires the environment variables to be set for distributed training.
                os.environ["RANK"] = str(self.accelerator.process_index)
                os.environ["LOCAL_RANK"] = str(self.accelerator.local_process_index)
                os.environ["WORLD_SIZE"] = str(self.accelerator.num_processes)
                os.environ["MASTER_ADDR"] = os.environ.get("MASTER_ADDR", "localhost")
                os.environ["MASTER_PORT"] = os.environ.get("MASTER_PORT", "12345")

                if self.max_prompt_length is not None and self.max_completion_length is not None:
                    max_model_len = self.max_prompt_length + self.max_completion_length
                else:
                    max_model_len = None
                self.llm = LLM(
                    model=model.name_or_path,
                    tensor_parallel_size=args.vllm_tensor_parallel_size,
                    gpu_memory_utilization=self.vllm_gpu_memory_utilization,
                    max_num_seqs=self.args.per_device_train_batch_size
                    * self.vllm_tensor_parallel_size
                    * self.args.steps_per_generation,
                    max_model_len=max_model_len,
                    distributed_executor_backend="external_launcher",
                    # Feed identical seed for tp groups to ensure sampling results are the same across workers
                    seed=self.accelerator.process_index // self.vllm_tensor_parallel_size,
                    # Latest vLLM v1 memory profiler is misled by the high default value (i.e., 32768) - thinking there's not enough memory
                    max_num_batched_tokens=4096,
                    model_impl=self.args.vllm_model_impl,
                )
            else:
                raise ValueError(f"vllm_mode must be either 'server' or 'colocate', got '{self.vllm_mode}'.")

            # vLLM specific sampling arguments
            self.guided_decoding_regex = args.vllm_guided_decoding_regex

            self._last_loaded_step = -1  # tag to avoid useless loading during grad accumulation

            # When using vLLM, the main process is responsible for loading the model weights. This can cause process
            # desynchronization and seems to lead to DeepSpeed hanging during initialization. To prevent this, we
            # synchronize all processes after vLLM has been fully initialized.
            self.accelerator.wait_for_everyone()
        else:
            generation_kwargs = {
                "max_new_tokens": self.max_completion_length,
                "do_sample": True,
                "pad_token_id": tokenizer.pad_token_id,
                "bos_token_id": tokenizer.bos_token_id,
                "eos_token_id": tokenizer.eos_token_id,
                "temperature": self.temperature,
                "top_p": self.top_p,
                "top_k": self.top_k,
                "min_p": self.min_p,
                "repetition_penalty": self.repetition_penalty,
                "cache_implementation": args.cache_implementation,
            }
            if args.use_transformers_paged:
                generation_kwargs["max_batch_tokens"] = 512
                generation_kwargs["num_blocks"] = 1024
                generation_kwargs["block_size"] = 128
            if args.generation_kwargs is not None:
                generation_kwargs.update(args.generation_kwargs)
            self.generation_config = GenerationConfig(**generation_kwargs)

        # Gradient accumulation requires scaled loss. Normally, loss scaling in the parent class depends on whether the
        # model accepts loss-related kwargs. Since we compute our own loss, this check is irrelevant. We set
        # self.model_accepts_loss_kwargs to False to enable scaling.
        self.model_accepts_loss_kwargs = False

        # Add tags to the model
        self.model.add_model_tags(self._tag_names)

        if self.ref_model is not None:
            if self.is_deepspeed_enabled:
                self.ref_model = prepare_deepspeed(self.ref_model, self.accelerator)
            elif self.is_fsdp_enabled:
                self.ref_model = prepare_fsdp(self.ref_model, self.accelerator)
            else:
                self.ref_model = self.accelerator.prepare_model(self.ref_model, evaluation_mode=True)

        if args.sync_ref_model:
            self.add_callback(SyncRefModelCallback(ref_model=self.ref_model, accelerator=self.accelerator))

        for i, reward_func in enumerate(self.reward_funcs):
            if isinstance(reward_func, PreTrainedModel):
                if self.is_deepspeed_enabled:
                    self.reward_funcs[i] = prepare_deepspeed(reward_func, self.accelerator)
                else:
                    # set device placement to True to make `prepare_model` move `reward_func` to device when using fsdp
                    self.reward_funcs[i] = self.accelerator.prepare_model(
                        reward_func, evaluation_mode=True, device_placement=True
                    )

    def _set_signature_columns_if_needed(self):
        # If `self.args.remove_unused_columns` is True, non-signature columns are removed.
        # By default, this method sets `self._signature_columns` to the model's expected inputs.
        # In GRPOTrainer, we preprocess data, so using the model's signature columns doesn't work.
        # Instead, we set them to the columns expected by the `training_step` method, hence the override.
        if self._signature_columns is None:
            self._signature_columns = ["prompt", "image"]

    # This method overrides `Trainer.get_train_dataloader` to support our custom batching strategy.
    # Instead of returning a standard per-step batch (i.e., `per_device_batch_size), our dataloader loads an
    # *generation* batch (i.e., `per_device_batch_size × steps_per_generation`). This allows us to generate completions
    # once every steps_per_generation step—rather than once per accumulation step—which is significantly more
    # efficient. The only change from the original implementation is multiplying the batch size by
    # `steps_per_generation`. Thus, `_prepare_inputs` is called with this *generation* batch, and it handles the
    # splitting internally.
    # Maintenance note: This method is a copy-paste of the original `Trainer.get_train_dataloader` with only one line
    # modification. As a result, some parts of the method aren't relevant to GRPO, but we keep them to stay one line
    # apart from the super method, ensuring easier maintenance in the future.
    def get_train_dataloader(self):
        if self.train_dataset is None:
            raise ValueError("Trainer: training requires a train_dataset.")

        train_dataset = self.train_dataset
        data_collator = self.data_collator
        if is_datasets_available() and isinstance(train_dataset, datasets.Dataset):
            train_dataset = self._remove_unused_columns(train_dataset, description="training")
        else:
            data_collator = self._get_collator_with_removed_columns(data_collator, description="training")

        dataloader_params = {
            "batch_size": self._train_batch_size * self.args.steps_per_generation,  # < this is the change
            "collate_fn": data_collator,
            "num_workers": self.args.dataloader_num_workers,
            "pin_memory": self.args.dataloader_pin_memory,
            "persistent_workers": self.args.dataloader_persistent_workers,
        }

        if not isinstance(train_dataset, torch.utils.data.IterableDataset):
            dataloader_params["sampler"] = self._get_train_sampler()
            dataloader_params["drop_last"] = self.args.dataloader_drop_last
            dataloader_params["worker_init_fn"] = partial(
                seed_worker, num_workers=self.args.dataloader_num_workers, rank=self.args.process_index
            )

            dataloader_params["prefetch_factor"] = self.args.dataloader_prefetch_factor

        return self.accelerator.prepare(DataLoader(train_dataset, **dataloader_params))

    def _get_train_sampler(self, dataset: Optional[Dataset] = None) -> Sampler:
        # Returns a sampler that
        # 1. ensures each prompt is repeated across multiple processes. This guarantees that identical prompts are
        #    distributed to different GPUs, allowing rewards to be computed and normalized correctly within each prompt
        #    group. Using the same seed across processes ensures consistent prompt assignment, preventing discrepancies
        #    in group formation.
        # 2. repeats the batch multiple times to allow reusing generations across multiple updates. Refer to
        #    _prepare_inputs to see how the generations are stored and reused.

        # In the following figure, the values are the prompt indices. The first row shows the first sampled batch, the
        # second row shows the second sampled batch, and so on.
        #
        #                                      |   GPU 0  |   GPU 1  |
        #
        #                 global_step   step    <-───>  num_generations=2
        #                                       <-───────> per_device_train_batch_size=3
        #  grad_accum    ▲  ▲  0          0     0   0   1   1   2   2   <- Generate for the first `steps_per_generation` (prompts 0 to 11); store the completions; use the first slice to compute the loss
        #     =2         ▼  |  0          1     3   3   4   4   5   5   <- Take the stored generations and use the second slice to compute the loss
        #                   |
        #                   |  1          2     6   6   7   7   8   8   <- Take the stored generations and use the third slice to compute the loss
        #  steps_per_gen=4  ▼  1          3     9   9  10  10  11  11   <- Take the stored generations and use the fourth slice to compute the loss
        #
        #                      2          4    12  12  13  13  14  14   <- Generate for the second `steps_per_generation` (prompts 12 to 23); store the completions; use the first slice to compute the loss
        #                      2          5    15  15  16  16  17  17   <- Take the stored generations and use the second slice to compute the loss
        #                                          ...
        if dataset is None:
            dataset = self.train_dataset
        return RepeatSampler(
            data_source=dataset,
            mini_repeat_count=self.num_generations,
            batch_size=self.args.generation_batch_size // self.num_generations,
            repeat_count=self.num_iterations * self.args.steps_per_generation,
            shuffle=self.shuffle_dataset,
            seed=self.args.seed,
        )

    def _get_eval_sampler(self, eval_dataset) -> Sampler:
        # See _get_train_sampler for an explanation of the sampler.
        return RepeatSampler(
            data_source=eval_dataset,
            mini_repeat_count=self.num_generations,
            seed=self.args.seed,
        )

    @profiling_decorator
    def _get_last_hidden_state(
        self,
        unwrapped_model,
        input_ids,
        attention_mask,
        logits_to_keep,
        pixel_values=None,
        image_grid_thw=None,
        pixel_attention_mask=None,
        image_sizes=None,
    ):
        if is_peft_model(unwrapped_model):
            unwrapped_model = unwrapped_model.base_model.model

        # Build model inputs - check if the model supports logits_to_keep (some models and VLMs don't)
        model_inputs = {"input_ids": input_ids, "attention_mask": attention_mask}

        # For Qwen models:
        if image_grid_thw is not None and pixel_values is not None:
            model_inputs["image_grid_thw"] = image_grid_thw
        # For Gemma, SmolVLM2, LLaVa-Next etc.:
        if pixel_values is not None:
            model_inputs["pixel_values"] = pixel_values
        # For SmolVLM2
        if pixel_attention_mask is not None:
            model_inputs["pixel_attention_mask"] = pixel_attention_mask
        # For LLaVa-Next
        if image_sizes is not None:
            model_inputs["image_sizes"] = image_sizes

        # Only add logits_to_keep if the model supports it
        if "logits_to_keep" in self.model_kwarg_keys:
            # We add 1 to `logits_to_keep` because the last logits of the sequence is later excluded
            model_inputs["logits_to_keep"] = logits_to_keep + 1

        model_inputs["use_cache"] = False  # only used in generation; set False to suppress warnings

        last_hidden_state = unwrapped_model.model(**model_inputs).last_hidden_state
        # Exclude the last value: it corresponds to the next token pred
        last_hidden_state = last_hidden_state[:, :-1, :]  # (B, L-1, H)
        # Only keep the last logits_to_keep. For model that support logits_to_keep, this is a no-op.
        last_hidden_state = last_hidden_state[:, -logits_to_keep:, :]  # (B, logits_to_keep, H)
        return last_hidden_state

    def get_high_entropy_mask(
        self, entropies: torch.Tensor, mask: torch.Tensor, threshold: float, accelerator=None
    ) -> torch.Tensor:
        """
        Returns a binary mask identifying tokens whose entropy exceeds a given quantile threshold.

        Args:
            entropies (`torch.Tensor`):
                Tensor of shape (batch_size, seq_len) with per-token entropy values.
            mask (`torch.Tensor`):
                Binary mask of the same shape as `entropies`, where `1` indicates valid tokens and `0` padding.
            threshold (`float`):
                Quantile threshold between `0.0` and `1.0` to select high-entropy tokens.

        Returns:
            `torch.Tensor`:
                Boolean mask of shape (batch_size, seq_len), where `True` indicates tokens with entropy >= threshold and
                `False` otherwise.
        """
        non_pad_entropies = entropies[mask.bool()].float()
        if non_pad_entropies.numel() == 0:
            return torch.zeros_like(entropies, dtype=torch.bool)
        all_non_pad_entropies = self.accelerator.gather(non_pad_entropies)
        # Filter out any empty tensors that might result from processes with no valid tokens
        entropy_threshold = torch.quantile(all_non_pad_entropies, threshold)
        masked_entropies = entropies * mask.float()
        entropy_mask = masked_entropies >= entropy_threshold
        return entropy_mask & mask.bool()  # ensure padding tokens are always masked out

    @profiling_decorator
    def _get_per_token_logps_and_entropies(
        self,
        model,
        input_ids,
        attention_mask,
        logits_to_keep,
        batch_size=None,
        compute_entropy=False,
        pixel_values=None,
        image_grid_thw=None,
        pixel_attention_mask=None,
        image_sizes=None,
    ) -> dict[str, Optional[torch.Tensor]]:
        """Compute log-probs and (optionally) entropies for each token."""
        batch_size = batch_size or input_ids.size(0)  # Chunk inputs into smaller batches to reduce memory peak
        all_logps = []
        all_entropies = []
        for start in range(0, input_ids.size(0), batch_size):
            input_ids_batch = input_ids[start : start + batch_size]
            attention_mask_batch = attention_mask[start : start + batch_size]

            # Build model inputs - check if the model supports logits_to_keep (some models and VLMs don't)
            model_inputs = {"input_ids": input_ids_batch, "attention_mask": attention_mask_batch}

            if image_grid_thw is not None and pixel_values is not None:
                model_inputs["image_grid_thw"] = image_grid_thw[start : start + batch_size]
                start_pixel_idx = image_grid_thw[:start].prod(-1).sum().item()
                end_pixel_idx = image_grid_thw[: start + batch_size].prod(-1).sum().item()
                model_inputs["pixel_values"] = pixel_values[start_pixel_idx:end_pixel_idx]
            elif pixel_values is not None:
                model_inputs["pixel_values"] = pixel_values[start : start + batch_size]
            if pixel_attention_mask is not None:
                model_inputs["pixel_attention_mask"] = pixel_attention_mask[start : start + batch_size]
            if image_sizes is not None:
                model_inputs["image_sizes"] = image_sizes[start : start + batch_size]

            # Only add logits_to_keep if the model supports it
            if "logits_to_keep" in self.model_kwarg_keys:
                # We add 1 to `logits_to_keep` because the last logits of the sequence is later excluded
                model_inputs["logits_to_keep"] = logits_to_keep + 1

            model_inputs["use_cache"] = False  # only used in generation; set False to suppress warnings

            logits = model(**model_inputs).logits
            # Exclude the last value: it corresponds to the next token pred
            logits = logits[:, :-1, :]  # (B, L-1, H)
            # Only keep the last logits_to_keep. For model that support logits_to_keep, this is a no-op.
            logits = logits[:, -logits_to_keep:, :]  # (B, logits_to_keep, H)
            # Divide logits by sampling temperature.
            # See https://huggingface.co/blog/the_n_implementation_details_of_rlhf_with_ppo#policy-training-implementation-details
            logits = logits / self.temperature

            completion_ids = input_ids_batch[:, -logits_to_keep:]
            logps = selective_log_softmax(logits, completion_ids)  # compute logprobs
            all_logps.append(logps)

            if compute_entropy:
                with torch.no_grad():
                    entropies = entropy_from_logits(logits)
                all_entropies.append(entropies)

        logps = torch.cat(all_logps, dim=0)
        entropies = torch.cat(all_entropies, dim=0) if compute_entropy else None
        return logps, entropies

    def _fix_param_name_to_vllm(self, name, extra_prefixes: Optional[list[str]] = None):
        extra_prefixes = extra_prefixes or []
        prefixes = ["_checkpoint_wrapped_module."] + extra_prefixes
        for prefix in prefixes:
            name = name.replace(prefix, "")
        return name

    def _sync_fsdp1_params_to_vllm(self, module: nn.Module, prefix: str = "", visited=None):
        """Memory-efficient post-order traversal of FSDP modules to extract full parameters and sync with vLLM."""
        # For FSDP1, we need to recurse into children and also use summon_full_params
        if visited is None:
            visited = set()
        for child_name, child_module in module.named_children():
            child_prefix = f"{prefix}.{child_name}" if prefix else child_name
            self._sync_fsdp1_params_to_vllm(
                child_module, prefix=child_prefix, visited=visited
            )  # recurse into the child

        if isinstance(module, FSDP):
            with FSDP.summon_full_params(module, recurse=False, writeback=False):
                for param_name, param in module.named_parameters():
                    full_name = f"{prefix}.{param_name}" if prefix else param_name
                    full_name = self._fix_param_name_to_vllm(full_name, extra_prefixes=["_fsdp_wrapped_module."])

                    if full_name in visited:
                        continue  # skip FSDP subtrees already traversed
                    visited.add(full_name)

                    if self.vllm_mode == "server" and self.accelerator.is_main_process:
                        self.vllm_client.update_named_param(full_name, param.data)
                    elif self.vllm_mode == "colocate":
                        llm_model = self.llm.llm_engine.model_executor.driver_worker.model_runner.model
                        llm_model.load_weights([(full_name, param.data)])

    def _sync_fsdp2_params_to_vllm(self, module: nn.Module):
        # For FSDP2, module.state_dict() already covers all parameters, so no need for recursion
        for name, param in module.state_dict().items():
            if param.is_cpu:
                param = param.to(torch.device("cuda"))
            param = param.full_tensor()

            if self.vllm_mode == "server" and self.accelerator.is_main_process:
                self.vllm_client.update_named_param(name, param)
            elif self.vllm_mode == "colocate":
                llm_model = self.llm.llm_engine.model_executor.driver_worker.model_runner.model
                llm_model.load_weights([(name, param)])

    @profiling_decorator
    def _move_model_to_vllm(self):
        # For DeepSpeed ZeRO-3 and FSDP, we need to gather all parameters before operations
        deepspeed_plugin = self.accelerator.state.deepspeed_plugin
        zero_stage_3 = deepspeed_plugin is not None and deepspeed_plugin.zero_stage == 3
        if zero_stage_3:
            import deepspeed

            gather_if_zero3 = deepspeed.zero.GatheredParameters
        else:
            gather_if_zero3 = nullcontext

        if is_peft_model(self.model):
            # With PEFT and FSDP/DeepSpeed ZeRO Stage 3, we must gather the full model at once before merging, as
            # merging adapters in a sharded manner is not supported.
            # TODO: does this work with FSDP?
            with gather_if_zero3(list(self.model.parameters())):
                self.model.merge_adapter()

                # Update vLLM weights while parameters are gathered
                if self.is_fsdp_enabled:  # note if using FSDP, gather_if_zero3 is nullcontext
                    # Update vLLM weights while parameters are gathered
                    # For PEFT with FSDP we need to use the memory efficient post-order traversal
                    fsdp_plugin = getattr(self.accelerator.state, "fsdp_plugin", None)
                    fsdp_version = getattr(fsdp_plugin, "fsdp_version", 1) if fsdp_plugin else 1
                    if fsdp_version == 1:
                        self._sync_fsdp1_params_to_vllm(
                            self.model
                        )  # use memory-efficient post-order traversal for FSDP
                    elif fsdp_version == 2:
                        self._sync_fsdp2_params_to_vllm(self.model)
                else:
                    # DeepSpeed ZeRO-3 with PEFT
                    for name, param in self.model.named_parameters():
                        # When using PEFT, we need to recover the original parameter name and discard some parameters
                        name = name.removeprefix("base_model.model.").replace(".base_layer", "")
                        if self.model.prefix in name:
                            continue
                        # When module to save, remove its prefix and discard the original module
                        if "original_module" in name:
                            continue
                        name = self._fix_param_name_to_vllm(name, extra_prefixes=["modules_to_save.default."])

                        if self.vllm_mode == "server" and self.accelerator.is_main_process:
                            self.vllm_client.update_named_param(name, param.data)
                        elif self.vllm_mode == "colocate":
                            llm_model = self.llm.llm_engine.model_executor.driver_worker.model_runner.model
                            llm_model.load_weights([(name, param.data)])
                # Unmerge adapters while parameters are still gathered
                self.model.unmerge_adapter()
                # Parameters will automatically be repartitioned when exiting the context
        else:
            # For non-PEFT models, simply gather (if needed) and update each parameter individually.
            if self.is_fsdp_enabled:
                fsdp_plugin = getattr(self.accelerator.state, "fsdp_plugin", None)
                fsdp_version = getattr(fsdp_plugin, "fsdp_version", 1) if fsdp_plugin else 1
                if fsdp_version == 1:
                    self._sync_fsdp1_params_to_vllm(self.model)  # use memory-efficient post-order traversal for FSDP
                elif fsdp_version == 2:
                    self._sync_fsdp2_params_to_vllm(self.model)
            else:
                for name, param in self.model.named_parameters():
                    name = self._fix_param_name_to_vllm(name)
                    with gather_if_zero3([param]):
                        if self.vllm_mode == "server" and self.accelerator.is_main_process:
                            self.vllm_client.update_named_param(name, param.data)
                        elif self.vllm_mode == "colocate":
                            llm_model = self.llm.llm_engine.model_executor.driver_worker.model_runner.model
                            llm_model.load_weights([(name, param.data)])

        # Reset cache on vLLM
        if self.vllm_mode == "server" and self.accelerator.is_main_process:
            self.vllm_client.reset_prefix_cache()
        elif self.vllm_mode == "colocate":
            self.llm.reset_prefix_cache()

    @profiling_decorator
    def _prepare_inputs(
        self, generation_batch: dict[str, Union[torch.Tensor, Any]]
    ) -> dict[str, Union[torch.Tensor, Any]]:
        # Prepares inputs for model training/evaluation by managing completion generation and batch handling.
        # During training:
        #   - Receives the local generation batch (Per-GPU batch size × steps per generation)
        #     from the modified training dataloader instead of the standard local batch
        #   - Generates completions once for the entire generation batch and splits it into batches of size
        #     `per_device_train_batch_size`
        #   - Buffers these completions and returns the appropriate slice for the current accumulation step
        #   - Optimizes by regenerating completions only periodically (every steps_per_generation * num_iterations)
        # During evaluation:
        #   - The input is treated as a standard local batch (no accumulation, no multiple iterations)
        #   - Completions are generated for each batch without buffering or reuse
        # Returns a single local batch in both cases.

        mode = "train" if self.model.training else "eval"
        if mode == "train":
            generate_every = self.args.steps_per_generation * self.num_iterations
            if self._step % generate_every == 0 or self._buffered_inputs is None:
                # self._buffered_inputs=None can occur when resuming from a checkpoint
                generation_batch = self._generate_and_score_completions(generation_batch)
                generation_batch = split_pixel_values_by_grid(generation_batch)
                generation_batch = shuffle_sequence_dict(generation_batch)
                generation_batches = split_tensor_dict(generation_batch, self.args.steps_per_generation)
                self._buffered_inputs = [unsplit_pixel_values_by_grid(batch) for batch in generation_batches]
            inputs = self._buffered_inputs[self._step % self.args.steps_per_generation]
            self._step += 1
        else:
            # In evaluation, there is neither batch grouping for generation, nor multiple iterations, hence
            # local generation batch == local eval batch
            inputs = self._generate_and_score_completions(generation_batch)
        return inputs

    @profiling_decorator
    def _calculate_rewards(self, inputs, prompts, completions, completion_ids_list):
        device = self.accelerator.device
        rewards_per_func = torch.zeros(len(prompts), len(self.reward_funcs), device=device)

        # Repeat all input columns (but "prompt", "completion", and "completion_ids") to match the num of generations
        keys = [key for key in inputs[0] if key not in ["prompt", "completion", "completion_ids"]]
        reward_kwargs = {key: [example[key] for example in inputs] for key in keys}

        # This allows for dynamic reward shaping based on training progress.
        reward_kwargs["trainer_state"] = self.state

        for i, (reward_func, reward_processing_class, reward_func_name) in enumerate(
            zip(self.reward_funcs, self.reward_processing_classes, self.reward_func_names)
        ):
            with profiling_context(self, reward_func_name):
                if isinstance(reward_func, nn.Module):  # Module (no PretrainedModel) for compat with compiled models
                    if is_conversational(inputs[0]):
                        messages = [{"messages": p + c} for p, c in zip(prompts, completions)]
                        texts = [apply_chat_template(x, reward_processing_class)["text"] for x in messages]
                    else:
                        texts = [p + c for p, c in zip(prompts, completions)]
                    reward_inputs = reward_processing_class(
                        text=texts, return_tensors="pt", padding=True, padding_side="right", add_special_tokens=False
                    )
                    reward_inputs = super()._prepare_inputs(reward_inputs)
                    with torch.inference_mode():
                        rewards_per_func[:, i] = reward_func(**reward_inputs).logits[:, 0]  # Shape (B*G,)
                else:
                    output_reward_func = reward_func(
                        prompts=prompts, completions=completions, completion_ids=completion_ids_list, **reward_kwargs
                    )
                    # Convert None values to NaN
                    output_reward_func = [reward if reward is not None else torch.nan for reward in output_reward_func]

                    rewards_per_func[:, i] = torch.tensor(output_reward_func, dtype=torch.float32, device=device)

        # If all reward functions return None for a given row, issue a detailed warning
        if torch.isnan(rewards_per_func).all(dim=1).any():
            nan_row_idx = torch.isnan(rewards_per_func).all(dim=1).nonzero(as_tuple=True)[0][0]
            row_reward_kwargs = {key: value[nan_row_idx] for key, value in reward_kwargs.items()}
            row_reward_kwargs["prompt"] = prompts[nan_row_idx]
            row_reward_kwargs["completion"] = completions[nan_row_idx]
            warnings.warn(
                f"All reward functions returned None for the following kwargs: {row_reward_kwargs}. "
                "Please ensure that at least one reward function returns a valid reward."
            )

        # Gather the reward per function: this part is crucial, because the rewards are normalized per group and the
        # completions may be distributed across processes
        rewards_per_func = gather(rewards_per_func)
        return rewards_per_func

    def _generate_and_score_completions(
        self, inputs: list[dict[str, Union[torch.Tensor, Any]]]
    ) -> dict[str, Union[torch.Tensor, Any]]:
        device = self.accelerator.device
        mode = "train" if self.model.training else "eval"

        prompts = [x["prompt"] for x in inputs]

        # We don't yet support visual reward models/function, so we keep a copy of the original text-only prompts for
        # later use in the reward computation. If images are present, we insert {"type": "image"} as required by the
        # VLM chat template.
        original_prompts = copy.deepcopy(prompts)

        # If the prompts are conversational and the inputs contain images, we need to convert the prompts from
        # [{"role": "user", "content": "What color is the sky?"}] to
        # [{"role": "user", "content": [{"type": "image"}, {"type": "text", "text": "What color is the sky?"}]}]
        kwargs = {}
        has_images = "image" in inputs[0]
        if has_images:
            images = [example.get("image") for example in inputs]
            kwargs = {"images": [[img] for img in images]}
            for prompt in prompts:
                if isinstance(prompt, list):
                    for message in prompt:
                        if not isinstance(message, dict):
                            continue
                        content = message.get("content")
                        role = message.get("role")
                        if isinstance(content, str):
                            if role == "user":
                                message["content"] = [{"type": "image"}, {"type": "text", "text": content}]
                            elif role == "system":
                                message["content"] = [{"type": "text", "text": content}]

        prompts_text = [maybe_apply_chat_template(example, self.processing_class)["prompt"] for example in inputs]

        prompt_inputs = self.processing_class(
            text=prompts_text,
            return_tensors="pt",
            padding=True,
            padding_side="left",
            add_special_tokens=False,
            **kwargs,
        )
        prompt_inputs = super()._prepare_inputs(prompt_inputs)
        prompt_ids, prompt_mask = prompt_inputs["input_ids"], prompt_inputs["attention_mask"]

        if self.max_prompt_length is not None:
            # If max_prompt_length is set, we trim the prompt to keep only the last `max_prompt_length` tokens.
            # Then we decode those tokens back into text. We manually remove leading pad tokens from the decoded text,
            # because we can't use `skip_special_tokens=True` (some special tokens are still needed for generation).
            protected = [self.image_token_id, self.vision_start_token_id, self.vision_end_token_id]
            protected = [token for token in protected if token is not None]
            prompt_ids, prompt_mask = truncate_with_protected_tokens(
                prompt_ids, prompt_mask, self.max_prompt_length, protected
            )

            prompts_text = self.processing_class.batch_decode(
                prompt_ids, skip_special_tokens=False, clean_up_tokenization_spaces=False
            )
            prompts_text = [re.sub(rf"^({re.escape(self.pad_token)})+", "", text) for text in prompts_text]

            # The chat template sometimes inserts a single image token into the prompt text. However, when this text is
            # later tokenized, the single image token string is expanded into multiple image token IDs, depending on the
            # image size. Since we're detokenizing here, we may see repeated image tokens in the decoded text. We
            # collapse them back into a single token string to match the original chat template in case it originally
            # applies it. Otherwise, it assumes that the chat template uses only vision_start_token_id to indicate images
            # (e.g. Gemma 3) and removes all image_token instances and vision_end_token_id as well, leaving only
            # the vision_start_token_id (e.g. <start_of_image>).
            if self.image_token is not None:
                escaped_img_token = re.escape(self.image_token)
                # Search for the image token in the chat template
                if re.search(escaped_img_token, self.processing_class.chat_template):
                    prompts_text = [
                        re.sub(rf"({escaped_img_token})+", self.image_token, text) for text in prompts_text
                    ]
                else:
                    # If the chat template doesn't use the image token, we remove all instances of it + vision_end_token_id
                    if self.vision_end_token_id is not None:
                        escaped_eoi_token = re.escape(
                            self.processing_class.tokenizer.decode([self.vision_end_token_id])
                        )
                        prompts_text = [
                            re.sub(rf"({escaped_img_token})+{escaped_eoi_token}", "", text) for text in prompts_text
                        ]
                    else:
                        # If vision_end_token_id is None, just remove the image tokens
                        prompts_text = [re.sub(rf"({escaped_img_token})+", "", text) for text in prompts_text]

        # Generate completions using either vLLM or regular generation
        if self.use_vllm:
            # First, update the vLLM weights if needed
            if self.state.global_step != self._last_loaded_step:
                self._move_model_to_vllm()
                self._last_loaded_step = self.state.global_step

            # Generate completions using vLLM: gather all prompts and use them in a single call in the main process
            if self.vllm_mode == "server":
                all_prompts_text = gather_object(prompts_text)
                if has_images:
                    all_images = gather_object(images)

                if self.accelerator.is_main_process:
                    # Since 'prompts' contains 'num_generations' duplicates, we first take unique prompts, and generate
                    # num_generations outputs for each one. This is faster than generating outputs for each duplicate
                    # prompt individually.
                    ordered_set_of_prompts = all_prompts_text[:: self.num_generations]

                    if has_images:
                        ordered_set_of_images = all_images[:: self.num_generations]
                    else:
                        ordered_set_of_images = None

                    with profiling_context(self, "vLLM.generate"):
                        completion_ids = self.vllm_client.generate(
                            prompts=ordered_set_of_prompts,
                            images=ordered_set_of_images,
                            n=self.num_generations,
                            repetition_penalty=self.repetition_penalty,
                            temperature=self.temperature,
                            top_p=self.top_p,
                            top_k=-1 if self.top_k is None else self.top_k,
                            min_p=0.0 if self.min_p is None else self.min_p,
                            max_tokens=self.max_completion_length,
                            guided_decoding_regex=self.guided_decoding_regex,
                            generation_kwargs=self.args.generation_kwargs,
                        )
                else:
                    completion_ids = [None] * len(all_prompts_text)
                # Broadcast the completions from the main process to all processes, ensuring each process receives its
                # corresponding slice.
                completion_ids = broadcast_object_list(completion_ids, from_process=0)
                process_slice = slice(
                    self.accelerator.process_index * len(prompts),
                    (self.accelerator.process_index + 1) * len(prompts),
                )
                completion_ids = completion_ids[process_slice]

            # Generate completions using colocated vLLM instances: each device holds vLLM copy and work on their own batch of prompts
            elif self.vllm_mode == "colocate":
                if self.guided_decoding_regex:
                    guided_decoding = GuidedDecodingParams(regex=self.guided_decoding_regex)
                else:
                    guided_decoding = None

                generation_kwargs = {
                    "n": 1,  # vLLM on each GPU generates only 1 in colocate mode
                    "repetition_penalty": self.repetition_penalty,
                    "temperature": self.temperature,
                    "top_p": self.top_p,
                    "top_k": -1 if self.top_k is None else self.top_k,
                    "min_p": 0.0 if self.min_p is None else self.min_p,
                    "max_tokens": self.max_completion_length,
                    "guided_decoding": guided_decoding,
                }
                if self.args.generation_kwargs is not None:
                    generation_kwargs.update(self.args.generation_kwargs)
                sampling_params = SamplingParams(**generation_kwargs)

                if self.vllm_tensor_parallel_size > 1:
                    # Gather prompts from all ranks in the TP group and flatten.
                    # Each rank starts with its own prompts; after gathering, all ranks see the full group set.
                    orig_size = len(prompts_text)
                    gathered_prompts = [None for _ in range(self.vllm_tensor_parallel_size)]
                    torch.distributed.all_gather_object(gathered_prompts, prompts_text, group=self.tp_group)
                    all_prompts_text = [p for sublist in gathered_prompts for p in sublist]

                    if has_images:
                        gathered_images = [None for _ in range(self.vllm_tensor_parallel_size)]
                        torch.distributed.all_gather_object(gathered_images, images, group=self.tp_group)
                        all_images = [img for sublist in gathered_images for img in sublist]
                    else:
                        all_images = None
                else:
                    all_prompts_text = prompts_text
                    all_images = images if has_images else None

                if has_images and all_images:
                    vllm_inputs = []
                    for prompt, image in zip(all_prompts_text, all_images):
                        if image is not None:
                            vllm_inputs.append({"prompt": prompt, "multi_modal_data": {"image": image}})
                        else:
                            vllm_inputs.append(prompt)
                else:
                    vllm_inputs = all_prompts_text

                with profiling_context(self, "vLLM.generate"):
                    all_outputs = self.llm.generate(vllm_inputs, sampling_params=sampling_params, use_tqdm=False)

                completion_ids = [output.token_ids for outputs in all_outputs for output in outputs.outputs]

                if self.vllm_tensor_parallel_size > 1:
                    # Slice completions for this rank within its TP group.
                    # Each rank generates all outputs — we keep only our share.
                    local_rank_in_group = torch.distributed.get_rank(group=self.tp_group)
                    tp_slice = slice(local_rank_in_group * orig_size, (local_rank_in_group + 1) * orig_size)
                    completion_ids = completion_ids[tp_slice]

            # Pad the completions, and concatenate them with the prompts
            completion_ids = [torch.tensor(ids, device=device) for ids in completion_ids]
            completion_ids = pad(completion_ids, padding_value=self.pad_token_id)
            prompt_completion_ids = torch.cat([prompt_ids, completion_ids], dim=1)

        elif self.use_transformers_paged:
            # Re-process inputs for paged generation if needed
            # Note: images are already validated and preprocessed above
            paged_prompt_inputs = self.processing_class(text=prompts_text, **kwargs)
            previous_attn = self.model_wrapped.config._attn_implementation

            if is_flash_attn_2_available():
                self.model_wrapped.config._attn_implementation = "paged_attention"
            else:
                self.model_wrapped.config._attn_implementation = "sdpa_paged"
            with (
                profiling_context(self, "transformers.generate_batch"),
                unwrap_model_for_generation(
                    self.model_wrapped, self.accelerator, gather_deepspeed3_params=self.args.ds3_gather_for_generation
                ) as unwrapped_model,
                torch.no_grad(),
                FSDP.summon_full_params(self.model_wrapped, recurse=False) if self.is_fsdp_enabled else nullcontext(),
            ):
                # Cast to the appropriate dtype based on training configuration
                if self.args.bf16:
                    unwrapped_model.to(torch.bfloat16)
                elif self.args.fp16:
                    unwrapped_model.to(torch.float16)
                with torch.inference_mode():
                    all_outputs = unwrapped_model.generate_batch(
                        paged_prompt_inputs.input_ids, generation_config=self.generation_config, progress_bar=False
                    )
            completion_ids = [output.generated_tokens for output in all_outputs.values()]
            completion_ids = [torch.tensor(ids, device=device) for ids in completion_ids]
            completion_ids = pad(completion_ids, padding_value=self.pad_token_id, padding_side="right")
            prompt_ids = [torch.tensor(ids, device=device) for ids in paged_prompt_inputs.input_ids]
            prompt_ids = pad(prompt_ids, padding_value=self.pad_token_id, padding_side="left")
            prompt_completion_ids = torch.cat([prompt_ids, completion_ids], dim=1)
            # Restore the original attention implementation, training mode
            self.model_wrapped.config._attn_implementation = previous_attn
        else:
            # Regular generation path
            with (
                profiling_context(self, "transformers.generate"),
                unwrap_model_for_generation(
                    self.model_wrapped, self.accelerator, gather_deepspeed3_params=self.args.ds3_gather_for_generation
                ) as unwrapped_model,
                torch.no_grad(),
                FSDP.summon_full_params(self.model_wrapped, recurse=False) if self.is_fsdp_enabled else nullcontext(),
            ):
                prompt_inputs["input_ids"], prompt_inputs["attention_mask"] = prompt_ids, prompt_mask
                prompt_completion_ids = unwrapped_model.generate(
                    **prompt_inputs, generation_config=self.generation_config, disable_compile=True
                )
            # Compute prompt length and extract completion ids
            prompt_length = prompt_ids.size(1)
            prompt_ids = prompt_completion_ids[:, :prompt_length]
            completion_ids = prompt_completion_ids[:, prompt_length:]

        # Mask everything after the first EOS token
        is_eos = completion_ids == self.eos_token_id
        eos_idx = torch.full((is_eos.size(0),), is_eos.size(1), dtype=torch.long, device=device)
        eos_idx[is_eos.any(dim=1)] = is_eos.int().argmax(dim=1)[is_eos.any(dim=1)]
        sequence_indices = torch.arange(is_eos.size(1), device=device).expand(is_eos.size(0), -1)
        completion_mask = (sequence_indices <= eos_idx.unsqueeze(1)).int()

        # Convert tensor to a list of lists of token IDs. This will be passed to the reward function, avoiding the need
        # to re-tokenize completions if the reward is computed from tokens.
        completion_ids_list = [
            [id.item() for id, m in zip(row, mask_row) if m] for row, mask_row in zip(completion_ids, completion_mask)
        ]

        # Sum along sequence dimension (dim=1) to get completion length per sequence, used for logging
        completion_lengths = completion_mask.sum(1)

        # If mask_truncated_completions is enabled, zero out truncated completions in completion_mask
        if self.mask_truncated_completions:
            truncated_completions = ~is_eos.any(dim=1)
            completion_mask = completion_mask * (~truncated_completions).unsqueeze(1).int()

        # Concatenate prompt_mask with completion_mask for logit computation
        attention_mask = torch.cat([prompt_mask, completion_mask], dim=1)  # (B, P+C)

        logits_to_keep = completion_ids.size(1)  # we only need to compute the logits for the completion tokens
        batch_size = self.args.per_device_train_batch_size if mode == "train" else self.args.per_device_eval_batch_size

        with torch.no_grad():
            # If the generation and optimization steps are misaligned—i.e., if generation does not occur at the end of
            # a full optimizer step (when gradient_accumulation_steps is not a multiple of generate_every)—then the
            # samples may come from an earlier version of the model. In that case, we need to track old_per_token_logps
            # for importance sampling. If the steps are aligned, importance sampling isn't necessary and we set
            # old_per_token_logps to None.
            generate_every = self.args.steps_per_generation * self.num_iterations  # generation frequency
            if self.args.gradient_accumulation_steps % generate_every != 0:
                old_per_token_logps, _ = self._get_per_token_logps_and_entropies(
                    self.model,
                    prompt_completion_ids,
                    attention_mask,
                    logits_to_keep,
                    batch_size,
                    pixel_values=prompt_inputs.get("pixel_values"),
                    image_grid_thw=prompt_inputs.get("image_grid_thw"),
                    pixel_attention_mask=prompt_inputs.get("pixel_attention_mask"),
                    image_sizes=prompt_inputs.get("image_sizes"),
                )
            else:
                old_per_token_logps = None

            # Compute the per-token log probabilities for the reference model
            if self.beta != 0.0:
                if self.ref_model is not None:
                    ref_per_token_logps, _ = self._get_per_token_logps_and_entropies(
                        self.ref_model,
                        prompt_completion_ids,
                        attention_mask,
                        logits_to_keep,
                        batch_size=batch_size,
                        pixel_values=prompt_inputs.get("pixel_values"),
                        image_grid_thw=prompt_inputs.get("image_grid_thw"),
                        pixel_attention_mask=prompt_inputs.get("pixel_attention_mask"),
                        image_sizes=prompt_inputs.get("image_sizes"),
                    )
                else:
                    with self.accelerator.unwrap_model(self.model).disable_adapter():
                        ref_per_token_logps, _ = self._get_per_token_logps_and_entropies(
                            self.model,
                            prompt_completion_ids,
                            attention_mask,
                            logits_to_keep,
                            batch_size=batch_size,
                            pixel_values=prompt_inputs.get("pixel_values"),
                            image_grid_thw=prompt_inputs.get("image_grid_thw"),
                            pixel_attention_mask=prompt_inputs.get("pixel_attention_mask"),
                            image_sizes=prompt_inputs.get("image_sizes"),
                        )
            else:
                ref_per_token_logps = None

        # Decode the generated completions
        completions_text = self.processing_class.batch_decode(completion_ids, skip_special_tokens=True)
        if is_conversational(inputs[0]):
            completions = []
            for prompt, completion in zip(prompts, completions_text):
                bootstrap = prompt.pop()["content"] if prompt[-1]["role"] == "assistant" else ""
                completions.append([{"role": "assistant", "content": bootstrap + completion}])
        else:
            completions = completions_text

        # Calculate rewards for each reward function. rewards_per_func aggregates rewards across all processes. This is
        # important because rewards will be normalized per group, and completions are distributed. We will later slice
        # rewards_per_func to extract each process's subset.
        rewards_per_func = self._calculate_rewards(inputs, original_prompts, completions, completion_ids_list)

        # Apply weights to each reward function's output and sum
        rewards = (rewards_per_func * self.reward_weights.to(device).unsqueeze(0)).nansum(dim=1)

        # Compute grouped-wise rewards
        mean_grouped_rewards = rewards.view(-1, self.num_generations).mean(dim=1)
        std_grouped_rewards = rewards.view(-1, self.num_generations).std(dim=1)
        is_std_zero = torch.isclose(std_grouped_rewards, torch.zeros_like(std_grouped_rewards))

        # Normalize the rewards to compute the advantages
        mean_grouped_rewards = mean_grouped_rewards.repeat_interleave(self.num_generations, dim=0)
        std_grouped_rewards = std_grouped_rewards.repeat_interleave(self.num_generations, dim=0)
        advantages = rewards - mean_grouped_rewards
        if self.scale_rewards:
            advantages = advantages / (std_grouped_rewards + 1e-4)

        # Slice to keep only the local part of the data
        process_slice = slice(
            self.accelerator.process_index * len(prompts),
            (self.accelerator.process_index + 1) * len(prompts),
        )
        all_process_advantages = advantages.clone()  # keep the aggregated advantages for logging
        advantages = advantages[process_slice]

        # Log the metrics
        if mode == "train":
            self.state.num_input_tokens_seen += self.accelerator.gather(attention_mask.sum()).sum().item()
        self._metrics[mode]["num_tokens"] = [self.state.num_input_tokens_seen]

        # Log completion lengths, mean, min, max
        agg_completion_lengths = self.accelerator.gather(completion_lengths)
        self._metrics[mode]["completions/mean_length"].append(agg_completion_lengths.float().mean().item())
        self._metrics[mode]["completions/min_length"].append(agg_completion_lengths.float().min().item())
        self._metrics[mode]["completions/max_length"].append(agg_completion_lengths.float().max().item())

        # Identify sequences that terminated with EOS and log their lengths
        agg_terminated_with_eos = self.accelerator.gather(is_eos.any(dim=1))
        term_completion_lengths = agg_completion_lengths[agg_terminated_with_eos]
        clipped_completions_ratio = 1 - len(term_completion_lengths) / len(agg_completion_lengths)
        self._metrics[mode]["completions/clipped_ratio"].append(clipped_completions_ratio)
        if len(term_completion_lengths) == 0:  # edge case where no terminated sequences are found
            term_completion_lengths = torch.zeros(1, device=device)
        self._metrics[mode]["completions/mean_terminated_length"].append(term_completion_lengths.float().mean().item())
        self._metrics[mode]["completions/min_terminated_length"].append(term_completion_lengths.float().min().item())
        self._metrics[mode]["completions/max_terminated_length"].append(term_completion_lengths.float().max().item())

        # Calculate mean reward per function, but only for samples where the function was applied (non-NaN values)
        for i, reward_func_name in enumerate(self.reward_func_names):
            mean_rewards = torch.nanmean(rewards_per_func[:, i]).item()
            self._metrics[mode][f"rewards/{reward_func_name}/mean"].append(mean_rewards)
            std_rewards = nanstd(rewards_per_func[:, i]).item()
            self._metrics[mode][f"rewards/{reward_func_name}/std"].append(std_rewards)
        self._metrics[mode]["reward"].append(mean_grouped_rewards.mean().item())
        self._metrics[mode]["reward_std"].append(std_grouped_rewards.mean().item())
        self._metrics[mode]["frac_reward_zero_std"].append(is_std_zero.float().mean().item())

        # Log prompt and completion texts
        self._logs["prompt"].extend(gather_object(prompts_text))
        self._logs["completion"].extend(gather_object(completions_text))
        for i, name in enumerate(self.reward_func_names):
            self._logs["rewards"][name].extend(rewards_per_func[:, i].tolist())
        self._logs["advantages"].extend(all_process_advantages.tolist())

        if has_images:
            self._logs["image"].extend(gather_object(images))

        output = {
            "prompt_ids": prompt_ids,
            "prompt_mask": prompt_mask,
            "completion_ids": completion_ids,
            "completion_mask": completion_mask,
            "advantages": advantages,
        }
        if old_per_token_logps is not None:
            output["old_per_token_logps"] = old_per_token_logps
        if ref_per_token_logps is not None:
            output["ref_per_token_logps"] = ref_per_token_logps
        if "pixel_values" in prompt_inputs:
            output["pixel_values"] = prompt_inputs["pixel_values"]
        if "image_grid_thw" in prompt_inputs:
            output["image_grid_thw"] = prompt_inputs["image_grid_thw"]
        if "pixel_attention_mask" in prompt_inputs:
            output["pixel_attention_mask"] = prompt_inputs["pixel_attention_mask"]
        if "image_sizes" in prompt_inputs:
            output["image_sizes"] = prompt_inputs["image_sizes"]
        return output

    def compute_liger_loss(self, unwrapped_model, inputs):
        # Compute the per-token log probabilities for the model
        prompt_ids, prompt_mask = inputs["prompt_ids"], inputs["prompt_mask"]
        completion_ids, completion_mask = inputs["completion_ids"], inputs["completion_mask"]
        input_ids = torch.cat([prompt_ids, completion_ids], dim=1)
        attention_mask = torch.cat([prompt_mask, completion_mask], dim=1)
        logits_to_keep = completion_ids.size(1)  # we only need to compute the logits for the completion tokens

        # Get the last hidden state of the model
        last_hidden_state = self._get_last_hidden_state(
            unwrapped_model,
            input_ids,
            attention_mask,
            logits_to_keep,
            inputs.get("pixel_values"),
            inputs.get("image_grid_thw"),
            inputs.get("pixel_attention_mask"),
            inputs.get("image_sizes"),
        )

        # compute loss and metrics using liger grpo loss
        loss, metrics = self.liger_grpo_loss(
            _input=last_hidden_state,
            lin_weight=unwrapped_model.lm_head.weight,
            selected_token_ids=completion_ids,
            attention_mask=completion_mask,
            advantages=inputs["advantages"],
            bias=unwrapped_model.lm_head.bias,
            old_per_token_logps=inputs.get("old_per_token_logps"),
            ref_per_token_logps=inputs.get("ref_per_token_logps"),
        )
        # Extract metrics from the liger_grpo_loss output
        # KL divergence is the first metric when beta is non-zero
        mean_kl = metrics[0] if self.beta != 0.0 else None
        clip_ratio = metrics[-1]

        mode = "train" if self.model.training else "eval"
        if self.beta != 0.0:
            self._metrics[mode]["kl"].append(self.accelerator.gather(mean_kl).mean().item())
        self._metrics[mode]["clip_ratio"].append(self.accelerator.gather(clip_ratio).mean().item())
        return loss

    @profiling_decorator
    def compute_loss(self, model, inputs, return_outputs=False, num_items_in_batch=None):
        if return_outputs:
            raise ValueError("The GRPOTrainer does not support returning outputs")
        if self.use_liger_loss:
            # Compute the loss using the liger grpo loss
            unwrapped_model = self.accelerator.unwrap_model(model)
            return self._forward_redirection(model, unwrapped_model, self.compute_liger_loss, unwrapped_model, inputs)
        else:
            return self._compute_loss(model, inputs)

    def _compute_loss(self, model, inputs):
        # Compute the per-token log probabilities for the model
        prompt_ids, prompt_mask = inputs["prompt_ids"], inputs["prompt_mask"]
        completion_ids, completion_mask = inputs["completion_ids"], inputs["completion_mask"]
        input_ids = torch.cat([prompt_ids, completion_ids], dim=1)
        attention_mask = torch.cat([prompt_mask, completion_mask], dim=1)
        logits_to_keep = completion_ids.size(1)  # we only need to compute the logits for the completion tokens

        # Compute the per_token_logps and the entropy at each position in the completion
        per_token_logps, entropies = self._get_per_token_logps_and_entropies(
            model,
            input_ids,
            attention_mask,
            logits_to_keep,
            compute_entropy=True,
            pixel_values=inputs.get("pixel_values"),
            image_grid_thw=inputs.get("image_grid_thw"),
            pixel_attention_mask=inputs.get("pixel_attention_mask"),
            image_sizes=inputs.get("image_sizes"),
        )

        if self.top_entropy_quantile < 1.0:
            entropy_mask = self.get_high_entropy_mask(entropies, completion_mask, 1 - self.top_entropy_quantile)
        else:
            entropy_mask = None

        # Compute the KL divergence between the model and the reference model
        if self.beta != 0.0:
            ref_per_token_logps = inputs["ref_per_token_logps"]
            per_token_kl = (
                torch.exp(ref_per_token_logps - per_token_logps) - (ref_per_token_logps - per_token_logps) - 1
            )

        # Compute the loss
        advantages = inputs["advantages"]
        # When using num_iterations == 1 and steps_per_generation <= gradient_accumulation_steps
        # old_per_token_logps == per_token_logps, so we can skip it's computation
        # (see _generate_and_score_completions) and use per_token_logps.detach() instead.
        old_per_token_logps = inputs.get("old_per_token_logps")
        old_per_token_logps = per_token_logps.detach() if old_per_token_logps is None else old_per_token_logps

        log_ratio = per_token_logps - old_per_token_logps
        if self.importance_sampling_level == "token":
            log_importance_weights = log_ratio
        elif self.importance_sampling_level == "sequence":
            log_importance_weights = (log_ratio * completion_mask).sum(-1) / completion_mask.sum(-1).clamp(min=1.0)
            log_importance_weights = log_importance_weights.unsqueeze(-1)
        else:
            raise ValueError(
                f"Unknown importance sampling level: {self.importance_sampling_level}. Possible values are 'token' "
                "and 'sequence'."
            )
        # From here, log_importance_weights (and all subsequent tensors, coef_1, coef_2, etc.) shape depends on
        # importance_sampling_level: "token" level: (B, T); "sequence" level: (B, 1)

        coef_1 = torch.exp(log_importance_weights)
        coef_2 = torch.clamp(coef_1, 1 - self.epsilon_low, 1 + self.epsilon_high)

        # Two-sided clipping
        if self.args.delta is not None:
            coef_1 = torch.clamp(coef_1, max=self.args.delta)

        per_token_loss1 = coef_1 * advantages.unsqueeze(1)
        per_token_loss2 = coef_2 * advantages.unsqueeze(1)
        per_token_loss = -torch.min(per_token_loss1, per_token_loss2)
        if entropy_mask is not None:
            per_token_loss = per_token_loss * entropy_mask
        if self.beta != 0.0:
            per_token_loss = per_token_loss + self.beta * per_token_kl

        if self.loss_type == "grpo":
            loss = ((per_token_loss * completion_mask).sum(-1) / completion_mask.sum(-1).clamp(min=1.0)).mean()
        elif self.loss_type == "bnpo":
            loss = (per_token_loss * completion_mask).sum() / completion_mask.sum().clamp(min=1.0)
        elif self.loss_type == "dr_grpo":
            loss = (per_token_loss * completion_mask).sum() / (per_token_loss.size(0) * self.max_completion_length)
        else:
            raise ValueError(f"Unknown loss type: {self.loss_type}")

        # Log the metrics
        mode = "train" if self.model.training else "eval"

        completion_token_count = completion_mask.sum().clamp(min=1.0)

        def masked_batch_mean(x):
            if x.shape[1] == 1:  # when importance_sampling_level == "sequence"
                return x.mean()
            else:
                return (x * completion_mask).sum() / completion_token_count

        if self.beta != 0.0:
            mean_kl = masked_batch_mean(per_token_kl)
            self._metrics[mode]["kl"].append(self.accelerator.gather(mean_kl).nanmean().item())

        mean_entropy = masked_batch_mean(entropies)
        self._metrics[mode]["entropy"].append(self.accelerator.gather(mean_entropy).nanmean().item())

        # Compute the clipped probability ratios
        is_low_clipped = (coef_1 < 1 - self.epsilon_low) & (advantages.unsqueeze(1) < 0)
        is_high_clipped = (coef_1 > 1 + self.epsilon_high) & (advantages.unsqueeze(1) > 0)
        is_region_clipped = is_low_clipped | is_high_clipped

        low_clip = masked_batch_mean(is_low_clipped.float())
        high_clip = masked_batch_mean(is_high_clipped.float())
        clip_ratio = masked_batch_mean(is_region_clipped.float())

        gathered_low_clip = self.accelerator.gather(low_clip)
        self._metrics[mode]["clip_ratio/low_mean"].append(gathered_low_clip.nanmean().item())
        self._metrics[mode]["clip_ratio/low_min"].append(nanmin(gathered_low_clip).item())
        gathered_high_clip = self.accelerator.gather(high_clip)
        self._metrics[mode]["clip_ratio/high_mean"].append(gathered_high_clip.nanmean().item())
        self._metrics[mode]["clip_ratio/high_max"].append(nanmax(gathered_high_clip).item())
        gathered_clip_ratio = self.accelerator.gather(clip_ratio)
        self._metrics[mode]["clip_ratio/region_mean"].append(gathered_clip_ratio.nanmean().item())
        return loss

    def prediction_step(self, model, inputs, prediction_loss_only, ignore_keys: Optional[list[str]] = None):
        inputs = self._prepare_inputs(inputs)
        with torch.no_grad():
            with self.compute_loss_context_manager():
                loss = self.compute_loss(model, inputs)
            loss = loss.mean().detach()
        return loss, None, None

    def log(self, logs: dict[str, float], start_time: Optional[float] = None) -> None:
        mode = "train" if self.model.training else "eval"
        metrics = {key: sum(val) / len(val) for key, val in self._metrics[mode].items()}  # average the metrics

        # This method can be called both in training and evaluation. When called in evaluation, the keys in `logs`
        # start with "eval_". We need to add the prefix "eval_" to the keys in `metrics` to match the format.
        if mode == "eval":
            metrics = {f"eval_{key}": val for key, val in metrics.items()}

        logs = {**logs, **metrics}
        super().log(logs, start_time)
        self._metrics[mode].clear()

        if self.accelerator.is_main_process and self.log_completions:
            if is_rich_available():
                print_prompt_completions_sample(
                    self._logs["prompt"],
                    self._logs["completion"],
                    self._logs["rewards"],
                    self._logs["advantages"],
                    self.state.global_step,
                    self.num_completions_to_print,
                )

            if self.args.report_to and "wandb" in self.args.report_to and wandb.run is not None:
                import pandas as pd

                table = {
                    "step": [str(self.state.global_step)] * len(self._logs["prompt"]),
                    "prompt": self._logs["prompt"],
                    "completion": self._logs["completion"],
                    **self._logs["rewards"],
                    "advantage": self._logs["advantages"],
                }

                if self._logs["image"]:
                    table["image"] = []
                    for img in self._logs["image"]:
                        if img is not None:
                            # Convert images to wandb Image objects for proper visualization
                            table["image"].append(wandb.Image(img))
                        else:
                            table["image"].append(None)

                df = pd.DataFrame(table)
                if self.wandb_log_unique_prompts:
                    df = df.drop_duplicates(subset=["prompt"])
                wandb.log({"completions": wandb.Table(dataframe=df)})

    # Ensure the model card is saved along with the checkpoint
    def _save_checkpoint(self, model, trial):
        if self.args.hub_model_id is None:
            model_name = Path(self.args.output_dir).name
        else:
            model_name = self.args.hub_model_id.split("/")[-1]
        self.create_model_card(model_name=model_name)
        super()._save_checkpoint(model, trial)

    def create_model_card(
        self,
        model_name: Optional[str] = None,
        dataset_name: Optional[str] = None,
        tags: Union[str, list[str], None] = None,
    ):
        """
        Creates a draft of a model card using the information available to the `Trainer`.

        Args:
            model_name (`str` or `None`, *optional*, defaults to `None`):
                Name of the model.
            dataset_name (`str` or `None`, *optional*, defaults to `None`):
                Name of the dataset used for training.
            tags (`str`, `list[str]` or `None`, *optional*, defaults to `None`):
                Tags to be associated with the model card.
        """
        if not self.is_world_process_zero():
            return

        if hasattr(self.model.config, "_name_or_path") and not os.path.isdir(self.model.config._name_or_path):
            base_model = self.model.config._name_or_path
        else:
            base_model = None

        # normalize `tags` to a mutable set
        if tags is None:
            tags = set()
        elif isinstance(tags, str):
            tags = {tags}
        else:
            tags = set(tags)

        if hasattr(self.model.config, "unsloth_version"):
            tags.add("unsloth")

        tags.update(self._tag_names)

        citation = textwrap.dedent(
            """\
            @article{zhihong2024deepseekmath,
                title = {{DeepSeekMath: Pushing the Limits of Mathematical Reasoning in Open Language Models}}, author
                = {Zhihong Shao and Peiyi Wang and Qihao Zhu and Runxin Xu and Junxiao Song and Mingchuan Zhang and Y.
                K. Li and Y. Wu and Daya Guo}, year = 2024, eprint = {arXiv:2402.03300},
            }
            """
        )

        model_card = generate_model_card(
            base_model=base_model,
            model_name=model_name,
            hub_model_id=self.hub_model_id,
            dataset_name=dataset_name,
            tags=tags,
            wandb_url=wandb.run.url if is_wandb_available() and wandb.run is not None else None,
            comet_url=get_comet_experiment_url(),
            trainer_name="GRPO",
            trainer_citation=citation,
            paper_title="DeepSeekMath: Pushing the Limits of Mathematical Reasoning in Open Language Models",
            paper_id="2402.03300",
        )

        model_card.save(os.path.join(self.args.output_dir, "README.md"))<|MERGE_RESOLUTION|>--- conflicted
+++ resolved
@@ -465,18 +465,10 @@
             Dataset to use for evaluation. It must meet the same requirements as `train_dataset`.
         processing_class ([`~transformers.PreTrainedTokenizerBase`], [`~transformers.ProcessorMixin`] or `None`, *optional*, defaults to `None`):
             Processing class used to process the data. The padding side must be set to "left". If `None`, the
-<<<<<<< HEAD
-            processing class is loaded from the model's name with [`~transformers.AutoTokenizer.from_pretrained`]. A
-            padding token, `processing_class.pad_token`, must be set. If the processing class has not set a padding
-            token, `processing_class.eos_token` will be used as the default.
-        reward_processing_classes (`Union[PreTrainedTokenizerBase, list[PreTrainedTokenizerBase]]`, *optional*,
-        defaults to `None`):
-=======
             processing class is loaded from the model's name with [`~transformers.AutoProcessor.from_pretrained`]. A
             padding token, `tokenizer.pad_token`, must be set. If the processing class has not set a padding token,
             `tokenizer.eos_token` will be used as the default.
         reward_processing_classes (`Union[PreTrainedTokenizerBase, list[PreTrainedTokenizerBase]]`, *optional*, defaults to `None`):
->>>>>>> 44e6c153
             Processing classes corresponding to the reward functions specified in `reward_funcs`. Can be either:
 
             - A single processing class: Used when `reward_funcs` contains only one reward function.
