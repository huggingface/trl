--- conflicted
+++ resolved
@@ -932,14 +932,7 @@
                         "correct": answers_to_log,
                         "reward": rewards.tolist(),
                     }
-<<<<<<< HEAD
                     wandb.log({"completions_table": wandb.Html(build_html_table(table))})
-=======
-                    df = pd.DataFrame(table)
-                    if self.args.wandb_log_unique_prompts:
-                        df = df.drop_duplicates(subset=["prompt"])
-                    wandb.log({"completions": wandb.Table(dataframe=df)})
->>>>>>> 9f3702f6
 
         return {
             "prompt_ids": prompt_ids,
