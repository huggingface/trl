--- conflicted
+++ resolved
@@ -1321,15 +1321,10 @@
                 generate_inputs = self.processing_class.apply_chat_template(
                     conversation=prompts,
                     **processor_kwargs,
-<<<<<<< HEAD
                     tokenize=True,
                     return_dict=True,
+                    add_generation_prompt=True,
                     **self.chat_template_kwargs,
-=======
-                    add_generation_prompt=True,
-                    tokenize=True,
-                    return_dict=True,
->>>>>>> 928f5897
                 )
             else:
                 generate_inputs = self.processing_class(text=prompts, **processor_kwargs)
