--- conflicted
+++ resolved
@@ -1017,15 +1017,12 @@
         mode = "eval" if self.control.should_evaluate else "train"
         if self.beta != 0.0:
             self._metrics[mode]["kl"].append(self.accelerator.gather_for_metrics(mean_kl).mean().item())
-<<<<<<< HEAD
-=======
 
         # Compute the clip ratio
         is_clipped = ((coef_1 < 1 - self.epsilon_low) & (advantages.unsqueeze(1) < 0)) | (
             (coef_1 > 1 + self.epsilon_high) & (advantages.unsqueeze(1) > 0)
         )
         clip_ratio = (is_clipped * completion_mask).sum() / completion_mask.sum()
->>>>>>> e751a16d
         self._metrics[mode]["clip_ratio"].append(self.accelerator.gather_for_metrics(clip_ratio).mean().item())
         return loss
 
