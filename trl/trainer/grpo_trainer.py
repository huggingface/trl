--- conflicted
+++ resolved
@@ -1315,13 +1315,6 @@
         batch_size = self.args.per_device_train_batch_size if mode == "train" else self.args.per_device_eval_batch_size
 
         with torch.no_grad():
-<<<<<<< HEAD
-            # When using num_iterations == 1 and steps_per_generation <= gradient_accumulation_steps
-            # old_per_token_logps == per_token_logps, so we can skip it's computation here, and use
-            # per_token_logps.detach() instead.
-            if self.num_iterations > 1 or self.args.steps_per_generation > self.args.gradient_accumulation_steps:
-                old_per_token_logps, _ = self._get_per_token_logps_and_entropies(
-=======
             # If the generation and optimization steps are misaligned—i.e., if generation does not occur at the end of
             # a full optimizer step (when gradient_accumulation_steps is not a multiple of generate_every)—then the
             # samples may come from an earlier version of the model. In that case, we need to track old_per_token_logps
@@ -1329,8 +1322,7 @@
             # old_per_token_logps to None.
             generate_every = self.args.steps_per_generation * self.num_iterations  # generation frequency
             if self.args.gradient_accumulation_steps % generate_every != 0:
-                old_per_token_logps = self._get_per_token_logps_and_entropies(
->>>>>>> 8684cb46
+                old_per_token_logps, _ = self._get_per_token_logps_and_entropies(
                     self.model, prompt_completion_ids, attention_mask, logits_to_keep, batch_size
                 )
             else:
