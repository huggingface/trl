# Copyright 2020-2025 The HuggingFace Team. All rights reserved.
#
# Licensed under the Apache License, Version 2.0 (the "License");
# you may not use this file except in compliance with the License.
# You may obtain a copy of the License at
#
#     http://www.apache.org/licenses/LICENSE-2.0
#
# Unless required by applicable law or agreed to in writing, software
# distributed under the License is distributed on an "AS IS" BASIS,
# WITHOUT WARRANTIES OR CONDITIONS OF ANY KIND, either express or implied.
# See the License for the specific language governing permissions and
# limitations under the License.

import copy
import inspect
import os
import re
import textwrap
import warnings
from collections import defaultdict, deque
from collections.abc import Sequence, Sized
from contextlib import nullcontext
from functools import partial
from pathlib import Path
from typing import Any, Callable, Optional, Union

import datasets
import numpy as np
import torch
import torch.utils.data
import transformers
from accelerate.utils import broadcast_object_list, gather, gather_object, is_peft_model, set_seed
from datasets import Dataset, IterableDataset
from packaging import version
from torch import nn
from torch.distributed.fsdp import FullyShardedDataParallel as FSDP
from torch.utils.data import DataLoader, Sampler
from transformers import (
    AutoConfig,
    AutoModelForSequenceClassification,
    AutoProcessor,
    AutoTokenizer,
    GenerationConfig,
    PreTrainedModel,
    PreTrainedTokenizerBase,
    ProcessorMixin,
    Trainer,
    TrainerCallback,
    is_wandb_available,
)
from transformers.trainer_utils import seed_worker
from transformers.utils import is_datasets_available, is_flash_attn_2_available, is_peft_available, is_rich_available

from ..data_utils import apply_chat_template, is_conversational, maybe_apply_chat_template
from ..extras.profiling import profiling_context, profiling_decorator
from ..extras.vllm_client import VLLMClient
from ..import_utils import is_liger_kernel_available, is_vllm_available
from ..models import prepare_deepspeed, prepare_fsdp, unwrap_model_for_generation
from ..models.utils import _ForwardRedirection
from .callbacks import SyncRefModelCallback
from .grpo_config import GRPOConfig
from .utils import (
    disable_dropout_in_model,
    entropy_from_logits,
    generate_model_card,
    get_comet_experiment_url,
    pad,
    print_prompt_completions_sample,
    selective_log_softmax,
)


if is_peft_available():
    from peft import PeftConfig, get_peft_model

if is_liger_kernel_available():
    from liger_kernel.chunked_loss import LigerFusedLinearGRPOLoss

if is_vllm_available():
    from vllm import LLM, SamplingParams
    from vllm.sampling_params import GuidedDecodingParams

if is_wandb_available():
    import wandb

# What we call a reward function is a callable that takes a list of prompts and completions and returns a list of
# rewards. When it's a string, it's a model ID, so it's loaded as a pretrained model.
RewardFunc = Union[str, PreTrainedModel, Callable[[list, list], list[float]]]


class RepeatSampler(Sampler):
    """
    Sampler that repeats the indices of a dataset in a structured manner.

    Args:
        data_source (`Sized`):
            Dataset to sample from.
        mini_repeat_count (`int`):
            Number of times to repeat each index per batch.
        batch_size (`int`, *optional*, defaults to `1`):
            Number of unique indices per batch.
        repeat_count (`int`, *optional*, defaults to `1`):
            Number of times to repeat the full sampling process.
        shuffle (`bool`, *optional*, defaults to `True`):
            Whether to shuffle the dataset.
        seed (`int` or `None`, *optional*, defaults to `None`):
            Random seed for reproducibility (only affects this sampler).

    Example:
    ```python
    >>> sampler = RepeatSampler(
    ...     ["a", "b", "c", "d", "e", "f", "g"], mini_repeat_count=2, batch_size=3, repeat_count=4
    ... )
    >>> list(sampler)
    [4, 4, 3, 3, 0, 0,
     4, 4, 3, 3, 0, 0,
     4, 4, 3, 3, 0, 0,
     4, 4, 3, 3, 0, 0,
     1, 1, 2, 2, 6, 6,
     1, 1, 2, 2, 6, 6,
     1, 1, 2, 2, 6, 6,
     1, 1, 2, 2, 6, 6]
    ```

    ```txt
    mini_repeat_count = 3
          -   -   -
         [0,  0,  0,  1,  1,  1,  2,  2,  2,  3,  3,  3,      |
          4,  4,  4,  5,  5,  5,  6,  6,  6,  7,  7,  7,      |
          8,  8,  8,  9,  9,  9, 10, 10, 10, 11, 11, 11,      |
                                                                repeat_count = 2
          0,  0,  0,  1,  1,  1,  2,  2,  2,  3,  3,  3,      |
          4,  4,  4,  5,  5,  5,  6,  6,  6,  7,  7,  7,      |
          8,  8,  8,  9,  9,  9, 10, 10, 10, 11, 11, 11, ...] |
          ---------   ---------   ---------   ---------
           ---------   ---------   ---------   ---------
            ---------   ---------   ---------   ---------
                         batch_size = 12
    ```
    """

    def __init__(
        self,
        data_source: Sized,
        mini_repeat_count: int,
        batch_size: int = 1,
        repeat_count: int = 1,
        shuffle: bool = True,
        seed: Optional[int] = None,
    ):
        self.data_source = data_source
        self.mini_repeat_count = mini_repeat_count
        self.batch_size = batch_size
        self.repeat_count = repeat_count
        self.num_samples = len(data_source)
        self.shuffle = shuffle
        self.seed = seed

        if shuffle:
            self.generator = torch.Generator()  # Create a local random generator
            if seed is not None:
                self.generator.manual_seed(seed)

    def __iter__(self):
        if self.shuffle:
            # E.g., [2, 4, 3, 1, 0, 6, 5] (num_samples = 7)
            indexes = torch.randperm(self.num_samples, generator=self.generator).tolist()
        else:
            indexes = list(range(self.num_samples))

        #    [2, 4, 3, 1, 0, 6, 5]
        # -> [[2, 4, 3], [1, 0, 6], [5]]  (batch_size = 3)
        indexes = [indexes[i : i + self.batch_size] for i in range(0, len(indexes), self.batch_size)]

        #    [[2, 4, 3], [1, 0, 6], [5]]
        # -> [[2, 4, 3], [1, 0, 6]]
        indexes = [chunk for chunk in indexes if len(chunk) == self.batch_size]

        for chunk in indexes:
            for _ in range(self.repeat_count):
                for index in chunk:
                    for _ in range(self.mini_repeat_count):
                        yield index

    def __len__(self) -> int:
        return (self.num_samples // self.batch_size) * self.batch_size * self.mini_repeat_count * self.repeat_count


# torch.nanstd doesn't exist, so we define it here
def nanstd(tensor: torch.Tensor) -> torch.Tensor:
    """
    Compute the standard deviation of a tensor, ignoring NaNs. This function only supports 1D tensors.

    Args:
        tensor (`torch.Tensor`):
            Input tensor of shape `(N,)`.

    Returns:
        `torch.Tensor`:
            Standard deviation of the tensor, ignoring NaNs.
    """
    variance = torch.nanmean((tensor - torch.nanmean(tensor, keepdim=True)) ** 2)  # Compute variance ignoring NaNs
    count = torch.sum(~torch.isnan(tensor))  # Count of non-NaN values
    variance *= count / (count - 1)  # Bessel's correction
    return torch.sqrt(variance)


def split_tensor_dict(
    tensor_dict: dict[str, Optional[torch.Tensor]], num_chunks: int
) -> list[dict[str, Optional[torch.Tensor]]]:
    """
    Splits a dictionary of tensors along the first dimension into `num_chunks` equal parts.

    Example:
    ```python
    >>> x = torch.arange(12).reshape(6, 2)
    >>> y = torch.arange(6).reshape(6, 1)
    >>> tensor_dict = {"x": x, "y": y}
    >>> split_tensor_dict(tensor_dict, 3)
    [
        {"x": tensor([[0, 1], [2, 3]]), "y": tensor([[0], [1]])},
        {"x": tensor([[4, 5], [6, 7]]), "y": tensor([[2], [3]])},
        {"x": tensor([[ 8,  9], [10, 11]]), "y": tensor([[4], [5]])}
    ]
    ```
    """
    first_tensor = next(tensor for tensor in tensor_dict.values() if tensor is not None)
    chunk_size = first_tensor.shape[0] // num_chunks
    return [
        {
            key: tensor[i * chunk_size : (i + 1) * chunk_size] if tensor is not None else None
            for key, tensor in tensor_dict.items()
        }
        for i in range(num_chunks)
    ]


def shuffle_sequence_dict(seq_dict: dict[str, Optional[Sequence]]) -> dict[str, Optional[Sequence]]:
    """
    Shuffles all sequence-like values in a dictionary along the first dimension in unison.

    Example:
    ```python
    >>> x = torch.arange(6).reshape(3, 2)
    >>> y = ["a", "b", "c"]
    >>> seq_dict = {"x": x, "y": y}
    >>> shuffle_sequence_dict(seq_dict)
    {'x': tensor([[2, 3],
                  [0, 1],
                  [4, 5]]),
     'y': ['b', 'a', 'c']}
    ```
    """
    # Determine batch size from the first non-None sequence
    batch_size = len(next(v for v in seq_dict.values() if v is not None))
    permutation = torch.randperm(batch_size)

    def permute(v: Optional[Sequence]) -> Optional[Sequence]:
        if v is None:
            return None
        if isinstance(v, torch.Tensor):
            return v[permutation]
        return [v[i] for i in permutation]

    return {key: permute(val) for key, val in seq_dict.items()}


def nanmin(tensor: torch.Tensor) -> torch.Tensor:
    """
    Compute the minimum value of a tensor, ignoring NaNs. This function only supports 1D tensors.

    Args:
        tensor (`torch.Tensor`): Input tensor of shape `(N,)`.

    Returns:
        `torch.Tensor`: Minimum value of the tensor, ignoring NaNs. Returns NaN if all values are NaN.
    """
    if torch.isnan(tensor).all():
        return torch.tensor(float("nan"), dtype=tensor.dtype, device=tensor.device)
    return torch.min(tensor[~torch.isnan(tensor)])


def nanmax(tensor: torch.Tensor) -> torch.Tensor:
    """
    Compute the maximum value of a tensor, ignoring NaNs. This function only supports 1D tensors.

    Args:
        tensor (`torch.Tensor`): Input tensor of shape `(N,)`.

    Returns:
        `torch.Tensor`: Maximum value of the tensor, ignoring NaNs. Returns NaN if all values are NaN.
    """
    if torch.isnan(tensor).all():
        return torch.tensor(float("nan"), dtype=tensor.dtype, device=tensor.device)
    return torch.max(tensor[~torch.isnan(tensor)])


def identity(x):
    """Do we really need docs for this?"""
    return x


def agg_loss(per_token_loss: torch.Tensor, loss_mask: torch.Tensor, loss_type: str, **kwargs) -> torch.Tensor:
    if loss_type == "grpo":
        loss = ((per_token_loss * loss_mask).sum(-1) / loss_mask.sum(-1).clamp(min=1.0)).mean()
    elif loss_type == "bnpo":
        loss = (per_token_loss * loss_mask).sum() / loss_mask.sum().clamp(min=1.0)
    elif loss_type == "dr_grpo":
        max_completion_length = kwargs.get("max_completion_length", 1)
        loss = (per_token_loss * loss_mask).sum() / (per_token_loss.size(0) * max_completion_length)
    else:
        raise ValueError(f"Unknown loss type: {loss_type}")
    return loss


class AdaptiveEntropyController:
    def __init__(self, min_ent_coef, max_ent_coef, delta_ent_coef, target_ent):
        self.value = min_ent_coef
        self.min_ent_coef = min_ent_coef
        self.max_ent_coef = max_ent_coef
        self.delta_ent_coef = delta_ent_coef
        self.target_ent = target_ent

    def __call__(self, ent):
        """
        Adjusts the entropy coefficient based on the current entropy.
        Following https://github.com/SkyworkAI/Skywork-OR1/tree/main
        Related post:
        https://capricious-hydrogen-41c.notion.site/Skywork-Open-Reasoner-Series-1d0bc9ae823a80459b46c149e4f51680?pvs=25#1d1bc9ae823a801592a0c3891ea5328f

        Args:
            ent (`float`): Current entropy value.

        Returns:
            `float`: Adjusted entropy coefficient.
        """
        if ent < self.target_ent:
            self.value += self.delta_ent_coef
        else:
            self.value -= self.delta_ent_coef

        self.value = float(max(self.min_ent_coef, min(self.value, self.max_ent_coef)))

        return self.value * (ent < self.target_ent)

def split_pixel_values_by_grid(batch: dict[str, torch.Tensor]) -> dict[str, Union[torch.Tensor, list[torch.Tensor]]]:
    """
    Splits `batch["pixel_values"]` into a list of tensors based on the product of each row in
    `batch["image_grid_thw"]`, while keeping other entries unchanged.
    """
    if "image_grid_thw" not in batch or "pixel_values" not in batch:
        return batch

    lengths = batch["image_grid_thw"].prod(dim=1).tolist()  # [batch_size]
    pixel_values = batch["pixel_values"]  # [total, feature_dim]

    if sum(lengths) != pixel_values.size(0):
        raise ValueError(f"Mismatch: sum(lengths) = {sum(lengths)} != pixel_values.size(0) = {pixel_values.size(0)}")

    split_values = list(torch.split(batch["pixel_values"], lengths, dim=0))
    return {**batch, "pixel_values": split_values}


def unsplit_pixel_values_by_grid(batch: dict[str, Union[torch.Tensor, list[torch.Tensor]]]) -> dict[str, torch.Tensor]:
    """
    Opposite of `split_pixel_values_by_grid`. Merges a list of tensors in `batch["pixel_values"]`
    back into a single tensor along the first dimension.
    """
    pixel_values = batch.get("pixel_values")

    if isinstance(pixel_values, list):
        merged = torch.cat(pixel_values, dim=0)
        return {**batch, "pixel_values": merged}
    else:
        return batch


def get_high_entropy_mask(entropies: torch.Tensor, mask: torch.Tensor, threshold: float) -> torch.Tensor:
    """
    Returns a binary mask identifying tokens whose entropy exceeds a given quantile threshold.

    Args:
        entropies (`torch.Tensor`):
            Tensor of shape (batch_size, seq_len) with per-token entropy values.
        mask (`torch.Tensor`):
            Binary mask of the same shape as `entropies`, where `1` indicates valid tokens and `0` padding.
        threshold (`float`):
            Quantile threshold between `0.0` and `1.0` to select high-entropy tokens.

    Returns:
        `torch.Tensor`:
            Boolean mask of shape (batch_size, seq_len), where `True` indicates tokens with entropy >= threshold and
            `False` otherwise.
    """
    non_pad_entropies = entropies[mask.bool()].float()
    if non_pad_entropies.numel() == 0:
        return torch.zeros_like(entropies, dtype=torch.bool)
    entropy_threshold = torch.quantile(non_pad_entropies, threshold)
    masked_entropies = entropies * mask.float()
    entropy_mask = masked_entropies >= entropy_threshold
    return entropy_mask & mask.bool()  # ensure padding tokens are always masked out


def truncate_with_protected_tokens(
    ids: torch.Tensor, mask: torch.Tensor, target_length: int, protected_tokens: list[int]
) -> tuple[torch.Tensor, torch.Tensor]:
    """
    Truncate tensors to target length while preserving protected tokens.

    Args:
        ids (`torch.Tensor`):
            Input tensor of token IDs, shape (batch_size, sequence_length).
        mask (`torch.Tensor`):
            Input tensor of attention masks, shape (batch_size, sequence_length).
        target_length (`int`):
            Desired length of the output sequences.
        protected_tokens (`list[int]`):
            List of token IDs that should be preserved in the output.
    """
    protected_set = set(protected_tokens)

    def process_sequence(ids, mask):
        # Create boolean masks
        is_protected = torch.tensor([x.item() in protected_set for x in ids])
        is_non_protected = ~is_protected

        # Count tokens
        num_protected = is_protected.sum().item()
        num_non_protected_needed = target_length - num_protected

        if num_non_protected_needed < 0:
            raise ValueError(
                f"target_length ({target_length}) is too small for the protected tokens ({num_protected} tokens). "
                f"Please increase target length to at least {num_protected} or disable truncation."
            )

        # Select which non-protected tokens to keep (rightmost ones)
        non_protected_indices = torch.where(is_non_protected)[0]
        keep_non_protected = torch.zeros_like(is_non_protected)
        if num_non_protected_needed > 0:
            keep_indices = non_protected_indices[-num_non_protected_needed:]
            keep_non_protected[keep_indices] = True

        # Final mask: protected OR selected non-protected
        keep_mask = is_protected | keep_non_protected

        return ids[keep_mask], mask[keep_mask]

    # Process each sequence in the batch
    truncated_seq = []
    truncated_mask = []

    for i in range(ids.shape[0]):
        new_ids, new_mask = process_sequence(ids[i], mask[i])
        truncated_seq.append(new_ids)
        truncated_mask.append(new_mask)

    return torch.stack(truncated_seq), torch.stack(truncated_mask)


class GRPOTrainer(Trainer):
    """
    Trainer for the Group Relative Policy Optimization (GRPO) method. This algorithm was initially proposed in the
    paper [DeepSeekMath: Pushing the Limits of Mathematical Reasoning in Open Language
    Models](https://huggingface.co/papers/2402.03300).

    Example:

    ```python
    from datasets import load_dataset
    from trl import GRPOTrainer

    dataset = load_dataset("trl-lib/tldr", split="train")


    def reward_func(completions, **kwargs):
        # Dummy reward function that rewards completions with more unique letters.
        return [float(len(set(completion))) for completion in completions]


    trainer = GRPOTrainer(
        model="Qwen/Qwen2-0.5B-Instruct",
        reward_funcs=reward_func,
        train_dataset=dataset,
    )

    trainer.train()
    ```

    Args:
        model (`Union[str, PreTrainedModel]`):
            Model to be trained. Can be either:

            - A string, being the *model id* of a pretrained model hosted inside a model repo on huggingface.co, or a
              path to a *directory* containing model weights saved using
              [`~transformers.PreTrainedModel.save_pretrained`], e.g., `'./my_model_directory/'`. The model is loaded
              using [`~transformers.AutoModelForCausalLM.from_pretrained`] with the keyword arguments in
              `args.model_init_kwargs`.
            - A [`~transformers.PreTrainedModel`] object. Only causal language models are supported.
        reward_funcs (`Union[RewardFunc, list[RewardFunc]]`):
            Reward functions to be used for computing the rewards. To compute the rewards, we call all the reward
            functions with the prompts and completions and sum the rewards. Can be either:

            - A single reward function, such as:
                - A string: The *model ID* of a pretrained model hosted inside a model repo on huggingface.co, or a
                path to a *directory* containing model weights saved using
                [`~transformers.PreTrainedModel.save_pretrained`], e.g., `'./my_model_directory/'`. The model is loaded
                using [`~transformers.AutoModelForSequenceClassification.from_pretrained`] with `num_labels=1` and the
                keyword arguments in `args.model_init_kwargs`.
                - A [`~transformers.PreTrainedModel`] object: Only sequence classification models are supported.
                - A custom reward function: The function is provided with the prompts and the generated completions,
                  plus any additional columns in the dataset. It should return a list of rewards. Custom reward
                  functions can also return `None` when the reward is not applicable to those samples. This is useful
                  for multi-task training where different reward functions apply to different types of samples. When a
                  reward function returns `None` for a sample, that reward function is excluded from the reward
                  calculation for that sample. For more details, see [Using a custom reward
                  function](#using-a-custom-reward-function).

                  The trainer's state is also passed to the reward function. The trainer's state is an instance of
                  [`~transformers.TrainerState`] and can be accessed by accessing the `trainer_state` argument to the
                  reward function's signature.
            - A list of reward functions, where each item can independently be any of the above types. Mixing different
            types within the list (e.g., a string model ID and a custom reward function) is allowed.
        args ([`GRPOConfig`], *optional*, defaults to `None`):
            Configuration for this trainer. If `None`, a default configuration is used.
        train_dataset ([`~datasets.Dataset`] or [`~datasets.IterableDataset`]):
            Dataset to use for training. It must include a column `"prompt"`. Any additional columns in the dataset is
            ignored. The format of the samples can be either:

            - [Standard](dataset_formats#standard): Each sample contains plain text.
            - [Conversational](dataset_formats#conversational): Each sample contains structured messages (e.g., role
              and content).
        eval_dataset ([`~datasets.Dataset`], [`~datasets.IterableDataset`] or `dict[str, Union[Dataset, IterableDataset]]`):
            Dataset to use for evaluation. It must meet the same requirements as `train_dataset`.
        processing_class ([`~transformers.PreTrainedTokenizerBase`] or [`~transformers.ProcessorMixin`], *optional*, defaults to `None`):
            Processing class used to process the data. The padding side must be set to "left". If `None`, the
            processing class is loaded from the model's name with [`~transformers.AutoProcessor.from_pretrained`]. A
            padding token, `tokenizer.pad_token`, must be set. If the processing class has not set a padding token,
            `tokenizer.eos_token` will be used as the default.
        reward_processing_classes (`Union[PreTrainedTokenizerBase, list[PreTrainedTokenizerBase]]`, *optional*, defaults to `None`):
            Processing classes corresponding to the reward functions specified in `reward_funcs`. Can be either:

            - A single processing class: Used when `reward_funcs` contains only one reward function.
            - A list of processing classes: Must match the order and length of the reward functions in `reward_funcs`.
            If set to `None`, or if an element of the list corresponding to a [`~transformers.PreTrainedModel`] is
            `None`, the tokenizer for the model is automatically loaded using
            [`~transformers.AutoTokenizer.from_pretrained`]. For elements in `reward_funcs` that are custom reward
            functions (not [`~transformers.PreTrainedModel`]), the corresponding entries in `reward_processing_classes`
            are ignored.
        callbacks (list of [`~transformers.TrainerCallback`], *optional*, defaults to `None`):
            List of callbacks to customize the training loop. Will add those to the list of default callbacks detailed
            in [here](https://huggingface.co/docs/transformers/main_classes/callback).

            If you want to remove one of the default callbacks used, use the [`~transformers.Trainer.remove_callback`]
            method.
        optimizers (`tuple[torch.optim.Optimizer, torch.optim.lr_scheduler.LambdaLR]`, *optional*, defaults to `(None, None)`):
            A tuple containing the optimizer and the scheduler to use. Will default to an instance of [`AdamW`] on your
            model and a scheduler given by [`get_linear_schedule_with_warmup`] controlled by `args`.
        peft_config ([`~peft.PeftConfig`], *optional*, defaults to `None`):
            PEFT configuration used to wrap the model. If `None`, the model is not wrapped.
    """

    _tag_names = ["trl", "grpo"]

    def __init__(
        self,
        model: Union[str, PreTrainedModel],
        reward_funcs: Union[RewardFunc, list[RewardFunc]],
        args: Optional[GRPOConfig] = None,
        train_dataset: Optional[Union[Dataset, IterableDataset]] = None,
        eval_dataset: Optional[Union[Dataset, IterableDataset, dict[str, Union[Dataset, IterableDataset]]]] = None,
        processing_class: Optional[Union[PreTrainedTokenizerBase, ProcessorMixin]] = None,
        reward_processing_classes: Optional[Union[PreTrainedTokenizerBase, list[PreTrainedTokenizerBase]]] = None,
        callbacks: Optional[list[TrainerCallback]] = None,
        optimizers: tuple[Optional[torch.optim.Optimizer], Optional[torch.optim.lr_scheduler.LambdaLR]] = (None, None),
        peft_config: Optional["PeftConfig"] = None,
    ):
        # Args
        if args is None:
            model_name = model if isinstance(model, str) else model.config._name_or_path
            model_name = model_name.split("/")[-1]
            args = GRPOConfig(f"{model_name}-GRPO")

        # Models
        # Trained model
        model_init_kwargs = args.model_init_kwargs or {}
        if isinstance(model, str):
            model_id = model
            torch_dtype = model_init_kwargs.get("torch_dtype")
            if isinstance(torch_dtype, torch.dtype) or torch_dtype == "auto" or torch_dtype is None:
                pass  # torch_dtype is already a torch.dtype or "auto" or None
            elif isinstance(torch_dtype, str):  # it's a str, but not "auto"
                torch_dtype = getattr(torch, torch_dtype)
                model_init_kwargs["torch_dtype"] = torch_dtype
            else:
                raise ValueError(
                    "Invalid `torch_dtype` passed to `GRPOConfig`. Expected either 'auto' or a string representing "
                    f"a `torch.dtype` (e.g., 'float32'), but got {torch_dtype}."
                )
            # Disable caching if gradient checkpointing is enabled (not supported)
            config = AutoConfig.from_pretrained(model_id)
            architecture = getattr(transformers, config.architectures[0])
            model = architecture.from_pretrained(model_id, **model_init_kwargs)
        else:
            model_id = model.config._name_or_path
            if args.model_init_kwargs is not None:
                raise ValueError(
                    "You passed `model_init_kwargs` to the `GRPOConfig`, but your model is already instantiated. "
                    "This argument can only be used when the `model` argument is a string."
                )

        # Some models (SmolVLM/Idefics3) don't support `logits_to_keep` argument and error out if we pass it
        # Inspect the forward method before we wrap the model with PEFT
        self.model_kwarg_keys = (
            inspect.signature(model.forward).parameters.keys()
            if not hasattr(model, "get_base_model")
            else inspect.signature(model.get_base_model().forward).parameters.keys()
        )

        if peft_config is not None:
            if not is_peft_available():
                raise ImportError("PEFT is required to use `peft_config`. Run `pip install peft`.")
            model = get_peft_model(model, peft_config)

        # Enable gradient checkpointing if requested
        if args.gradient_checkpointing:
            model = self._enable_gradient_checkpointing(model, args)

        # Processing class
        if processing_class is None:
            processing_class = AutoProcessor.from_pretrained(model.config._name_or_path, padding_side="left")

        # Handle pad token for processors or tokenizers
        if isinstance(processing_class, ProcessorMixin):
            tokenizer = processing_class.tokenizer
        elif isinstance(processing_class, PreTrainedTokenizerBase):
            tokenizer = processing_class
        else:
            raise TypeError("The `processing_class` must be either a `PreTrainedTokenizerBase` or a `ProcessorMixin`")

        if tokenizer.pad_token is None:
            tokenizer.pad_token = tokenizer.eos_token

        self.pad_token = tokenizer.pad_token
        self.pad_token_id = tokenizer.pad_token_id
        self.eos_token_id = tokenizer.eos_token_id
        self.image_token = getattr(processing_class, "image_token", None)
        self.image_token_id = getattr(processing_class, "image_token_id", None)
        self.vision_start_token_id = getattr(model.config, "vision_start_token_id", None)
        self.vision_end_token_id = getattr(model.config, "vision_end_token_id", None)

        # Reward functions
        if not isinstance(reward_funcs, list):
            reward_funcs = [reward_funcs]
        self.reward_func_names = []
        for i, reward_func in enumerate(reward_funcs):
            if isinstance(reward_func, str):
                reward_funcs[i] = AutoModelForSequenceClassification.from_pretrained(
                    reward_func, num_labels=1, **model_init_kwargs
                )
            if isinstance(reward_funcs[i], nn.Module):  # Use Module over PretrainedModel for compat w/ compiled models
                self.reward_func_names.append(reward_funcs[i].config._name_or_path.split("/")[-1])
            else:
                self.reward_func_names.append(reward_funcs[i].__name__)
        self.reward_funcs = reward_funcs

        # Reward weights
        if args.reward_weights is not None:
            if len(args.reward_weights) != len(reward_funcs):
                raise ValueError(
                    f"Number of reward weights ({len(args.reward_weights)}) must match number of reward "
                    f"functions ({len(reward_funcs)})"
                )
            self.reward_weights = torch.tensor(args.reward_weights, dtype=torch.float32)
        else:
            self.reward_weights = torch.ones(len(reward_funcs), dtype=torch.float32)

        # Reward processing class
        if reward_processing_classes is None:
            reward_processing_classes = [None] * len(reward_funcs)
        elif not isinstance(reward_processing_classes, list):
            reward_processing_classes = [reward_processing_classes]
        else:
            if len(reward_processing_classes) != len(reward_funcs):
                raise ValueError("The number of reward processing classes must match the number of reward functions.")

        for i, (reward_processing_class, reward_func) in enumerate(zip(reward_processing_classes, reward_funcs)):
            if isinstance(reward_func, PreTrainedModel):
                if reward_processing_class is None:
                    reward_processing_class = AutoTokenizer.from_pretrained(reward_func.config._name_or_path)
                if reward_processing_class.pad_token_id is None:
                    reward_processing_class.pad_token = reward_processing_class.eos_token
                # The reward model computes the reward for the latest non-padded token in the input sequence.
                # So it's important to set the pad token ID to the padding token ID of the processing class.
                reward_func.config.pad_token_id = reward_processing_class.pad_token_id
                reward_processing_classes[i] = reward_processing_class
        self.reward_processing_classes = reward_processing_classes

        # Training arguments
        self.max_prompt_length = args.max_prompt_length
        self.max_completion_length = args.max_completion_length  # = |o_i| in the GRPO paper
        self.num_generations = args.num_generations  # = G in the GRPO paper
        self.temperature = args.temperature
        self.top_p = args.top_p
        self.top_k = args.top_k
        self.min_p = args.min_p
        self.repetition_penalty = args.repetition_penalty
        self.use_transformers_paged = args.use_transformers_paged
        self.use_vllm = args.use_vllm
        self.vllm_mode = args.vllm_mode
        self.vllm_gpu_memory_utilization = args.vllm_gpu_memory_utilization  # only applies to colocation mode
        self.vllm_tensor_parallel_size = args.vllm_tensor_parallel_size  # only applies to colocation mode
        self.use_liger_loss = args.use_liger_loss
        self.loss_type = args.loss_type
        self.scale_rewards = args.scale_rewards
        self.importance_sampling_level = args.importance_sampling_level
        self.mask_truncated_completions = args.mask_truncated_completions
        self.top_entropy_quantile = args.top_entropy_quantile
        if self.use_liger_loss and self.top_entropy_quantile < 1.0:
            raise NotImplementedError(
                "Liger Kernels don't currently support masking token positions based on entropy."
            )
<<<<<<< HEAD
        # Entropy loss weight
        self.ent_coef = max(args.ent_coef, 0.0)
        if args.use_adapt_ent:
            # Use adaptive entropy controller
            self.ent_ctrl = AdaptiveEntropyController(
                min_ent_coef=args.min_ent_coef,
                max_ent_coef=args.max_ent_coef,
                delta_ent_coef=args.delta_ent_coef,
                target_ent=args.target_ent,
            )
        else:
            self.ent_ctrl = None
=======
        if self.use_liger_loss and not self.importance_sampling_level == "token":
            raise NotImplementedError(
                "Liger Kernels currently only support token-level importance sampling. Please set"
                "`importance_sampling_level` to 'token'."
            )
>>>>>>> a902450e

        # Datasets
        self.shuffle_dataset = args.shuffle_dataset

        if (
            isinstance(train_dataset, IterableDataset)
            or isinstance(eval_dataset, IterableDataset)
            or (
                isinstance(eval_dataset, dict) and any(isinstance(ds, IterableDataset) for ds in eval_dataset.values())
            )
        ):
            # See https://github.com/huggingface/trl/issues/3213
            raise NotImplementedError(
                "Iterable datasets are not yet supported in GRPOTrainer. Please use a standard dataset instead."
            )

        # Multi-step
        self.num_iterations = args.num_iterations  # = 𝜇 in the GRPO paper
        self.epsilon_low = args.epsilon
        self.epsilon_high = args.epsilon_high if args.epsilon_high is not None else args.epsilon
        # Tracks the number of iterations (forward + backward passes), including those within a grad accum cycle
        self._step = 0
        # Buffer the batch to reuse generated outputs across multiple updates. For more details, see
        # `_get_train_sampler` and `_prepare_inputs`.
        self._buffered_inputs = None

        # The trainer estimates the number of FLOPs (floating-point operations) using the number of elements in the
        # input tensor associated with the key "input_ids". However, in GRPO, the sampled data does not include the
        # "input_ids" key. Instead, the available keys is "prompt". As a result, the trainer issues the warning:
        # "Could not estimate the number of tokens of the input, floating-point operations will not be computed." To
        # suppress this warning, we set the "estimate_tokens" key in the model's "warnings_issued" dictionary to True.
        # This acts as a flag to indicate that the warning has already been issued.
        model.warnings_issued["estimate_tokens"] = True

        super().__init__(
            model=model,
            args=args,
            data_collator=identity,  # No data collation is needed in GRPO
            train_dataset=train_dataset,
            eval_dataset=eval_dataset,
            processing_class=processing_class,
            callbacks=callbacks,
            optimizers=optimizers,
        )

        # Reference model
        self.beta = args.beta
        if self.beta == 0.0:
            # If beta is 0.0, the reference model is not needed
            self.ref_model = None
        elif is_peft_model(model):
            # If PEFT is used, the reference model is not needed since the adapter can be disabled
            # to revert to the initial model.
            self.ref_model = None
        else:
            # For deepspeed, fsdp or non-distributed models, create a reference model from scratch
            config = AutoConfig.from_pretrained(model_id)
            architecture = getattr(transformers, config.architectures[0])
            self.ref_model = architecture.from_pretrained(model_id, **model_init_kwargs)

        # Disable dropout in the models
        if args.disable_dropout:
            disable_dropout_in_model(model)
            if self.ref_model is not None:
                disable_dropout_in_model(self.ref_model)

        # Liger loss
        if self.use_liger_loss:
            if not is_liger_kernel_available():
                raise ImportError(
                    "Liger is required to use `liger_loss` as the GRPO loss. Run `pip install liger-kernel`."
                )
            # redirect the model.module forward to the model forward to ensure pre-forward hooks are called
            self._forward_redirection = _ForwardRedirection()

            self.liger_grpo_loss = LigerFusedLinearGRPOLoss(
                beta=self.beta,
                epsilon_low=self.epsilon_low,
                epsilon_high=self.epsilon_high,
                temperature=self.temperature,
                use_ref_model=self.beta != 0.0,
                loss_type=self.loss_type,
                max_completion_length=self.max_completion_length,
            )

        # Initialize the metrics
        self._metrics = {"train": defaultdict(list), "eval": defaultdict(list)}
        self._total_train_tokens = 0
        self.log_completions = args.log_completions
        self.wandb_log_unique_prompts = args.wandb_log_unique_prompts
        self.num_completions_to_print = args.num_completions_to_print
        # Keep logs sized to the generation batch to record only outputs from the latest model update.
        self._logs = {
            "image": deque(maxlen=args.generation_batch_size),
            "prompt": deque(maxlen=args.generation_batch_size),
            "completion": deque(maxlen=args.generation_batch_size),
            "rewards": defaultdict(lambda: deque(maxlen=args.generation_batch_size)),
            "advantages": deque(maxlen=args.generation_batch_size),
        }

        # Ensure each process receives a unique seed to prevent duplicate completions when generating with
        # transformers if num_generations exceeds per_device_train_batch_size. We could skip it if we use vLLM, but
        # it's safer to set it in all cases.
        set_seed(args.seed, device_specific=True)

        if self.use_vllm:
            if not is_vllm_available():
                raise ImportError(
                    "vLLM is not available and `use_vllm` is set to True. Please install vLLM with "
                    "`pip install vllm` to use it."
                )

            if self.vllm_mode == "server" and self.accelerator.is_main_process:
                if args.vllm_server_base_url is not None:
                    base_url = args.vllm_server_base_url
                else:
                    base_url = f"http://{args.vllm_server_host}:{args.vllm_server_port}"
                self.vllm_client = VLLMClient(base_url=base_url, connection_timeout=args.vllm_server_timeout)
                self.vllm_client.init_communicator(device=torch.cuda.current_device())

            elif self.vllm_mode == "colocate":
                # Make sure vllm_tensor_parallel_size group size evenly divides the world size - each group should have
                # the same number of ranks
                if not self.accelerator.num_processes % self.vllm_tensor_parallel_size == 0:
                    raise ValueError(
                        f"vllm_tensor_parallel_size ({self.vllm_tensor_parallel_size}) must divide world size "
                        f"({self.accelerator.num_processes}) evenly."
                    )

                if self.vllm_tensor_parallel_size > 1:
                    # Create subgroups of ranks for TP, each group with `vllm_tensor_parallel_size` ranks.
                    # For example, if world_size=8 and vllm_tensor_parallel_size=2 → groups: [0,1], [2,3], [4,5], [6,7]
                    self.tp_group, _ = torch.distributed.new_subgroups_by_enumeration(
                        [
                            list(range(i * self.vllm_tensor_parallel_size, (i + 1) * self.vllm_tensor_parallel_size))
                            for i in range(self.accelerator.num_processes // self.vllm_tensor_parallel_size)
                        ]
                    )

                # vLLM requires the environment variables to be set for distributed training.
                os.environ["RANK"] = str(self.accelerator.process_index)
                os.environ["LOCAL_RANK"] = str(self.accelerator.local_process_index)
                os.environ["WORLD_SIZE"] = str(self.accelerator.num_processes)
                os.environ["MASTER_ADDR"] = os.environ.get("MASTER_ADDR", "localhost")
                os.environ["MASTER_PORT"] = os.environ.get("MASTER_PORT", "12345")

                if self.max_prompt_length is not None and self.max_completion_length is not None:
                    max_model_len = self.max_prompt_length + self.max_completion_length
                else:
                    max_model_len = None
                self.llm = LLM(
                    model=model.name_or_path,
                    tensor_parallel_size=args.vllm_tensor_parallel_size,
                    gpu_memory_utilization=self.vllm_gpu_memory_utilization,
                    max_num_seqs=self.args.per_device_train_batch_size
                    * self.vllm_tensor_parallel_size
                    * self.args.steps_per_generation,
                    max_model_len=max_model_len,
                    distributed_executor_backend="external_launcher",
                    # Feed identical seed for tp groups to ensure sampling results are the same across workers
                    seed=self.accelerator.process_index // self.vllm_tensor_parallel_size,
                    # Latest vLLM v1 memory profiler is misled by the high default value (i.e., 32768) - thinking there's not enough memory
                    max_num_batched_tokens=4096,
                )

            # vLLM specific sampling arguments
            self.guided_decoding_regex = args.vllm_guided_decoding_regex

            self._last_loaded_step = -1  # tag to avoid useless loading during grad accumulation

            # When using vLLM, the main process is responsible for loading the model weights. This can cause process
            # desynchronization and seems to lead to DeepSpeed hanging during initialization. To prevent this, we
            # synchronize all processes after vLLM has been fully initialized.
            self.accelerator.wait_for_everyone()
        else:
            generation_kwargs = {
                "max_new_tokens": self.max_completion_length,
                "do_sample": True,
                "pad_token_id": tokenizer.pad_token_id,
                "bos_token_id": tokenizer.bos_token_id,
                "eos_token_id": tokenizer.eos_token_id,
                "temperature": self.temperature,
                "top_p": self.top_p,
                "top_k": self.top_k,
                "min_p": self.min_p,
                "repetition_penalty": self.repetition_penalty,
                "cache_implementation": args.cache_implementation,
            }
            if args.use_transformers_paged:
                generation_kwargs["max_batch_tokens"] = 512
                generation_kwargs["num_blocks"] = 1024
                generation_kwargs["block_size"] = 128
            if args.generation_kwargs is not None:
                generation_kwargs.update(args.generation_kwargs)
            self.generation_config = GenerationConfig(**generation_kwargs)

        # Gradient accumulation requires scaled loss. Normally, loss scaling in the parent class depends on whether the
        # model accepts loss-related kwargs. Since we compute our own loss, this check is irrelevant. We set
        # self.model_accepts_loss_kwargs to False to enable scaling.
        self.model_accepts_loss_kwargs = False

        # Add tags to the model
        self.model.add_model_tags(self._tag_names)

        if self.ref_model is not None:
            if self.is_deepspeed_enabled:
                self.ref_model = prepare_deepspeed(self.ref_model, self.accelerator)
            elif self.is_fsdp_enabled:
                self.ref_model = prepare_fsdp(self.ref_model, self.accelerator)
            else:
                self.ref_model = self.accelerator.prepare_model(self.ref_model, evaluation_mode=True)

        if args.sync_ref_model:
            self.add_callback(SyncRefModelCallback(ref_model=self.ref_model, accelerator=self.accelerator))

        for i, reward_func in enumerate(self.reward_funcs):
            if isinstance(reward_func, PreTrainedModel):
                if self.is_deepspeed_enabled:
                    self.reward_funcs[i] = prepare_deepspeed(reward_func, self.accelerator)
                else:
                    # set device placement to True to make `prepare_model` move `reward_func` to device when using fsdp
                    self.reward_funcs[i] = self.accelerator.prepare_model(
                        reward_func, evaluation_mode=True, device_placement=True
                    )

    def _set_signature_columns_if_needed(self):
        # If `self.args.remove_unused_columns` is True, non-signature columns are removed.
        # By default, this method sets `self._signature_columns` to the model's expected inputs.
        # In GRPOTrainer, we preprocess data, so using the model's signature columns doesn't work.
        # Instead, we set them to the columns expected by the `training_step` method, hence the override.
        if self._signature_columns is None:
            self._signature_columns = ["prompt", "image"]

    # This method overrides `Trainer.get_train_dataloader` to support our custom batching strategy.
    # Instead of returning a standard per-step batch (i.e., `per_device_batch_size), our dataloader loads an
    # *generation* batch (i.e., `per_device_batch_size × steps_per_generation`). This allows us to generate completions
    # once every steps_per_generation step—rather than once per accumulation step—which is significantly more
    # efficient. The only change from the original implementation is multiplying the batch size by
    # `steps_per_generation`. Thus, `_prepare_inputs` is called with this *generation* batch, and it handles the
    # splitting internally.
    # Maintenance note: This method is a copy-paste of the original `Trainer.get_train_dataloader` with only one line
    # modification. As a result, some parts of the method aren't relevant to GRPO, but we keep them to stay one line
    # apart from the super method, ensuring easier maintenance in the future.
    def get_train_dataloader(self):
        if self.train_dataset is None:
            raise ValueError("Trainer: training requires a train_dataset.")

        train_dataset = self.train_dataset
        data_collator = self.data_collator
        if is_datasets_available() and isinstance(train_dataset, datasets.Dataset):
            train_dataset = self._remove_unused_columns(train_dataset, description="training")
        else:
            data_collator = self._get_collator_with_removed_columns(data_collator, description="training")

        dataloader_params = {
            "batch_size": self._train_batch_size * self.args.steps_per_generation,  # < this is the change
            "collate_fn": data_collator,
            "num_workers": self.args.dataloader_num_workers,
            "pin_memory": self.args.dataloader_pin_memory,
            "persistent_workers": self.args.dataloader_persistent_workers,
        }

        if not isinstance(train_dataset, torch.utils.data.IterableDataset):
            dataloader_params["sampler"] = self._get_train_sampler()
            dataloader_params["drop_last"] = self.args.dataloader_drop_last
            if version.parse(transformers.__version__) >= version.parse("4.52.0"):
                # from transformers 4.52.0, the `seed_worker` requires the `num_workers` and `rank` arguments
                dataloader_params["worker_init_fn"] = partial(
                    seed_worker, num_workers=self.args.dataloader_num_workers, rank=self.args.process_index
                )
            else:
                dataloader_params["worker_init_fn"] = seed_worker
            dataloader_params["prefetch_factor"] = self.args.dataloader_prefetch_factor

        return self.accelerator.prepare(DataLoader(train_dataset, **dataloader_params))

    def _get_train_sampler(self, dataset: Optional[Dataset] = None) -> Sampler:
        # Returns a sampler that
        # 1. ensures each prompt is repeated across multiple processes. This guarantees that identical prompts are
        #    distributed to different GPUs, allowing rewards to be computed and normalized correctly within each prompt
        #    group. Using the same seed across processes ensures consistent prompt assignment, preventing discrepancies
        #    in group formation.
        # 2. repeats the batch multiple times to allow reusing generations across multiple updates. Refer to
        #    _prepare_inputs to see how the generations are stored and reused.

        # In the following figure, the values are the prompt indices. The first row shows the first sampled batch, the
        # second row shows the second sampled batch, and so on.
        #
        #                                      |   GPU 0  |   GPU 1  |
        #
        #                 global_step   step    <-───>  num_generations=2
        #                                       <-───────> per_device_train_batch_size=3
        #  grad_accum    ▲  ▲  0          0     0   0   1   1   2   2   <- Generate for the first `steps_per_generation` (prompts 0 to 11); store the completions; use the first slice to compute the loss
        #     =2         ▼  |  0          1     3   3   4   4   5   5   <- Take the stored generations and use the second slice to compute the loss
        #                   |
        #                   |  1          2     6   6   7   7   8   8   <- Take the stored generations and use the third slice to compute the loss
        #  steps_per_gen=4  ▼  1          3     9   9  10  10  11  11   <- Take the stored generations and use the fourth slice to compute the loss
        #
        #                      2          4    12  12  13  13  14  14   <- Generate for the second `steps_per_generation` (prompts 12 to 23); store the completions; use the first slice to compute the loss
        #                      2          5    15  15  16  16  17  17   <- Take the stored generations and use the second slice to compute the loss
        #                                          ...
        if dataset is None:
            dataset = self.train_dataset
        return RepeatSampler(
            data_source=dataset,
            mini_repeat_count=self.num_generations,
            batch_size=self.args.generation_batch_size // self.num_generations,
            repeat_count=self.num_iterations * self.args.steps_per_generation,
            shuffle=self.shuffle_dataset,
            seed=self.args.seed,
        )

    def _get_eval_sampler(self, eval_dataset) -> Sampler:
        # See _get_train_sampler for an explanation of the sampler.
        return RepeatSampler(
            data_source=eval_dataset,
            mini_repeat_count=self.num_generations,
            seed=self.args.seed,
        )

    def _enable_gradient_checkpointing(self, model: PreTrainedModel, args: GRPOConfig) -> PreTrainedModel:
        """Enables gradient checkpointing for the model."""
        # Ensure use_cache is disabled
        model.config.use_cache = False

        # Enable gradient checkpointing on the base model for PEFT
        if is_peft_model(model):
            model.base_model.gradient_checkpointing_enable()
        # Enable gradient checkpointing for non-PEFT models
        else:
            model.gradient_checkpointing_enable()

        gradient_checkpointing_kwargs = args.gradient_checkpointing_kwargs or {}
        use_reentrant = (
            "use_reentrant" not in gradient_checkpointing_kwargs or gradient_checkpointing_kwargs["use_reentrant"]
        )

        if use_reentrant:
            model.enable_input_require_grads()

        return model

    @profiling_decorator
    def _get_last_hidden_state(
        self, unwrapped_model, input_ids, attention_mask, logits_to_keep, pixel_values, image_grid_thw
    ):
        if is_peft_model(unwrapped_model):
            unwrapped_model = unwrapped_model.base_model.model

        # Build model inputs - check if the model supports logits_to_keep (some models and VLMs don't)
        model_inputs = {"input_ids": input_ids, "attention_mask": attention_mask}

        if image_grid_thw is not None and pixel_values is not None:
            model_inputs["image_grid_thw"] = image_grid_thw
        if pixel_values is not None:
            model_inputs["pixel_values"] = pixel_values

        # Only add logits_to_keep if the model supports it
        if "logits_to_keep" in self.model_kwarg_keys:
            # We add 1 to `logits_to_keep` because the last logits of the sequence is later excluded
            model_inputs["logits_to_keep"] = logits_to_keep + 1

        last_hidden_state = unwrapped_model.model(**model_inputs).last_hidden_state
        # Exclude the last value: it corresponds to the next token pred
        last_hidden_state = last_hidden_state[:, :-1, :]  # (B, L-1, H)
        # Only keep the last logits_to_keep. For model that support logits_to_keep, this is a no-op.
        last_hidden_state = last_hidden_state[:, -logits_to_keep:, :]  # (B, logits_to_keep, H)
        return last_hidden_state

    @profiling_decorator
    def _get_per_token_logps_and_entropies(
        self,
        model,
        input_ids,
        attention_mask,
        logits_to_keep,
        batch_size=None,
        compute_entropy=False,
        pixel_values=None,
        image_grid_thw=None,
    ) -> dict[str, Optional[torch.Tensor]]:
        """Compute log-probs and (optionally) entropies for each token."""
        batch_size = batch_size or input_ids.size(0)  # Chunk inputs into smaller batches to reduce memory peak
        all_logps = []
        all_entropies = []
        for start in range(0, input_ids.size(0), batch_size):
            input_ids_batch = input_ids[start : start + batch_size]
            attention_mask_batch = attention_mask[start : start + batch_size]

            # Build model inputs - check if the model supports logits_to_keep (some models and VLMs don't)
            model_inputs = {"input_ids": input_ids_batch, "attention_mask": attention_mask_batch}

            if image_grid_thw is not None and pixel_values is not None:
                model_inputs["image_grid_thw"] = image_grid_thw[start : start + batch_size]
                start_pixel_idx = image_grid_thw[:start].prod(-1).sum().item()
                end_pixel_idx = image_grid_thw[: start + batch_size].prod(-1).sum().item()
                model_inputs["pixel_values"] = pixel_values[start_pixel_idx:end_pixel_idx]
            elif pixel_values is not None:
                model_inputs["pixel_values"] = pixel_values[start : start + batch_size]

            # Only add logits_to_keep if the model supports it
            if "logits_to_keep" in self.model_kwarg_keys:
                # We add 1 to `logits_to_keep` because the last logits of the sequence is later excluded
                model_inputs["logits_to_keep"] = logits_to_keep + 1

            logits = model(**model_inputs).logits
            # Exclude the last value: it corresponds to the next token pred
            logits = logits[:, :-1, :]  # (B, L-1, H)
            # Only keep the last logits_to_keep. For model that support logits_to_keep, this is a no-op.
            logits = logits[:, -logits_to_keep:, :]  # (B, logits_to_keep, H)
            # Divide logits by sampling temperature.
            # See https://huggingface.co/blog/the_n_implementation_details_of_rlhf_with_ppo#policy-training-implementation-details
            logits = logits / self.temperature

            completion_ids = input_ids_batch[:, -logits_to_keep:]
            logps = selective_log_softmax(logits, completion_ids)  # compute logprobs
            all_logps.append(logps)

            if compute_entropy:
                with torch.no_grad():
                    entropies = entropy_from_logits(logits)
                all_entropies.append(entropies)

        logps = torch.cat(all_logps, dim=0)
        entropies = torch.cat(all_entropies, dim=0) if compute_entropy else None
        return logps, entropies

    def _fix_param_name_to_vllm(self, name, extra_prefixes: Optional[list[str]] = None):
        extra_prefixes = extra_prefixes or []
        prefixes = ["_checkpoint_wrapped_module."] + extra_prefixes
        for prefix in prefixes:
            name = name.replace(prefix, "")
        return name

    def _sync_fsdp_params_to_vllm(self, module: nn.Module, prefix: str = "", visited=None):
        """Memory-efficient post-order traversal of FSDP modules to extract full parameters and sync with vLLM."""
        if visited is None:
            visited = set()

        for child_name, child_module in module.named_children():
            child_prefix = f"{prefix}.{child_name}" if prefix else child_name
            self._sync_fsdp_params_to_vllm(
                child_module, prefix=child_prefix, visited=visited
            )  # recurse into the child

        if isinstance(module, FSDP):
            with FSDP.summon_full_params(module, recurse=False, writeback=False):
                for param_name, param in module.named_parameters():
                    full_name = f"{prefix}.{param_name}" if prefix else param_name
                    full_name = self._fix_param_name_to_vllm(full_name, extra_prefixes=["_fsdp_wrapped_module."])

                    if full_name in visited:
                        continue  # skip FSDP subtrees already traversed
                    visited.add(full_name)

                    if self.vllm_mode == "server" and self.accelerator.is_main_process:
                        self.vllm_client.update_named_param(full_name, param.data)
                    elif self.vllm_mode == "colocate":
                        llm_model = self.llm.llm_engine.model_executor.driver_worker.model_runner.model
                        llm_model.load_weights([(full_name, param.data)])

    @profiling_decorator
    def _move_model_to_vllm(self):
        # For DeepSpeed ZeRO-3 and FSDP, we need to gather all parameters before operations
        deepspeed_plugin = self.accelerator.state.deepspeed_plugin
        zero_stage_3 = deepspeed_plugin is not None and deepspeed_plugin.zero_stage == 3
        if zero_stage_3:
            import deepspeed

            gather_if_zero3 = deepspeed.zero.GatheredParameters
        else:
            gather_if_zero3 = nullcontext

        if is_peft_model(self.model):
            # With PEFT and FSDP/DeepSpeed ZeRO Stage 3, we must gather the full model at once before merging, as
            # merging adapters in a sharded manner is not supported.
            # TODO: does this work with FSDP?
            with gather_if_zero3(list(self.model.parameters())):
                self.model.merge_adapter()

                # Update vLLM weights while parameters are gathered
                if self.is_fsdp_enabled:  # note if using FSDP, gather_if_zero3 is nullcontext
                    # Update vLLM weights while parameters are gathered
                    # For PEFT with FSDP we need to use the memory efficient post-order traversal
                    self._sync_fsdp_params_to_vllm(self.model)
                else:
                    # DeepSpeed ZeRO-3 with PEFT
                    for name, param in self.model.named_parameters():
                        # When using PEFT, we need to recover the original parameter name and discard some parameters
                        name = name.removeprefix("base_model.model.").replace(".base_layer", "")
                        if self.model.prefix in name:
                            continue
                        # When module to save, remove its prefix and discard the original module
                        if "original_module" in name:
                            continue
                        name = self._fix_param_name_to_vllm(name, extra_prefixes=["modules_to_save.default."])

                        if self.vllm_mode == "server" and self.accelerator.is_main_process:
                            self.vllm_client.update_named_param(name, param.data)
                        elif self.vllm_mode == "colocate":
                            llm_model = self.llm.llm_engine.model_executor.driver_worker.model_runner.model
                            llm_model.load_weights([(name, param.data)])
                # Unmerge adapters while parameters are still gathered
                self.model.unmerge_adapter()
                # Parameters will automatically be repartitioned when exiting the context
        else:
            # For non-PEFT models, simply gather (if needed) and update each parameter individually.
            if self.is_fsdp_enabled:
                self._sync_fsdp_params_to_vllm(self.model)  # use memory-efficient post-order traversal for FSDP
            else:
                for name, param in self.model.named_parameters():
                    name = self._fix_param_name_to_vllm(name)
                    with gather_if_zero3([param]):
                        if self.vllm_mode == "server" and self.accelerator.is_main_process:
                            self.vllm_client.update_named_param(name, param.data)
                        elif self.vllm_mode == "colocate":
                            llm_model = self.llm.llm_engine.model_executor.driver_worker.model_runner.model
                            llm_model.load_weights([(name, param.data)])

        # Reset cache on vLLM
        if self.vllm_mode == "server" and self.accelerator.is_main_process:
            self.vllm_client.reset_prefix_cache()
        elif self.vllm_mode == "colocate":
            self.llm.reset_prefix_cache()

    @profiling_decorator
    def _prepare_inputs(
        self, generation_batch: dict[str, Union[torch.Tensor, Any]]
    ) -> dict[str, Union[torch.Tensor, Any]]:
        # Prepares inputs for model training/evaluation by managing completion generation and batch handling.
        # During training:
        #   - Receives the local generation batch (Per-GPU batch size × steps per generation)
        #     from the modified training dataloader instead of the standard local batch
        #   - Generates completions once for the entire generation batch and splits it into batches of size
        #     `per_device_train_batch_size`
        #   - Buffers these completions and returns the appropriate slice for the current accumulation step
        #   - Optimizes by regenerating completions only periodically (every steps_per_generation * num_iterations)
        # During evaluation:
        #   - The input is treated as a standard local batch (no accumulation, no multiple iterations)
        #   - Completions are generated for each batch without buffering or reuse
        # Returns a single local batch in both cases.

        mode = "train" if self.model.training else "eval"
        if mode == "train":
            generate_every = self.args.steps_per_generation * self.num_iterations
            if self._step % generate_every == 0 or self._buffered_inputs is None:
                # self._buffered_inputs=None can occur when resuming from a checkpoint
                generation_batch = self._generate_and_score_completions(generation_batch)
                generation_batch = split_pixel_values_by_grid(generation_batch)
                generation_batch = shuffle_sequence_dict(generation_batch)
                generation_batches = split_tensor_dict(generation_batch, self.args.steps_per_generation)
                self._buffered_inputs = [unsplit_pixel_values_by_grid(batch) for batch in generation_batches]
            inputs = self._buffered_inputs[self._step % self.args.steps_per_generation]
            self._step += 1
        else:
            # In evaluation, there is neither batch grouping for generation, nor multiple iterations, hence
            # local generation batch == local eval batch
            inputs = self._generate_and_score_completions(generation_batch)
        return inputs

    @profiling_decorator
    def _calculate_rewards(self, inputs, prompts, completions, completion_ids_list):
        device = self.accelerator.device
        rewards_per_func = torch.zeros(len(prompts), len(self.reward_funcs), device=device)

        # Repeat all input columns (but "prompt", "completion", and "completion_ids") to match the num of generations
        keys = [key for key in inputs[0] if key not in ["prompt", "completion", "completion_ids"]]
        reward_kwargs = {key: [example[key] for example in inputs] for key in keys}

        # This allows for dynamic reward shaping based on training progress.
        reward_kwargs["trainer_state"] = self.state

        for i, (reward_func, reward_processing_class, reward_func_name) in enumerate(
            zip(self.reward_funcs, self.reward_processing_classes, self.reward_func_names)
        ):
            with profiling_context(self, reward_func_name):
                if isinstance(reward_func, nn.Module):  # Module (no PretrainedModel) for compat with compiled models
                    if is_conversational(inputs[0]):
                        messages = [{"messages": p + c} for p, c in zip(prompts, completions)]
                        texts = [apply_chat_template(x, reward_processing_class)["text"] for x in messages]
                    else:
                        texts = [p + c for p, c in zip(prompts, completions)]
                    reward_inputs = reward_processing_class(
                        text=texts, return_tensors="pt", padding=True, padding_side="right", add_special_tokens=False
                    )
                    reward_inputs = super()._prepare_inputs(reward_inputs)
                    with torch.inference_mode():
                        rewards_per_func[:, i] = reward_func(**reward_inputs).logits[:, 0]  # Shape (B*G,)
                else:
                    output_reward_func = reward_func(
                        prompts=prompts, completions=completions, completion_ids=completion_ids_list, **reward_kwargs
                    )
                    # Convert None values to NaN
                    output_reward_func = [reward if reward is not None else torch.nan for reward in output_reward_func]

                    rewards_per_func[:, i] = torch.tensor(output_reward_func, dtype=torch.float32, device=device)

        # If all reward functions return None for a given row, issue a detailed warning
        if torch.isnan(rewards_per_func).all(dim=1).any():
            nan_row_idx = torch.isnan(rewards_per_func).all(dim=1).nonzero(as_tuple=True)[0][0]
            row_reward_kwargs = {key: value[nan_row_idx] for key, value in reward_kwargs.items()}
            row_reward_kwargs["prompt"] = prompts[nan_row_idx]
            row_reward_kwargs["completion"] = completions[nan_row_idx]
            warnings.warn(
                f"All reward functions returned None for the following kwargs: {row_reward_kwargs}. "
                "Please ensure that at least one reward function returns a valid reward."
            )

        # Gather the reward per function: this part is crucial, because the rewards are normalized per group and the
        # completions may be distributed across processes
        rewards_per_func = gather(rewards_per_func)
        return rewards_per_func

    def _generate_and_score_completions(
        self, inputs: list[dict[str, Union[torch.Tensor, Any]]]
    ) -> dict[str, Union[torch.Tensor, Any]]:
        device = self.accelerator.device
        mode = "train" if self.model.training else "eval"

        prompts = [x["prompt"] for x in inputs]

        # We don't yet support visual reward models/function, so we keep a copy of the original text-only prompts for
        # later use in the reward computation. If images are present, we insert {"type": "image"} as required by the
        # VLM chat template.
        original_prompts = copy.deepcopy(prompts)

        # If the prompts are conversational and the inputs contain images, we need to convert the prompts from
        # [{"role": "user", "content": "What color is the sky?"}] to
        # [{"role": "user", "content": [{"type": "image"}, {"type": "text", "text": "What color is the sky?"}]}]
        kwargs = {}
        has_images = "image" in inputs[0]
        if has_images:
            images = [example.get("image") for example in inputs]
            kwargs = {"images": [[img] for img in images]}
            for prompt in prompts:
                if isinstance(prompt, list):
                    for message in prompt:
                        if isinstance(message, dict) and message.get("role") == "user":
                            if isinstance(message.get("content"), str):
                                message["content"] = [{"type": "image"}, {"type": "text", "text": message["content"]}]
                            break

        prompts_text = [maybe_apply_chat_template(example, self.processing_class)["prompt"] for example in inputs]

        prompt_inputs = self.processing_class(
            text=prompts_text,
            return_tensors="pt",
            padding=True,
            padding_side="left",
            add_special_tokens=False,
            **kwargs,
        )
        prompt_inputs = super()._prepare_inputs(prompt_inputs)
        prompt_ids, prompt_mask = prompt_inputs["input_ids"], prompt_inputs["attention_mask"]

        if self.max_prompt_length is not None:
            # If max_prompt_length is set, we trim the prompt to keep only the last `max_prompt_length` tokens.
            # Then we decode those tokens back into text. We manually remove leading pad tokens from the decoded text,
            # because we can't use `skip_special_tokens=True` (some special tokens are still needed for generation).
            protected = [self.image_token_id, self.vision_start_token_id, self.vision_end_token_id]
            protected = [token for token in protected if token is not None]
            prompt_ids, prompt_mask = truncate_with_protected_tokens(
                prompt_ids, prompt_mask, self.max_prompt_length, protected
            )

            prompts_text = self.processing_class.batch_decode(
                prompt_ids, skip_special_tokens=False, clean_up_tokenization_spaces=False
            )
            prompts_text = [re.sub(rf"^({re.escape(self.pad_token)})+", "", text) for text in prompts_text]

            # The chat template inserts a single image token into the prompt text. However, when this text is later
            # tokenized, the single image token string is expanded into multiple image token IDs, depending on the
            # image size. Since we're detokenizing here, we may see repeated image tokens in the decoded text. We
            # collapse them back into a single token string to match the original template.
            if self.image_token is not None:
                prompts_text = [
                    re.sub(rf"({re.escape(self.image_token)})+", self.image_token, text) for text in prompts_text
                ]

        # Generate completions using either vLLM or regular generation
        if self.use_vllm:
            # First, update the vLLM weights if needed
            if self.state.global_step != self._last_loaded_step:
                self._move_model_to_vllm()
                self._last_loaded_step = self.state.global_step

            # Generate completions using vLLM: gather all prompts and use them in a single call in the main process
            if self.vllm_mode == "server":
                all_prompts_text = gather_object(prompts_text)
                if has_images:
                    all_images = gather_object(images)

                if self.accelerator.is_main_process:
                    # Since 'prompts' contains 'num_generations' duplicates, we first take unique prompts, and generate
                    # num_generations outputs for each one. This is faster than generating outputs for each duplicate
                    # prompt individually.
                    ordered_set_of_prompts = all_prompts_text[:: self.num_generations]

                    if has_images:
                        ordered_set_of_images = all_images[:: self.num_generations]
                    else:
                        ordered_set_of_images = None

                    with profiling_context(self, "vLLM.generate"):
                        completion_ids = self.vllm_client.generate(
                            prompts=ordered_set_of_prompts,
                            images=ordered_set_of_images,
                            n=self.num_generations,
                            repetition_penalty=self.repetition_penalty,
                            temperature=self.temperature,
                            top_p=self.top_p,
                            top_k=-1 if self.top_k is None else self.top_k,
                            min_p=0.0 if self.min_p is None else self.min_p,
                            max_tokens=self.max_completion_length,
                            guided_decoding_regex=self.guided_decoding_regex,
                            generation_kwargs=self.args.generation_kwargs,
                        )
                else:
                    completion_ids = [None] * len(all_prompts_text)
                # Broadcast the completions from the main process to all processes, ensuring each process receives its
                # corresponding slice.
                completion_ids = broadcast_object_list(completion_ids, from_process=0)
                process_slice = slice(
                    self.accelerator.process_index * len(prompts),
                    (self.accelerator.process_index + 1) * len(prompts),
                )
                completion_ids = completion_ids[process_slice]

            # Generate completions using colocated vLLM instances: each device holds vLLM copy and work on their own batch of prompts
            elif self.vllm_mode == "colocate":
                if self.guided_decoding_regex:
                    guided_decoding = GuidedDecodingParams(regex=self.guided_decoding_regex)
                else:
                    guided_decoding = None

                generation_kwargs = {
                    "n": 1,  # vLLM on each GPU generates only 1 in colocate mode
                    "repetition_penalty": self.repetition_penalty,
                    "temperature": self.temperature,
                    "top_p": self.top_p,
                    "top_k": -1 if self.top_k is None else self.top_k,
                    "min_p": 0.0 if self.min_p is None else self.min_p,
                    "max_tokens": self.max_completion_length,
                    "guided_decoding": guided_decoding,
                }
                if self.args.generation_kwargs is not None:
                    generation_kwargs.update(self.args.generation_kwargs)
                sampling_params = SamplingParams(**generation_kwargs)

                if self.vllm_tensor_parallel_size > 1:
                    # Gather prompts from all ranks in the TP group and flatten.
                    # Each rank starts with its own prompts; after gathering, all ranks see the full group set.
                    orig_size = len(prompts_text)
                    gathered_prompts = [None for _ in range(self.vllm_tensor_parallel_size)]
                    torch.distributed.all_gather_object(gathered_prompts, prompts_text, group=self.tp_group)
                    all_prompts_text = [p for sublist in gathered_prompts for p in sublist]

                    if has_images:
                        gathered_images = [None for _ in range(self.vllm_tensor_parallel_size)]
                        torch.distributed.all_gather_object(gathered_images, images, group=self.tp_group)
                        all_images = [img for sublist in gathered_images for img in sublist]
                    else:
                        all_images = None
                else:
                    all_prompts_text = prompts_text
                    all_images = images if has_images else None

                if has_images and all_images:
                    vllm_inputs = []
                    for prompt, image in zip(all_prompts_text, all_images):
                        if image is not None:
                            vllm_inputs.append({"prompt": prompt, "multi_modal_data": {"image": image}})
                        else:
                            vllm_inputs.append(prompt)
                else:
                    vllm_inputs = all_prompts_text

                with profiling_context(self, "vLLM.generate"):
                    all_outputs = self.llm.generate(vllm_inputs, sampling_params=sampling_params, use_tqdm=False)

                completion_ids = [output.token_ids for outputs in all_outputs for output in outputs.outputs]

                if self.vllm_tensor_parallel_size > 1:
                    # Slice completions for this rank within its TP group.
                    # Each rank generates all outputs — we keep only our share.
                    local_rank_in_group = torch.distributed.get_rank(group=self.tp_group)
                    tp_slice = slice(local_rank_in_group * orig_size, (local_rank_in_group + 1) * orig_size)
                    completion_ids = completion_ids[tp_slice]

            # Pad the completions, and concatenate them with the prompts
            completion_ids = [torch.tensor(ids, device=device) for ids in completion_ids]
            completion_ids = pad(completion_ids, padding_value=self.pad_token_id)
            prompt_completion_ids = torch.cat([prompt_ids, completion_ids], dim=1)

        elif self.use_transformers_paged:
            # Re-process inputs for paged generation if needed
            # Note: images are already validated and preprocessed above
            paged_prompt_inputs = self.processing_class(text=prompts_text, **kwargs)
            previous_attn = self.model_wrapped.config._attn_implementation

            if is_flash_attn_2_available():
                self.model_wrapped.config._attn_implementation = "paged_attention"
            else:
                self.model_wrapped.config._attn_implementation = "sdpa_paged"
            with (
                profiling_context(self, "transformers.generate_batch"),
                unwrap_model_for_generation(
                    self.model_wrapped, self.accelerator, gather_deepspeed3_params=self.args.ds3_gather_for_generation
                ) as unwrapped_model,
                torch.no_grad(),
                FSDP.summon_full_params(self.model_wrapped, recurse=False) if self.is_fsdp_enabled else nullcontext(),
            ):
                # Cast to the appropriate dtype based on training configuration
                if self.args.bf16:
                    unwrapped_model.to(torch.bfloat16)
                elif self.args.fp16:
                    unwrapped_model.to(torch.float16)
                with torch.inference_mode():
                    all_outputs = unwrapped_model.generate_batch(
                        paged_prompt_inputs.input_ids, generation_config=self.generation_config, progress_bar=False
                    )
            completion_ids = [output.generated_tokens for output in all_outputs.values()]
            completion_ids = [torch.tensor(ids, device=device) for ids in completion_ids]
            completion_ids = pad(completion_ids, padding_value=self.pad_token_id, padding_side="right")
            prompt_ids = [torch.tensor(ids, device=device) for ids in paged_prompt_inputs.input_ids]
            prompt_ids = pad(prompt_ids, padding_value=self.pad_token_id, padding_side="left")
            prompt_completion_ids = torch.cat([prompt_ids, completion_ids], dim=1)
            # Restore the original attention implementation, training mode
            self.model_wrapped.config._attn_implementation = previous_attn
        else:
            # Regular generation path
            with (
                profiling_context(self, "transformers.generate"),
                unwrap_model_for_generation(
                    self.model_wrapped, self.accelerator, gather_deepspeed3_params=self.args.ds3_gather_for_generation
                ) as unwrapped_model,
                torch.no_grad(),
                FSDP.summon_full_params(self.model_wrapped, recurse=False) if self.is_fsdp_enabled else nullcontext(),
            ):
                prompt_inputs["input_ids"], prompt_inputs["attention_mask"] = prompt_ids, prompt_mask
                prompt_completion_ids = unwrapped_model.generate(
                    **prompt_inputs, generation_config=self.generation_config
                )
            # Compute prompt length and extract completion ids
            prompt_length = prompt_ids.size(1)
            prompt_ids = prompt_completion_ids[:, :prompt_length]
            completion_ids = prompt_completion_ids[:, prompt_length:]

        # Mask everything after the first EOS token
        is_eos = completion_ids == self.eos_token_id
        eos_idx = torch.full((is_eos.size(0),), is_eos.size(1), dtype=torch.long, device=device)
        eos_idx[is_eos.any(dim=1)] = is_eos.int().argmax(dim=1)[is_eos.any(dim=1)]
        sequence_indices = torch.arange(is_eos.size(1), device=device).expand(is_eos.size(0), -1)
        completion_mask = (sequence_indices <= eos_idx.unsqueeze(1)).int()

        # Convert tensor to a list of lists of token IDs. This will be passed to the reward function, avoiding the need
        # to re-tokenize completions if the reward is computed from tokens.
        completion_ids_list = [
            [id.item() for id, m in zip(row, mask_row) if m] for row, mask_row in zip(completion_ids, completion_mask)
        ]

        # Sum along sequence dimension (dim=1) to get completion length per sequence, used for logging
        completion_lengths = completion_mask.sum(1)

        # If mask_truncated_completions is enabled, zero out truncated completions in completion_mask
        if self.mask_truncated_completions:
            truncated_completions = ~is_eos.any(dim=1)
            completion_mask = completion_mask * (~truncated_completions).unsqueeze(1).int()

        # Concatenate prompt_mask with completion_mask for logit computation
        attention_mask = torch.cat([prompt_mask, completion_mask], dim=1)  # (B, P+C)

        logits_to_keep = completion_ids.size(1)  # we only need to compute the logits for the completion tokens
        batch_size = self.args.per_device_train_batch_size if mode == "train" else self.args.per_device_eval_batch_size

        with torch.no_grad():
            # If the generation and optimization steps are misaligned—i.e., if generation does not occur at the end of
            # a full optimizer step (when gradient_accumulation_steps is not a multiple of generate_every)—then the
            # samples may come from an earlier version of the model. In that case, we need to track old_per_token_logps
            # for importance sampling. If the steps are aligned, importance sampling isn't necessary and we set
            # old_per_token_logps to None.
            generate_every = self.args.steps_per_generation * self.num_iterations  # generation frequency
            if self.args.gradient_accumulation_steps % generate_every != 0:
                old_per_token_logps, _ = self._get_per_token_logps_and_entropies(
                    self.model,
                    prompt_completion_ids,
                    attention_mask,
                    logits_to_keep,
                    batch_size,
                    pixel_values=prompt_inputs.get("pixel_values"),
                    image_grid_thw=prompt_inputs.get("image_grid_thw"),
                )
            else:
                old_per_token_logps = None

            # Compute the per-token log probabilities for the reference model
            if self.beta != 0.0:
                if self.ref_model is not None:
                    ref_per_token_logps, _ = self._get_per_token_logps_and_entropies(
                        self.ref_model,
                        prompt_completion_ids,
                        attention_mask,
                        logits_to_keep,
                        batch_size=batch_size,
                        pixel_values=prompt_inputs.get("pixel_values"),
                        image_grid_thw=prompt_inputs.get("image_grid_thw"),
                    )
                else:
                    with self.accelerator.unwrap_model(self.model).disable_adapter():
                        ref_per_token_logps, _ = self._get_per_token_logps_and_entropies(
                            self.model,
                            prompt_completion_ids,
                            attention_mask,
                            logits_to_keep,
                            batch_size=batch_size,
                            pixel_values=prompt_inputs.get("pixel_values"),
                            image_grid_thw=prompt_inputs.get("image_grid_thw"),
                        )
            else:
                ref_per_token_logps = None

        # Decode the generated completions
        completions_text = self.processing_class.batch_decode(completion_ids, skip_special_tokens=True)
        if is_conversational(inputs[0]):
            completions = []
            for prompt, completion in zip(prompts, completions_text):
                bootstrap = prompt.pop()["content"] if prompt[-1]["role"] == "assistant" else ""
                completions.append([{"role": "assistant", "content": bootstrap + completion}])
        else:
            completions = completions_text

        # Calculate rewards for each reward function. rewards_per_func aggregates rewards across all processes. This is
        # important because rewards will be normalized per group, and completions are distributed. We will later slice
        # rewards_per_func to extract each process's subset.
        rewards_per_func = self._calculate_rewards(inputs, original_prompts, completions, completion_ids_list)

        # Apply weights to each reward function's output and sum
        rewards = (rewards_per_func * self.reward_weights.to(device).unsqueeze(0)).nansum(dim=1)

        # Compute grouped-wise rewards
        mean_grouped_rewards = rewards.view(-1, self.num_generations).mean(dim=1)
        std_grouped_rewards = rewards.view(-1, self.num_generations).std(dim=1)
        is_std_zero = torch.isclose(std_grouped_rewards, torch.zeros_like(std_grouped_rewards))

        # Normalize the rewards to compute the advantages
        mean_grouped_rewards = mean_grouped_rewards.repeat_interleave(self.num_generations, dim=0)
        std_grouped_rewards = std_grouped_rewards.repeat_interleave(self.num_generations, dim=0)
        advantages = rewards - mean_grouped_rewards
        if self.scale_rewards:
            advantages = advantages / (std_grouped_rewards + 1e-4)

        # Slice to keep only the local part of the data
        process_slice = slice(
            self.accelerator.process_index * len(prompts),
            (self.accelerator.process_index + 1) * len(prompts),
        )
        all_process_advantages = advantages.clone()  # keep the aggregated advantages for logging
        advantages = advantages[process_slice]

        # Log the metrics
        if mode == "train":
            self.state.num_input_tokens_seen += self.accelerator.gather(attention_mask.sum()).sum().item()
        self._metrics[mode]["num_tokens"] = [self.state.num_input_tokens_seen]

        # Log completion lengths, mean, min, max
        agg_completion_lengths = self.accelerator.gather(completion_lengths)
        self._metrics[mode]["completions/mean_length"].append(agg_completion_lengths.float().mean().item())
        self._metrics[mode]["completions/min_length"].append(agg_completion_lengths.float().min().item())
        self._metrics[mode]["completions/max_length"].append(agg_completion_lengths.float().max().item())

        # Identify sequences that terminated with EOS and log their lengths
        agg_terminated_with_eos = self.accelerator.gather(is_eos.any(dim=1))
        term_completion_lengths = agg_completion_lengths[agg_terminated_with_eos]
        clipped_completions_ratio = 1 - len(term_completion_lengths) / len(agg_completion_lengths)
        self._metrics[mode]["completions/clipped_ratio"].append(clipped_completions_ratio)
        if len(term_completion_lengths) == 0:  # edge case where no terminated sequences are found
            term_completion_lengths = torch.zeros(1, device=device)
        self._metrics[mode]["completions/mean_terminated_length"].append(term_completion_lengths.float().mean().item())
        self._metrics[mode]["completions/min_terminated_length"].append(term_completion_lengths.float().min().item())
        self._metrics[mode]["completions/max_terminated_length"].append(term_completion_lengths.float().max().item())

        # Calculate mean reward per function, but only for samples where the function was applied (non-NaN values)
        for i, reward_func_name in enumerate(self.reward_func_names):
            mean_rewards = torch.nanmean(rewards_per_func[:, i]).item()
            self._metrics[mode][f"rewards/{reward_func_name}/mean"].append(mean_rewards)
            std_rewards = nanstd(rewards_per_func[:, i]).item()
            self._metrics[mode][f"rewards/{reward_func_name}/std"].append(std_rewards)
        self._metrics[mode]["reward"].append(mean_grouped_rewards.mean().item())
        self._metrics[mode]["reward_std"].append(std_grouped_rewards.mean().item())
        self._metrics[mode]["frac_reward_zero_std"].append(is_std_zero.float().mean().item())

        # Log prompt and completion texts
        self._logs["prompt"].extend(gather_object(prompts_text))
        self._logs["completion"].extend(gather_object(completions_text))
        for i, name in enumerate(self.reward_func_names):
            self._logs["rewards"][name].extend(rewards_per_func[:, i].tolist())
        self._logs["advantages"].extend(all_process_advantages.tolist())

        if has_images:
            self._logs["image"].extend(gather_object(images))

        output = {
            "prompt_ids": prompt_ids,
            "prompt_mask": prompt_mask,
            "completion_ids": completion_ids,
            "completion_mask": completion_mask,
            "advantages": advantages,
        }
        if old_per_token_logps is not None:
            output["old_per_token_logps"] = old_per_token_logps
        if ref_per_token_logps is not None:
            output["ref_per_token_logps"] = ref_per_token_logps
        if "pixel_values" in prompt_inputs:
            output["pixel_values"] = prompt_inputs["pixel_values"]
        if "image_grid_thw" in prompt_inputs:
            output["image_grid_thw"] = prompt_inputs["image_grid_thw"]
        return output

    def compute_liger_loss(self, unwrapped_model, inputs):
        # Compute the per-token log probabilities for the model
        prompt_ids, prompt_mask = inputs["prompt_ids"], inputs["prompt_mask"]
        completion_ids, completion_mask = inputs["completion_ids"], inputs["completion_mask"]
        input_ids = torch.cat([prompt_ids, completion_ids], dim=1)
        attention_mask = torch.cat([prompt_mask, completion_mask], dim=1)
        logits_to_keep = completion_ids.size(1)  # we only need to compute the logits for the completion tokens

        # Get the last hidden state of the model
        last_hidden_state = self._get_last_hidden_state(
            unwrapped_model,
            input_ids,
            attention_mask,
            logits_to_keep,
            inputs.get("pixel_values"),
            inputs.get("image_grid_thw"),
        )

        # compute loss and metrics using liger grpo loss
        loss, metrics = self.liger_grpo_loss(
            _input=last_hidden_state,
            lin_weight=unwrapped_model.lm_head.weight,
            selected_token_ids=completion_ids,
            attention_mask=completion_mask,
            advantages=inputs["advantages"],
            bias=unwrapped_model.lm_head.bias,
            old_per_token_logps=inputs.get("old_per_token_logps"),
            ref_per_token_logps=inputs.get("ref_per_token_logps"),
        )
        # Extract metrics from the liger_grpo_loss output
        # KL divergence is the first metric when beta is non-zero
        mean_kl = metrics[0] if self.beta != 0.0 else None
        clip_ratio = metrics[-1]

        mode = "train" if self.model.training else "eval"
        if self.beta != 0.0:
            self._metrics[mode]["kl"].append(self.accelerator.gather(mean_kl).mean().item())
        self._metrics[mode]["clip_ratio"].append(self.accelerator.gather(clip_ratio).mean().item())
        return loss

    @profiling_decorator
    def compute_loss(self, model, inputs, return_outputs=False, num_items_in_batch=None):
        if return_outputs:
            raise ValueError("The GRPOTrainer does not support returning outputs")
        if self.use_liger_loss:
            # Compute the loss using the liger grpo loss
            unwrapped_model = self.accelerator.unwrap_model(model)
            return self._forward_redirection(model, unwrapped_model, self.compute_liger_loss, unwrapped_model, inputs)
        else:
            return self._compute_loss(model, inputs)

    def _compute_loss(self, model, inputs):
        # Compute the per-token log probabilities for the model
        prompt_ids, prompt_mask = inputs["prompt_ids"], inputs["prompt_mask"]
        completion_ids, completion_mask = inputs["completion_ids"], inputs["completion_mask"]
        input_ids = torch.cat([prompt_ids, completion_ids], dim=1)
        attention_mask = torch.cat([prompt_mask, completion_mask], dim=1)
        logits_to_keep = completion_ids.size(1)  # we only need to compute the logits for the completion tokens

        # Compute the per_token_logps and the entropy at each position in the completion
        per_token_logps, entropies = self._get_per_token_logps_and_entropies(
            model,
            input_ids,
            attention_mask,
            logits_to_keep,
            compute_entropy=True,
            pixel_values=inputs.get("pixel_values"),
            image_grid_thw=inputs.get("image_grid_thw"),
        )

        if self.top_entropy_quantile < 1.0:
            entropy_mask = get_high_entropy_mask(entropies, completion_mask, 1 - self.top_entropy_quantile)
        else:
            entropy_mask = None

        # Compute the KL divergence between the model and the reference model
        if self.beta != 0.0:
            ref_per_token_logps = inputs["ref_per_token_logps"]
            per_token_kl = (
                torch.exp(ref_per_token_logps - per_token_logps) - (ref_per_token_logps - per_token_logps) - 1
            )

        # Compute the loss
        advantages = inputs["advantages"]
        # When using num_iterations == 1 and steps_per_generation <= gradient_accumulation_steps
        # old_per_token_logps == per_token_logps, so we can skip it's computation
        # (see _generate_and_score_completions) and use per_token_logps.detach() instead.
        old_per_token_logps = inputs.get("old_per_token_logps")
        old_per_token_logps = per_token_logps.detach() if old_per_token_logps is None else old_per_token_logps

        log_ratio = per_token_logps - old_per_token_logps
        if self.importance_sampling_level == "token":
            log_importance_weights = log_ratio
        elif self.importance_sampling_level == "sequence":
            log_importance_weights = (log_ratio * completion_mask).sum(-1) / completion_mask.sum(-1).clamp(min=1.0)
            log_importance_weights = log_importance_weights.unsqueeze(-1)
        else:
            raise ValueError(
                f"Unknown importance sampling level: {self.importance_sampling_level}. Possible values are 'token' "
                "and 'sequence'."
            )
        # From here, log_importance_weights (and all subsequent tensors, coef_1, coef_2, etc.) shape depends on
        # importance_sampling_level: "token" level: (B, T); "sequence" level: (B, 1)

        coef_1 = torch.exp(log_importance_weights)
        coef_2 = torch.clamp(coef_1, 1 - self.epsilon_low, 1 + self.epsilon_high)

        # Two-sided clipping
        if self.args.delta is not None:
            coef_1 = torch.clamp(coef_1, max=self.args.delta)

        per_token_loss1 = coef_1 * advantages.unsqueeze(1)
        per_token_loss2 = coef_2 * advantages.unsqueeze(1)
        per_token_loss = -torch.min(per_token_loss1, per_token_loss2)
        if entropy_mask is not None:
            per_token_loss = per_token_loss * entropy_mask
        if self.beta != 0.0:
            per_token_loss = per_token_loss + self.beta * per_token_kl

        loss = agg_loss(
            per_token_loss, completion_mask, self.loss_type, max_completion_length=self.max_completion_length
        )

        # Log the metrics
        mode = "train" if self.model.training else "eval"

        if self.ent_coef > 0 or self.ent_ctrl is not None:
            entropy_loss = agg_loss(
                entropies, completion_mask, self.loss_type, max_completion_length=self.max_completion_length
            )
            entropy_loss_coef = self.ent_coef if self.ent_ctrl is None else self.ent_ctrl(entropy_loss.item())
            loss = loss - entropy_loss_coef * entropy_loss
            self._metrics[mode]["entropy_loss"].append(self.accelerator.gather(entropy_loss).nanmean().item())
            self._metrics[mode]["entropy_loss_coef"].append(entropy_loss_coef)
        completion_token_count = completion_mask.sum().clamp(min=1.0)

        def masked_batch_mean(x):
            if x.shape[1] == 1:  # when importance_sampling_level == "sequence"
                return x.mean()
            else:
                return (x * completion_mask).sum() / completion_token_count

        if self.beta != 0.0:
            mean_kl = masked_batch_mean(per_token_kl)
            self._metrics[mode]["kl"].append(self.accelerator.gather(mean_kl).nanmean().item())

        mean_entropy = masked_batch_mean(entropies)
        self._metrics[mode]["entropy"].append(self.accelerator.gather(mean_entropy).nanmean().item())

        # Compute the clipped probability ratios
        is_low_clipped = (coef_1 < 1 - self.epsilon_low) & (advantages.unsqueeze(1) < 0)
        is_high_clipped = (coef_1 > 1 + self.epsilon_high) & (advantages.unsqueeze(1) > 0)
        is_region_clipped = is_low_clipped | is_high_clipped

        low_clip = masked_batch_mean(is_low_clipped.float())
        high_clip = masked_batch_mean(is_high_clipped.float())
        clip_ratio = masked_batch_mean(is_region_clipped.float())

        gathered_low_clip = self.accelerator.gather(low_clip)
        self._metrics[mode]["clip_ratio/low_mean"].append(gathered_low_clip.nanmean().item())
        self._metrics[mode]["clip_ratio/low_min"].append(nanmin(gathered_low_clip).item())
        gathered_high_clip = self.accelerator.gather(high_clip)
        self._metrics[mode]["clip_ratio/high_mean"].append(gathered_high_clip.nanmean().item())
        self._metrics[mode]["clip_ratio/high_max"].append(nanmax(gathered_high_clip).item())
        gathered_clip_ratio = self.accelerator.gather(clip_ratio)
        self._metrics[mode]["clip_ratio/region_mean"].append(gathered_clip_ratio.nanmean().item())
        return loss

    def prediction_step(self, model, inputs, prediction_loss_only, ignore_keys: Optional[list[str]] = None):
        inputs = self._prepare_inputs(inputs)
        with torch.no_grad():
            with self.compute_loss_context_manager():
                loss = self.compute_loss(model, inputs)
            loss = loss.mean().detach()
        return loss, None, None

    def log(self, logs: dict[str, float], start_time: Optional[float] = None) -> None:
        mode = "train" if self.model.training else "eval"
        metrics = {key: sum(val) / len(val) for key, val in self._metrics[mode].items()}  # average the metrics

        # This method can be called both in training and evaluation. When called in evaluation, the keys in `logs`
        # start with "eval_". We need to add the prefix "eval_" to the keys in `metrics` to match the format.
        if mode == "eval":
            metrics = {f"eval_{key}": val for key, val in metrics.items()}

        logs = {**logs, **metrics}
        super().log(logs, start_time)
        self._metrics[mode].clear()

        if self.accelerator.is_main_process and self.log_completions:
            if is_rich_available():
                print_prompt_completions_sample(
                    self._logs["prompt"],
                    self._logs["completion"],
                    self._logs["rewards"],
                    self._logs["advantages"],
                    self.state.global_step,
                    self.num_completions_to_print,
                )

            if self.args.report_to and "wandb" in self.args.report_to and wandb.run is not None:
                import pandas as pd

                table = {
                    "step": [str(self.state.global_step)] * len(self._logs["prompt"]),
                    "prompt": self._logs["prompt"],
                    "completion": self._logs["completion"],
                    **self._logs["rewards"],
                    "advantage": self._logs["advantages"],
                }

                if self._logs["image"]:
                    table["image"] = []
                    for img in self._logs["image"]:
                        if img is not None:
                            # Convert images to wandb Image objects for proper visualization
                            table["image"].append(wandb.Image(img))
                        else:
                            table["image"].append(None)

                df = pd.DataFrame(table)
                if self.wandb_log_unique_prompts:
                    df = df.drop_duplicates(subset=["prompt"])
                wandb.log({"completions": wandb.Table(dataframe=df)})

    # Ensure the model card is saved along with the checkpoint
    def _save_checkpoint(self, model, trial):
        if self.args.hub_model_id is None:
            model_name = Path(self.args.output_dir).name
        else:
            model_name = self.args.hub_model_id.split("/")[-1]
        self.create_model_card(model_name=model_name)
        super()._save_checkpoint(model, trial)

    def create_model_card(
        self,
        model_name: Optional[str] = None,
        dataset_name: Optional[str] = None,
        tags: Union[str, list[str], None] = None,
    ):
        """
        Creates a draft of a model card using the information available to the `Trainer`.

        Args:
            model_name (`str` or `None`, *optional*, defaults to `None`):
                Name of the model.
            dataset_name (`str` or `None`, *optional*, defaults to `None`):
                Name of the dataset used for training.
            tags (`str`, `list[str]` or `None`, *optional*, defaults to `None`):
                Tags to be associated with the model card.
        """
        if not self.is_world_process_zero():
            return

        if hasattr(self.model.config, "_name_or_path") and not os.path.isdir(self.model.config._name_or_path):
            base_model = self.model.config._name_or_path
        else:
            base_model = None

        # normalize `tags` to a mutable set
        if tags is None:
            tags = set()
        elif isinstance(tags, str):
            tags = {tags}
        else:
            tags = set(tags)

        if hasattr(self.model.config, "unsloth_version"):
            tags.add("unsloth")

        tags.update(self._tag_names)

        citation = textwrap.dedent(
            """\
            @article{zhihong2024deepseekmath,
                title        = {{DeepSeekMath: Pushing the Limits of Mathematical Reasoning in Open Language Models}},
                author       = {Zhihong Shao and Peiyi Wang and Qihao Zhu and Runxin Xu and Junxiao Song and Mingchuan Zhang and Y. K. Li and Y. Wu and Daya Guo},
                year         = 2024,
                eprint       = {arXiv:2402.03300},
            }
            """
        )

        model_card = generate_model_card(
            base_model=base_model,
            model_name=model_name,
            hub_model_id=self.hub_model_id,
            dataset_name=dataset_name,
            tags=tags,
            wandb_url=wandb.run.url if is_wandb_available() and wandb.run is not None else None,
            comet_url=get_comet_experiment_url(),
            trainer_name="GRPO",
            trainer_citation=citation,
            paper_title="DeepSeekMath: Pushing the Limits of Mathematical Reasoning in Open Language Models",
            paper_id="2402.03300",
        )

        model_card.save(os.path.join(self.args.output_dir, "README.md"))<|MERGE_RESOLUTION|>--- conflicted
+++ resolved
@@ -721,7 +721,7 @@
             raise NotImplementedError(
                 "Liger Kernels don't currently support masking token positions based on entropy."
             )
-<<<<<<< HEAD
+
         # Entropy loss weight
         self.ent_coef = max(args.ent_coef, 0.0)
         if args.use_adapt_ent:
@@ -734,13 +734,12 @@
             )
         else:
             self.ent_ctrl = None
-=======
+
         if self.use_liger_loss and not self.importance_sampling_level == "token":
             raise NotImplementedError(
                 "Liger Kernels currently only support token-level importance sampling. Please set"
                 "`importance_sampling_level` to 'token'."
             )
->>>>>>> a902450e
 
         # Datasets
         self.shuffle_dataset = args.shuffle_dataset
