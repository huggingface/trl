--- conflicted
+++ resolved
@@ -548,12 +548,8 @@
                     max_num_batched_tokens=4096,
                     model_impl=self.args.vllm_model_impl,
                     enable_sleep_mode=self.args.vllm_enable_sleep_mode,
-<<<<<<< HEAD
-                    enforce_eager=True,
-=======
                     # Important so temperature scaling/logit tweaking affects the TIS log probs
                     logprobs_mode="processed_logprobs",
->>>>>>> 2c012dca
                 )
                 if self.args.vllm_enable_sleep_mode:
                     self.llm.sleep(level=1)
@@ -1241,8 +1237,6 @@
 
         else:
             # Regular generation path
-<<<<<<< HEAD
-            self.processing_class.truncation_side = "left"
             processor_kwargs = {
                 "return_tensors": "pt",
                 "padding": True,
@@ -1250,6 +1244,7 @@
                 "max_length": self.max_prompt_length,
                 "truncation": True,
                 "return_dict": True,
+                "add_special_tokens": False,
             }
             if is_conversational({"prompt": prompts[0]}):
                 generate_inputs = self.processing_class.apply_chat_template(
@@ -1257,18 +1252,6 @@
                 )
             else:
                 generate_inputs = self.processing_class(text=prompts, **processor_kwargs)
-=======
-            generate_inputs = self.processing_class(
-                text=prompts_text,
-                return_tensors="pt",
-                padding=True,
-                padding_side="left",
-                max_length=self.max_prompt_length,
-                truncation=True,
-                add_special_tokens=False,
-                **kwargs,
-            )
->>>>>>> 2c012dca
             generate_inputs = super()._prepare_inputs(generate_inputs)
 
             with (
