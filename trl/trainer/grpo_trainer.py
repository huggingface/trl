# Copyright 2025 The HuggingFace Team. All rights reserved.
#
# Licensed under the Apache License, Version 2.0 (the "License");
# you may not use this file except in compliance with the License.
# You may obtain a copy of the License at
#
#     http://www.apache.org/licenses/LICENSE-2.0
#
# Unless required by applicable law or agreed to in writing, software
# distributed under the License is distributed on an "AS IS" BASIS,
# WITHOUT WARRANTIES OR CONDITIONS OF ANY KIND, either express or implied.
# See the License for the specific language governing permissions and
# limitations under the License.

import os
import textwrap
import warnings
from collections import defaultdict
from typing import Any, Callable, Optional, Sized, Union
from unittest.mock import patch

import torch
import torch.utils.data
import transformers
from accelerate.utils import broadcast_object_list, gather, gather_object, is_peft_model, set_seed
from accelerate.utils.other import is_compiled_module
from datasets import Dataset, IterableDataset
from packaging import version
from torch import nn
from torch.utils.data import Sampler
from transformers import (
    AutoModelForCausalLM,
    AutoModelForSequenceClassification,
    AutoTokenizer,
    GenerationConfig,
    PreTrainedModel,
    PreTrainedTokenizerBase,
    Trainer,
    TrainerCallback,
    is_wandb_available,
)
from transformers.integrations.deepspeed import is_deepspeed_zero3_enabled
from transformers.utils import is_peft_available

from ..data_utils import apply_chat_template, is_conversational, maybe_apply_chat_template
from ..import_utils import is_vllm_available
from ..models import create_reference_model, prepare_deepspeed, unwrap_model_for_generation
from .callbacks import SyncRefModelCallback
from .grpo_config import GRPOConfig
from .utils import generate_model_card, get_comet_experiment_url, pad, selective_log_softmax


if is_peft_available():
    from peft import PeftConfig, get_peft_model

if is_vllm_available():
    from vllm import LLM, SamplingParams
    from vllm.sampling_params import GuidedDecodingParams

if is_wandb_available():
    import wandb

# What we call a reward function is a callable that takes a list of prompts and completions and returns a list of
# rewards. When it's a string, it's a model ID, so it's loaded as a pretrained model.
RewardFunc = Union[str, PreTrainedModel, Callable[[list, list], list[float]]]


class RepeatRandomSampler(Sampler):
    """
    Sampler that repeats the indices of a dataset N times.

    Args:
        data_source (`Sized`):
            Dataset to sample from.
        repeat_count (`int`):
            Number of times to repeat each index.
        seed (`Optional[int]`):
            Random seed for reproducibility (only affects this sampler).

    Example:
    ```python
    >>> sampler = RepeatRandomSampler(["a", "b", "c", "d"], repeat_count=2)
    >>> list(sampler)
    [2, 2, 0, 0, 3, 3, 1, 1]
    ```
    """

    def __init__(self, data_source: Sized, repeat_count: int, seed: Optional[int] = None):
        self.data_source = data_source
        self.repeat_count = repeat_count
        self.num_samples = len(data_source)
        self.seed = seed
        self.generator = torch.Generator()  # Create a local random generator
        if seed is not None:
            self.generator.manual_seed(seed)

    def __iter__(self):
        indexes = [
            idx
            for idx in torch.randperm(self.num_samples, generator=self.generator).tolist()
            for _ in range(self.repeat_count)
        ]
        return iter(indexes)

    def __len__(self):
        return self.num_samples * self.repeat_count


class GRPOTrainer(Trainer):
    """
    Trainer for the Group Relative Policy Optimization (GRPO) method. This algorithm was initially proposed in the
    paper [DeepSeekMath: Pushing the Limits of Mathematical Reasoning in Open Language Models](https://huggingface.co/papers/2402.03300).

    Example:

    ```python
    from datasets import load_dataset
    from trl import GRPOTrainer

    dataset = load_dataset("trl-lib/tldr", split="train")

    def reward_func(completions, **kwargs):
        # Dummy reward function that rewards completions with more unique letters.
        return [float(len(set(completion))) for completion in completions]

    trainer = GRPOTrainer(
        model="Qwen/Qwen2-0.5B-Instruct",
        reward_funcs=reward_func,
        train_dataset=dataset,
    )

    trainer.train()
    ```

    Args:
        model (`Union[str, PreTrainedModel]`):
            Model to be trained. Can be either:

            - A string, being the *model id* of a pretrained model hosted inside a model repo on huggingface.co, or
              a path to a *directory* containing model weights saved using
              [`~transformers.PreTrainedModel.save_pretrained`], e.g., `'./my_model_directory/'`. The model is
              loaded using [`~transformers.AutoModelForCausalLM.from_pretrained`] with the keywork arguments
              in `args.model_init_kwargs`.
            - A [`~transformers.PreTrainedModel`] object. Only causal language models are supported.
        reward_funcs (`Union[RewardFunc, list[RewardFunc]]`):
            Reward functions to be used for computing the rewards. To compute the rewards, we call all the reward
            functions with the prompts and completions and sum the rewards. Can be either:

            - A single reward function, such as:
                - A string: The *model ID* of a pretrained model hosted inside a model repo on huggingface.co, or a
                path to a *directory* containing model weights saved using
                [`~transformers.PreTrainedModel.save_pretrained`], e.g., `'./my_model_directory/'`. The model is loaded
                using [`~transformers.AutoModelForSequenceClassification.from_pretrained`] with `num_labels=1` and the
                keyword arguments in `args.model_init_kwargs`.
                - A [`~transformers.PreTrainedModel`] object: Only sequence classification models are supported.
                - A custom reward function: The function is provided with the prompts and the generated completions,
                  plus any additional columns in the dataset. It should return a list of rewards. For more details, see
                  [Using a custom reward function](#using-a-custom-reward-function).
            - A list of reward functions, where each item can independently be any of the above types. Mixing different
            types within the list (e.g., a string model ID and a custom reward function) is allowed.
        args ([`GRPOConfig`], *optional*, defaults to `None`):
            Configuration for this trainer. If `None`, a default configuration is used.
        train_dataset ([`~datasets.Dataset`] or [`~datasets.IterableDataset`]):
            Dataset to use for training. It must include a column `"prompt"`. Any additional columns in the dataset is
            ignored. The format of the samples can be either:

            - [Standard](dataset_formats#standard): Each sample contains plain text.
            - [Conversational](dataset_formats#conversational): Each sample contains structured messages (e.g., role
              and content).
        eval_dataset ([`~datasets.Dataset`], [`~datasets.IterableDataset`] or `dict[str, Union[Dataset, IterableDataset]]`):
            Dataset to use for evaluation. It must meet the same requirements as `train_dataset`.
        processing_class ([`~transformers.PreTrainedTokenizerBase`], *optional*, defaults to `None`):
            Processing class used to process the data. The padding side must be set to "left". If `None`, the
            processing class is loaded from the model's name with [`~transformers.AutoTokenizer.from_pretrained`].
        reward_processing_classes (`Union[PreTrainedTokenizerBase, list[PreTrainedTokenizerBase]]`, *optional*, defaults to `None`):
            Processing classes corresponding to the reward functions specified in `reward_funcs`. Can be either:

            - A single processing class: Used when `reward_funcs` contains only one reward function.
            - A list of processing classes: Must match the order and length of the reward functions in `reward_funcs`.
            If set to `None`, or if an element of the list corresponding to a [`~transformers.PreTrainedModel`] is
            `None`, the tokenizer for the model is automatically loaded using [`~transformers.AutoTokenizer.from_pretrained`].
            For elements in `reward_funcs` that are custom reward functions (not [`~transformers.PreTrainedModel`]),
            the corresponding entries in `reward_processing_classes` are ignored.
        callbacks (list of [`~transformers.TrainerCallback`], *optional*, defaults to `None`):
            List of callbacks to customize the training loop. Will add those to the list of default callbacks
            detailed in [here](https://huggingface.co/docs/transformers/main_classes/callback).

            If you want to remove one of the default callbacks used, use the [`~transformers.Trainer.remove_callback`]
            method.
        optimizers (`tuple[torch.optim.Optimizer, torch.optim.lr_scheduler.LambdaLR]`, *optional*, defaults to `(None, None)`):
            A tuple containing the optimizer and the scheduler to use. Will default to an instance of [`AdamW`] on your
            model and a scheduler given by [`get_linear_schedule_with_warmup`] controlled by `args`.
        peft_config ([`~peft.PeftConfig`], *optional*, defaults to `None`):
            PEFT configuration used to wrap the model. If `None`, the model is not wrapped.
    """

    _tag_names = ["trl", "grpo"]

    def __init__(
        self,
        model: Union[str, PreTrainedModel],
        reward_funcs: Union[RewardFunc, list[RewardFunc]],
        args: GRPOConfig = None,
        train_dataset: Optional[Union[Dataset, IterableDataset]] = None,
        eval_dataset: Optional[Union[Dataset, IterableDataset, dict[str, Union[Dataset, IterableDataset]]]] = None,
        processing_class: Optional[PreTrainedTokenizerBase] = None,
        reward_processing_classes: Optional[Union[PreTrainedTokenizerBase, list[PreTrainedTokenizerBase]]] = None,
        callbacks: Optional[list[TrainerCallback]] = None,
        optimizers: tuple[Optional[torch.optim.Optimizer], Optional[torch.optim.lr_scheduler.LambdaLR]] = (None, None),
        peft_config: Optional["PeftConfig"] = None,
    ):
        # Args
        if args is None:
            model_name = model if isinstance(model, str) else model.config._name_or_path
            model_name = model_name.split("/")[-1]
            args = GRPOConfig(f"{model_name}-GRPO")

        # Models
        # Trained model
        model_init_kwargs = args.model_init_kwargs or {}
        if isinstance(model, str):
            model_id = model
            torch_dtype = model_init_kwargs.get("torch_dtype")
            if isinstance(torch_dtype, torch.dtype) or torch_dtype == "auto" or torch_dtype is None:
                pass  # torch_dtype is already a torch.dtype or "auto" or None
            elif isinstance(torch_dtype, str):  # it's a str, but not "auto"
                torch_dtype = getattr(torch, torch_dtype)
                model_init_kwargs["torch_dtype"] = torch_dtype
            else:
                raise ValueError(
                    "Invalid `torch_dtype` passed to `GRPOConfig`. Expected either 'auto' or a string representing "
                    f"a `torch.dtype` (e.g., 'float32'), but got {torch_dtype}."
                )
            # Disable caching if gradient checkpointing is enabled (not supported)
            model_init_kwargs["use_cache"] = (
                False if args.gradient_checkpointing else model_init_kwargs.get("use_cache")
            )
            model = AutoModelForCausalLM.from_pretrained(model, **model_init_kwargs)
        else:
            model_id = model.config._name_or_path
            if args.model_init_kwargs is not None:
                raise ValueError(
                    "You passed `model_init_kwargs` to the `GRPOConfig`, but your model is already instantiated. "
                    "This argument can only be used when the `model` argument is a string."
                )

        if peft_config is not None:
            model = get_peft_model(model, peft_config)

        # Reference model
        if is_deepspeed_zero3_enabled():
            self.ref_model = AutoModelForCausalLM.from_pretrained(model_id, **model_init_kwargs)
        elif not is_peft_model(model):
            # If PEFT configuration is not provided, create a reference model based on the initial model.
            self.ref_model = create_reference_model(model)
        else:
            # If PEFT is used, the reference model is not needed since the adapter can be disabled
            # to revert to the initial model.
            self.ref_model = None

        # Processing class
        if processing_class is None:
            processing_class = AutoTokenizer.from_pretrained(model.config._name_or_path, padding_side="left")

        # Reward functions
        if not isinstance(reward_funcs, list):
            reward_funcs = [reward_funcs]
        for i, reward_func in enumerate(reward_funcs):
            if isinstance(reward_func, str):
                reward_funcs[i] = AutoModelForSequenceClassification.from_pretrained(
                    reward_func, num_labels=1, **model_init_kwargs
                )
        self.reward_funcs = reward_funcs

        # Reward weights
        if args.reward_weights is not None:
            if len(args.reward_weights) != len(reward_funcs):
                raise ValueError(
                    f"Number of reward weights ({len(args.reward_weights)}) must match number of reward "
                    f"functions ({len(reward_funcs)})"
                )
            self.reward_weights = torch.tensor(args.reward_weights, dtype=torch.float32)
        else:
            self.reward_weights = torch.ones(len(reward_funcs), dtype=torch.float32)

        # Reward processing class
        if reward_processing_classes is None:
            reward_processing_classes = [None] * len(reward_funcs)
        elif not isinstance(reward_processing_classes, list):
            reward_processing_classes = [reward_processing_classes]
        else:
            if len(reward_processing_classes) != len(reward_funcs):
                raise ValueError("The number of reward processing classes must match the number of reward functions.")

        for i, (reward_processing_class, reward_func) in enumerate(zip(reward_processing_classes, reward_funcs)):
            if isinstance(reward_func, PreTrainedModel):
                if reward_processing_class is None:
                    reward_processing_class = AutoTokenizer.from_pretrained(reward_func.config._name_or_path)
                if reward_processing_class.pad_token_id is None:
                    reward_processing_class.pad_token = reward_processing_class.eos_token
                # The reward model computes the reward for the latest non-padded token in the input sequence.
                # So it's important to set the pad token ID to the padding token ID of the processing class.
                reward_func.config.pad_token_id = reward_processing_class.pad_token_id
                reward_processing_classes[i] = reward_processing_class
        self.reward_processing_classes = reward_processing_classes

        # Data collator
        def data_collator(features):  # No data collation is needed in GRPO
            return features

        # Training arguments
        self.max_prompt_length = args.max_prompt_length
        self.max_completion_length = args.max_completion_length  # = |o_i| in the GRPO paper
        self.num_generations = args.num_generations  # = G in the GRPO paper
        self.use_vllm = args.use_vllm

        self.beta = args.beta

        # The trainer estimates the number of FLOPs (floating-point operations) using the number of elements in the
        # input tensor associated with the key "input_ids". However, in GRPO, the sampled data does not include the
        # "input_ids" key. Instead, the available keys is "prompt". As a result, the trainer issues the warning:
        # "Could not estimate the number of tokens of the input, floating-point operations will not be computed." To
        # suppress this warning, we set the "estimate_tokens" key in the model's "warnings_issued" dictionary to True.
        # This acts as a flag to indicate that the warning has already been issued.
        model.warnings_issued["estimate_tokens"] = True

        # Initialize the metrics
        self._metrics = defaultdict(list)
        self.log_completions = args.log_completions

        super().__init__(
            model=model,
            args=args,
            data_collator=data_collator,
            train_dataset=train_dataset,
            eval_dataset=eval_dataset,
            processing_class=processing_class,
            callbacks=callbacks,
            optimizers=optimizers,
        )

        # Check if the per_device_train/eval_batch_size * num processes can be divided by the number of generations
        num_processes = self.accelerator.num_processes
        global_batch_size = args.per_device_train_batch_size * num_processes
        possible_values = [n_gen for n_gen in range(2, global_batch_size + 1) if (global_batch_size) % n_gen == 0]
        if self.num_generations not in possible_values:
            raise ValueError(
                f"The global train batch size ({num_processes} x {args.per_device_train_batch_size}) must be evenly "
                f"divisible by the number of generations per prompt ({self.num_generations}). Given the current train "
                f"batch size, the valid values for the number of generations are: {possible_values}."
            )
        if self.args.eval_strategy != "no":
            global_batch_size = args.per_device_eval_batch_size * num_processes
            possible_values = [n_gen for n_gen in range(2, global_batch_size + 1) if (global_batch_size) % n_gen == 0]
            if self.num_generations not in possible_values:
                raise ValueError(
                    f"The global eval batch size ({num_processes} x {args.per_device_eval_batch_size}) must be evenly "
                    f"divisible by the number of generations per prompt ({self.num_generations}). Given the current "
                    f"eval batch size, the valid values for the number of generations are: {possible_values}."
                )

        # Ensure each process receives a unique seed to prevent duplicate completions when generating with
        # transformers if num_generations exceeds per_device_train_batch_size. We could skip it if we use vLLM, but
        # it's safer to set it in all cases.
        set_seed(args.seed, device_specific=True)

        if self.use_vllm:
            if not is_vllm_available():
                raise ImportError(
                    "vLLM is not available and `use_vllm` is set to True. Please install vLLM with "
                    "`pip install vllm` to use it."
                )

            if self.accelerator.is_main_process:
                vllm_device = self.args.vllm_device
                if vllm_device == "auto":
                    if torch.cuda.device_count() == 1:
                        vllm_device = "cuda:0"  # particular case when training with onyl 1 GPU: share it
                    else:
                        vllm_device = f"cuda:{self.accelerator.num_processes}"  # take the next GPU idx
                # Check that the requested device is available
                if vllm_device.split(":")[0] == "cuda" and int(vllm_device.split(":")[1]) >= torch.cuda.device_count():
                    raise ValueError(
                        f"The requested device for vllm ({vllm_device}) is not available. You are likely using vLLM "
                        "without restricting the number of GPUs for training. Set the `--num_processes` argument to a "
                        "value lower than the number of GPUs available on your machine—typically, reducing it by one "
                        f"is sufficient. In your case: `--num_processes {torch.cuda.device_count() - 1}`."
                    )
                # Check that the requested device is not also used for training
                if vllm_device in {f"cuda:{idx}" for idx in range(self.accelerator.num_processes)}:
                    warnings.warn(
                        f"The requested device {vllm_device} is also being used for training. For higher throughput "
                        "and to avoid out-of-memory errors, it is recommended to use a dedicated device for vLLM. "
                        "If this is intentional, you may ignore this warning but should adjust "
                        "`vllm_gpu_memory_utilization` accordingly."
                    )
                # vLLM is not compatible with accelerate. So we need to patch it to make sure we can (1) place the vLLM
                # model on the desired device (world_size_patch) and (2) avoid a test that is not designed for our
                # setting (profiling_patch).
                world_size_patch = patch("torch.distributed.get_world_size", return_value=1)
                profiling_patch = patch(
                    "vllm.worker.worker.Worker._assert_memory_footprint_increased_during_profiling", return_value=None
                )
                with world_size_patch, profiling_patch:
                    self.llm = LLM(
                        model=model.name_or_path,
                        device=vllm_device,
                        gpu_memory_utilization=self.args.vllm_gpu_memory_utilization,
                        dtype=self.args.vllm_dtype,
                        # Automatic Prefix Caching caches the KV cache of existing queries, so that a new query can
                        # directly reuse the KV cache if it shares the same prefix with one of the existing queries.
                        # This is particularly useful here because we generate completions from the same prompts.
                        enable_prefix_caching=True,
                        max_model_len=self.args.vllm_max_model_len,
                    )

                # Guided decoding, if enabled
                if args.vllm_guided_decoding_regex is not None:
                    guided_decoding = GuidedDecodingParams(backend="outlines", regex=args.vllm_guided_decoding_regex)
                else:
                    guided_decoding = None

                # Sampling parameters
                self.sampling_params = SamplingParams(
                    temperature=args.temperature,
                    max_tokens=self.max_completion_length,
<<<<<<< HEAD
                    guided_decoding=guided_decoding,
=======
                    n=args.num_generations,
>>>>>>> 6c54f023
                )

            self._last_loaded_step = 0  # tag to avoid useless loading during grad accumulation

            # When using vLLM, the main process is responsible for loading the model weights. This can cause process
            # desynchronization and seems to lead to DeepSpeed hanging during initialization. To prevent this, we
            # synchronize all processes after vLLM has been fully initialized.
            self.accelerator.wait_for_everyone()
        else:
            self.generation_config = GenerationConfig(
                max_new_tokens=self.max_completion_length,
                do_sample=True,
                temperature=args.temperature,
                pad_token_id=processing_class.pad_token_id,
            )

        # Gradient accumulation requires scaled loss. Normally, loss scaling in the parent class depends on whether the
        # model accepts loss-related kwargs. Since we compute our own loss, this check is irrelevant. We set
        # self.model_accepts_loss_kwargs to False to enable scaling.
        self.model_accepts_loss_kwargs = False

        # Add tags to the model
        self.model.add_model_tags(self._tag_names)

        if self.ref_model is not None:
            if self.is_deepspeed_enabled:
                self.ref_model = prepare_deepspeed(self.ref_model, self.accelerator)
            else:
                self.ref_model = self.accelerator.prepare_model(self.ref_model, evaluation_mode=True)

        if args.sync_ref_model:
            self.add_callback(SyncRefModelCallback(ref_model=self.ref_model, accelerator=self.accelerator))

        for i, reward_func in enumerate(self.reward_funcs):
            if isinstance(reward_func, PreTrainedModel):
                self.reward_funcs[i] = self.accelerator.prepare_model(reward_func, evaluation_mode=True)

    def _set_signature_columns_if_needed(self):
        # If `self.args.remove_unused_columns` is True, non-signature columns are removed.
        # By default, this method sets `self._signature_columns` to the model's expected inputs.
        # In GRPOTrainer, we preprocess data, so using the model's signature columns doesn't work.
        # Instead, we set them to the columns expected by the `training_step` method, hence the override.
        if self._signature_columns is None:
            self._signature_columns = ["prompt"]

    def _get_train_sampler(self) -> Sampler:
        # Returns a sampler that ensures each prompt is repeated across multiple processes. This guarantees that
        # identical prompts are distributed to different GPUs, allowing rewards to be computed and normalized correctly
        # within each prompt group. Using the same seed across processes ensures consistent prompt assignment,
        # preventing discrepancies in group formation.
        return RepeatRandomSampler(self.train_dataset, self.num_generations, seed=self.args.seed)

    def _get_eval_sampler(self, eval_dataset) -> Sampler:
        # Returns a sampler that ensures each prompt is repeated across multiple processes. This guarantees that
        # identical prompts are distributed to different GPUs, allowing rewards to be computed and normalized correctly
        # within each prompt group. Using the same seed across processes ensures consistent prompt assignment,
        # preventing discrepancies in group formation.
        return RepeatRandomSampler(eval_dataset, self.num_generations, seed=self.args.seed)

    # Get the per-token log probabilities for the completions for the model and the reference model
    def _get_per_token_logps(self, model, input_ids, attention_mask, logits_to_keep):
        # We add 1 to `logits_to_keep` because the last logits of the sequence is later excluded
        logits = model(input_ids=input_ids, attention_mask=attention_mask, logits_to_keep=logits_to_keep + 1).logits
        logits = logits[:, :-1, :]  # (B, L-1, V), exclude the last logit: it corresponds to the next token pred

        input_ids = input_ids[:, -logits_to_keep:]
        # For transformers<=4.48, logits_to_keep argument isn't supported, so here we drop logits ourselves.
        # See https://github.com/huggingface/trl/issues/2770
        logits = logits[:, -logits_to_keep:]
        return selective_log_softmax(logits, input_ids)  #  compute logprobs for the input tokens

    def _move_model_to_vllm(self):
        with unwrap_model_for_generation(
            self.model, self.accelerator, gather_deepspeed3_params=self.args.ds3_gather_for_generation
        ) as unwrapped_model:
            if is_compiled_module(unwrapped_model):
                unwrapped_model = unwrapped_model._orig_mod
            if is_peft_model(unwrapped_model):
                unwrapped_model.merge_adapter()
                state_dict = unwrapped_model.state_dict()
                # Remove base_model and base_layer prefixes
                state_dict = {
                    k.removeprefix("base_model.model.").replace(".base_layer", ""): v for k, v in state_dict.items()
                }
                # Remove values with adapter prefix (example: "_lora")
                state_dict = {k: v for k, v in state_dict.items() if unwrapped_model.prefix not in k}
                # When module to save, remove its prefix and discard the original module
                state_dict = {
                    k.replace("modules_to_save.default.", ""): v
                    for k, v in state_dict.items()
                    if "original_module" not in k
                }
            else:
                state_dict = unwrapped_model.state_dict()
            if self.accelerator.is_main_process:
                llm_model = self.llm.llm_engine.model_executor.driver_worker.model_runner.model
                llm_model.load_weights(state_dict.items())
            # Unmerge the adapter to restore the model to its original state.
            # This must be done after loading weights to ensure they correspond to the merged state.
            if is_peft_model(unwrapped_model):
                unwrapped_model.unmerge_adapter()

    def _prepare_inputs(self, inputs: dict[str, Union[torch.Tensor, Any]]) -> dict[str, Union[torch.Tensor, Any]]:
        device = self.accelerator.device
        prompts = [x["prompt"] for x in inputs]
        prompts_text = [maybe_apply_chat_template(example, self.processing_class)["prompt"] for example in inputs]
        prompt_inputs = self.processing_class(
            prompts_text, return_tensors="pt", padding=True, padding_side="left", add_special_tokens=False
        )
        prompt_inputs = super()._prepare_inputs(prompt_inputs)
        prompt_ids, prompt_mask = prompt_inputs["input_ids"], prompt_inputs["attention_mask"]

        if self.max_prompt_length is not None:
            prompt_ids = prompt_ids[:, -self.max_prompt_length :]
            prompt_mask = prompt_mask[:, -self.max_prompt_length :]

        # Generate completions using either vLLM or regular generation
        if self.args.use_vllm:
            # First, have main process load weights if needed
            if self.state.global_step != self._last_loaded_step:
                self._move_model_to_vllm()
                self._last_loaded_step = self.state.global_step

            # Generate completions using vLLM: gather all prompts and use them in a single call in the main process
            all_prompts_text = gather_object(prompts_text)
            if self.accelerator.is_main_process:
                # Since 'prompts' contains 'num_generations' duplicates, we first take unique prompts, and generate
                # num_generations outputs for each one. This is faster than generating outputs for each duplicate
                # prompt individually.
                ordered_set_of_prompts = list(dict.fromkeys(all_prompts_text))
                all_outputs = self.llm.generate(
                    ordered_set_of_prompts, sampling_params=self.sampling_params, use_tqdm=False
                )
                completion_ids = []
                for outputs in all_outputs:
                    for output in outputs.outputs:
                        completion_ids.append(output.token_ids)
            else:
                completion_ids = [None] * len(all_prompts_text)
            # Broadcast the completions from the main process to all processes, ensuring each process receives its
            # corresponding slice.
            completion_ids = broadcast_object_list(completion_ids, from_process=0)
            process_slice = slice(
                self.accelerator.process_index * len(prompts),
                (self.accelerator.process_index + 1) * len(prompts),
            )
            completion_ids = completion_ids[process_slice]

            # Pad the completions, and concatenate them with the prompts
            completion_ids = [torch.tensor(ids, device=device) for ids in completion_ids]
            completion_ids = pad(completion_ids, padding_value=self.processing_class.pad_token_id)
            prompt_completion_ids = torch.cat([prompt_ids, completion_ids], dim=1)
        else:
            # Regular generation path
            with unwrap_model_for_generation(self.model, self.accelerator) as unwrapped_model:
                prompt_completion_ids = unwrapped_model.generate(
                    prompt_ids, attention_mask=prompt_mask, generation_config=self.generation_config
                )

            # Compute prompt length and extract completion ids
            prompt_length = prompt_ids.size(1)
            prompt_ids = prompt_completion_ids[:, :prompt_length]
            completion_ids = prompt_completion_ids[:, prompt_length:]

        # Mask everything after the first EOS token
        is_eos = completion_ids == self.processing_class.eos_token_id
        eos_idx = torch.full((is_eos.size(0),), is_eos.size(1), dtype=torch.long, device=device)
        eos_idx[is_eos.any(dim=1)] = is_eos.int().argmax(dim=1)[is_eos.any(dim=1)]
        sequence_indices = torch.arange(is_eos.size(1), device=device).expand(is_eos.size(0), -1)
        completion_mask = (sequence_indices <= eos_idx.unsqueeze(1)).int()

        # Concatenate prompt_mask with completion_mask for logit computation
        attention_mask = torch.cat([prompt_mask, completion_mask], dim=1)  # (B*G, P+C)

        logits_to_keep = completion_ids.size(1)  # we only need to compute the logits for the completion tokens

        with torch.inference_mode():
            if self.ref_model is not None:
                ref_per_token_logps = self._get_per_token_logps(
                    self.ref_model, prompt_completion_ids, attention_mask, logits_to_keep
                )
            else:
                with self.accelerator.unwrap_model(self.model).disable_adapter():
                    ref_per_token_logps = self._get_per_token_logps(
                        self.model, prompt_completion_ids, attention_mask, logits_to_keep
                    )

        # Decode the generated completions
        completions_text = self.processing_class.batch_decode(completion_ids, skip_special_tokens=True)
        if is_conversational(inputs[0]):
            completions = []
            for prompt, completion in zip(prompts, completions_text):
                bootstrap = prompt.pop()["content"] if prompt[-1]["role"] == "assistant" else ""
                completions.append([{"role": "assistant", "content": bootstrap + completion}])
        else:
            completions = completions_text

        rewards_per_func = torch.zeros(len(prompts), len(self.reward_funcs), device=device)
        for i, (reward_func, reward_processing_class) in enumerate(
            zip(self.reward_funcs, self.reward_processing_classes)
        ):
            if isinstance(reward_func, nn.Module):  # Module instead of PretrainedModel for compat with compiled models
                if is_conversational(inputs[0]):
                    messages = [{"messages": p + c} for p, c in zip(prompts, completions)]
                    texts = [apply_chat_template(x, reward_processing_class)["text"] for x in messages]
                else:
                    texts = [p + c for p, c in zip(prompts, completions)]
                reward_inputs = reward_processing_class(
                    texts, return_tensors="pt", padding=True, padding_side="right", add_special_tokens=False
                )
                reward_inputs = super()._prepare_inputs(reward_inputs)
                with torch.inference_mode():
                    rewards_per_func[:, i] = reward_func(**reward_inputs).logits[:, 0]  # Shape (B*G,)
            else:
                # Repeat all input columns (but "prompt" and "completion") to match the number of generations
                keys = [key for key in inputs[0] if key not in ["prompt", "completion"]]
                reward_kwargs = {key: [example[key] for example in inputs] for key in keys}
                output_reward_func = reward_func(prompts=prompts, completions=completions, **reward_kwargs)
                rewards_per_func[:, i] = torch.tensor(output_reward_func, dtype=torch.float32, device=device)

        # Gather the reward per function: this part is crucial, because the rewards are normalized per group and the
        # completions may be distributed across processes
        rewards_per_func = gather(rewards_per_func)

        # Apply weights to each reward function's output and sum
        rewards = (rewards_per_func * self.reward_weights.to(device).unsqueeze(0)).sum(dim=1)

        # Compute grouped-wise rewards
        mean_grouped_rewards = rewards.view(-1, self.num_generations).mean(dim=1)
        std_grouped_rewards = rewards.view(-1, self.num_generations).std(dim=1)

        # Normalize the rewards to compute the advantages
        mean_grouped_rewards = mean_grouped_rewards.repeat_interleave(self.num_generations, dim=0)
        std_grouped_rewards = std_grouped_rewards.repeat_interleave(self.num_generations, dim=0)
        advantages = (rewards - mean_grouped_rewards) / (std_grouped_rewards + 1e-4)

        # Slice to keep only the local part of the data
        process_slice = slice(
            self.accelerator.process_index * len(prompts),
            (self.accelerator.process_index + 1) * len(prompts),
        )
        advantages = advantages[process_slice]

        # Log the metrics
        reward_per_func = rewards_per_func.mean(0)
        for i, reward_func in enumerate(self.reward_funcs):
            if isinstance(reward_func, nn.Module):  # Module instead of PretrainedModel for compat with compiled models
                reward_func_name = reward_func.config._name_or_path.split("/")[-1]
            else:
                reward_func_name = reward_func.__name__
            self._metrics[f"rewards/{reward_func_name}"].append(reward_per_func[i].item())

        self._metrics["reward"].append(rewards.mean().item())
        self._metrics["reward_std"].append(std_grouped_rewards.mean().item())

        if (
            self.log_completions
            and self.state.global_step % self.args.logging_steps == 0
            and "wandb" in self.args.report_to
        ):
            import pandas as pd

            # For logging
            table = {
                "step": [str(self.state.global_step)] * len(rewards),
                "prompt": gather_object(prompts_text),
                "completion": gather_object(completions_text),
                "reward": rewards.tolist(),
            }
            df = pd.DataFrame(table)

            if wandb.run is not None and self.accelerator.is_main_process:
                wandb.log({"completions": wandb.Table(dataframe=df)})

        return {
            "prompt_ids": prompt_ids,
            "prompt_mask": prompt_mask,
            "completion_ids": completion_ids,
            "completion_mask": completion_mask,
            "ref_per_token_logps": ref_per_token_logps,
            "advantages": advantages,
        }

    def compute_loss(self, model, inputs, return_outputs=False, num_items_in_batch=None):
        if return_outputs:
            raise ValueError("The GRPOTrainer does not support returning outputs")
        # Compute the per-token log probabilities for the model

        prompt_ids, prompt_mask = inputs["prompt_ids"], inputs["prompt_mask"]
        completion_ids, completion_mask = inputs["completion_ids"], inputs["completion_mask"]
        input_ids = torch.cat([prompt_ids, completion_ids], dim=1)
        attention_mask = torch.cat([prompt_mask, completion_mask], dim=1)
        logits_to_keep = completion_ids.size(1)  # we only need to compute the logits for the completion tokens

        per_token_logps = self._get_per_token_logps(model, input_ids, attention_mask, logits_to_keep)

        # Compute the KL divergence between the model and the reference model
        ref_per_token_logps = inputs["ref_per_token_logps"]
        per_token_kl = torch.exp(ref_per_token_logps - per_token_logps) - (ref_per_token_logps - per_token_logps) - 1

        # x - x.detach() allows for preserving gradients from x
        advantages = inputs["advantages"]
        per_token_loss = torch.exp(per_token_logps - per_token_logps.detach()) * advantages.unsqueeze(1)
        per_token_loss = -(per_token_loss - self.beta * per_token_kl)
        loss = (per_token_loss * completion_mask).sum() / completion_mask.sum()

        # Log the metrics
        completion_length = self.accelerator.gather_for_metrics(completion_mask.sum(1)).float().mean().item()
        self._metrics["completion_length"].append(completion_length)

        mean_kl = ((per_token_kl * completion_mask).sum(dim=1) / completion_mask.sum(dim=1)).mean()
        self._metrics["kl"].append(self.accelerator.gather_for_metrics(mean_kl).mean().item())

        return loss

    def prediction_step(self, model, inputs, prediction_loss_only, ignore_keys: Optional[list[str]] = None):
        inputs = self._prepare_inputs(inputs)
        with torch.no_grad():
            with self.compute_loss_context_manager():
                loss = self.compute_loss(model, inputs)
            loss = loss.mean().detach()
        return loss, None, None

    def log(self, logs: dict[str, float], start_time: Optional[float] = None) -> None:
        metrics = {key: sum(val) / len(val) for key, val in self._metrics.items()}  # average the metrics

        # This method can be called both in training and evaluation. When called in evaluation, the keys in `logs`
        # start with "eval_". We need to add the prefix "eval_" to the keys in `metrics` to match the format.
        if next(iter(logs.keys())).startswith("eval_"):
            metrics = {f"eval_{key}": val for key, val in metrics.items()}

        logs = {**logs, **metrics}
        if version.parse(transformers.__version__) >= version.parse("4.47.0.dev0"):
            super().log(logs, start_time)
        else:  # transformers<=4.46
            super().log(logs)
        self._metrics.clear()

    def create_model_card(
        self,
        model_name: Optional[str] = None,
        dataset_name: Optional[str] = None,
        tags: Union[str, list[str], None] = None,
    ):
        """
        Creates a draft of a model card using the information available to the `Trainer`.

        Args:
            model_name (`str` or `None`, *optional*, defaults to `None`):
                Name of the model.
            dataset_name (`str` or `None`, *optional*, defaults to `None`):
                Name of the dataset used for training.
            tags (`str`, `list[str]` or `None`, *optional*, defaults to `None`):
                Tags to be associated with the model card.
        """
        if not self.is_world_process_zero():
            return

        if hasattr(self.model.config, "_name_or_path") and not os.path.isdir(self.model.config._name_or_path):
            base_model = self.model.config._name_or_path
        else:
            base_model = None

        tags = tags or []
        if isinstance(tags, str):
            tags = [tags]

        if hasattr(self.model.config, "unsloth_version"):
            tags.append("unsloth")

        citation = textwrap.dedent(
            """\
            @article{zhihong2024deepseekmath,
                title        = {{DeepSeekMath: Pushing the Limits of Mathematical Reasoning in Open Language Models}},
                author       = {Zhihong Shao and Peiyi Wang and Qihao Zhu and Runxin Xu and Junxiao Song and Mingchuan Zhang and Y. K. Li and Y. Wu and Daya Guo},
                year         = 2024,
                eprint       = {arXiv:2402.03300},
            }
            """
        )

        model_card = generate_model_card(
            base_model=base_model,
            model_name=model_name,
            hub_model_id=self.hub_model_id,
            dataset_name=dataset_name,
            tags=tags,
            wandb_url=wandb.run.get_url() if is_wandb_available() and wandb.run is not None else None,
            comet_url=get_comet_experiment_url(),
            trainer_name="GRPO",
            trainer_citation=citation,
            paper_title="DeepSeekMath: Pushing the Limits of Mathematical Reasoning in Open Language Models",
            paper_id="2402.03300",
        )

        model_card.save(os.path.join(self.args.output_dir, "README.md"))<|MERGE_RESOLUTION|>--- conflicted
+++ resolved
@@ -424,11 +424,8 @@
                 self.sampling_params = SamplingParams(
                     temperature=args.temperature,
                     max_tokens=self.max_completion_length,
-<<<<<<< HEAD
                     guided_decoding=guided_decoding,
-=======
                     n=args.num_generations,
->>>>>>> 6c54f023
                 )
 
             self._last_loaded_step = 0  # tag to avoid useless loading during grad accumulation
