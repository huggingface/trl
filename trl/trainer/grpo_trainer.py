# Copyright 2020-2025 The HuggingFace Team. All rights reserved.
#
# Licensed under the Apache License, Version 2.0 (the "License");
# you may not use this file except in compliance with the License.
# You may obtain a copy of the License at
#
#     http://www.apache.org/licenses/LICENSE-2.0
#
# Unless required by applicable law or agreed to in writing, software
# distributed under the License is distributed on an "AS IS" BASIS,
# WITHOUT WARRANTIES OR CONDITIONS OF ANY KIND, either express or implied.
# See the License for the specific language governing permissions and
# limitations under the License.

import os
import textwrap
import warnings
from collections import defaultdict, deque
from collections.abc import Sized
from contextlib import nullcontext
from typing import Any, Callable, Optional, Union

import torch
import torch.utils.data
import transformers
from accelerate.utils import broadcast_object_list, gather, gather_object, is_peft_model, set_seed
from datasets import Dataset, IterableDataset
from packaging import version
from torch import nn
from torch.utils.data import DataLoader, Sampler
from transformers import (
    AutoModelForCausalLM,
    AutoModelForSequenceClassification,
    AutoTokenizer,
    GenerationConfig,
    PreTrainedModel,
    PreTrainedTokenizerBase,
    Trainer,
    TrainerCallback,
    is_wandb_available,
)
from transformers.integrations.deepspeed import is_deepspeed_zero3_enabled
from transformers.trainer_utils import seed_worker
from transformers.utils import is_datasets_available, is_peft_available

from ..data_utils import apply_chat_template, is_conversational, maybe_apply_chat_template
from ..extras.profiling import profiling_context, profiling_decorator
from ..extras.vllm_client import VLLMClient
from ..import_utils import is_deepspeed_available, is_liger_kernel_available, is_rich_available, is_vllm_available
from ..models import create_reference_model, prepare_deepspeed, unwrap_model_for_generation
from .callbacks import SyncRefModelCallback
from .grpo_config import GRPOConfig
from .utils import (
    disable_dropout_in_model,
    generate_model_card,
    get_comet_experiment_url,
    pad,
    print_prompt_completions_sample,
    selective_log_softmax,
)


if is_datasets_available():
    import datasets

if is_deepspeed_available():
    import deepspeed

if is_peft_available():
    from peft import PeftConfig, get_peft_model

if is_liger_kernel_available():
    from liger_kernel.chunked_loss import LigerFusedLinearGRPOLoss

if is_wandb_available():
    import wandb

# What we call a reward function is a callable that takes a list of prompts and completions and returns a list of
# rewards. When it's a string, it's a model ID, so it's loaded as a pretrained model.
RewardFunc = Union[str, PreTrainedModel, Callable[[list, list], list[float]]]


class RepeatRandomSampler(Sampler):
    """
    Sampler that repeats the indices of a dataset in a structured manner.

    Args:
        data_source (`Sized`):
            Dataset to sample from.
        mini_repeat_count (`int`):
            Number of times to repeat each index per batch.
        batch_size (`int`, *optional*, defaults to `1`):
            Number of unique indices per batch.
        repeat_count (`int`, *optional*, defaults to `1`):
            Number of times to repeat the full sampling process.
        seed (`int` or `None`, *optional*, defaults to `None`):
            Random seed for reproducibility (only affects this sampler).

    Example:
    ```python
    >>> sampler = RepeatRandomSampler(["a", "b", "c", "d", "e", "f", "g"], mini_repeat_count=2, batch_size=3, repeat_count=4)
    >>> list(sampler)
    [4, 4, 3, 3, 0, 0,
     4, 4, 3, 3, 0, 0,
     4, 4, 3, 3, 0, 0,
     4, 4, 3, 3, 0, 0,

     1, 1, 2, 2, 6, 6,
     1, 1, 2, 2, 6, 6,
     1, 1, 2, 2, 6, 6,
     1, 1, 2, 2, 6, 6]
    ```

    ```txt
    mini_repeat_count = 3
          -   -   -
         [0,  0,  0,  1,  1,  1,  2,  2,  2,  3,  3,  3,      |
          4,  4,  4,  5,  5,  5,  6,  6,  6,  7,  7,  7,      |
          8,  8,  8,  9,  9,  9, 10, 10, 10, 11, 11, 11,      |
                                                                repeat_count = 2
          0,  0,  0,  1,  1,  1,  2,  2,  2,  3,  3,  3,      |
          4,  4,  4,  5,  5,  5,  6,  6,  6,  7,  7,  7,      |
          8,  8,  8,  9,  9,  9, 10, 10, 10, 11, 11, 11, ...] |
          ---------   ---------   ---------   ---------
           ---------   ---------   ---------   ---------
            ---------   ---------   ---------   ---------
                         batch_size = 12
    ```
    """

    def __init__(
        self,
        data_source: Sized,
        mini_repeat_count: int,
        batch_size: int = 1,
        repeat_count: int = 1,
        seed: Optional[int] = None,
    ):
        self.data_source = data_source
        self.mini_repeat_count = mini_repeat_count
        self.batch_size = batch_size
        self.repeat_count = repeat_count
        self.num_samples = len(data_source)
        self.seed = seed
        self.generator = torch.Generator()  # Create a local random generator
        if seed is not None:
            self.generator.manual_seed(seed)

    def __iter__(self):
        # E.g., [2, 4, 3, 1, 0, 6, 5] (num_samples = 7)
        indexes = torch.randperm(self.num_samples, generator=self.generator).tolist()

        #    [2, 4, 3, 1, 0, 6, 5]
        # -> [[2, 4, 3], [1, 0, 6], [5]]  (batch_size = 3)
        indexes = [indexes[i : i + self.batch_size] for i in range(0, len(indexes), self.batch_size)]

        #    [[2, 4, 3], [1, 0, 6], [5]]
        # -> [[2, 4, 3], [1, 0, 6]]
        indexes = [chunk for chunk in indexes if len(chunk) == self.batch_size]

        for chunk in indexes:
            for _ in range(self.repeat_count):
                for index in chunk:
                    for _ in range(self.mini_repeat_count):
                        yield index

    def __len__(self) -> int:
        return self.num_samples * self.mini_repeat_count * self.repeat_count


# torch.nanstd doesn't exist, so we define it here
def nanstd(tensor: torch.Tensor) -> torch.Tensor:
    """
    Compute the standard deviation of a tensor, ignoring NaNs. This function only supports 1D tensors.

    Args:
        tensor (`torch.Tensor`):
            Input tensor of shape `(N,)`.

    Returns:
        `torch.Tensor`:
            Standard deviation of the tensor, ignoring NaNs.
    """
    variance = torch.nanmean((tensor - torch.nanmean(tensor, keepdim=True)) ** 2)  # Compute variance ignoring NaNs
    count = torch.sum(~torch.isnan(tensor))  # Count of non-NaN values
    variance *= count / (count - 1)  # Bessel's correction
    return torch.sqrt(variance)


class GRPOTrainer(Trainer):
    """
    Trainer for the Group Relative Policy Optimization (GRPO) method. This algorithm was initially proposed in the
    paper [DeepSeekMath: Pushing the Limits of Mathematical Reasoning in Open Language Models](https://huggingface.co/papers/2402.03300).

    Example:

    ```python
    from datasets import load_dataset
    from trl import GRPOTrainer

    dataset = load_dataset("trl-lib/tldr", split="train")

    def reward_func(completions, **kwargs):
        # Dummy reward function that rewards completions with more unique letters.
        return [float(len(set(completion))) for completion in completions]

    trainer = GRPOTrainer(
        model="Qwen/Qwen2-0.5B-Instruct",
        reward_funcs=reward_func,
        train_dataset=dataset,
    )

    trainer.train()
    ```

    Args:
        model (`Union[str, PreTrainedModel]`):
            Model to be trained. Can be either:

            - A string, being the *model id* of a pretrained model hosted inside a model repo on huggingface.co, or
              a path to a *directory* containing model weights saved using
              [`~transformers.PreTrainedModel.save_pretrained`], e.g., `'./my_model_directory/'`. The model is
              loaded using [`~transformers.AutoModelForCausalLM.from_pretrained`] with the keywork arguments
              in `args.model_init_kwargs`.
            - A [`~transformers.PreTrainedModel`] object. Only causal language models are supported.
        reward_funcs (`Union[RewardFunc, list[RewardFunc]]`):
            Reward functions to be used for computing the rewards. To compute the rewards, we call all the reward
            functions with the prompts and completions and sum the rewards. Can be either:

            - A single reward function, such as:
                - A string: The *model ID* of a pretrained model hosted inside a model repo on huggingface.co, or a
                path to a *directory* containing model weights saved using
                [`~transformers.PreTrainedModel.save_pretrained`], e.g., `'./my_model_directory/'`. The model is loaded
                using [`~transformers.AutoModelForSequenceClassification.from_pretrained`] with `num_labels=1` and the
                keyword arguments in `args.model_init_kwargs`.
                - A [`~transformers.PreTrainedModel`] object: Only sequence classification models are supported.
                - A custom reward function: The function is provided with the prompts and the generated completions,
                  plus any additional columns in the dataset. It should return a list of rewards. Custom reward
                  functions can also return None when the reward is not applicable to those samples. This is useful for
                  multi-task training where different reward functions apply to different types of samples. When a
                  reward function returns None for a sample, that reward function is excluded from the reward
                  calculation for that sample. For more details, see
                  [Using a custom reward function](#using-a-custom-reward-function).
            - A list of reward functions, where each item can independently be any of the above types. Mixing different
            types within the list (e.g., a string model ID and a custom reward function) is allowed.
        args ([`GRPOConfig`], *optional*, defaults to `None`):
            Configuration for this trainer. If `None`, a default configuration is used.
        train_dataset ([`~datasets.Dataset`] or [`~datasets.IterableDataset`]):
            Dataset to use for training. It must include a column `"prompt"`. Any additional columns in the dataset is
            ignored. The format of the samples can be either:

            - [Standard](dataset_formats#standard): Each sample contains plain text.
            - [Conversational](dataset_formats#conversational): Each sample contains structured messages (e.g., role
              and content).
        eval_dataset ([`~datasets.Dataset`], [`~datasets.IterableDataset`] or `dict[str, Union[Dataset, IterableDataset]]`):
            Dataset to use for evaluation. It must meet the same requirements as `train_dataset`.
        processing_class ([`~transformers.PreTrainedTokenizerBase`], *optional*, defaults to `None`):
            Processing class used to process the data. The padding side must be set to "left". If `None`, the
            processing class is loaded from the model's name with [`~transformers.AutoTokenizer.from_pretrained`].
        reward_processing_classes (`Union[PreTrainedTokenizerBase, list[PreTrainedTokenizerBase]]`, *optional*, defaults to `None`):
            Processing classes corresponding to the reward functions specified in `reward_funcs`. Can be either:

            - A single processing class: Used when `reward_funcs` contains only one reward function.
            - A list of processing classes: Must match the order and length of the reward functions in `reward_funcs`.
            If set to `None`, or if an element of the list corresponding to a [`~transformers.PreTrainedModel`] is
            `None`, the tokenizer for the model is automatically loaded using [`~transformers.AutoTokenizer.from_pretrained`].
            For elements in `reward_funcs` that are custom reward functions (not [`~transformers.PreTrainedModel`]),
            the corresponding entries in `reward_processing_classes` are ignored.
        callbacks (list of [`~transformers.TrainerCallback`], *optional*, defaults to `None`):
            List of callbacks to customize the training loop. Will add those to the list of default callbacks
            detailed in [here](https://huggingface.co/docs/transformers/main_classes/callback).

            If you want to remove one of the default callbacks used, use the [`~transformers.Trainer.remove_callback`]
            method.
        optimizers (`tuple[torch.optim.Optimizer, torch.optim.lr_scheduler.LambdaLR]`, *optional*, defaults to `(None, None)`):
            A tuple containing the optimizer and the scheduler to use. Will default to an instance of [`AdamW`] on your
            model and a scheduler given by [`get_linear_schedule_with_warmup`] controlled by `args`.
        peft_config ([`~peft.PeftConfig`], *optional*, defaults to `None`):
            PEFT configuration used to wrap the model. If `None`, the model is not wrapped.
    """

    _tag_names = ["trl", "grpo"]

    def __init__(
        self,
        model: Union[str, PreTrainedModel],
        reward_funcs: Union[RewardFunc, list[RewardFunc]],
        args: Optional[GRPOConfig] = None,
        train_dataset: Optional[Union[Dataset, IterableDataset]] = None,
        eval_dataset: Optional[Union[Dataset, IterableDataset, dict[str, Union[Dataset, IterableDataset]]]] = None,
        processing_class: Optional[PreTrainedTokenizerBase] = None,
        reward_processing_classes: Optional[Union[PreTrainedTokenizerBase, list[PreTrainedTokenizerBase]]] = None,
        callbacks: Optional[list[TrainerCallback]] = None,
        optimizers: tuple[Optional[torch.optim.Optimizer], Optional[torch.optim.lr_scheduler.LambdaLR]] = (None, None),
        peft_config: Optional["PeftConfig"] = None,
    ):
        # Args
        if args is None:
            model_name = model if isinstance(model, str) else model.config._name_or_path
            model_name = model_name.split("/")[-1]
            args = GRPOConfig(f"{model_name}-GRPO")

        # Models
        # Trained model
        model_init_kwargs = args.model_init_kwargs or {}
        if isinstance(model, str):
            model_id = model
            torch_dtype = model_init_kwargs.get("torch_dtype")
            if isinstance(torch_dtype, torch.dtype) or torch_dtype == "auto" or torch_dtype is None:
                pass  # torch_dtype is already a torch.dtype or "auto" or None
            elif isinstance(torch_dtype, str):  # it's a str, but not "auto"
                torch_dtype = getattr(torch, torch_dtype)
                model_init_kwargs["torch_dtype"] = torch_dtype
            else:
                raise ValueError(
                    "Invalid `torch_dtype` passed to `GRPOConfig`. Expected either 'auto' or a string representing "
                    f"a `torch.dtype` (e.g., 'float32'), but got {torch_dtype}."
                )
            # Disable caching if gradient checkpointing is enabled (not supported)
            model_init_kwargs["use_cache"] = (
                False if args.gradient_checkpointing else model_init_kwargs.get("use_cache")
            )
            model = AutoModelForCausalLM.from_pretrained(model, **model_init_kwargs)
        else:
            model_id = model.config._name_or_path
            if args.model_init_kwargs is not None:
                raise ValueError(
                    "You passed `model_init_kwargs` to the `GRPOConfig`, but your model is already instantiated. "
                    "This argument can only be used when the `model` argument is a string."
                )

        if peft_config is not None:
            if not is_peft_available():
                raise ImportError("PEFT is required to use `peft_config`. Run `pip install peft`.")
            model = get_peft_model(model, peft_config)

        # Enable gradient checkpointing if requested
        if args.gradient_checkpointing:
            model = self._enable_gradient_checkpointing(model, args)

        # Reference model
        self.beta = args.beta
        if self.beta == 0.0:
            # If beta is 0.0, the reference model is not needed
            self.ref_model = None
        elif is_deepspeed_zero3_enabled():
            self.ref_model = AutoModelForCausalLM.from_pretrained(model_id, **model_init_kwargs)
        elif is_peft_model(model):
            # If PEFT is used, the reference model is not needed since the adapter can be disabled
            # to revert to the initial model.
            self.ref_model = None
        else:
            # If PEFT configuration is not provided, create a reference model based on the initial model.
            self.ref_model = create_reference_model(model)

        # Disable dropout in the models
        if args.disable_dropout:
            disable_dropout_in_model(model)
            if self.ref_model is not None:
                disable_dropout_in_model(self.ref_model)

        # Processing class
        if processing_class is None:
            processing_class = AutoTokenizer.from_pretrained(model.config._name_or_path, padding_side="left")

        # Reward functions
        if not isinstance(reward_funcs, list):
            reward_funcs = [reward_funcs]
        for i, reward_func in enumerate(reward_funcs):
            if isinstance(reward_func, str):
                reward_funcs[i] = AutoModelForSequenceClassification.from_pretrained(
                    reward_func, num_labels=1, **model_init_kwargs
                )
        self.reward_funcs = reward_funcs

        # Reward weights
        if args.reward_weights is not None:
            if len(args.reward_weights) != len(reward_funcs):
                raise ValueError(
                    f"Number of reward weights ({len(args.reward_weights)}) must match number of reward "
                    f"functions ({len(reward_funcs)})"
                )
            self.reward_weights = torch.tensor(args.reward_weights, dtype=torch.float32)
        else:
            self.reward_weights = torch.ones(len(reward_funcs), dtype=torch.float32)

        # Reward processing class
        if reward_processing_classes is None:
            reward_processing_classes = [None] * len(reward_funcs)
        elif not isinstance(reward_processing_classes, list):
            reward_processing_classes = [reward_processing_classes]
        else:
            if len(reward_processing_classes) != len(reward_funcs):
                raise ValueError("The number of reward processing classes must match the number of reward functions.")

        for i, (reward_processing_class, reward_func) in enumerate(zip(reward_processing_classes, reward_funcs)):
            if isinstance(reward_func, PreTrainedModel):
                if reward_processing_class is None:
                    reward_processing_class = AutoTokenizer.from_pretrained(reward_func.config._name_or_path)
                if reward_processing_class.pad_token_id is None:
                    reward_processing_class.pad_token = reward_processing_class.eos_token
                # The reward model computes the reward for the latest non-padded token in the input sequence.
                # So it's important to set the pad token ID to the padding token ID of the processing class.
                reward_func.config.pad_token_id = reward_processing_class.pad_token_id
                reward_processing_classes[i] = reward_processing_class
        self.reward_processing_classes = reward_processing_classes

        # Data collator
        def data_collator(features):  # No data collation is needed in GRPO
            return features

        # Training arguments
        self.max_prompt_length = args.max_prompt_length
        self.max_completion_length = args.max_completion_length  # = |o_i| in the GRPO paper
        self.num_generations = args.num_generations  # = G in the GRPO paper
        self.temperature = args.temperature
        self.top_p = args.top_p
        self.top_k = args.top_k
        self.min_p = args.min_p
        self.repetition_penalty = args.repetition_penalty
        self.use_vllm = args.use_vllm
        self.use_liger_loss = args.use_liger_loss
        self.loss_type = args.loss_type
        self.scale_rewards = args.scale_rewards
        self.mask_truncated_completions = args.mask_truncated_completions

        # Datasets
        if (
            isinstance(train_dataset, IterableDataset)
            or isinstance(eval_dataset, IterableDataset)
            or (
                isinstance(eval_dataset, dict) and any(isinstance(ds, IterableDataset) for ds in eval_dataset.values())
            )
        ):
            # See https://github.com/huggingface/trl/issues/3213
            raise NotImplementedError(
                "Iterable datasets are not yet supported in GRPOTrainer. Please use a standard dataset instead."
            )

        # Multi-step
        self.num_iterations = args.num_iterations  # = 𝜇 in the GRPO paper
        self.epsilon_low = args.epsilon
        self.epsilon_high = args.epsilon_high if args.epsilon_high is not None else args.epsilon
        # Tracks the number of iterations (forward + backward passes), including those within a grad accum cycle
        self._step = 0
        # Buffer the batch to reuse generated outputs across multiple updates. For more details, see
        # `_get_train_sampler` and `_prepare_inputs`.
        self._buffered_inputs = [None] * args.gradient_accumulation_steps

        # The trainer estimates the number of FLOPs (floating-point operations) using the number of elements in the
        # input tensor associated with the key "input_ids". However, in GRPO, the sampled data does not include the
        # "input_ids" key. Instead, the available keys is "prompt". As a result, the trainer issues the warning:
        # "Could not estimate the number of tokens of the input, floating-point operations will not be computed." To
        # suppress this warning, we set the "estimate_tokens" key in the model's "warnings_issued" dictionary to True.
        # This acts as a flag to indicate that the warning has already been issued.
        model.warnings_issued["estimate_tokens"] = True

        if self.use_liger_loss:
            if not is_liger_kernel_available():
                raise ImportError(
                    "Liger is required to use `liger_loss` as the GRPO loss. Run `pip install liger-kernel`."
                )
            if is_peft_model(model):
                raise TypeError("Liger loss is not supported with a PEFT model.")

            if self.loss_type != "bnpo":
                raise ValueError(
                    f"The provided loss type (`{self.loss_type}`) is not supported with `use_liger_loss`. Liger loss "
                    "only supports `bnpo` for now."
                )

            self.liger_grpo_loss = LigerFusedLinearGRPOLoss(
                beta=self.beta,
                epsilon_low=self.epsilon_low,
                epsilon_high=self.epsilon_high,
                temperature=self.temperature,
                use_ref_model=self.ref_model is not None,
            )

        super().__init__(
            model=model,
            args=args,
            data_collator=data_collator,
            train_dataset=train_dataset,
            eval_dataset=eval_dataset,
            processing_class=processing_class,
            callbacks=callbacks,
            optimizers=optimizers,
        )

        # Initialize the metrics
        self._metrics = {"train": defaultdict(list), "eval": defaultdict(list)}
        self._total_train_tokens = 0
        self.log_completions = args.log_completions
        self.wandb_log_unique_prompts = args.wandb_log_unique_prompts
        self.num_completions_to_print = args.num_completions_to_print
        # maxlen is set to the total number of forward passes per step. This value of `maxlen` ensures we log only the
        # final optimization step.
        maxlen = self.accelerator.num_processes * args.per_device_train_batch_size * args.gradient_accumulation_steps
        self._textual_logs = {
            "prompt": deque(maxlen=maxlen),
            "completion": deque(maxlen=maxlen),
            "rewards": defaultdict(lambda: deque(maxlen=maxlen)),
        }

        # Check if the per_device_train/eval_batch_size * num processes can be divided by the number of generations
        num_processes = self.accelerator.num_processes
        global_batch_size = args.per_device_train_batch_size * num_processes
        possible_values = [n_gen for n_gen in range(2, global_batch_size + 1) if (global_batch_size) % n_gen == 0]
        if self.num_generations < 2:
            raise ValueError(
                f"GRPO requires at least 2 generations per prompt to calculate the advantages. "
                f"You provided {self.num_generations}, which is less than the minimum required."
            )
        if self.num_generations not in possible_values:
            raise ValueError(
                f"The global train batch size ({num_processes} x {args.per_device_train_batch_size}) must be evenly "
                f"divisible by the number of generations per prompt ({self.num_generations}). Given the current train "
                f"batch size, the valid values for the number of generations are: {possible_values}."
            )
        if self.args.eval_strategy != "no":
            global_batch_size = args.per_device_eval_batch_size * num_processes
            possible_values = [n_gen for n_gen in range(2, global_batch_size + 1) if (global_batch_size) % n_gen == 0]
            if self.num_generations not in possible_values:
                raise ValueError(
                    f"The global eval batch size ({num_processes} x {args.per_device_eval_batch_size}) must be evenly "
                    f"divisible by the number of generations per prompt ({self.num_generations}). Given the current "
                    f"eval batch size, the valid values for the number of generations are: {possible_values}."
                )

        # Ensure each process receives a unique seed to prevent duplicate completions when generating with
        # transformers if num_generations exceeds per_device_train_batch_size. We could skip it if we use vLLM, but
        # it's safer to set it in all cases.
        set_seed(args.seed, device_specific=True)

        if self.use_vllm:
            if not is_vllm_available():
                raise ImportError(
                    "vLLM is not available and `use_vllm` is set to True. Please install vLLM with "
                    "`pip install vllm` to use it."
                )

            if self.accelerator.is_main_process:
                self.vllm_client = VLLMClient(
                    args.vllm_server_host, args.vllm_server_port, connection_timeout=args.vllm_server_timeout
                )

            # vLLM specific sampling arguments
            self.guided_decoding_regex = args.vllm_guided_decoding_regex

            self._last_loaded_step = -1  # tag to avoid useless loading during grad accumulation

            # When using vLLM, the main process is responsible for loading the model weights. This can cause process
            # desynchronization and seems to lead to DeepSpeed hanging during initialization. To prevent this, we
            # synchronize all processes after vLLM has been fully initialized.
            self.accelerator.wait_for_everyone()
        else:
            self.generation_config = GenerationConfig(
                max_new_tokens=self.max_completion_length,
                do_sample=True,
                pad_token_id=processing_class.pad_token_id,
                bos_token_id=processing_class.bos_token_id,
                eos_token_id=processing_class.eos_token_id,
                temperature=self.temperature,
                top_p=self.top_p,
                top_k=self.top_k,
                min_p=self.min_p,
                repetition_penalty=self.repetition_penalty,
                cache_implementation=args.cache_implementation,
            )

        # Gradient accumulation requires scaled loss. Normally, loss scaling in the parent class depends on whether the
        # model accepts loss-related kwargs. Since we compute our own loss, this check is irrelevant. We set
        # self.model_accepts_loss_kwargs to False to enable scaling.
        self.model_accepts_loss_kwargs = False

        # Add tags to the model
        self.model.add_model_tags(self._tag_names)

        if self.ref_model is not None:
            if self.is_deepspeed_enabled:
                self.ref_model = prepare_deepspeed(self.ref_model, self.accelerator)
            else:
                self.ref_model = self.accelerator.prepare_model(self.ref_model, evaluation_mode=True)

        if args.sync_ref_model:
            self.add_callback(SyncRefModelCallback(ref_model=self.ref_model, accelerator=self.accelerator))

        for i, reward_func in enumerate(self.reward_funcs):
            if isinstance(reward_func, PreTrainedModel):
                self.reward_funcs[i] = self.accelerator.prepare_model(reward_func, evaluation_mode=True)

    def iterable_data_collator(self, features):
        """
        Collator function to use for an IterableDataset.

        Calls the super class if the dataset is not an IterableDataset. If it is an IterableDataset it replicates the
        original behaviour but changes the batch size.
        """
        return [x for x in features for _ in range(self.num_generations)]  # The duplication happens on the fly.

    def get_train_dataloader(self) -> DataLoader:
        """
        Returns the training [`~torch.utils.data.DataLoader`].

        Copy of the get_train_dataloader class from Trainer but with a change to the batch size and collator when using an IterableDataset.

        Will use no sampler if `train_dataset` does not implement `__len__`, a random sampler (adapted to distributed
        training if necessary) otherwise.
        """
        if self.train_dataset is None:
            raise ValueError("Trainer: training requires a train_dataset.")

        train_dataset = self.train_dataset
        if isinstance(train_dataset, torch.utils.data.IterableDataset):
            batch_size = self.args.eval_batch_size // self.num_generations
            data_collator = self.iterable_data_collator
        else:
            batch_size = self.args.eval_batch_size
            data_collator = self.data_collator

        if is_datasets_available() and isinstance(train_dataset, datasets.Dataset):
            train_dataset = self._remove_unused_columns(train_dataset, description="training")
        else:
            data_collator = self._get_collator_with_removed_columns(data_collator, description="training")

        dataloader_params = {
            "batch_size": batch_size,
            "collate_fn": data_collator,
            "num_workers": self.args.dataloader_num_workers,
            "pin_memory": self.args.dataloader_pin_memory,
            "persistent_workers": self.args.dataloader_persistent_workers,
        }

        if not isinstance(train_dataset, torch.utils.data.IterableDataset):
            dataloader_params["sampler"] = self._get_train_sampler()
            dataloader_params["drop_last"] = self.args.dataloader_drop_last
            dataloader_params["worker_init_fn"] = seed_worker
            dataloader_params["prefetch_factor"] = self.args.dataloader_prefetch_factor

        return self.accelerator.prepare(DataLoader(train_dataset, **dataloader_params))

    def get_eval_dataloader(self, eval_dataset: Optional[Union[str, Dataset]] = None) -> DataLoader:
        """
        Returns the evaluation [`~torch.utils.data.DataLoader`].

        Copy of the get_eval_dataloader class from Trainer but with a change to the batch size and collator when using an IterableDataset.

        Args:
            eval_dataset (`str` or `torch.utils.data.Dataset`, *optional*):
                If a `str`, will use `self.eval_dataset[eval_dataset]` as the evaluation dataset. If a `Dataset`, will override `self.eval_dataset` and must implement `__len__`. If it is a [`~datasets.Dataset`], columns not accepted by the `model.forward()` method are automatically removed.
        """
        if eval_dataset is None and self.eval_dataset is None:
            raise ValueError("Trainer: evaluation requires an eval_dataset.")

        # If we have persistent workers, don't do a fork bomb especially as eval datasets
        # don't change during training
        dataloader_key = eval_dataset if isinstance(eval_dataset, str) else "eval"
        if (
            hasattr(self, "_eval_dataloaders")
            and dataloader_key in self._eval_dataloaders
            and self.args.dataloader_persistent_workers
        ):
            return self.accelerator.prepare(self._eval_dataloaders[dataloader_key])

        eval_dataset = (
            self.eval_dataset[eval_dataset]
            if isinstance(eval_dataset, str)
            else eval_dataset
            if eval_dataset is not None
            else self.eval_dataset
        )

        if isinstance(eval_dataset, torch.utils.data.IterableDataset):
            batch_size = self.args.eval_batch_size // self.num_generations
            data_collator = self.iterable_data_collator
        else:
            batch_size = self.args.eval_batch_size
            data_collator = self.data_collator

        if is_datasets_available() and isinstance(eval_dataset, datasets.Dataset):
            eval_dataset = self._remove_unused_columns(eval_dataset, description="evaluation")
        else:
            data_collator = self._get_collator_with_removed_columns(data_collator, description="evaluation")

        dataloader_params = {
            "batch_size": batch_size,
            "collate_fn": data_collator,
            "num_workers": self.args.dataloader_num_workers,
            "pin_memory": self.args.dataloader_pin_memory,
            "persistent_workers": self.args.dataloader_persistent_workers,
        }

        if not isinstance(eval_dataset, torch.utils.data.IterableDataset):
            dataloader_params["sampler"] = self._get_eval_sampler(eval_dataset)
            dataloader_params["drop_last"] = self.args.dataloader_drop_last
            dataloader_params["prefetch_factor"] = self.args.dataloader_prefetch_factor

        # accelerator.free_memory() will destroy the references, so
        # we need to store the non-prepared version
        eval_dataloader = DataLoader(eval_dataset, **dataloader_params)
        if self.args.dataloader_persistent_workers:
            if hasattr(self, "_eval_dataloaders"):
                self._eval_dataloaders[dataloader_key] = eval_dataloader
            else:
                self._eval_dataloaders = {dataloader_key: eval_dataloader}

        return self.accelerator.prepare(eval_dataloader)

    def _set_signature_columns_if_needed(self):
        # If `self.args.remove_unused_columns` is True, non-signature columns are removed.
        # By default, this method sets `self._signature_columns` to the model's expected inputs.
        # In GRPOTrainer, we preprocess data, so using the model's signature columns doesn't work.
        # Instead, we set them to the columns expected by the `training_step` method, hence the override.
        if self._signature_columns is None:
            self._signature_columns = ["prompt"]

    def _get_train_sampler(self) -> Sampler:
        # Returns a sampler that
        # 1. ensures each prompt is repeated across multiple processes. This guarantees that identical prompts are
        #    distributed to different GPUs, allowing rewards to be computed and normalized correctly within each prompt
        #    group. Using the same seed across processes ensures consistent prompt assignment, preventing discrepancies
        #    in group formation.
        # 2. repeats the batch multiple times to allow reusing generations across multiple updates. Refer to
        #    _prepare_inputs to see how the generations are stored and reused.

        # In the following figure, the values are the prompt indices. The first row shows the first sampled batch, the
        # second row shows the second sampled batch, and so on.
        #
        #                                     |     GPU 0     |     GPU 1     |     GPU 2    |
        #
        #               global_step   step     <───────>  num_generations=3
        #                                      <───────────> per_device_train_batch_size=4
        #                ▲   0          0      0   0   0   1   1   1   2   2   2   3   3   3  │
        #  grad_accum=3  │   0          1      4   4   4   5   5   5   6   6   6   7   7   7  │ Generate completions for each prompt
        #                ▼   0          2      8   8   8   9   9   9  10  10  10  11  11  11  │
        #
        #                    1          3      0   0   0   1   1   1   2   2   2   3   3   3  │ The sampled prompts are the same as in the first iteration
        #                    1          4      4   4   4   5   5   5   6   6   6   7   7   7  │ Reuse the completions (here, once, because num_iterations=2)
        #                    1          5      8   8   8   9   9   9  10  10  10  11  11  11  │
        #
        #                    2          6     12  12  12  13  13  13  14  14  14  15  15  15
        #                    2          7     16  16  16  17  17  17  18  18  18  19  19  19
        #                    2          8     20  20  20  21  21  21  22  22  22  23  23  23
        #                                          ...
        effective_batch_size = (
            self.args.per_device_train_batch_size
            * self.accelerator.num_processes
            * self.args.gradient_accumulation_steps
        )
        return RepeatRandomSampler(
            data_source=self.train_dataset,
            mini_repeat_count=self.num_generations,
            batch_size=effective_batch_size // self.num_generations,
            repeat_count=self.num_iterations,
            seed=self.args.seed,
        )

    def _get_eval_sampler(self, eval_dataset) -> Sampler:
        # See _get_train_sampler for an explanation of the sampler.
        return RepeatRandomSampler(
            data_source=eval_dataset,
            mini_repeat_count=self.num_generations,
            seed=self.args.seed,
        )

    def _enable_gradient_checkpointing(self, model: PreTrainedModel, args: GRPOConfig) -> PreTrainedModel:
        """Enables gradient checkpointing for the model."""
        # Ensure use_cache is disabled
        model.config.use_cache = False

        # Enable gradient checkpointing on the base model for PEFT
        if is_peft_model(model):
            model.base_model.gradient_checkpointing_enable()
        # Enable gradient checkpointing for non-PEFT models
        else:
            model.gradient_checkpointing_enable()

        gradient_checkpointing_kwargs = args.gradient_checkpointing_kwargs or {}
        use_reentrant = (
            "use_reentrant" not in gradient_checkpointing_kwargs or gradient_checkpointing_kwargs["use_reentrant"]
        )

        if use_reentrant:
            model.enable_input_require_grads()

        return model

    @profiling_decorator
    def _get_last_hidden_state(self, model, input_ids, attention_mask, logits_to_keep=None):
        # unwrap the model to access the model.model
        unwrapped_model = self.accelerator.unwrap_model(model)
        last_hidden_state = unwrapped_model.model(input_ids=input_ids, attention_mask=attention_mask).last_hidden_state
        last_hidden_state = last_hidden_state[:, :-1, :]  # (B, L-1, H)
        if logits_to_keep is not None:
            last_hidden_state = last_hidden_state[:, -logits_to_keep:, :]  # (B, logits_to_keep, H)
        return last_hidden_state

    # Get the per-token log probabilities for the completions for the model and the reference model
    @profiling_decorator
    def _get_per_token_logps(self, model, input_ids, attention_mask, logits_to_keep):
        # We add 1 to `logits_to_keep` because the last logits of the sequence is later excluded
        logits = model(input_ids=input_ids, attention_mask=attention_mask, logits_to_keep=logits_to_keep + 1).logits
        logits = logits[:, :-1, :]  # (B, L-1, V), exclude the last logit: it corresponds to the next token pred
        input_ids = input_ids[:, -logits_to_keep:]
        # For transformers<=4.48, logits_to_keep argument isn't supported, so here we drop logits ourselves.
        # See https://github.com/huggingface/trl/issues/2770
        logits = logits[:, -logits_to_keep:]
        # Divide logits by sampling temperature.
        # See https://huggingface.co/blog/the_n_implementation_details_of_rlhf_with_ppo#policy-training-implementation-details
        logits = logits / self.temperature
        return selective_log_softmax(logits, input_ids)  # compute logprobs for the input tokens

    @profiling_decorator
    def _move_model_to_vllm(self):
        # For DeepSpeed ZeRO-3, we need to gather all parameters before operations
        deepspeed_plugin = self.accelerator.state.deepspeed_plugin
        zero_stage_3 = deepspeed_plugin is not None and deepspeed_plugin.zero_stage == 3
        gather_if_zero3 = deepspeed.zero.GatheredParameters if zero_stage_3 else nullcontext

        if is_peft_model(self.model):
            # With PEFT and DeepSpeed ZeRO Stage 3, we must gather the full model at once before merging, as merging
            # adapters in a sharded manner is not supported.
            with gather_if_zero3(list(self.model.parameters())):
                self.model.merge_adapter()

                # Update vLLM weights while parameters are gathered
                for name, param in self.model.named_parameters():
                    # When using PEFT, we need to recover the original parameter name and discard some parameters
                    name = name.removeprefix("base_model.model.").replace(".base_layer", "")
                    if self.model.prefix in name:
                        continue
                    # When module to save, remove its prefix and discard the original module
                    if "original_module" in name:
                        continue
                    name = name.replace("modules_to_save.default.", "")

                    if self.accelerator.is_main_process:
                        self.vllm_client.update_named_param(name, param.data)

                # Unmerge adapters while parameters are still gathered
                self.model.unmerge_adapter()
                # Parameters will automatically be repartitioned when exiting the context
        else:
            # For non-PEFT models, simply gather and update each parameter individually.
            for name, param in self.model.named_parameters():
                with gather_if_zero3([param]):
                    if self.accelerator.is_main_process:
                        self.vllm_client.update_named_param(name, param.data)

        # Reset cache on main process
        if self.accelerator.is_main_process:
            self.vllm_client.reset_prefix_cache()

    @profiling_decorator
    def _prepare_inputs(self, inputs: dict[str, Union[torch.Tensor, Any]]) -> dict[str, Union[torch.Tensor, Any]]:
        mode = "eval" if self.control.should_evaluate else "train"
        if mode == "train":
            buffer_index = self._step % self.args.gradient_accumulation_steps
            buffered_inputs = self._buffered_inputs[buffer_index]
            if self.state.global_step % self.num_iterations == 0 or buffered_inputs is None:
                # buffered_inputs=None can occur when resuming from a checkpoint
                inputs = self._generate_and_score_completions(inputs)
                self._buffered_inputs[buffer_index] = inputs
            else:
                inputs = buffered_inputs
            self._step += 1
        else:
            # In evaluation, we don't reuse completions across multiple updates, so we don't need to buffer inputs.
            inputs = self._generate_and_score_completions(inputs)
        return inputs

    def _generate_and_score_completions(
        self, inputs: dict[str, Union[torch.Tensor, Any]]
    ) -> dict[str, Union[torch.Tensor, Any]]:
        device = self.accelerator.device
        prompts = [x["prompt"] for x in inputs]
        prompts_text = [maybe_apply_chat_template(example, self.processing_class)["prompt"] for example in inputs]
        prompt_inputs = self.processing_class(
            text=prompts_text, return_tensors="pt", padding=True, padding_side="left", add_special_tokens=False
        )
        prompt_inputs = super()._prepare_inputs(prompt_inputs)
        prompt_ids, prompt_mask = prompt_inputs["input_ids"], prompt_inputs["attention_mask"]

        if self.max_prompt_length is not None:
            prompt_ids = prompt_ids[:, -self.max_prompt_length :]
            prompt_mask = prompt_mask[:, -self.max_prompt_length :]

        # Generate completions using either vLLM or regular generation
        if self.use_vllm:
            # First, have main process load weights if needed
            if self.state.global_step != self._last_loaded_step:
                self._move_model_to_vllm()
                self._last_loaded_step = self.state.global_step

            # Generate completions using vLLM: gather all prompts and use them in a single call in the main process
            all_prompts_text = gather_object(prompts_text)
            if self.accelerator.is_main_process:
                # Since 'prompts' contains 'num_generations' duplicates, we first take unique prompts, and generate
                # num_generations outputs for each one. This is faster than generating outputs for each duplicate
                # prompt individually.
                ordered_set_of_prompts = all_prompts_text[:: self.num_generations]
                with profiling_context(self, "vLLM.generate"):
                    completion_ids = self.vllm_client.generate(
                        prompts=ordered_set_of_prompts,
                        n=self.num_generations,
                        repetition_penalty=self.repetition_penalty,
                        temperature=self.temperature,
                        top_p=self.top_p,
                        top_k=-1 if self.top_k is None else self.top_k,
                        min_p=0.0 if self.min_p is None else self.min_p,
                        max_tokens=self.max_completion_length,
                        guided_decoding_regex=self.guided_decoding_regex,
                    )
            else:
                completion_ids = [None] * len(all_prompts_text)
            # Broadcast the completions from the main process to all processes, ensuring each process receives its
            # corresponding slice.
            completion_ids = broadcast_object_list(completion_ids, from_process=0)
            process_slice = slice(
                self.accelerator.process_index * len(prompts),
                (self.accelerator.process_index + 1) * len(prompts),
            )
            completion_ids = completion_ids[process_slice]

            # Pad the completions, and concatenate them with the prompts
            completion_ids = [torch.tensor(ids, device=device) for ids in completion_ids]
            completion_ids = pad(completion_ids, padding_value=self.processing_class.pad_token_id)
            prompt_completion_ids = torch.cat([prompt_ids, completion_ids], dim=1)
        else:
            # Regular generation path
            with unwrap_model_for_generation(
                self.model_wrapped, self.accelerator, gather_deepspeed3_params=self.args.ds3_gather_for_generation
            ) as unwrapped_model:
                prompt_completion_ids = unwrapped_model.generate(
                    prompt_ids, attention_mask=prompt_mask, generation_config=self.generation_config
                )

            # Compute prompt length and extract completion ids
            prompt_length = prompt_ids.size(1)
            prompt_ids = prompt_completion_ids[:, :prompt_length]
            completion_ids = prompt_completion_ids[:, prompt_length:]

        # Mask everything after the first EOS token
        is_eos = completion_ids == self.processing_class.eos_token_id
        eos_idx = torch.full((is_eos.size(0),), is_eos.size(1), dtype=torch.long, device=device)
        eos_idx[is_eos.any(dim=1)] = is_eos.int().argmax(dim=1)[is_eos.any(dim=1)]
        sequence_indices = torch.arange(is_eos.size(1), device=device).expand(is_eos.size(0), -1)
        completion_mask = (sequence_indices <= eos_idx.unsqueeze(1)).int()

        # If mask_truncated_completions is enabled, zero out truncated completions in completion_mask
        if self.mask_truncated_completions:
            truncated_completions = ~is_eos.any(dim=1)
            completion_mask = completion_mask * (~truncated_completions).unsqueeze(1).int()

        # Concatenate prompt_mask with completion_mask for logit computation
        attention_mask = torch.cat([prompt_mask, completion_mask], dim=1)  # (B, P+C)

        logits_to_keep = completion_ids.size(1)  # we only need to compute the logits for the completion tokens

        with torch.no_grad():
            # When using num_iterations == 1, old_per_token_logps == per_token_logps, so we can skip it's
            # computation here, and use per_token_logps.detach() instead.
            if self.num_iterations > 1:
                old_per_token_logps = self._get_per_token_logps(
                    self.model, prompt_completion_ids, attention_mask, logits_to_keep
                )
            else:
                old_per_token_logps = None

            if self.beta == 0.0:
                ref_per_token_logps = None
            elif self.ref_model is not None:
                ref_per_token_logps = self._get_per_token_logps(
                    self.ref_model, prompt_completion_ids, attention_mask, logits_to_keep
                )
            else:
                with self.accelerator.unwrap_model(self.model).disable_adapter():
                    ref_per_token_logps = self._get_per_token_logps(
                        self.model, prompt_completion_ids, attention_mask, logits_to_keep
                    )

        # Decode the generated completions
        completions_text = self.processing_class.batch_decode(completion_ids, skip_special_tokens=True)
        if is_conversational(inputs[0]):
            completions = []
            for prompt, completion in zip(prompts, completions_text):
                bootstrap = prompt.pop()["content"] if prompt[-1]["role"] == "assistant" else ""
                completions.append([{"role": "assistant", "content": bootstrap + completion}])
        else:
            completions = completions_text

        rewards_per_func = torch.zeros(len(prompts), len(self.reward_funcs), device=device)
        for i, (reward_func, reward_processing_class) in enumerate(
            zip(self.reward_funcs, self.reward_processing_classes)
        ):
            if isinstance(reward_func, nn.Module):  # Module instead of PretrainedModel for compat with compiled models
                reward_func_name = f"reward {reward_func.config._name_or_path.split('/')[-1]}"
            else:
                reward_func_name = reward_func.__name__
            with profiling_context(self, reward_func_name):
                if isinstance(
                    reward_func, nn.Module
                ):  # Module instead of PretrainedModel for compat with compiled models
                    if is_conversational(inputs[0]):
                        messages = [{"messages": p + c} for p, c in zip(prompts, completions)]
                        texts = [apply_chat_template(x, reward_processing_class)["text"] for x in messages]
                    else:
                        texts = [p + c for p, c in zip(prompts, completions)]
                    reward_inputs = reward_processing_class(
                        text=texts, return_tensors="pt", padding=True, padding_side="right", add_special_tokens=False
                    )
                    reward_inputs = super()._prepare_inputs(reward_inputs)
                    with torch.inference_mode():
                        rewards_per_func[:, i] = reward_func(**reward_inputs).logits[:, 0]  # Shape (B*G,)
                else:
                    # Repeat all input columns (but "prompt" and "completion") to match the number of generations
                    keys = [key for key in inputs[0] if key not in ["prompt", "completion"]]
                    reward_kwargs = {key: [example[key] for example in inputs] for key in keys}
                    output_reward_func = reward_func(prompts=prompts, completions=completions, **reward_kwargs)
                    # Convert None values to NaN
                    output_reward_func = [reward if reward is not None else torch.nan for reward in output_reward_func]

                    rewards_per_func[:, i] = torch.tensor(output_reward_func, dtype=torch.float32, device=device)

        # If all reward functions return None for a given row, issue a detailed warning
        if torch.isnan(rewards_per_func).all(dim=1).any():
            nan_row_idx = torch.isnan(rewards_per_func).all(dim=1).nonzero(as_tuple=True)[0][0]
            row_reward_kwargs = {key: value[nan_row_idx] for key, value in reward_kwargs.items()}
            row_reward_kwargs["prompt"] = prompts[nan_row_idx]
            row_reward_kwargs["completion"] = completions[nan_row_idx]
            warnings.warn(
                f"All reward functions returned None for the following kwargs: {row_reward_kwargs}. "
                "Please ensure that at least one reward function returns a valid reward."
            )

        # Gather the reward per function: this part is crucial, because the rewards are normalized per group and the
        # completions may be distributed across processes
        rewards_per_func = gather(rewards_per_func)

        # Apply weights to each reward function's output and sum
        rewards = (rewards_per_func * self.reward_weights.to(device).unsqueeze(0)).nansum(dim=1)

        # Compute grouped-wise rewards
        mean_grouped_rewards = rewards.view(-1, self.num_generations).mean(dim=1)
        std_grouped_rewards = rewards.view(-1, self.num_generations).std(dim=1)

        # Normalize the rewards to compute the advantages
        mean_grouped_rewards = mean_grouped_rewards.repeat_interleave(self.num_generations, dim=0)
        std_grouped_rewards = std_grouped_rewards.repeat_interleave(self.num_generations, dim=0)
        advantages = rewards - mean_grouped_rewards
        if self.scale_rewards:
            advantages = advantages / (std_grouped_rewards + 1e-4)

        # Slice to keep only the local part of the data
        process_slice = slice(
            self.accelerator.process_index * len(prompts),
            (self.accelerator.process_index + 1) * len(prompts),
        )
        advantages = advantages[process_slice]

        # Log the metrics
        mode = "eval" if self.control.should_evaluate else "train"

        if mode == "train":
            self.state.num_input_tokens_seen += self.accelerator.gather_for_metrics(attention_mask.sum()).sum().item()
        self._metrics[mode]["num_tokens"] = [self.state.num_input_tokens_seen]

        # log completion lengths, mean, min, max
        agg_completion_mask = self.accelerator.gather_for_metrics(completion_mask.sum(1))
        self._metrics[mode]["mean_completion_length"].append(agg_completion_mask.float().mean().item())
        self._metrics[mode]["min_completion_length"].append(agg_completion_mask.float().min().item())
        self._metrics[mode]["max_completion_length"].append(agg_completion_mask.float().max().item())

        # identify sequences that terminated with EOS and log their lengths
        agg_terminated_with_eos = self.accelerator.gather_for_metrics(is_eos.any(dim=1))
        term_completion_mask = agg_completion_mask[agg_terminated_with_eos]
        clipped_completions_ratio = 1 - len(term_completion_mask) / len(agg_completion_mask)
        self._metrics[mode]["clipped_completions_ratio"].append(clipped_completions_ratio)
        if len(term_completion_mask) == 0:
            # edge case where no completed sequences are found
            term_completion_mask = torch.zeros(1, device=device)
        self._metrics[mode]["mean_terminated_completion_length"].append(term_completion_mask.float().mean().item())
        self._metrics[mode]["min_terminated_completion_length"].append(term_completion_mask.float().min().item())
        self._metrics[mode]["max_terminated_completion_length"].append(term_completion_mask.float().max().item())

        # Get the names of the reward functions
        reward_func_names = []
        for reward_func in self.reward_funcs:
            if isinstance(reward_func, nn.Module):  # Module instead of PretrainedModel for compat with compiled models
                reward_func_name = reward_func.config._name_or_path.split("/")[-1]
            else:
                reward_func_name = reward_func.__name__
            reward_func_names.append(reward_func_name)

        # Calculate mean reward per function, but only for samples where the function was applied (non-NaN values)
        for i, reward_func_name in enumerate(reward_func_names):
            mean_rewards = torch.nanmean(rewards_per_func[:, i]).item()
            self._metrics[mode][f"rewards/{reward_func_name}/mean"].append(mean_rewards)
            std_rewards = nanstd(rewards_per_func[:, i]).item()
            self._metrics[mode][f"rewards/{reward_func_name}/std"].append(std_rewards)
        self._metrics[mode]["reward"].append(mean_grouped_rewards.mean().item())
        self._metrics[mode]["reward_std"].append(std_grouped_rewards.mean().item())

<<<<<<< HEAD
        if self.log_completions and self.state.global_step % self.args.logging_steps == 0:
            prompts_to_log = gather_object(prompts_text)
            completions_to_log = gather_object(completions_text)
            rewards_to_log = {
                reward_func_name: rewards_per_func[:, i] for i, reward_func_name in enumerate(reward_func_names)
            }

            if self.accelerator.is_main_process:
                if is_rich_available():
                    print_prompt_completions_sample(
                        prompts_to_log,
                        completions_to_log,
                        rewards_to_log,
                        self.state.global_step,
                        self.num_completions_to_print,
                    )
                if self.args.report_to and "wandb" in self.args.report_to and wandb.run is not None:
                    import pandas as pd

                    # For logging
                    table = {
                        "step": [str(self.state.global_step)] * len(rewards),
                        "prompt": prompts_to_log,
                        "completion": completions_to_log,
                        "reward": rewards.tolist(),
                    }
                    df = pd.DataFrame(table)
                    if self.args.wandb_log_unique_prompts:
                        df = df.drop_duplicates(subset=["prompt"])
                    wandb.log({"completions": wandb.Table(dataframe=df)})
=======
        # Log prompt and completion texts
        self._textual_logs["prompt"].extend(gather_object(prompts_text))
        self._textual_logs["completion"].extend(gather_object(completions_text))
        for i, name in enumerate(reward_func_names):
            self._textual_logs["rewards"][name].extend(rewards_per_func[:, i].tolist())
>>>>>>> 5e2e9cb4

        return {
            "prompt_ids": prompt_ids,
            "prompt_mask": prompt_mask,
            "completion_ids": completion_ids,
            "completion_mask": completion_mask,
            "advantages": advantages,
            "old_per_token_logps": old_per_token_logps,
            "ref_per_token_logps": ref_per_token_logps,
        }

    def compute_liger_loss(self, model, inputs):
        # Compute the per-token log probabilities for the model
        prompt_ids, prompt_mask = inputs["prompt_ids"], inputs["prompt_mask"]
        completion_ids, completion_mask = inputs["completion_ids"], inputs["completion_mask"]
        input_ids = torch.cat([prompt_ids, completion_ids], dim=1)
        attention_mask = torch.cat([prompt_mask, completion_mask], dim=1)
        logits_to_keep = completion_ids.size(1)  # we only need to compute the logits for the completion tokens

        # get the last hidden state of the model
        last_hidden_state = self._get_last_hidden_state(model, input_ids, attention_mask, logits_to_keep)
        unwrapped_model = self.accelerator.unwrap_model(model)
        # compute loss and metrics using liger grpo loss
        loss, metrics = self.liger_grpo_loss(
            _input=last_hidden_state,
            lin_weight=unwrapped_model.lm_head.weight,
            selected_token_ids=completion_ids,
            attention_mask=completion_mask,
            advantages=inputs["advantages"],
            bias=unwrapped_model.lm_head.bias,
            ref_per_token_logps=inputs["ref_per_token_logps"],
            old_per_token_logps=inputs["old_per_token_logps"],
        )
        # Extract metrics from the liger_grpo_loss output
        # KL divergence is the first metric when beta is non-zero
        mean_kl = metrics[0] if self.beta != 0.0 else None
        clip_ratio = metrics[-1]

        mode = "eval" if self.control.should_evaluate else "train"
        if self.beta != 0.0:
            self._metrics[mode]["kl"].append(self.accelerator.gather_for_metrics(mean_kl).mean().item())
        self._metrics[mode]["clip_ratio"].append(self.accelerator.gather_for_metrics(clip_ratio).mean().item())
        return loss

    @profiling_decorator
    def compute_loss(self, model, inputs, return_outputs=False, num_items_in_batch=None):
        if return_outputs:
            raise ValueError("The GRPOTrainer does not support returning outputs")
        if self.use_liger_loss:
            # Compute the loss using the liger grpo loss
            return self.compute_liger_loss(model, inputs)
        else:
            return self._compute_loss(model, inputs)

    def _compute_loss(self, model, inputs):
        # Compute the per-token log probabilities for the model
        prompt_ids, prompt_mask = inputs["prompt_ids"], inputs["prompt_mask"]
        completion_ids, completion_mask = inputs["completion_ids"], inputs["completion_mask"]
        input_ids = torch.cat([prompt_ids, completion_ids], dim=1)
        attention_mask = torch.cat([prompt_mask, completion_mask], dim=1)
        logits_to_keep = completion_ids.size(1)  # we only need to compute the logits for the completion tokens

        per_token_logps = self._get_per_token_logps(model, input_ids, attention_mask, logits_to_keep)

        # Compute the KL divergence between the model and the reference model
        if self.beta != 0.0:
            ref_per_token_logps = inputs["ref_per_token_logps"]
            per_token_kl = (
                torch.exp(ref_per_token_logps - per_token_logps) - (ref_per_token_logps - per_token_logps) - 1
            )

        # Compute the loss
        advantages = inputs["advantages"]
        # When using num_iterations == 1, old_per_token_logps == per_token_logps, so we can skip it's computation (see
        # _generate_and_score_completions) and use per_token_logps.detach() instead.
        old_per_token_logps = inputs["old_per_token_logps"] if self.num_iterations > 1 else per_token_logps.detach()
        coef_1 = torch.exp(per_token_logps - old_per_token_logps)
        coef_2 = torch.clamp(coef_1, 1 - self.epsilon_low, 1 + self.epsilon_high)
        per_token_loss1 = coef_1 * advantages.unsqueeze(1)
        per_token_loss2 = coef_2 * advantages.unsqueeze(1)
        per_token_loss = -torch.min(per_token_loss1, per_token_loss2)
        if self.beta != 0.0:
            per_token_loss = per_token_loss + self.beta * per_token_kl

        if self.loss_type == "grpo":
            loss = ((per_token_loss * completion_mask).sum(-1) / completion_mask.sum(-1).clamp(min=1.0)).mean()
        elif self.loss_type == "bnpo":
            loss = (per_token_loss * completion_mask).sum() / completion_mask.sum().clamp(min=1.0)
        elif self.loss_type == "dr_grpo":
            loss = (per_token_loss * completion_mask).sum() / (per_token_loss.size(0) * self.max_completion_length)
        else:
            raise ValueError(f"Unknown loss type: {self.loss_type}")

        # Log the metrics
        mode = "eval" if self.control.should_evaluate else "train"

        if self.beta != 0.0:
            mean_kl = (per_token_kl * completion_mask).sum() / completion_mask.sum()
            self._metrics[mode]["kl"].append(self.accelerator.gather_for_metrics(mean_kl).nanmean().item())

        # Compute the clip ratio
        is_clipped = ((coef_1 < 1 - self.epsilon_low) & (advantages.unsqueeze(1) < 0)) | (
            (coef_1 > 1 + self.epsilon_high) & (advantages.unsqueeze(1) > 0)
        )
        clip_ratio = (is_clipped * completion_mask).sum() / completion_mask.sum()
        self._metrics[mode]["clip_ratio"].append(self.accelerator.gather_for_metrics(clip_ratio).nanmean().item())
        return loss

    def prediction_step(self, model, inputs, prediction_loss_only, ignore_keys: Optional[list[str]] = None):
        inputs = self._prepare_inputs(inputs)
        with torch.no_grad():
            with self.compute_loss_context_manager():
                loss = self.compute_loss(model, inputs)
            loss = loss.mean().detach()
        return loss, None, None

    def log(self, logs: dict[str, float], start_time: Optional[float] = None) -> None:
        mode = "eval" if self.control.should_evaluate else "train"
        metrics = {key: sum(val) / len(val) for key, val in self._metrics[mode].items()}  # average the metrics

        # This method can be called both in training and evaluation. When called in evaluation, the keys in `logs`
        # start with "eval_". We need to add the prefix "eval_" to the keys in `metrics` to match the format.
        if mode == "eval":
            metrics = {f"eval_{key}": val for key, val in metrics.items()}

        logs = {**logs, **metrics}
        if version.parse(transformers.__version__) >= version.parse("4.47.0.dev0"):
            super().log(logs, start_time)
        else:  # transformers<=4.46
            super().log(logs)
        self._metrics[mode].clear()

        if self.accelerator.is_main_process and self.log_completions:
            if is_rich_available():
                print_prompt_completions_sample(
                    self._textual_logs["prompt"],
                    self._textual_logs["completion"],
                    self._textual_logs["rewards"],
                    self.state.global_step,
                    self.num_completions_to_print,
                )

            if self.args.report_to and "wandb" in self.args.report_to and wandb.run is not None:
                import pandas as pd

                table = {
                    "step": [str(self.state.global_step)] * len(self._textual_logs["prompt"]),
                    "prompt": self._textual_logs["prompt"],
                    "completion": self._textual_logs["completion"],
                    **self._textual_logs["rewards"],
                }
                df = pd.DataFrame(table)
                if self.wandb_log_unique_prompts:
                    df = df.drop_duplicates(subset=["prompt"])
                wandb.log({"completions": wandb.Table(dataframe=df)})

    def create_model_card(
        self,
        model_name: Optional[str] = None,
        dataset_name: Optional[str] = None,
        tags: Union[str, list[str], None] = None,
    ):
        """
        Creates a draft of a model card using the information available to the `Trainer`.

        Args:
            model_name (`str` or `None`, *optional*, defaults to `None`):
                Name of the model.
            dataset_name (`str` or `None`, *optional*, defaults to `None`):
                Name of the dataset used for training.
            tags (`str`, `list[str]` or `None`, *optional*, defaults to `None`):
                Tags to be associated with the model card.
        """
        if not self.is_world_process_zero():
            return

        if hasattr(self.model.config, "_name_or_path") and not os.path.isdir(self.model.config._name_or_path):
            base_model = self.model.config._name_or_path
        else:
            base_model = None

        tags = tags or []
        if isinstance(tags, str):
            tags = [tags]

        if hasattr(self.model.config, "unsloth_version"):
            tags.append("unsloth")

        citation = textwrap.dedent(
            """\
            @article{zhihong2024deepseekmath,
                title        = {{DeepSeekMath: Pushing the Limits of Mathematical Reasoning in Open Language Models}},
                author       = {Zhihong Shao and Peiyi Wang and Qihao Zhu and Runxin Xu and Junxiao Song and Mingchuan Zhang and Y. K. Li and Y. Wu and Daya Guo},
                year         = 2024,
                eprint       = {arXiv:2402.03300},
            }
            """
        )

        model_card = generate_model_card(
            base_model=base_model,
            model_name=model_name,
            hub_model_id=self.hub_model_id,
            dataset_name=dataset_name,
            tags=tags,
            wandb_url=wandb.run.get_url() if is_wandb_available() and wandb.run is not None else None,
            comet_url=get_comet_experiment_url(),
            trainer_name="GRPO",
            trainer_citation=citation,
            paper_title="DeepSeekMath: Pushing the Limits of Mathematical Reasoning in Open Language Models",
            paper_id="2402.03300",
        )

        model_card.save(os.path.join(self.args.output_dir, "README.md"))<|MERGE_RESOLUTION|>--- conflicted
+++ resolved
@@ -1102,44 +1102,11 @@
         self._metrics[mode]["reward"].append(mean_grouped_rewards.mean().item())
         self._metrics[mode]["reward_std"].append(std_grouped_rewards.mean().item())
 
-<<<<<<< HEAD
-        if self.log_completions and self.state.global_step % self.args.logging_steps == 0:
-            prompts_to_log = gather_object(prompts_text)
-            completions_to_log = gather_object(completions_text)
-            rewards_to_log = {
-                reward_func_name: rewards_per_func[:, i] for i, reward_func_name in enumerate(reward_func_names)
-            }
-
-            if self.accelerator.is_main_process:
-                if is_rich_available():
-                    print_prompt_completions_sample(
-                        prompts_to_log,
-                        completions_to_log,
-                        rewards_to_log,
-                        self.state.global_step,
-                        self.num_completions_to_print,
-                    )
-                if self.args.report_to and "wandb" in self.args.report_to and wandb.run is not None:
-                    import pandas as pd
-
-                    # For logging
-                    table = {
-                        "step": [str(self.state.global_step)] * len(rewards),
-                        "prompt": prompts_to_log,
-                        "completion": completions_to_log,
-                        "reward": rewards.tolist(),
-                    }
-                    df = pd.DataFrame(table)
-                    if self.args.wandb_log_unique_prompts:
-                        df = df.drop_duplicates(subset=["prompt"])
-                    wandb.log({"completions": wandb.Table(dataframe=df)})
-=======
         # Log prompt and completion texts
         self._textual_logs["prompt"].extend(gather_object(prompts_text))
         self._textual_logs["completion"].extend(gather_object(completions_text))
         for i, name in enumerate(reward_func_names):
             self._textual_logs["rewards"][name].extend(rewards_per_func[:, i].tolist())
->>>>>>> 5e2e9cb4
 
         return {
             "prompt_ids": prompt_ids,
