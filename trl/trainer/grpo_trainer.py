# Copyright 2020-2025 The HuggingFace Team. All rights reserved.
#
# Licensed under the Apache License, Version 2.0 (the "License");
# you may not use this file except in compliance with the License.
# You may obtain a copy of the License at
#
#     http://www.apache.org/licenses/LICENSE-2.0
#
# Unless required by applicable law or agreed to in writing, software
# distributed under the License is distributed on an "AS IS" BASIS,
# WITHOUT WARRANTIES OR CONDITIONS OF ANY KIND, either express or implied.
# See the License for the specific language governing permissions and
# limitations under the License.

import os
import textwrap
import warnings
import requests
from collections import defaultdict, deque
from collections.abc import Sized
from contextlib import nullcontext
from typing import Any, Callable, Optional, Union

import datasets
import torch
import torch.utils.data
import transformers
from accelerate.utils import (
    broadcast_object_list,
    gather,
    gather_object,
    is_peft_model,
    set_seed,
)
from datasets import Dataset, IterableDataset
from packaging import version
from torch import nn
from torch.utils.data import DataLoader, Sampler
from transformers import (
    AutoModelForCausalLM,
    AutoModelForSequenceClassification,
    AutoTokenizer,
    GenerationConfig,
    PreTrainedModel,
    PreTrainedTokenizerBase,
    Trainer,
    TrainerCallback,
    is_wandb_available,
)
from transformers.integrations.deepspeed import is_deepspeed_zero3_enabled
from transformers.trainer_utils import seed_worker
from transformers.utils import is_datasets_available, is_peft_available

from ..data_utils import (
    apply_chat_template,
    is_conversational,
    maybe_apply_chat_template,
)
from ..extras.profiling import profiling_context, profiling_decorator
from ..extras.vllm_client import VLLMClient
from ..import_utils import is_deepspeed_available, is_liger_kernel_available, is_rich_available, is_vllm_available, is_sglang_available
from ..models import (
    create_reference_model,
    prepare_deepspeed,
    unwrap_model_for_generation,
)
from .callbacks import SyncRefModelCallback
from .grpo_config import GRPOConfig
from .utils import (
    disable_dropout_in_model,
    generate_model_card,
   
    get_comet_experiment_url,
   
    pad,
    print_prompt_completions_sample,
   
    selective_log_softmax,
)


if is_deepspeed_available():
    import deepspeed

if is_peft_available():
    from peft import PeftConfig, get_peft_model

if is_liger_kernel_available():
    from liger_kernel.chunked_loss import LigerFusedLinearGRPOLoss

if is_wandb_available():
    import wandb

if is_sglang_available():
    import requests
    from sglang.utils import launch_server_cmd
    from sglang.utils import wait_for_server, terminate_process

# What we call a reward function is a callable that takes a list of prompts and completions and returns a list of
# rewards. When it's a string, it's a model ID, so it's loaded as a pretrained model.
RewardFunc = Union[str, PreTrainedModel, Callable[[list, list], list[float]]]


class RepeatSampler(Sampler):
    """
    Sampler that repeats the indices of a dataset in a structured manner.

    Args:
        data_source (`Sized`):
            Dataset to sample from.
        mini_repeat_count (`int`):
            Number of times to repeat each index per batch.
        batch_size (`int`, *optional*, defaults to `1`):
            Number of unique indices per batch.
        repeat_count (`int`, *optional*, defaults to `1`):
            Number of times to repeat the full sampling process.
        shuffle (`bool`, *optional*, defaults to `True`):
            Whether to shuffle the dataset.
        seed (`int` or `None`, *optional*, defaults to `None`):
            Random seed for reproducibility (only affects this sampler).

    Example:
    ```python
    >>> sampler = RepeatRandomSampler(["a", "b", "c", "d", "e", "f", "g"], mini_repeat_count=2, batch_size=3, repeat_count=4)
    >>> list(sampler)
    [4, 4, 3, 3, 0, 0,
     4, 4, 3, 3, 0, 0,
     4, 4, 3, 3, 0, 0,
     4, 4, 3, 3, 0, 0,

     1, 1, 2, 2, 6, 6,
     1, 1, 2, 2, 6, 6,
     1, 1, 2, 2, 6, 6,
     1, 1, 2, 2, 6, 6]
    ```

    ```txt
    mini_repeat_count = 3
          -   -   -
         [0,  0,  0,  1,  1,  1,  2,  2,  2,  3,  3,  3,      |
          4,  4,  4,  5,  5,  5,  6,  6,  6,  7,  7,  7,      |
          8,  8,  8,  9,  9,  9, 10, 10, 10, 11, 11, 11,      |
                                                                repeat_count = 2
          0,  0,  0,  1,  1,  1,  2,  2,  2,  3,  3,  3,      |
          4,  4,  4,  5,  5,  5,  6,  6,  6,  7,  7,  7,      |
          8,  8,  8,  9,  9,  9, 10, 10, 10, 11, 11, 11, ...] |
          ---------   ---------   ---------   ---------
           ---------   ---------   ---------   ---------
            ---------   ---------   ---------   ---------
                         batch_size = 12
    ```
    """

    def __init__(
        
        self,
        data_source: Sized,
        mini_repeat_count: int,
        batch_size: int = 1,
        repeat_count: int = 1,
        shuffle: bool = True,
        seed: Optional[int] = None,
    
    ):
        self.data_source = data_source
        self.mini_repeat_count = mini_repeat_count
        self.batch_size = batch_size
        self.repeat_count = repeat_count
        self.num_samples = len(data_source)
        self.shuffle = shuffle
        self.seed = seed

        if shuffle:
            self.generator = torch.Generator()  # Create a local random generator
            if seed is not None:
                self.generator.manual_seed(seed)

    def __iter__(self):
        if self.shuffle:
            # E.g., [2, 4, 3, 1, 0, 6, 5] (num_samples = 7)
            indexes = torch.randperm(self.num_samples, generator=self.generator).tolist()
        else:
            indexes = list(range(self.num_samples))

        #    [2, 4, 3, 1, 0, 6, 5]
        # -> [[2, 4, 3], [1, 0, 6], [5]]  (batch_size = 3)
        indexes = [indexes[i : i + self.batch_size] for i in range(0, len(indexes), self.batch_size)]

        #    [[2, 4, 3], [1, 0, 6], [5]]
        # -> [[2, 4, 3], [1, 0, 6]]
        indexes = [chunk for chunk in indexes if len(chunk) == self.batch_size]

        for chunk in indexes:
            for _ in range(self.repeat_count):
                for index in chunk:
                    for _ in range(self.mini_repeat_count):
                        yield index

    def __len__(self) -> int:
        return self.num_samples * self.mini_repeat_count * self.repeat_count


class RepeatRandomSampler(RepeatSampler):
    def __init__(self, *args, **kwargs):
        warnings.warn(
            "RepeatRandomSampler is deprecated and will be removed in version 0.18. Use RepeatSampler instead.",
            DeprecationWarning,
        )
        super().__init__(*args, **kwargs)


# torch.nanstd doesn't exist, so we define it here
def nanstd(tensor: torch.Tensor) -> torch.Tensor:
    """
    Compute the standard deviation of a tensor, ignoring NaNs. This function only supports 1D tensors.

    Args:
        tensor (`torch.Tensor`):
            Input tensor of shape `(N,)`.

    Returns:
        `torch.Tensor`:
            Standard deviation of the tensor, ignoring NaNs.
    """
    variance = torch.nanmean((tensor - torch.nanmean(tensor, keepdim=True)) ** 2)  # Compute variance ignoring NaNs
    count = torch.sum(~torch.isnan(tensor))  # Count of non-NaN values
    variance *= count / (count - 1)  # Bessel's correction
    return torch.sqrt(variance)


def split_tensor_dict(
    tensor_dict: dict[str, Optional[torch.Tensor]], num_chunks: int
) -> list[dict[str, Optional[torch.Tensor]]]:
    """
    Splits a dictionary of tensors along the first dimension into `num_chunks` equal parts.

    Example:
        >>> x = torch.arange(12).reshape(6, 2)
        >>> y = torch.arange(6).reshape(6, 1)
        >>> tensor_dict = {"x": x, "y": y}
        >>> split_tensor_dict(tensor_dict, 3)
        [
            {"x": tensor([[0, 1], [2, 3]]), "y": tensor([[0], [1]])},
            {"x": tensor([[4, 5], [6, 7]]), "y": tensor([[2], [3]])},
            {"x": tensor([[ 8,  9], [10, 11]]), "y": tensor([[4], [5]])}
        ]
    """
    first_tensor = next(tensor for tensor in tensor_dict.values() if tensor is not None)
    chunk_size = first_tensor.shape[0] // num_chunks
    return [
        {
            key: tensor[i * chunk_size : (i + 1) * chunk_size] if tensor is not None else None
            for key, tensor in tensor_dict.items()
        }
        for i in range(num_chunks)
    ]


def nanmin(tensor: torch.Tensor) -> torch.Tensor:
    """
    Compute the minimum value of a tensor, ignoring NaNs. This function only supports 1D tensors.

    Args:
        tensor (`torch.Tensor`): Input tensor of shape `(N,)`.

    Returns:
        `torch.Tensor`: Minimum value of the tensor, ignoring NaNs. Returns NaN if all values are NaN.
    """
    if torch.isnan(tensor).all():
        return torch.tensor(float("nan"), dtype=tensor.dtype, device=tensor.device)
    return torch.min(tensor[~torch.isnan(tensor)])


def nanmax(tensor: torch.Tensor) -> torch.Tensor:
    """
    Compute the maximum value of a tensor, ignoring NaNs. This function only supports 1D tensors.

    Args:
        tensor (`torch.Tensor`): Input tensor of shape `(N,)`.

    Returns:
        `torch.Tensor`: Maximum value of the tensor, ignoring NaNs. Returns NaN if all values are NaN.
    """
    if torch.isnan(tensor).all():
        return torch.tensor(float("nan"), dtype=tensor.dtype, device=tensor.device)
    return torch.max(tensor[~torch.isnan(tensor)])


class GRPOTrainer(Trainer):
    """
    Trainer for the Group Relative Policy Optimization (GRPO) method. This algorithm was initially proposed in the
    paper [DeepSeekMath: Pushing the Limits of Mathematical Reasoning in Open Language Models](https://huggingface.co/papers/2402.03300).

    Example:

    ```python
    from datasets import load_dataset
    from trl import GRPOTrainer

    dataset = load_dataset("trl-lib/tldr", split="train")

    def reward_func(completions, **kwargs):
        # Dummy reward function that rewards completions with more unique letters.
        return [float(len(set(completion))) for completion in completions]

    trainer = GRPOTrainer(
        model="Qwen/Qwen2-0.5B-Instruct",
        reward_funcs=reward_func,
        train_dataset=dataset,
    )

    trainer.train()
    ```

    Args:
        model (`Union[str, PreTrainedModel]`):
            Model to be trained. Can be either:

            - A string, being the *model id* of a pretrained model hosted inside a model repo on huggingface.co, or
              a path to a *directory* containing model weights saved using
              [`~transformers.PreTrainedModel.save_pretrained`], e.g., `'./my_model_directory/'`. The model is
              loaded using [`~transformers.AutoModelForCausalLM.from_pretrained`] with the keywork arguments
              in `args.model_init_kwargs`.
            - A [`~transformers.PreTrainedModel`] object. Only causal language models are supported.
        reward_funcs (`Union[RewardFunc, list[RewardFunc]]`):
            Reward functions to be used for computing the rewards. To compute the rewards, we call all the reward
            functions with the prompts and completions and sum the rewards. Can be either:

            - A single reward function, such as:
                - A string: The *model ID* of a pretrained model hosted inside a model repo on huggingface.co, or a
                path to a *directory* containing model weights saved using
                [`~transformers.PreTrainedModel.save_pretrained`], e.g., `'./my_model_directory/'`. The model is loaded
                using [`~transformers.AutoModelForSequenceClassification.from_pretrained`] with `num_labels=1` and the
                keyword arguments in `args.model_init_kwargs`.
                - A [`~transformers.PreTrainedModel`] object: Only sequence classification models are supported.
                - A custom reward function: The function is provided with the prompts and the generated completions,
                  plus any additional columns in the dataset. It should return a list of rewards. Custom reward
                  functions can also return None when the reward is not applicable to those samples. This is useful for
                  multi-task training where different reward functions apply to different types of samples. When a
                  reward function returns None for a sample, that reward function is excluded from the reward
                  calculation for that sample. For more details, see
                  [Using a custom reward function](#using-a-custom-reward-function).
            - A list of reward functions, where each item can independently be any of the above types. Mixing different
            types within the list (e.g., a string model ID and a custom reward function) is allowed.
        args ([`GRPOConfig`], *optional*, defaults to `None`):
            Configuration for this trainer. If `None`, a default configuration is used.
        train_dataset ([`~datasets.Dataset`] or [`~datasets.IterableDataset`]):
            Dataset to use for training. It must include a column `"prompt"`. Any additional columns in the dataset is
            ignored. The format of the samples can be either:

            - [Standard](dataset_formats#standard): Each sample contains plain text.
            - [Conversational](dataset_formats#conversational): Each sample contains structured messages (e.g., role
              and content).
        eval_dataset ([`~datasets.Dataset`], [`~datasets.IterableDataset`] or `dict[str, Union[Dataset, IterableDataset]]`):
            Dataset to use for evaluation. It must meet the same requirements as `train_dataset`.
        processing_class ([`~transformers.PreTrainedTokenizerBase`], *optional*, defaults to `None`):
            Processing class used to process the data. The padding side must be set to "left". If `None`, the
            processing class is loaded from the model's name with [`~transformers.AutoTokenizer.from_pretrained`]. A
            padding token, `processing_class.pad_token`, must be set. If the processing class has not set a padding
            token, `processing_class.eos_token` will be used as the default.
        reward_processing_classes (`Union[PreTrainedTokenizerBase, list[PreTrainedTokenizerBase]]`, *optional*, defaults to `None`):
            Processing classes corresponding to the reward functions specified in `reward_funcs`. Can be either:

            - A single processing class: Used when `reward_funcs` contains only one reward function.
            - A list of processing classes: Must match the order and length of the reward functions in `reward_funcs`.
            If set to `None`, or if an element of the list corresponding to a [`~transformers.PreTrainedModel`] is
            `None`, the tokenizer for the model is automatically loaded using [`~transformers.AutoTokenizer.from_pretrained`].
            For elements in `reward_funcs` that are custom reward functions (not [`~transformers.PreTrainedModel`]),
            the corresponding entries in `reward_processing_classes` are ignored.
        callbacks (list of [`~transformers.TrainerCallback`], *optional*, defaults to `None`):
            List of callbacks to customize the training loop. Will add those to the list of default callbacks
            detailed in [here](https://huggingface.co/docs/transformers/main_classes/callback).

            If you want to remove one of the default callbacks used, use the [`~transformers.Trainer.remove_callback`]
            method.
        optimizers (`tuple[torch.optim.Optimizer, torch.optim.lr_scheduler.LambdaLR]`, *optional*, defaults to `(None, None)`):
            A tuple containing the optimizer and the scheduler to use. Will default to an instance of [`AdamW`] on your
            model and a scheduler given by [`get_linear_schedule_with_warmup`] controlled by `args`.
        peft_config ([`~peft.PeftConfig`], *optional*, defaults to `None`):
            PEFT configuration used to wrap the model. If `None`, the model is not wrapped.
    """

    _tag_names = ["trl", "grpo"]

    def __init__(
        self,
        model: Union[str, PreTrainedModel],
        reward_funcs: Union[RewardFunc, list[RewardFunc]],
        args: Optional[GRPOConfig] = None,
        train_dataset: Optional[Union[Dataset, IterableDataset]] = None,
        eval_dataset: Optional[
            Union[Dataset, IterableDataset, dict[str, Union[Dataset, IterableDataset]]]
        ] = None,
        processing_class: Optional[PreTrainedTokenizerBase] = None,
        reward_processing_classes: Optional[
            Union[PreTrainedTokenizerBase, list[PreTrainedTokenizerBase]]
        ] = None,
        callbacks: Optional[list[TrainerCallback]] = None,
        optimizers: tuple[
            Optional[torch.optim.Optimizer], Optional[torch.optim.lr_scheduler.LambdaLR]
        ] = (None, None),
        peft_config: Optional["PeftConfig"] = None,
    ):
        # Args
        if args is None:
            model_name = model if isinstance(model, str) else model.config._name_or_path
            model_name = model_name.split("/")[-1]
            args = GRPOConfig(f"{model_name}-GRPO")

        # Models
        # Trained model
        model_init_kwargs = args.model_init_kwargs or {}
        if isinstance(model, str):
            model_id = model
            torch_dtype = model_init_kwargs.get("torch_dtype")
            if (
                isinstance(torch_dtype, torch.dtype)
                or torch_dtype == "auto"
                or torch_dtype is None
            ):
                pass  # torch_dtype is already a torch.dtype or "auto" or None
            elif isinstance(torch_dtype, str):  # it's a str, but not "auto"
                torch_dtype = getattr(torch, torch_dtype)
                model_init_kwargs["torch_dtype"] = torch_dtype
            else:
                raise ValueError(
                    "Invalid `torch_dtype` passed to `GRPOConfig`. Expected either 'auto' or a string representing "
                    f"a `torch.dtype` (e.g., 'float32'), but got {torch_dtype}."
                )
            # Disable caching if gradient checkpointing is enabled (not supported)
            model_init_kwargs["use_cache"] = (
                False
                if args.gradient_checkpointing
                else model_init_kwargs.get("use_cache")
            )
            model = AutoModelForCausalLM.from_pretrained(model, **model_init_kwargs)
        else:
            model_id = model.config._name_or_path
            if args.model_init_kwargs is not None:
                raise ValueError(
                    "You passed `model_init_kwargs` to the `GRPOConfig`, but your model is already instantiated. "
                    "This argument can only be used when the `model` argument is a string."
                )

        if peft_config is not None:
            if not is_peft_available():
                raise ImportError(
                    "PEFT is required to use `peft_config`. Run `pip install peft`."
                )
            model = get_peft_model(model, peft_config)

        # Enable gradient checkpointing if requested
        if args.gradient_checkpointing:
            model = self._enable_gradient_checkpointing(model, args)

        # Reference model
        self.beta = args.beta
        if self.beta == 0.0:
            # If beta is 0.0, the reference model is not needed
            self.ref_model = None
        elif is_deepspeed_zero3_enabled():
            self.ref_model = AutoModelForCausalLM.from_pretrained(
                model_id, **model_init_kwargs
            )
        elif is_peft_model(model):
            # If PEFT is used, the reference model is not needed since the adapter can be disabled
            # to revert to the initial model.
            self.ref_model = None
        else:
            # If PEFT configuration is not provided, create a reference model based on the initial model.
            self.ref_model = create_reference_model(model)

        # Disable dropout in the models
        if args.disable_dropout:
            disable_dropout_in_model(model)
            if self.ref_model is not None:
                disable_dropout_in_model(self.ref_model)

        # Processing class
        if processing_class is None:
<<<<<<< HEAD
            processing_class = AutoTokenizer.from_pretrained(
                model.config._name_or_path, padding_side="left"
            )
=======
            processing_class = AutoTokenizer.from_pretrained(model.config._name_or_path, padding_side="left")
        if processing_class.pad_token is None:
            processing_class.pad_token = processing_class.eos_token
>>>>>>> f3e8c230

        # Reward functions
        if not isinstance(reward_funcs, list):
            reward_funcs = [reward_funcs]
        for i, reward_func in enumerate(reward_funcs):
            if isinstance(reward_func, str):
                reward_funcs[i] = AutoModelForSequenceClassification.from_pretrained(
                    reward_func, num_labels=1, **model_init_kwargs
                )
        self.reward_funcs = reward_funcs

        # Reward weights
        if args.reward_weights is not None:
            if len(args.reward_weights) != len(reward_funcs):
                raise ValueError(
                    f"Number of reward weights ({len(args.reward_weights)}) must match number of reward "
                    f"functions ({len(reward_funcs)})"
                )
            self.reward_weights = torch.tensor(args.reward_weights, dtype=torch.float32)
        else:
            self.reward_weights = torch.ones(len(reward_funcs), dtype=torch.float32)

        # Reward processing class
        if reward_processing_classes is None:
            reward_processing_classes = [None] * len(reward_funcs)
        elif not isinstance(reward_processing_classes, list):
            reward_processing_classes = [reward_processing_classes]
        else:
            if len(reward_processing_classes) != len(reward_funcs):
                raise ValueError(
                    "The number of reward processing classes must match the number of reward functions."
                )

        for i, (reward_processing_class, reward_func) in enumerate(
            zip(reward_processing_classes, reward_funcs)
        ):
            if isinstance(reward_func, PreTrainedModel):
                if reward_processing_class is None:
                    reward_processing_class = AutoTokenizer.from_pretrained(
                        reward_func.config._name_or_path
                    )
                if reward_processing_class.pad_token_id is None:
                    reward_processing_class.pad_token = (
                        reward_processing_class.eos_token
                    )
                # The reward model computes the reward for the latest non-padded token in the input sequence.
                # So it's important to set the pad token ID to the padding token ID of the processing class.
                reward_func.config.pad_token_id = reward_processing_class.pad_token_id
                reward_processing_classes[i] = reward_processing_class
        self.reward_processing_classes = reward_processing_classes

        # Data collator
        def data_collator(features):  # No data collation is needed in GRPO
            return features

        # Training arguments
        self.max_prompt_length = args.max_prompt_length
        self.max_completion_length = (
            args.max_completion_length
        )  # = |o_i| in the GRPO paper
        self.num_generations = args.num_generations  # = G in the GRPO paper
        self.temperature = args.temperature
        self.top_p = args.top_p
        self.top_k = args.top_k
        self.min_p = args.min_p
        self.repetition_penalty = args.repetition_penalty
        self.use_vllm = args.use_vllm
        self.use_sglang = args.use_sglang
        self.use_liger_loss = args.use_liger_loss
        self.loss_type = args.loss_type
        self.scale_rewards = args.scale_rewards
        self.mask_truncated_completions = args.mask_truncated_completions

        # Datasets
        self.shuffle_dataset = args.shuffle_dataset

        if (
            isinstance(train_dataset, IterableDataset)
            or isinstance(eval_dataset, IterableDataset)
            or (
                isinstance(eval_dataset, dict) and any(isinstance(ds, IterableDataset) for ds in eval_dataset.values())
            )
        ):
            # See https://github.com/huggingface/trl/issues/3213
            raise NotImplementedError(
                "Iterable datasets are not yet supported in GRPOTrainer. Please use a standard dataset instead."
            )

        # Multi-step
        self.num_iterations = args.num_iterations  # = 𝜇 in the GRPO paper
        self.epsilon_low = args.epsilon
        self.epsilon_high = args.epsilon_high if args.epsilon_high is not None else args.epsilon
        # Tracks the number of iterations (forward + backward passes), including those within a grad accum cycle
        self._step = 0
        # Buffer the batch to reuse generated outputs across multiple updates. For more details, see
        # `_get_train_sampler` and `_prepare_inputs`.
        self._buffered_inputs = None

        # The trainer estimates the number of FLOPs (floating-point operations) using the number of elements in the
        # input tensor associated with the key "input_ids". However, in GRPO, the sampled data does not include the
        # "input_ids" key. Instead, the available keys is "prompt". As a result, the trainer issues the warning:
        # "Could not estimate the number of tokens of the input, floating-point operations will not be computed." To
        # suppress this warning, we set the "estimate_tokens" key in the model's "warnings_issued" dictionary to True.
        # This acts as a flag to indicate that the warning has already been issued.
        model.warnings_issued["estimate_tokens"] = True

        if self.use_liger_loss:
            if not is_liger_kernel_available():
                raise ImportError(
                    "Liger is required to use `liger_loss` as the GRPO loss. Run `pip install liger-kernel`."
                )
            if is_peft_model(model):
                raise TypeError("Liger loss is not supported with a PEFT model.")

            if self.loss_type != "bnpo":
                raise ValueError(
                    f"The provided loss type (`{self.loss_type}`) is not supported with `use_liger_loss`. Liger loss "
                    "only supports `bnpo` for now."
                )

            self.liger_grpo_loss = LigerFusedLinearGRPOLoss(
                beta=self.beta,
                epsilon_low=self.epsilon_low,
                epsilon_high=self.epsilon_high,
                temperature=self.temperature,
                use_ref_model=self.ref_model is not None,
            )

        super().__init__(
            model=model,
            args=args,
            data_collator=data_collator,
            train_dataset=train_dataset,
            eval_dataset=eval_dataset,
            processing_class=processing_class,
            callbacks=callbacks,
            optimizers=optimizers,
        )

        # Initialize the metrics
        self._metrics = {"train": defaultdict(list), "eval": defaultdict(list)}
        self._total_train_tokens = 0
        self.log_completions = args.log_completions
        self.wandb_log_unique_prompts = args.wandb_log_unique_prompts
        self.num_completions_to_print = args.num_completions_to_print
        # maxlen is set to the total number of forward passes per step. This value of `maxlen` ensures we log only the
        # final optimization step.
        maxlen = self.accelerator.num_processes * args.per_device_train_batch_size * args.gradient_accumulation_steps
        self._textual_logs = {
            "prompt": deque(maxlen=maxlen),
            "completion": deque(maxlen=maxlen),
            "rewards": defaultdict(lambda: deque(maxlen=maxlen)),
        }

        # Check if the effective batch size can be divided by the number of generations
        if self.num_generations < 2:
            raise ValueError(
                "GRPO requires at least 2 generations per prompt to calculate the advantages. You provided "
                f"{self.num_generations}, which is less than the minimum required."
            )
        num_processes = self.accelerator.num_processes
        effective_batch_size = args.per_device_train_batch_size * num_processes * args.gradient_accumulation_steps
        possible_values = [
            
            n_gen
            for n_gen in range(2, effective_batch_size + 1)
            if (effective_batch_size) % n_gen == 0
        
        ]
        if self.num_generations not in possible_values:
            raise ValueError(
                f"The effective train batch size ({num_processes} x {args.per_device_train_batch_size} x "
                f"{args.gradient_accumulation_steps}) must be evenly divisible by the number of generations per "
                f"prompt ({self.num_generations}). Given the current effective train batch size, the valid values for "
                f"the number of generations are: {possible_values}."
            )
        if self.args.eval_strategy != "no":
            effective_batch_size = args.per_device_eval_batch_size * num_processes
            possible_values = [
                
                n_gen
                for n_gen in range(2, effective_batch_size + 1)
                if (effective_batch_size) % n_gen == 0
            
            ]
            if self.num_generations not in possible_values:
                raise ValueError(
                    f"The effective eval batch size ({num_processes} x {args.per_device_eval_batch_size}) must be "
                    f"evenly divisible by the number of generations per prompt ({self.num_generations}). Given the "
                    "current effective eval batch size, the valid values for the number of generations are: "
                    f"{possible_values}."
                )

        # Ensure each process receives a unique seed to prevent duplicate completions when generating with
        # transformers if num_generations exceeds per_device_train_batch_size. We could skip it if we use vLLM, but
        # it's safer to set it in all cases.
        set_seed(args.seed, device_specific=True)

        # Initialization for the inference backend
        if self.use_sglang:
            # Use externally managed SGLang server.
            # The server URL is provided via configuration, e.g., "http://localhost:32232"
            if not args.sglang_server_url:
                raise ValueError(
                    "SGLang is enabled but no server URL was provided (use --sglang_server_url)."
                )
            
            if self.accelerator.is_main_process:
                self.sglang_server_url = args.sglang_server_url
                self.sglang_sampling_params = {
                    "temperature": self.temperature,
                    "max_new_tokens": self.max_completion_length,
                    "n": self.num_generations,
                    "repetition_penalty": self.repetition_penalty,
                    "top_p": self.top_p,
                    "top_k": -1 if self.top_k is None else self.top_k,
                    "min_p": 0.0 if self.min_p is None else self.min_p,
                }

            self._last_loaded_step = -1
            self.accelerator.wait_for_everyone()
        elif self.use_vllm:
            if not is_vllm_available():
                raise ImportError(
                    "vLLM is not available and `use_vllm` is set to True. Please install vLLM with "
                    "`pip install vllm` to use it."
                )

            if self.accelerator.is_main_process:
                self.vllm_client = VLLMClient(
                    args.vllm_server_host, args.vllm_server_port, connection_timeout=args.vllm_server_timeout
                )

            # vLLM specific sampling arguments
            self.guided_decoding_regex = args.vllm_guided_decoding_regex

            self._last_loaded_step = -1  # tag to avoid useless loading during grad accumulation

            # When using vLLM, the main process is responsible for loading the model weights. This can cause process
            # desynchronization and seems to lead to DeepSpeed hanging during initialization. To prevent this, we
            # synchronize all processes after vLLM has been fully initialized.
            self.accelerator.wait_for_everyone()
        else:
            self.generation_config = GenerationConfig(
                max_new_tokens=self.max_completion_length,
                do_sample=True,
                pad_token_id=processing_class.pad_token_id,
                bos_token_id=processing_class.bos_token_id,
                eos_token_id=processing_class.eos_token_id,
                temperature=self.temperature,
                top_p=self.top_p,
                top_k=self.top_k,
                min_p=self.min_p,
                repetition_penalty=self.repetition_penalty,
                cache_implementation=args.cache_implementation,
            )

        # Gradient accumulation requires scaled loss. Normally, loss scaling in the parent class depends on whether the
        # model accepts loss-related kwargs. Since we compute our own loss, this check is irrelevant. We set
        # self.model_accepts_loss_kwargs to False to enable scaling.
        self.model_accepts_loss_kwargs = False

        # Add tags to the model
        self.model.add_model_tags(self._tag_names)

        if self.ref_model is not None:
            if self.is_deepspeed_enabled:
                self.ref_model = prepare_deepspeed(self.ref_model, self.accelerator)
            else:
                self.ref_model = self.accelerator.prepare_model(
                    self.ref_model, evaluation_mode=True
                )

        if args.sync_ref_model:
            self.add_callback(
                SyncRefModelCallback(
                    ref_model=self.ref_model, accelerator=self.accelerator
                )
            )

        for i, reward_func in enumerate(self.reward_funcs):
            if isinstance(reward_func, PreTrainedModel):
                self.reward_funcs[i] = self.accelerator.prepare_model(
                    reward_func, evaluation_mode=True
                )

    def _set_signature_columns_if_needed(self):
        # If `self.args.remove_unused_columns` is True, non-signature columns are removed.
        # By default, this method sets `self._signature_columns` to the model's expected inputs.
        # In GRPOTrainer, we preprocess data, so using the model's signature columns doesn't work.
        # Instead, we set them to the columns expected by the `training_step` method, hence the override.
        if self._signature_columns is None:
            self._signature_columns = ["prompt"]

    # This method overrides `Trainer.get_train_dataloader` to support our custom batching strategy.
    # Instead of returning a standard per-step batch, our dataloader loads an *accumulated* batch
    # (i.e., `per_device_batch_size × gradient_accumulation_steps`). This allows us to generate completions
    # once per optimization step—rather than once per gradient accumulation step—which is significantly more efficient.
    # The only change from the original implementation is multiplying the batch size by `gradient_accumulation_steps`.
    # Thus, `_prepare_inputs` is called with the accumulated batch size, and it handles the splitting internally.
    # Maintenance note: This method is a copy-paste of the original `Trainer.get_train_dataloader` with only one line
    # modification.As a result, some parts of the method aren't relevant to GRPO, but we keep them to stay one line
    # apart from the super method, ensuring easier maintenance in the future.
    def get_train_dataloader(self):
        if self.train_dataset is None:
            raise ValueError("Trainer: training requires a train_dataset.")

        train_dataset = self.train_dataset
        data_collator = self.data_collator
        if is_datasets_available() and isinstance(train_dataset, datasets.Dataset):
            train_dataset = self._remove_unused_columns(train_dataset, description="training")
        else:
            data_collator = self._get_collator_with_removed_columns(data_collator, description="training")

        dataloader_params = {
            "batch_size": self._train_batch_size * self.args.gradient_accumulation_steps,  # < this is the change
            "collate_fn": data_collator,
            "num_workers": self.args.dataloader_num_workers,
            "pin_memory": self.args.dataloader_pin_memory,
            "persistent_workers": self.args.dataloader_persistent_workers,
        }

        if not isinstance(train_dataset, torch.utils.data.IterableDataset):
            dataloader_params["sampler"] = self._get_train_sampler()
            dataloader_params["drop_last"] = self.args.dataloader_drop_last
            dataloader_params["worker_init_fn"] = seed_worker
            dataloader_params["prefetch_factor"] = self.args.dataloader_prefetch_factor

        return self.accelerator.prepare(DataLoader(train_dataset, **dataloader_params))

    def _get_train_sampler(self) -> Sampler:
        # Returns a sampler that
        # 1. ensures each prompt is repeated across multiple processes. This guarantees that identical prompts are
        #    distributed to different GPUs, allowing rewards to be computed and normalized correctly within each prompt
        #    group. Using the same seed across processes ensures consistent prompt assignment, preventing discrepancies
        #    in group formation.
        # 2. repeats the batch multiple times to allow reusing generations across multiple updates. Refer to
        #    _prepare_inputs to see how the generations are stored and reused.

        # In the following figure, the values are the prompt indices. The first row shows the first sampled batch, the
        # second row shows the second sampled batch, and so on.
        #
        #                                      |     Accum step 0      |     Accum step 1      |
        #                                      |   GPU 0   |   GPU 1   |   GPU 0   |   GPU 1   |
        #
        #                 global_step   step    <-───>  num_generations=2
        #                                       <-───────> per_device_train_batch_size=3
        #  grad_accum    ▲  ▲  0          0     [0   0   1   1   2   2]  3   3   4   4   5   5    <- Generate for the whole accumulated batch; store the completions; use the first slice to compute the loss
        #     =2         ▼  |  0          1      0   0   1   1   2   2 [ 3   3   4   4   5   5]   <- Take the stored generations and use the second slice to compute the loss
        #                   |
        #                   |  1          2     [0   0   1   1   2   2]  3   3   4   4   5   5    <- Take the stored generations and use the first slice to compute the loss
        #  num_iterations=2 ▼  1          3      0   0   1   1   2   2 [ 3   3   4   4   5   5]   <- Take the stored generations and use the second slice to compute the loss
        #
        #                      2          4     [6   6   7   7   8   8]  9   9  10  10  11  11    <- Generate for the whole accumulated batch; store the completions; use the first slice to compute the loss
        #                      2          5      6   6   7   7   8   8 [ 9   9  10  10  11  11]   <- ...
        #                                          ...
        effective_batch_size = (
            self.args.per_device_train_batch_size
            * self.accelerator.num_processes
            * self.args.gradient_accumulation_steps
        )
        return RepeatSampler(
            data_source=self.train_dataset,
            mini_repeat_count=self.num_generations,
            batch_size=effective_batch_size // self.num_generations,
            repeat_count=self.num_iterations * self.args.gradient_accumulation_steps,
            shuffle=self.shuffle_dataset,
            seed=self.args.seed,
        )

    def _get_eval_sampler(self, eval_dataset) -> Sampler:
        # See _get_train_sampler for an explanation of the sampler.
        return RepeatSampler(
            data_source=eval_dataset,
            mini_repeat_count=self.num_generations,
            seed=self.args.seed,
        )

    def _enable_gradient_checkpointing(
        self, model: PreTrainedModel, args: GRPOConfig
    ) -> PreTrainedModel:
        """Enables gradient checkpointing for the model."""
        # Ensure use_cache is disabled
        model.config.use_cache = False

        # Enable gradient checkpointing on the base model for PEFT
        if is_peft_model(model):
            model.base_model.gradient_checkpointing_enable()
        # Enable gradient checkpointing for non-PEFT models
        else:
            model.gradient_checkpointing_enable()

        gradient_checkpointing_kwargs = args.gradient_checkpointing_kwargs or {}
        use_reentrant = (
            "use_reentrant" not in gradient_checkpointing_kwargs
            or gradient_checkpointing_kwargs["use_reentrant"]
        )

        if use_reentrant:
            model.enable_input_require_grads()

        return model

    @profiling_decorator
    def _get_last_hidden_state(self, model, input_ids, attention_mask, logits_to_keep=None):
        # unwrap the model to access the model.model
        unwrapped_model = self.accelerator.unwrap_model(model)
        last_hidden_state = unwrapped_model.model(input_ids=input_ids, attention_mask=attention_mask).last_hidden_state
        last_hidden_state = last_hidden_state[:, :-1, :]  # (B, L-1, H)
        if logits_to_keep is not None:
            last_hidden_state = last_hidden_state[:, -logits_to_keep:, :]  # (B, logits_to_keep, H)
        return last_hidden_state

    # Get the per-token log probabilities for the completions for the model and the reference model
    @profiling_decorator
    def _get_per_token_logps(self, model, input_ids, attention_mask, logits_to_keep, batch_size=None) -> torch.Tensor:
        batch_size = batch_size or input_ids.size(0)  # Chunk inputs into smaller batches to reduce memory peak
        all_logps = []
        for i in range(0, input_ids.size(0), batch_size):
            input_ids_batch = input_ids[i : i + batch_size]
            attention_mask_batch = attention_mask[i : i + batch_size]

            # We add 1 to `logits_to_keep` because the last logits of the sequence is later excluded
            logits = model(
                
            input_ids=input_ids_batch,
            attention_mask=attention_mask_batch,
            logits_to_keep=logits_to_keep + 1
            ,
        ).logits
            logits = logits[
            :, :-1, :
        ]  # (B, L-1, V), exclude the last logit: it corresponds to the next token pred
            input_ids_batch = input_ids_batch[:, -logits_to_keep:]
            # For transformers<=4.48, logits_to_keep argument isn't supported, so here we drop logits ourselves.
            # See https://github.com/huggingface/trl/issues/2770
            logits = logits[:, -logits_to_keep:]
            # Divide logits by sampling temperature.
            # See https://huggingface.co/blog/the_n_implementation_details_of_rlhf_with_ppo#policy-training-implementation-details
            logits = logits / self.temperature
            logps = selective_log_softmax(
            logits, input_ids_batch
        )  # compute logprobs for the input tokens
            all_logps.append(logps)
        return torch.cat(all_logps, dim=0)

    
    def _update_sglang_weights(self):
        """
        Update the model weights on the SGLang server via its disk-based update API.
        This function assumes that a checkpoint has been saved at self.args.checkpoint_path.
        The SGLang server will load the new weights from that checkpoint.
        """
        checkpoint = self.args.checkpoint_path
        if not checkpoint or not os.path.exists(checkpoint):
            raise FileNotFoundError(f"Checkpoint path {checkpoint} does not exist.")

        payload = {
            "model_path": checkpoint,
            "load_format": getattr(self.args, "load_format", "auto"),
        }
        try:
            response = requests.post(
                f"{self.sglang_server_url}/update_weights_from_disk",
                json=payload,
                timeout=60,
            )
        except requests.RequestException as e:
            raise RuntimeError(f"Weight update request failed: {e}")

        res_json = response.json()
        if not res_json.get("success", False):
            raise RuntimeError(
                f"Failed to update weights on SGLang server: {res_json.get('message', 'No message provided')}"
            )

        # Optionally flush cache.
        try:
            flush_response = requests.post(
                f"{self.sglang_server_url}/flush_cache", timeout=30
            )
            if not flush_response.status_code == 200:
                print(
                    f"Warning: Cache flush failed: {flush_response.json().get('message', 'No message provided')}"
                )
        except requests.RequestException as e:
            print(f"Warning: Cache flush request failed: {e}")

        print(f"SGLang weights updated successfully: {res_json.get('message')}")

    @profiling_decorator
    def _move_model_to_vllm(self):
        # For DeepSpeed ZeRO-3, we need to gather all parameters before operations
        deepspeed_plugin = self.accelerator.state.deepspeed_plugin
        zero_stage_3 = deepspeed_plugin is not None and deepspeed_plugin.zero_stage == 3
        gather_if_zero3 = deepspeed.zero.GatheredParameters if zero_stage_3 else nullcontext

        if is_peft_model(self.model):
            # With PEFT and DeepSpeed ZeRO Stage 3, we must gather the full model at once before merging, as merging
            # adapters in a sharded manner is not supported.
            with gather_if_zero3(list(self.model.parameters())):
                self.model.merge_adapter()

                # Update vLLM weights while parameters are gathered
                for name, param in self.model.named_parameters():
                    # When using PEFT, we need to recover the original parameter name and discard some parameters
                    name = name.removeprefix("base_model.model.").replace(".base_layer", "")
                    if self.model.prefix in name:
                        continue
                    # When module to save, remove its prefix and discard the original module
                    if "original_module" in name:
                        continue
                    name = name.replace("modules_to_save.default.", "")

                    if self.accelerator.is_main_process:
                        self.vllm_client.update_named_param(name, param.data)

                # Unmerge adapters while parameters are still gathered
                self.model.unmerge_adapter()
                # Parameters will automatically be repartitioned when exiting the context
        else:
            # For non-PEFT models, simply gather and update each parameter individually.
            for name, param in self.model.named_parameters():
                with gather_if_zero3([param]):
                    if self.accelerator.is_main_process:
                        self.vllm_client.update_named_param(name, param.data)

        # Reset cache on main process
        if self.accelerator.is_main_process:
            self.vllm_client.reset_prefix_cache()

    @profiling_decorator
    def _prepare_inputs(
        self, accumulated_local_batch: dict[str, Union[torch.Tensor, Any]]
    ) -> dict[str, Union[torch.Tensor, Any]]:
        # Prepares inputs for model training/evaluation by managing completion generation and batch handling.
        # During training:
        #   - Receives the accumulated local batch (Per-GPU batch size × Gradient accumulation steps)
        #     from the modified training dataloader instead of the standard local batch
        #   - Generates completions once for the entire accumulated batch and splits it into smaller batches
        #   - Buffers these completions and returns the appropriate slice for the current accumulation step
        #   - Optimizes by regenerating completions only periodically (every gradient_accumulation_steps * num_iterations)
        # During evaluation:
        #   - The input is treated as a standard local batch (no accumulation, no multiple iterations)
        #   - Completions are generated for each batch without buffering or reuse
        # Returns a single local batch in both cases.

        mode = "eval" if self.control.should_evaluate else "train"
        if mode == "train":
            generate_every = self.args.gradient_accumulation_steps * self.num_iterations
            if self._step % generate_every == 0 or self._buffered_inputs is None:
                # self._buffered_inputs=None can occur when resuming from a checkpoint
                accumulated_local_batch = self._generate_and_score_completions(accumulated_local_batch)
                self._buffered_inputs = split_tensor_dict(
                    accumulated_local_batch, self.args.gradient_accumulation_steps
                )
            inputs = self._buffered_inputs[self._step % self.args.gradient_accumulation_steps]
            self._step += 1
        else:
            # In evaluation, there is neither gradient accumulation, nor multiple iterations
            inputs = self._generate_and_score_completions(accumulated_local_batch)
        return inputs

    def _generate_and_score_completions(
        self, inputs: list[dict[str, Union[torch.Tensor, Any]]]
    ) -> dict[str, Union[torch.Tensor, Any]]:
        device = self.accelerator.device
        mode = "eval" if self.control.should_evaluate else "train"

        prompts = [x["prompt"] for x in inputs]
        prompts_text = [
            maybe_apply_chat_template(example, self.processing_class)["prompt"]
            for example in inputs
        ]
        prompt_inputs = self.processing_class(
            text=prompts_text, return_tensors="pt", padding=True, padding_side="left", add_special_tokens=False
        )
        prompt_inputs = super()._prepare_inputs(prompt_inputs)
        prompt_ids, prompt_mask = (
            prompt_inputs["input_ids"],
            prompt_inputs["attention_mask"],
        )

        if self.max_prompt_length is not None:
            prompt_ids = prompt_ids[:, -self.max_prompt_length :]
            prompt_mask = prompt_mask[:, -self.max_prompt_length :]

        # Generation branch: choose SGLang, vLLM, or default generation.
        if self.use_sglang:
            # Update weights if the training step has advanced.
            if self.state.global_step != self._last_loaded_step:
                self._update_sglang_weights()
                self._last_loaded_step = self.state.global_step

            # Gather all prompt texts from all processes.
            all_prompts_text = gather_object(prompts_text)
            if self.accelerator.is_main_process:
                ordered_set_of_prompts = all_prompts_text[:: self.num_generations]
                payload = {
                    "text": ordered_set_of_prompts,
                    "sampling_params": self.sglang_sampling_params,
                }
                response = requests.post(
                    f"{self.sglang_server_url}/generate", json=payload
                )
                generated_texts = [item.get("text") for item in response.json()]
                completion_ids = [
                    self.processing_class.encode(text) for text in generated_texts
                ]
            else:
                completion_ids = [None] * len(all_prompts_text)
            # # Broadcast and slice the generated completions.
            # completion_ids = broadcast_object_list(completion_ids, from_process=0)
            # process_slice = slice(
            #     self.accelerator.process_index * len(prompts),
            #     (self.accelerator.process_index + 1) * len(prompts),
            # )
            # completion_ids = completion_ids[process_slice]
            # completion_ids = [
            #     torch.tensor(ids, device=device) for ids in completion_ids
            # ]
            # completion_ids = pad(
            #     completion_ids, padding_value=self.processing_class.pad_token_id
            # )
            # prompt_completion_ids = torch.cat([prompt_ids, completion_ids], dim=1)

            # Broadcast the completions from the main process to all processes, ensuring each process receives its
            # corresponding slice.
            completion_ids = broadcast_object_list(completion_ids, from_process=0)
            process_slice = slice(
                self.accelerator.process_index * len(prompts),
                (self.accelerator.process_index + 1) * len(prompts),
            )
            completion_ids = completion_ids[process_slice]

            # Pad the completions, and concatenate them with the prompts
            completion_ids = [
                torch.tensor(ids, device=device) for ids in completion_ids
            ]
            completion_ids = pad(
                completion_ids, padding_value=self.processing_class.pad_token_id
            )
            prompt_completion_ids = torch.cat([prompt_ids, completion_ids], dim=1)
        elif self.use_vllm:
            # First, have main process load weights if needed
            if self.state.global_step != self._last_loaded_step:
                self._move_model_to_vllm()
                self._last_loaded_step = self.state.global_step

            # Generate completions using vLLM: gather all prompts and use them in a single call in the main process
            all_prompts_text = gather_object(prompts_text)
            if self.accelerator.is_main_process:
                # Since 'prompts' contains 'num_generations' duplicates, we first take unique prompts, and generate
                # num_generations outputs for each one. This is faster than generating outputs for each duplicate
                # prompt individually.
                ordered_set_of_prompts = all_prompts_text[:: self.num_generations]
                with profiling_context(self, "vLLM.generate"):
                    completion_ids = self.vllm_client.generate(
                        prompts=ordered_set_of_prompts,
                        n=self.num_generations,
                        repetition_penalty=self.repetition_penalty,
                        temperature=self.temperature,
                        top_p=self.top_p,
                        top_k=-1 if self.top_k is None else self.top_k,
                        min_p=0.0 if self.min_p is None else self.min_p,
                        max_tokens=self.max_completion_length,
                        guided_decoding_regex=self.guided_decoding_regex,
                    )
            else:
                completion_ids = [None] * len(all_prompts_text)
            # Broadcast the completions from the main process to all processes, ensuring each process receives its
            # corresponding slice.
            completion_ids = broadcast_object_list(completion_ids, from_process=0)
            process_slice = slice(
                self.accelerator.process_index * len(prompts),
                (self.accelerator.process_index + 1) * len(prompts),
            )
            completion_ids = completion_ids[process_slice]

            # Pad the completions, and concatenate them with the prompts
            completion_ids = [
                torch.tensor(ids, device=device) for ids in completion_ids
            ]
            completion_ids = pad(
                completion_ids, padding_value=self.processing_class.pad_token_id
            )
            prompt_completion_ids = torch.cat([prompt_ids, completion_ids], dim=1)
        else:
            # Regular generation path
            with unwrap_model_for_generation(
                self.model_wrapped, self.accelerator, gather_deepspeed3_params=self.args.ds3_gather_for_generation
            ) as unwrapped_model:
                prompt_completion_ids = unwrapped_model.generate(
                    prompt_ids,
                    attention_mask=prompt_mask,
                    generation_config=self.generation_config,
                )

            # Compute prompt length and extract completion ids
            prompt_length = prompt_ids.size(1)
            prompt_ids = prompt_completion_ids[:, :prompt_length]
            completion_ids = prompt_completion_ids[:, prompt_length:]

        # Mask everything after the first EOS token
        is_eos = completion_ids == self.processing_class.eos_token_id
        eos_idx = torch.full(
            (is_eos.size(0),), is_eos.size(1), dtype=torch.long, device=device
        )
        eos_idx[is_eos.any(dim=1)] = is_eos.int().argmax(dim=1)[is_eos.any(dim=1)]
        sequence_indices = torch.arange(is_eos.size(1), device=device).expand(
            is_eos.size(0), -1
        )
        completion_mask = (sequence_indices <= eos_idx.unsqueeze(1)).int()

        # If mask_truncated_completions is enabled, zero out truncated completions in completion_mask
        if self.mask_truncated_completions:
            truncated_completions = ~is_eos.any(dim=1)
            completion_mask = completion_mask * (~truncated_completions).unsqueeze(1).int()

        # Concatenate prompt_mask with completion_mask for logit computation
        attention_mask = torch.cat([prompt_mask, completion_mask], dim=1)  # (B, P+C)

        logits_to_keep = completion_ids.size(1)  # we only need to compute the logits for the completion tokens
        batch_size = self.args.per_device_train_batch_size if mode == "train" else self.args.per_device_eval_batch_size

        with torch.no_grad():
            # When using num_iterations == 1, old_per_token_logps == per_token_logps, so we can skip it's
            # computation here, and use per_token_logps.detach() instead.
            if self.num_iterations > 1:
                old_per_token_logps = self._get_per_token_logps(
                    self.model, prompt_completion_ids, attention_mask, logits_to_keep, batch_size
                )
            else:
                old_per_token_logps = None

            if self.beta == 0.0:
                ref_per_token_logps = None
            elif self.ref_model is not None:
                ref_per_token_logps = self._get_per_token_logps(
                    self.ref_model, prompt_completion_ids, attention_mask, logits_to_keep, batch_size
                )
            else:
                with self.accelerator.unwrap_model(self.model).disable_adapter():
                    ref_per_token_logps = self._get_per_token_logps(
                        self.model, prompt_completion_ids, attention_mask, logits_to_keep, batch_size
                    )

        # Decode the generated completions
        completions_text = self.processing_class.batch_decode(
            completion_ids, skip_special_tokens=True
        )
        if is_conversational(inputs[0]):
            completions = []
            for prompt, completion in zip(prompts, completions_text):
                bootstrap = (
                    prompt.pop()["content"] if prompt[-1]["role"] == "assistant" else ""
                )
                completions.append(
                    [{"role": "assistant", "content": bootstrap + completion}]
                )
        else:
            completions = completions_text

        rewards_per_func = torch.zeros(
            len(prompts), len(self.reward_funcs), device=device
        )
        for i, (reward_func, reward_processing_class) in enumerate(
            zip(self.reward_funcs, self.reward_processing_classes)
        ):
            if isinstance(reward_func, nn.Module):  # Module instead of PretrainedModel for compat with compiled models
                reward_func_name = f"reward {reward_func.config._name_or_path.split('/')[-1]}"
            else:
                reward_func_name = reward_func.__name__
            with profiling_context(self, reward_func_name):
                if isinstance(
                    reward_func, nn.Module
                ):  # Module instead of PretrainedModel for compat with compiled models
                    if is_conversational(inputs[0]):
                        messages = [{"messages": p + c} for p, c in zip(prompts, completions)]
                        texts = [apply_chat_template(x, reward_processing_class)["text"] for x in messages]
                    else:
                        texts = [p + c for p, c in zip(prompts, completions)]
                    reward_inputs = reward_processing_class(
                        text=texts, return_tensors="pt", padding=True, padding_side="right", add_special_tokens=False
                    )
                    reward_inputs = super()._prepare_inputs(reward_inputs)
                    with torch.inference_mode():
                        rewards_per_func[:, i] = reward_func(**reward_inputs).logits[:, 0]  # Shape (B*G,)
                else:
                    # Repeat all input columns (but "prompt" and "completion") to match the number of generations
                    keys = [key for key in inputs[0] if key not in ["prompt", "completion"]]
                    reward_kwargs = {key: [example[key] for example in inputs] for key in keys}
                    output_reward_func = reward_func(prompts=prompts, completions=completions, **reward_kwargs)
                    # Convert None values to NaN
                    output_reward_func = [reward if reward is not None else torch.nan for reward in output_reward_func]

                    rewards_per_func[:, i] = torch.tensor(output_reward_func, dtype=torch.float32, device=device)

        # If all reward functions return None for a given row, issue a detailed warning
        if torch.isnan(rewards_per_func).all(dim=1).any():
            nan_row_idx = torch.isnan(rewards_per_func).all(dim=1).nonzero(as_tuple=True)[0][0]
            row_reward_kwargs = {key: value[nan_row_idx] for key, value in reward_kwargs.items()}
            row_reward_kwargs["prompt"] = prompts[nan_row_idx]
            row_reward_kwargs["completion"] = completions[nan_row_idx]
            warnings.warn(
                f"All reward functions returned None for the following kwargs: {row_reward_kwargs}. "
                "Please ensure that at least one reward function returns a valid reward."
            )

        # Gather the reward per function: this part is crucial, because the rewards are normalized per group and the
        # completions may be distributed across processes
        rewards_per_func = gather(rewards_per_func)

        # Apply weights to each reward function's output and sum
        rewards = (rewards_per_func * self.reward_weights.to(device).unsqueeze(0)).nansum(dim=1)

        # Compute grouped-wise rewards
        mean_grouped_rewards = rewards.view(-1, self.num_generations).mean(dim=1)
        std_grouped_rewards = rewards.view(-1, self.num_generations).std(dim=1)

        # Normalize the rewards to compute the advantages
        mean_grouped_rewards = mean_grouped_rewards.repeat_interleave(self.num_generations, dim=0)
        std_grouped_rewards = std_grouped_rewards.repeat_interleave(self.num_generations, dim=0)
        advantages = rewards - mean_grouped_rewards
        if self.scale_rewards:
            advantages = advantages / (std_grouped_rewards + 1e-4)

        # Slice to keep only the local part of the data
        process_slice = slice(
            self.accelerator.process_index * len(prompts),
            (self.accelerator.process_index + 1) * len(prompts),
        )
        advantages = advantages[process_slice]

        # Log the metrics
        if mode == "train":
            self.state.num_input_tokens_seen += self.accelerator.gather_for_metrics(attention_mask.sum()).sum().item()
        self._metrics[mode]["num_tokens"] = [self.state.num_input_tokens_seen]

        # log completion lengths, mean, min, max
        agg_completion_mask = self.accelerator.gather_for_metrics(completion_mask.sum(1))
        self._metrics[mode]["completions/mean_length"].append(agg_completion_mask.float().mean().item())
        self._metrics[mode]["completions/min_length"].append(agg_completion_mask.float().min().item())
        self._metrics[mode]["completions/max_length"].append(agg_completion_mask.float().max().item())

        # identify sequences that terminated with EOS and log their lengths
        agg_terminated_with_eos = self.accelerator.gather_for_metrics(is_eos.any(dim=1))
        term_completion_mask = agg_completion_mask[agg_terminated_with_eos]
        clipped_completions_ratio = 1 - len(term_completion_mask) / len(agg_completion_mask)
        self._metrics[mode]["completions/clipped_ratio"].append(clipped_completions_ratio)
        if len(term_completion_mask) == 0:
            # edge case where no completed sequences are found
            term_completion_mask = torch.zeros(1, device=device)
        self._metrics[mode]["completions/mean_terminated_length"].append(term_completion_mask.float().mean().item())
        self._metrics[mode]["completions/min_terminated_length"].append(term_completion_mask.float().min().item())
        self._metrics[mode]["completions/max_terminated_length"].append(term_completion_mask.float().max().item())

        # Get the names of the reward functions
        reward_func_names = []
        for reward_func in self.reward_funcs:
            if isinstance(reward_func, nn.Module):  # Module instead of PretrainedModel for compat with compiled models
                reward_func_name = reward_func.config._name_or_path.split("/")[-1]
            else:
                reward_func_name = reward_func.__name__
            reward_func_names.append(reward_func_name)

        # Calculate mean reward per function, but only for samples where the function was applied (non-NaN values)
        for i, reward_func_name in enumerate(reward_func_names):
            mean_rewards = torch.nanmean(rewards_per_func[:, i]).item()
            self._metrics[mode][f"rewards/{reward_func_name}/mean"].append(mean_rewards)
            std_rewards = nanstd(rewards_per_func[:, i]).item()
            self._metrics[mode][f"rewards/{reward_func_name}/std"].append(std_rewards)
        self._metrics[mode]["reward"].append(mean_grouped_rewards.mean().item())
        self._metrics[mode]["reward_std"].append(std_grouped_rewards.mean().item())

        # Log prompt and completion texts
        self._textual_logs["prompt"].extend(gather_object(prompts_text))
        self._textual_logs["completion"].extend(gather_object(completions_text))
        for i, name in enumerate(reward_func_names):
            self._textual_logs["rewards"][name].extend(rewards_per_func[:, i].tolist())

        return {
            "prompt_ids": prompt_ids,
            "prompt_mask": prompt_mask,
            "completion_ids": completion_ids,
            "completion_mask": completion_mask,
            "advantages": advantages,
            "old_per_token_logps": old_per_token_logps,
            "ref_per_token_logps": ref_per_token_logps,
        }

    def compute_liger_loss(self, model, inputs):
        # Compute the per-token log probabilities for the model
        prompt_ids, prompt_mask = inputs["prompt_ids"], inputs["prompt_mask"]
        completion_ids, completion_mask = inputs["completion_ids"], inputs["completion_mask"]
        input_ids = torch.cat([prompt_ids, completion_ids], dim=1)
        attention_mask = torch.cat([prompt_mask, completion_mask], dim=1)
        logits_to_keep = completion_ids.size(1)  # we only need to compute the logits for the completion tokens

        # get the last hidden state of the model
        last_hidden_state = self._get_last_hidden_state(model, input_ids, attention_mask, logits_to_keep)
        unwrapped_model = self.accelerator.unwrap_model(model)
        # compute loss and metrics using liger grpo loss
        loss, metrics = self.liger_grpo_loss(
            _input=last_hidden_state,
            lin_weight=unwrapped_model.lm_head.weight,
            selected_token_ids=completion_ids,
            attention_mask=completion_mask,
            advantages=inputs["advantages"],
            bias=unwrapped_model.lm_head.bias,
            ref_per_token_logps=inputs["ref_per_token_logps"],
            old_per_token_logps=inputs["old_per_token_logps"],
        )
        # Extract metrics from the liger_grpo_loss output
        # KL divergence is the first metric when beta is non-zero
        mean_kl = metrics[0] if self.beta != 0.0 else None
        clip_ratio = metrics[-1]

        mode = "eval" if self.control.should_evaluate else "train"
        if self.beta != 0.0:
            self._metrics[mode]["kl"].append(self.accelerator.gather_for_metrics(mean_kl).mean().item())
        self._metrics[mode]["clip_ratio"].append(self.accelerator.gather_for_metrics(clip_ratio).mean().item())
        return loss

    @profiling_decorator
    def compute_loss(self, model, inputs, return_outputs=False, num_items_in_batch=None):
        if return_outputs:
            raise ValueError("The GRPOTrainer does not support returning outputs")
        if self.use_liger_loss:
            # Compute the loss using the liger grpo loss
            return self.compute_liger_loss(model, inputs)
        else:
            return self._compute_loss(model, inputs)

    def _compute_loss(self, model, inputs):
        # Compute the per-token log probabilities for the model
        prompt_ids, prompt_mask = inputs["prompt_ids"], inputs["prompt_mask"]
        completion_ids, completion_mask = (
            inputs["completion_ids"],
            inputs["completion_mask"],
        )
        input_ids = torch.cat([prompt_ids, completion_ids], dim=1)
        attention_mask = torch.cat([prompt_mask, completion_mask], dim=1)
        logits_to_keep = completion_ids.size(
            1
        )  # we only need to compute the logits for the completion tokens

        per_token_logps = self._get_per_token_logps(
            model, input_ids, attention_mask, logits_to_keep
        )

        # Compute the KL divergence between the model and the reference model
        if self.beta != 0.0:
            ref_per_token_logps = inputs["ref_per_token_logps"]
            per_token_kl = (
                torch.exp(ref_per_token_logps - per_token_logps)
                - (ref_per_token_logps - per_token_logps)
                - 1
            )

        # Compute the loss
        advantages = inputs["advantages"]
        # When using num_iterations == 1, old_per_token_logps == per_token_logps, so we can skip it's computation (see
        # _generate_and_score_completions) and use per_token_logps.detach() instead.
        old_per_token_logps = inputs["old_per_token_logps"] if self.num_iterations > 1 else per_token_logps.detach()
        coef_1 = torch.exp(per_token_logps - old_per_token_logps)
        coef_2 = torch.clamp(coef_1, 1 - self.epsilon_low, 1 + self.epsilon_high)
        per_token_loss1 = coef_1 * advantages.unsqueeze(1)
        per_token_loss2 = coef_2 * advantages.unsqueeze(1)
        per_token_loss = -torch.min(per_token_loss1, per_token_loss2)
        if self.beta != 0.0:
            per_token_loss = per_token_loss + self.beta * per_token_kl

        if self.loss_type == "grpo":
            loss = ((per_token_loss * completion_mask).sum(-1) / completion_mask.sum(-1).clamp(min=1.0)).mean()
        elif self.loss_type == "bnpo":
            loss = (per_token_loss * completion_mask).sum() / completion_mask.sum().clamp(min=1.0)
        elif self.loss_type == "dr_grpo":
            loss = (per_token_loss * completion_mask).sum() / (per_token_loss.size(0) * self.max_completion_length)
        else:
            raise ValueError(f"Unknown loss type: {self.loss_type}")

        # Log the metrics
        mode = "eval" if self.control.should_evaluate else "train"

        if self.beta != 0.0:
            mean_kl = (per_token_kl * completion_mask).sum() / completion_mask.sum()
            self._metrics[mode]["kl"].append(self.accelerator.gather_for_metrics(mean_kl).nanmean().item())

        # Compute the clipped probability ratios
        is_low_clipped = (coef_1 < 1 - self.epsilon_low) & (advantages.unsqueeze(1) < 0)
        is_high_clipped = (coef_1 > 1 + self.epsilon_high) & (advantages.unsqueeze(1) > 0)
        is_region_clipped = is_low_clipped | is_high_clipped

        low_clip = (is_low_clipped * completion_mask).sum() / completion_mask.sum()
        high_clip = (is_high_clipped * completion_mask).sum() / completion_mask.sum()
        clip_ratio = (is_region_clipped * completion_mask).sum() / completion_mask.sum()

        gathered_low_clip = self.accelerator.gather_for_metrics(low_clip)
        self._metrics[mode]["clip_ratio/low_mean"].append(gathered_low_clip.nanmean().item())
        self._metrics[mode]["clip_ratio/low_min"].append(nanmin(gathered_low_clip).item())
        gathered_high_clip = self.accelerator.gather_for_metrics(high_clip)
        self._metrics[mode]["clip_ratio/high_mean"].append(gathered_high_clip.nanmean().item())
        self._metrics[mode]["clip_ratio/high_max"].append(nanmax(gathered_high_clip).item())
        gathered_clip_ratio = self.accelerator.gather_for_metrics(clip_ratio)
        self._metrics[mode]["clip_ratio/region_mean"].append(gathered_clip_ratio.nanmean().item())
        return loss

    def prediction_step(
        self,
        model,
        inputs,
        prediction_loss_only,
        ignore_keys: Optional[list[str]] = None,
    ):
        inputs = self._prepare_inputs(inputs)
        with torch.no_grad():
            with self.compute_loss_context_manager():
                loss = self.compute_loss(model, inputs)
            loss = loss.mean().detach()
        return loss, None, None

    def log(self, logs: dict[str, float], start_time: Optional[float] = None) -> None:
        mode = "eval" if self.control.should_evaluate else "train"
        metrics = {key: sum(val) / len(val) for key, val in self._metrics[mode].items()}  # average the metrics

        # This method can be called both in training and evaluation. When called in evaluation, the keys in `logs`
        # start with "eval_". We need to add the prefix "eval_" to the keys in `metrics` to match the format.
        if mode == "eval":
            metrics = {f"eval_{key}": val for key, val in metrics.items()}

        logs = {**logs, **metrics}
        if version.parse(transformers.__version__) >= version.parse("4.47.0.dev0"):
            super().log(logs, start_time)
        else:  # transformers<=4.46
            super().log(logs)
        self._metrics[mode].clear()

        if self.accelerator.is_main_process and self.log_completions:
            if is_rich_available():
                print_prompt_completions_sample(
                    self._textual_logs["prompt"],
                    self._textual_logs["completion"],
                    self._textual_logs["rewards"],
                    self.state.global_step,
                    self.num_completions_to_print,
                )

            if self.args.report_to and "wandb" in self.args.report_to and wandb.run is not None:
                import pandas as pd

                table = {
                    "step": [str(self.state.global_step)] * len(self._textual_logs["prompt"]),
                    "prompt": self._textual_logs["prompt"],
                    "completion": self._textual_logs["completion"],
                    **self._textual_logs["rewards"],
                }
                df = pd.DataFrame(table)
                if self.wandb_log_unique_prompts:
                    df = df.drop_duplicates(subset=["prompt"])
                wandb.log({"completions": wandb.Table(dataframe=df)})

    def create_model_card(
        self,
        model_name: Optional[str] = None,
        dataset_name: Optional[str] = None,
        tags: Union[str, list[str], None] = None,
    ):
        """
        Creates a draft of a model card using the information available to the `Trainer`.

        Args:
            model_name (`str` or `None`, *optional*, defaults to `None`):
                Name of the model.
            dataset_name (`str` or `None`, *optional*, defaults to `None`):
                Name of the dataset used for training.
            tags (`str`, `list[str]` or `None`, *optional*, defaults to `None`):
                Tags to be associated with the model card.
        """
        if not self.is_world_process_zero():
            return

        if hasattr(self.model.config, "_name_or_path") and not os.path.isdir(
            self.model.config._name_or_path
        ):
            base_model = self.model.config._name_or_path
        else:
            base_model = None

        tags = tags or []
        if isinstance(tags, str):
            tags = [tags]

        if hasattr(self.model.config, "unsloth_version"):
            tags.append("unsloth")

        citation = textwrap.dedent(
            """\
            @article{zhihong2024deepseekmath,
                title        = {{DeepSeekMath: Pushing the Limits of Mathematical Reasoning in Open Language Models}},
                author       = {Zhihong Shao and Peiyi Wang and Qihao Zhu and Runxin Xu and Junxiao Song and Mingchuan Zhang and Y. K. Li and Y. Wu and Daya Guo},
                year         = 2024,
                eprint       = {arXiv:2402.03300},
            }
            """
        )

        model_card = generate_model_card(
            base_model=base_model,
            model_name=model_name,
            hub_model_id=self.hub_model_id,
            dataset_name=dataset_name,
            tags=tags,
            wandb_url=(
                wandb.run.get_url()
                if is_wandb_available() and wandb.run is not None
                else None
            ),
            comet_url=get_comet_experiment_url(),
            trainer_name="GRPO",
            trainer_citation=citation,
            paper_title="DeepSeekMath: Pushing the Limits of Mathematical Reasoning in Open Language Models",
            paper_id="2402.03300",
        )

        model_card.save(os.path.join(self.args.output_dir, "README.md"))<|MERGE_RESOLUTION|>--- conflicted
+++ resolved
@@ -478,15 +478,9 @@
 
         # Processing class
         if processing_class is None:
-<<<<<<< HEAD
-            processing_class = AutoTokenizer.from_pretrained(
-                model.config._name_or_path, padding_side="left"
-            )
-=======
             processing_class = AutoTokenizer.from_pretrained(model.config._name_or_path, padding_side="left")
         if processing_class.pad_token is None:
             processing_class.pad_token = processing_class.eos_token
->>>>>>> f3e8c230
 
         # Reward functions
         if not isinstance(reward_funcs, list):
