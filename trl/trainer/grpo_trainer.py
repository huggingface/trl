--- conflicted
+++ resolved
@@ -1973,7 +1973,6 @@
         if self.beta != 0.0:
             per_token_loss = per_token_loss + self.beta * per_token_kl
 
-<<<<<<< HEAD
         policy_loss = aggregate_loss(
             per_token_loss, completion_mask, self.loss_type, max_completion_length=self.max_completion_length
         )
@@ -1988,22 +1987,6 @@
             self.entropy_coef = new_coef
 
         loss = policy_loss - apply_coef * entropy_loss
-=======
-        if self.loss_type == "grpo":
-            loss = ((per_token_loss * completion_mask).sum(-1) / completion_mask.sum(-1).clamp(min=1.0)).mean()
-            loss = loss / self.current_gradient_accumulation_steps
-        elif self.loss_type == "bnpo":
-            loss = (per_token_loss * completion_mask).sum() / completion_mask.sum().clamp(min=1.0)
-            loss = loss / self.current_gradient_accumulation_steps
-        elif self.loss_type == "dr_grpo":
-            loss = (per_token_loss * completion_mask).sum() / (per_token_loss.size(0) * self.max_completion_length)
-            loss = loss / self.current_gradient_accumulation_steps
-        elif self.loss_type == "dapo":
-            normalizer = inputs["num_items_in_batch"] / self.accelerator.num_processes
-            loss = (per_token_loss * completion_mask).sum() / normalizer
-        else:
-            raise ValueError(f"Unknown loss type: {self.loss_type}")
->>>>>>> 26442abf
 
         # Log the metrics
         mode = "train" if self.model.training else "eval"
