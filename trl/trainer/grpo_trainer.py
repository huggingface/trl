--- conflicted
+++ resolved
@@ -1077,23 +1077,6 @@
     def _generate_single_turn(self, prompts: list):
         device = self.accelerator.device
 
-<<<<<<< HEAD
-=======
-        # If the prompts are conversational and the inputs contain images, we need to convert the prompts from
-        # [{"role": "user", "content": "What color is the sky?"}] to
-        # [{"role": "user", "content": [{"type": "image"}, {"type": "text", "text": "What color is the sky?"}]}]
-        kwargs = {}
-        if images is not None:
-            kwargs = {"images": images}
-            for prompt, image_list in zip(prompts, images):
-                if isinstance(prompt, list):  # i.e., when using conversational data
-                    prepare_multimodal_messages(prompt, num_images=len(image_list))
-
-        prompts_text = [
-            maybe_apply_chat_template({"prompt": prompt}, self.processing_class)["prompt"] for prompt in prompts
-        ]
-
->>>>>>> e0eec055
         # Generate completions using either vLLM or regular generation
         if self.use_vllm:
             if self.vllm_mode == "colocate" and self.args.vllm_enable_sleep_mode:
@@ -1131,27 +1114,10 @@
                         "generation_kwargs": self.args.generation_kwargs,
                     }
                     with profiling_context(self, "vLLM.generate"):
-<<<<<<< HEAD
                         if is_conversational({"prompt": ordered_set_of_prompts[0]}):
                             output = self.vllm_client.chat(prompts=ordered_set_of_prompts, **sampling_params)
                         else:
                             output = self.vllm_client.generate(prompts=ordered_set_of_prompts, **sampling_params)
-=======
-                        output = self.vllm_client.generate(
-                            prompts=ordered_set_of_prompts,
-                            images=ordered_set_of_images,
-                            n=self.num_generations,
-                            repetition_penalty=self.repetition_penalty,
-                            temperature=self.temperature,
-                            top_p=self.top_p,
-                            top_k=-1 if self.top_k is None else self.top_k,
-                            min_p=0.0 if self.min_p is None else self.min_p,
-                            max_tokens=self.max_completion_length,
-                            truncate_prompt_tokens=self.max_prompt_length,
-                            guided_decoding_regex=self.guided_decoding_regex,
-                            generation_kwargs=self.args.generation_kwargs,
-                        )
->>>>>>> e0eec055
                         payload = (output["prompt_ids"], output["completion_ids"], output["logprobs"])
                 else:
                     payload = None
@@ -1187,6 +1153,7 @@
                     "top_k": -1 if self.top_k is None else self.top_k,
                     "min_p": 0.0 if self.min_p is None else self.min_p,
                     "max_tokens": self.max_completion_length,
+                    "truncate_prompt_tokens": self.max_prompt_length,
                     "truncate_prompt_tokens": self.max_prompt_length,
                     "guided_decoding": guided_decoding,
                     "logprobs": 0,  # only return the logprob of the generated token
@@ -1271,7 +1238,6 @@
 
         else:
             # Regular generation path
-<<<<<<< HEAD
             processor_kwargs = {
                 "return_tensors": "pt",
                 "padding": True,
@@ -1287,18 +1253,6 @@
                 )
             else:
                 generate_inputs = self.processing_class(text=prompts, **processor_kwargs)
-=======
-            generate_inputs = self.processing_class(
-                text=prompts_text,
-                return_tensors="pt",
-                padding=True,
-                padding_side="left",
-                max_length=self.max_prompt_length,
-                truncation=True,
-                add_special_tokens=False,
-                **kwargs,
-            )
->>>>>>> e0eec055
             generate_inputs = super()._prepare_inputs(generate_inputs)
 
             with (
@@ -1311,8 +1265,10 @@
             ):
                 prompt_completion_ids = unwrapped_model.generate(
                     **generate_inputs, generation_config=self.generation_config, disable_compile=True
+                    **generate_inputs, generation_config=self.generation_config, disable_compile=True
                 )
             # Compute prompt length and extract completion ids
+            prompt_ids, prompt_mask = generate_inputs["input_ids"], generate_inputs["attention_mask"]
             prompt_ids, prompt_mask = generate_inputs["input_ids"], generate_inputs["attention_mask"]
             prompt_length = prompt_ids.size(1)
             completion_ids = prompt_completion_ids[:, prompt_length:]
@@ -1328,16 +1284,13 @@
             logprobs = None  # not used in this case
 
         return prompt_ids, completion_ids, logprobs
+        return prompt_ids, completion_ids, logprobs
 
     def _generate(self, prompts: list[str]):
         device = self.accelerator.device
         mode = "train" if self.model.training else "eval"
 
-<<<<<<< HEAD
         prompt_ids, completion_ids, logprobs = self._generate_single_turn(prompts)
-=======
-        prompt_ids, completion_ids, logprobs = self._generate_single_turn(prompts, images)
->>>>>>> e0eec055
 
         # Get completion length per sequence, used for logging
         prompt_lengths = torch.tensor([len(ids) for ids in prompt_ids], device=device)
@@ -1370,6 +1323,7 @@
         self._metrics[mode]["completions/max_terminated_length"].append(term_completion_lengths.float().max().item())
 
         return prompt_ids, completion_ids, total_completion_tokens, logprobs
+        return prompt_ids, completion_ids, total_completion_tokens, logprobs
 
     def _generate_and_score_completions(
         self, inputs: list[dict[str, Union[torch.Tensor, Any]]]
@@ -1389,7 +1343,6 @@
         if images is not None and all(img_list == [] for img_list in images):
             images = None
 
-<<<<<<< HEAD
         # If the prompts are conversational and the inputs contain images, we need to convert the prompts from
         # [{"role": "user", "content": "What color is the sky?"}] to
         # [{"role": "user", "content": [{"type": "image", "image": <Image>}, {"type": "text", "text": "What color is the sky?"}]}]
@@ -1398,10 +1351,6 @@
 
         prompt_ids_list, completion_ids_list, num_items_in_batch, sampling_per_token_logps_list = self._generate(
             prompts
-=======
-        prompt_ids_list, completion_ids_list, num_items_in_batch, sampling_per_token_logps_list = self._generate(
-            prompts, images
->>>>>>> e0eec055
         )
 
         # Convert lists of token IDs to padded tensors
@@ -1428,6 +1377,23 @@
         # Concatenate prompt_mask with completion_mask for logit computation
         prompt_completion_ids = torch.cat([prompt_ids, completion_ids], dim=1)  # (B, P+C)
         attention_mask = torch.cat([prompt_mask, completion_mask], dim=1)  # (B, P+C)
+
+        logits_to_keep = completion_ids.size(1)  # we only need to compute the logits for the completion tokens
+        batch_size = self.args.per_device_train_batch_size if mode == "train" else self.args.per_device_eval_batch_size
+
+        num_images = [len(img_list) for img_list in images] if images is not None else None
+
+        # Get forward_kwargs for models with multimodal inputs
+        if images is not None:
+            prompts_text = [
+                apply_chat_template({"prompt": prompt}, self.processing_class)["prompt"] for prompt in prompts
+            ]
+            prompt_inputs = self.processing_class(images=images, text=prompts_text, padding=True, return_tensors="pt")
+            prompt_inputs = super()._prepare_inputs(prompt_inputs)
+            forward_kwargs = {k: v for k, v in prompt_inputs.items() if k not in ["input_ids", "attention_mask"]}
+        else:
+            forward_kwargs = {}
+
 
         logits_to_keep = completion_ids.size(1)  # we only need to compute the logits for the completion tokens
         batch_size = self.args.per_device_train_batch_size if mode == "train" else self.args.per_device_eval_batch_size
