--- conflicted
+++ resolved
@@ -486,17 +486,15 @@
         logits = logits[:, -logits_to_keep:]
         return selective_log_softmax(logits, input_ids)  #  compute logprobs for the input tokens
 
-    def _move_model_to_vllm(self, unwrapped_model):
+    def _move_model_to_vllm(self):
         with unwrap_model_for_generation(
             self.model, self.accelerator, gather_deepspeed3_params=self.args.ds3_gather_for_generation
         ) as unwrapped_model:
+            if is_compiled_module(unwrapped_model):
+                    unwrapped_model = unwrapped_model._orig_mod
             if is_peft_model(unwrapped_model):
-<<<<<<< HEAD
-                state_dict = unwrapped_model.state_dict()                
-=======
                 unwrapped_model.merge_adapter()
                 state_dict = unwrapped_model.state_dict()
->>>>>>> 4bacf660
                 # Remove base_model and base_layer prefixes
                 state_dict = {
                     k.removeprefix("base_model.model.").replace(".base_layer", ""): v for k, v in state_dict.items()
@@ -532,41 +530,32 @@
             prompt_mask = prompt_mask[:, -self.max_prompt_length :]
 
         # Generate completions using either vLLM or regular generation
-        if self.args.use_vllm:
-            with unwrap_model_for_generation(
-                self.model, self.accelerator, gather_deepspeed3_params=self.args.ds3_gather_for_generation
-            ) as unwrapped_model:
-                if is_compiled_module(unwrapped_model):
-                    unwrapped_model = unwrapped_model._orig_mod
-                if is_peft_model(unwrapped_model):
-                    unwrapped_model.merge_adapter()
-                # First, have main process load weights if needed
-                if self.state.global_step != self._last_loaded_step:
-                    self._move_model_to_vllm(unwrapped_model)
-                    self._last_loaded_step = self.state.global_step
-
-                # Generate completions using vLLM: gather all prompts and use them in a single call in the main process
-                all_prompts_text = gather_object(prompts_text)
-                if self.accelerator.is_main_process:
-                    outputs = self.llm.generate(all_prompts_text, sampling_params=self.sampling_params, use_tqdm=False)
-                    completion_ids = [out.token_ids for completions in outputs for out in completions.outputs]
-                else:
-                    completion_ids = [None] * len(all_prompts_text)
-                # Broadcast the completions from the main process to all processes, ensuring each process receives its
-                # corresponding slice.
-                completion_ids = broadcast_object_list(completion_ids, from_process=0)
-                process_slice = slice(
-                    self.accelerator.process_index * len(prompts),
-                    (self.accelerator.process_index + 1) * len(prompts),
-                )
-                completion_ids = completion_ids[process_slice]
-
-                # Pad the completions, and concatenate them with the prompts
-                completion_ids = [torch.tensor(ids, device=device) for ids in completion_ids]
-                completion_ids = pad(completion_ids, padding_value=self.processing_class.pad_token_id)
-                prompt_completion_ids = torch.cat([prompt_ids, completion_ids], dim=1)
-                if is_peft_model(unwrapped_model):
-                    unwrapped_model.unmerge_adapter()
+        if self.args.use_vllm:            
+            # First, have main process load weights if needed
+            if self.state.global_step != self._last_loaded_step:
+                self._move_model_to_vllm()
+                self._last_loaded_step = self.state.global_step
+
+            # Generate completions using vLLM: gather all prompts and use them in a single call in the main process
+            all_prompts_text = gather_object(prompts_text)
+            if self.accelerator.is_main_process:
+                outputs = self.llm.generate(all_prompts_text, sampling_params=self.sampling_params, use_tqdm=False)
+                completion_ids = [out.token_ids for completions in outputs for out in completions.outputs]
+            else:
+                completion_ids = [None] * len(all_prompts_text)
+            # Broadcast the completions from the main process to all processes, ensuring each process receives its
+            # corresponding slice.
+            completion_ids = broadcast_object_list(completion_ids, from_process=0)
+            process_slice = slice(
+                self.accelerator.process_index * len(prompts),
+                (self.accelerator.process_index + 1) * len(prompts),
+            )
+            completion_ids = completion_ids[process_slice]
+
+            # Pad the completions, and concatenate them with the prompts
+            completion_ids = [torch.tensor(ids, device=device) for ids in completion_ids]
+            completion_ids = pad(completion_ids, padding_value=self.processing_class.pad_token_id)
+            prompt_completion_ids = torch.cat([prompt_ids, completion_ids], dim=1)
         else:
             # Regular generation path
             with unwrap_model_for_generation(self.model, self.accelerator) as unwrapped_model:
