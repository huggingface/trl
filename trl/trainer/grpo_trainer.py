--- conflicted
+++ resolved
@@ -562,12 +562,8 @@
                 top_k=args.top_k,
                 min_p=args.min_p,
                 repetition_penalty=args.repetition_penalty,
-<<<<<<< HEAD
                 use_cache=True,
-                cache_implementation="static",  # static cache is faster in this case
-=======
                 cache_implementation=args.cache_implementation,
->>>>>>> fc4dae25
             )
 
         # Gradient accumulation requires scaled loss. Normally, loss scaling in the parent class depends on whether the
