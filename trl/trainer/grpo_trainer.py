--- conflicted
+++ resolved
@@ -49,14 +49,9 @@
 from ..data_utils import apply_chat_template, is_conversational, maybe_apply_chat_template
 from ..extras.profiling import profiling_context, profiling_decorator
 from ..extras.vllm_client import VLLMClient
-<<<<<<< HEAD
-from ..import_utils import is_deepspeed_available, is_liger_kernel_available, is_rich_available, is_vllm_available
+from ..import_utils import is_liger_kernel_available, is_rich_available, is_vllm_available
 from ..models import create_reference_model, prepare_deepspeed, prepare_fsdp, unwrap_model_for_generation
 from ..models.utils import _ForwardRedirection
-=======
-from ..import_utils import is_liger_kernel_available, is_rich_available, is_vllm_available
-from ..models import create_reference_model, prepare_deepspeed, unwrap_model_for_generation
->>>>>>> 2bf48478
 from .callbacks import SyncRefModelCallback
 from .grpo_config import GRPOConfig
 from .utils import (
@@ -676,17 +671,13 @@
 
         for i, reward_func in enumerate(self.reward_funcs):
             if isinstance(reward_func, PreTrainedModel):
-<<<<<<< HEAD
-                # set device placement to True to make `prepare_model` move `reward_func` to device when using fsdp
-                self.reward_funcs[i] = self.accelerator.prepare_model(
-                    reward_func, evaluation_mode=True, device_placement=True
-                )
-=======
                 if self.is_deepspeed_enabled:
                     self.reward_funcs[i] = prepare_deepspeed(reward_func, self.accelerator)
                 else:
-                    self.reward_funcs[i] = self.accelerator.prepare_model(reward_func, evaluation_mode=True)
->>>>>>> 2bf48478
+                    # set device placement to True to make `prepare_model` move `reward_func` to device when using fsdp
+                    self.reward_funcs[i] = self.accelerator.prepare_model(
+                        reward_func, evaluation_mode=True, device_placement=True
+                    )
 
     def _set_signature_columns_if_needed(self):
         # If `self.args.remove_unused_columns` is True, non-signature columns are removed.
@@ -840,19 +831,16 @@
         # For DeepSpeed ZeRO-3 and FSDP, we need to gather all parameters before operations
         deepspeed_plugin = self.accelerator.state.deepspeed_plugin
         zero_stage_3 = deepspeed_plugin is not None and deepspeed_plugin.zero_stage == 3
-<<<<<<< HEAD
-        gather_if_zero3 = deepspeed.zero.GatheredParameters if zero_stage_3 else nullcontext
+        if zero_stage_3:
+            import deepspeed
+
+            gather_if_zero3 = deepspeed.zero.GatheredParameters
+        else:
+            gather_if_zero3 = nullcontext
+        
         fsdp_summon_full_params = (
             partial(FSDP.summon_full_params, recurse=True) if self.is_fsdp_enabled else nullcontext
         )
-=======
-        if zero_stage_3:
-            import deepspeed
-
-            gather_if_zero3 = deepspeed.zero.GatheredParameters
-        else:
-            gather_if_zero3 = nullcontext
->>>>>>> 2bf48478
 
         if is_peft_model(self.model):
             # With PEFT and FSDP/DeepSpeed ZeRO Stage 3, we must gather the full model at once before merging, as merging
