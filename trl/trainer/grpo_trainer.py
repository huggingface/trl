--- conflicted
+++ resolved
@@ -577,17 +577,12 @@
                 output_reward_func = reward_func(prompts=prompts, completions=completions, **reward_kwargs)
                 rewards_per_func[:, i] = torch.tensor(output_reward_func, dtype=torch.float32, device=device)
 
-<<<<<<< HEAD
-        # Apply weights to each reward function's output and sum
-        rewards = (rewards_per_func * self.reward_weights.to(device).unsqueeze(0)).sum(dim=1)
-=======
         # Gather the reward per function: this part is crucial, because the rewards are normalized per group and the
         # completions may be distributed across processes
         rewards_per_func = gather(rewards_per_func)
 
-        # Sum the rewards from all reward functions
-        rewards = rewards_per_func.sum(dim=1)
->>>>>>> b9df8104
+        # Apply weights to each reward function's output and sum
+        rewards = (rewards_per_func * self.reward_weights.to(device).unsqueeze(0)).sum(dim=1)
 
         # Compute grouped-wise rewards
         mean_grouped_rewards = rewards.view(-1, self.num_generations).mean(dim=1)
