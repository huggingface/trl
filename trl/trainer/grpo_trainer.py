# Copyright 2025 The HuggingFace Team. All rights reserved.
#
# Licensed under the Apache License, Version 2.0 (the "License");
# you may not use this file except in compliance with the License.
# You may obtain a copy of the License at
#
#     http://www.apache.org/licenses/LICENSE-2.0
#
# Unless required by applicable law or agreed to in writing, software
# distributed under the License is distributed on an "AS IS" BASIS,
# WITHOUT WARRANTIES OR CONDITIONS OF ANY KIND, either express or implied.
# See the License for the specific language governing permissions and
# limitations under the License.

import os
import textwrap
import warnings
from collections import defaultdict
from typing import Any, Callable, Optional, Sized, Union
from unittest.mock import patch

import torch
import torch.utils.data
import transformers
from accelerate.utils import broadcast_object_list, gather, gather_object, is_peft_model, set_seed
from accelerate.utils.other import is_compiled_module
from datasets import Dataset, IterableDataset
from packaging import version
from torch import nn
from torch.utils.data import Sampler
from transformers import (
    AutoModelForCausalLM,
    AutoModelForSequenceClassification,
    AutoTokenizer,
    GenerationConfig,
    PreTrainedModel,
    PreTrainedTokenizerBase,
    Trainer,
    TrainerCallback,
    is_wandb_available,
)
from transformers.integrations.deepspeed import is_deepspeed_zero3_enabled
from transformers.utils import is_peft_available

from ..data_utils import apply_chat_template, is_conversational, maybe_apply_chat_template
from ..extras.profiling import profiling_decorator
from ..import_utils import is_vllm_available
from ..models import create_reference_model, prepare_deepspeed, unwrap_model_for_generation
from .callbacks import SyncRefModelCallback
from .grpo_config import GRPOConfig
from .utils import generate_model_card, get_comet_experiment_url, pad, selective_log_softmax


if is_peft_available():
    from peft import PeftConfig, get_peft_model

if is_vllm_available():
    from vllm import LLM, SamplingParams
    from vllm.sampling_params import GuidedDecodingParams

if is_wandb_available():
    import wandb

# What we call a reward function is a callable that takes a list of prompts and completions and returns a list of
# rewards. When it's a string, it's a model ID, so it's loaded as a pretrained model.
RewardFunc = Union[str, PreTrainedModel, Callable[[list, list], list[float]]]


class RepeatRandomSampler(Sampler):
    """
    Sampler that repeats the indices of a dataset in a structured manner.

    Args:
        data_source (`Sized`):
            Dataset to sample from.
        mini_repeat_count (`int`):
            Number of times to repeat each index per batch.
        batch_size (`int`, *optional*, defaults to `1`):
            Number of unique indices per batch.
        repeat_count (`int`, *optional*, defaults to `1`):
            Number of times to repeat the full sampling process.
        seed (`int` or `None`, *optional*, defaults to `None`):
            Random seed for reproducibility (only affects this sampler).

    Example:
    ```python
    >>> sampler = RepeatRandomSampler(["a", "b", "c", "d", "e", "f", "g"], mini_repeat_count=2, batch_size=3, repeat_count=4)
    >>> list(sampler)
    [4, 4, 3, 3, 0, 0, 4, 4, 3, 3, 0, 0, 4, 4, 3, 3, 0, 0, 4, 4, 3, 3, 0, 0,
     1, 1, 2, 2, 6, 6, 1, 1, 2, 2, 6, 6, 1, 1, 2, 2, 6, 6, 1, 1, 2, 2, 6, 6]
    ```

    ```txt
    mini_repeat_count = 3
          -   -   -
         [0,  0,  0,  1,  1,  1,  2,  2,  2,  3,  3,  3,      |
          4,  4,  4,  5,  5,  5,  6,  6,  6,  7,  7,  7,      |
          8,  8,  8,  9,  9,  9, 10, 10, 10, 11, 11, 11,      |
                                                                repeat_count = 2
          0,  0,  0,  1,  1,  1,  2,  2,  2,  3,  3,  3,      |
          4,  4,  4,  5,  5,  5,  6,  6,  6,  7,  7,  7,      |
          8,  8,  8,  9,  9,  9, 10, 10, 10, 11, 11, 11, ...] |
          ---------   ---------   ---------   ---------
           ---------   ---------   ---------   ---------
            ---------   ---------   ---------   ---------
                         batch_size = 12
    ```
    """

    def __init__(
        self,
        data_source: Sized,
        mini_repeat_count: int,
        batch_size: int = 1,
        repeat_count: int = 1,
        seed: Optional[int] = None,
    ):
        self.data_source = data_source
        self.mini_repeat_count = mini_repeat_count
        self.batch_size = batch_size
        self.repeat_count = repeat_count
        self.num_samples = len(data_source)
        self.seed = seed
        self.generator = torch.Generator()  # Create a local random generator
        if seed is not None:
            self.generator.manual_seed(seed)

    def __iter__(self):
        # [2, 4, 3, 1, 0, 6, 5] (num_samples = 7)
        indexes = torch.randperm(self.num_samples, generator=self.generator).tolist()

        #    [2, 4, 3, 1, 0, 6, 5]
        # -> [[2, 4, 3], [1, 0, 6], [5]]  (batch_size = 3)
        indexes = [indexes[i : i + self.batch_size] for i in range(0, len(indexes), self.batch_size)]

        #    [[2, 4, 3], [1, 0, 6], [5]]
        # -> [[2, 4, 3], [1, 0, 6]]
        indexes = [chunk for chunk in indexes if len(chunk) == self.batch_size]

        for chunk in indexes:
            for _ in range(self.repeat_count):
                for index in chunk:
                    for _ in range(self.mini_repeat_count):
                        yield index

    def __len__(self) -> int:
        return self.num_samples * self.mini_repeat_count * self.repeat_count


class GRPOTrainer(Trainer):
    """
    Trainer for the Group Relative Policy Optimization (GRPO) method. This algorithm was initially proposed in the
    paper [DeepSeekMath: Pushing the Limits of Mathematical Reasoning in Open Language Models](https://huggingface.co/papers/2402.03300).

    Example:

    ```python
    from datasets import load_dataset
    from trl import GRPOTrainer

    dataset = load_dataset("trl-lib/tldr", split="train")

    def reward_func(completions, **kwargs):
        # Dummy reward function that rewards completions with more unique letters.
        return [float(len(set(completion))) for completion in completions]

    trainer = GRPOTrainer(
        model="Qwen/Qwen2-0.5B-Instruct",
        reward_funcs=reward_func,
        train_dataset=dataset,
    )

    trainer.train()
    ```

    Args:
        model (`Union[str, PreTrainedModel]`):
            Model to be trained. Can be either:

            - A string, being the *model id* of a pretrained model hosted inside a model repo on huggingface.co, or
              a path to a *directory* containing model weights saved using
              [`~transformers.PreTrainedModel.save_pretrained`], e.g., `'./my_model_directory/'`. The model is
              loaded using [`~transformers.AutoModelForCausalLM.from_pretrained`] with the keywork arguments
              in `args.model_init_kwargs`.
            - A [`~transformers.PreTrainedModel`] object. Only causal language models are supported.
        reward_funcs (`Union[RewardFunc, list[RewardFunc]]`):
            Reward functions to be used for computing the rewards. To compute the rewards, we call all the reward
            functions with the prompts and completions and sum the rewards. Can be either:

            - A single reward function, such as:
                - A string: The *model ID* of a pretrained model hosted inside a model repo on huggingface.co, or a
                path to a *directory* containing model weights saved using
                [`~transformers.PreTrainedModel.save_pretrained`], e.g., `'./my_model_directory/'`. The model is loaded
                using [`~transformers.AutoModelForSequenceClassification.from_pretrained`] with `num_labels=1` and the
                keyword arguments in `args.model_init_kwargs`.
                - A [`~transformers.PreTrainedModel`] object: Only sequence classification models are supported.
                - A custom reward function: The function is provided with the prompts and the generated completions,
                  plus any additional columns in the dataset. It should return a list of rewards. For more details, see
                  [Using a custom reward function](#using-a-custom-reward-function).
            - A list of reward functions, where each item can independently be any of the above types. Mixing different
            types within the list (e.g., a string model ID and a custom reward function) is allowed.
        args ([`GRPOConfig`], *optional*, defaults to `None`):
            Configuration for this trainer. If `None`, a default configuration is used.
        train_dataset ([`~datasets.Dataset`] or [`~datasets.IterableDataset`]):
            Dataset to use for training. It must include a column `"prompt"`. Any additional columns in the dataset is
            ignored. The format of the samples can be either:

            - [Standard](dataset_formats#standard): Each sample contains plain text.
            - [Conversational](dataset_formats#conversational): Each sample contains structured messages (e.g., role
              and content).
        eval_dataset ([`~datasets.Dataset`], [`~datasets.IterableDataset`] or `dict[str, Union[Dataset, IterableDataset]]`):
            Dataset to use for evaluation. It must meet the same requirements as `train_dataset`.
        processing_class ([`~transformers.PreTrainedTokenizerBase`], *optional*, defaults to `None`):
            Processing class used to process the data. The padding side must be set to "left". If `None`, the
            processing class is loaded from the model's name with [`~transformers.AutoTokenizer.from_pretrained`].
        reward_processing_classes (`Union[PreTrainedTokenizerBase, list[PreTrainedTokenizerBase]]`, *optional*, defaults to `None`):
            Processing classes corresponding to the reward functions specified in `reward_funcs`. Can be either:

            - A single processing class: Used when `reward_funcs` contains only one reward function.
            - A list of processing classes: Must match the order and length of the reward functions in `reward_funcs`.
            If set to `None`, or if an element of the list corresponding to a [`~transformers.PreTrainedModel`] is
            `None`, the tokenizer for the model is automatically loaded using [`~transformers.AutoTokenizer.from_pretrained`].
            For elements in `reward_funcs` that are custom reward functions (not [`~transformers.PreTrainedModel`]),
            the corresponding entries in `reward_processing_classes` are ignored.
        callbacks (list of [`~transformers.TrainerCallback`], *optional*, defaults to `None`):
            List of callbacks to customize the training loop. Will add those to the list of default callbacks
            detailed in [here](https://huggingface.co/docs/transformers/main_classes/callback).

            If you want to remove one of the default callbacks used, use the [`~transformers.Trainer.remove_callback`]
            method.
        optimizers (`tuple[torch.optim.Optimizer, torch.optim.lr_scheduler.LambdaLR]`, *optional*, defaults to `(None, None)`):
            A tuple containing the optimizer and the scheduler to use. Will default to an instance of [`AdamW`] on your
            model and a scheduler given by [`get_linear_schedule_with_warmup`] controlled by `args`.
        peft_config ([`~peft.PeftConfig`], *optional*, defaults to `None`):
            PEFT configuration used to wrap the model. If `None`, the model is not wrapped.
    """

    _tag_names = ["trl", "grpo"]

    def __init__(
        self,
        model: Union[str, PreTrainedModel],
        reward_funcs: Union[RewardFunc, list[RewardFunc]],
        args: GRPOConfig = None,
        train_dataset: Optional[Union[Dataset, IterableDataset]] = None,
        eval_dataset: Optional[Union[Dataset, IterableDataset, dict[str, Union[Dataset, IterableDataset]]]] = None,
        processing_class: Optional[PreTrainedTokenizerBase] = None,
        reward_processing_classes: Optional[Union[PreTrainedTokenizerBase, list[PreTrainedTokenizerBase]]] = None,
        callbacks: Optional[list[TrainerCallback]] = None,
        optimizers: tuple[Optional[torch.optim.Optimizer], Optional[torch.optim.lr_scheduler.LambdaLR]] = (None, None),
        peft_config: Optional["PeftConfig"] = None,
    ):
        # Args
        if args is None:
            model_name = model if isinstance(model, str) else model.config._name_or_path
            model_name = model_name.split("/")[-1]
            args = GRPOConfig(f"{model_name}-GRPO")

        # Models
        # Trained model
        model_init_kwargs = args.model_init_kwargs or {}
        if isinstance(model, str):
            model_id = model
            torch_dtype = model_init_kwargs.get("torch_dtype")
            if isinstance(torch_dtype, torch.dtype) or torch_dtype == "auto" or torch_dtype is None:
                pass  # torch_dtype is already a torch.dtype or "auto" or None
            elif isinstance(torch_dtype, str):  # it's a str, but not "auto"
                torch_dtype = getattr(torch, torch_dtype)
                model_init_kwargs["torch_dtype"] = torch_dtype
            else:
                raise ValueError(
                    "Invalid `torch_dtype` passed to `GRPOConfig`. Expected either 'auto' or a string representing "
                    f"a `torch.dtype` (e.g., 'float32'), but got {torch_dtype}."
                )
            # Disable caching if gradient checkpointing is enabled (not supported)
            model_init_kwargs["use_cache"] = (
                False if args.gradient_checkpointing else model_init_kwargs.get("use_cache")
            )
            model = AutoModelForCausalLM.from_pretrained(model, **model_init_kwargs)
        else:
            model_id = model.config._name_or_path
            if args.model_init_kwargs is not None:
                raise ValueError(
                    "You passed `model_init_kwargs` to the `GRPOConfig`, but your model is already instantiated. "
                    "This argument can only be used when the `model` argument is a string."
                )

        self.beta = args.beta

        if peft_config is not None:
            if not is_peft_available():
                raise ImportError("PEFT is required to use `peft_config`. Run `pip install peft`.")
            model = get_peft_model(model, peft_config)

        # Enable gradient checkpointing if requested
        if args.gradient_checkpointing:
            model = self._enable_gradient_checkpointing(model, args)

        # Reference model
        if self.beta == 0.0:
            # If beta is 0.0, the reference model is not needed
            self.ref_model = None
        elif is_deepspeed_zero3_enabled():
            self.ref_model = AutoModelForCausalLM.from_pretrained(model_id, **model_init_kwargs)
        elif is_peft_model(model):
            # If PEFT is used, the reference model is not needed since the adapter can be disabled
            # to revert to the initial model.
            self.ref_model = None
        else:
            # If PEFT configuration is not provided, create a reference model based on the initial model.
            self.ref_model = create_reference_model(model)

        # Processing class
        if processing_class is None:
            processing_class = AutoTokenizer.from_pretrained(model.config._name_or_path, padding_side="left")

        # Reward functions
        if not isinstance(reward_funcs, list):
            reward_funcs = [reward_funcs]
        for i, reward_func in enumerate(reward_funcs):
            if isinstance(reward_func, str):
                reward_funcs[i] = AutoModelForSequenceClassification.from_pretrained(
                    reward_func, num_labels=1, **model_init_kwargs
                )
        self.reward_funcs = reward_funcs

        # Reward weights
        if args.reward_weights is not None:
            if len(args.reward_weights) != len(reward_funcs):
                raise ValueError(
                    f"Number of reward weights ({len(args.reward_weights)}) must match number of reward "
                    f"functions ({len(reward_funcs)})"
                )
            self.reward_weights = torch.tensor(args.reward_weights, dtype=torch.float32)
        else:
            self.reward_weights = torch.ones(len(reward_funcs), dtype=torch.float32)

        # Reward processing class
        if reward_processing_classes is None:
            reward_processing_classes = [None] * len(reward_funcs)
        elif not isinstance(reward_processing_classes, list):
            reward_processing_classes = [reward_processing_classes]
        else:
            if len(reward_processing_classes) != len(reward_funcs):
                raise ValueError("The number of reward processing classes must match the number of reward functions.")

        for i, (reward_processing_class, reward_func) in enumerate(zip(reward_processing_classes, reward_funcs)):
            if isinstance(reward_func, PreTrainedModel):
                if reward_processing_class is None:
                    reward_processing_class = AutoTokenizer.from_pretrained(reward_func.config._name_or_path)
                if reward_processing_class.pad_token_id is None:
                    reward_processing_class.pad_token = reward_processing_class.eos_token
                # The reward model computes the reward for the latest non-padded token in the input sequence.
                # So it's important to set the pad token ID to the padding token ID of the processing class.
                reward_func.config.pad_token_id = reward_processing_class.pad_token_id
                reward_processing_classes[i] = reward_processing_class
        self.reward_processing_classes = reward_processing_classes

        # Data collator
        def data_collator(features):  # No data collation is needed in GRPO
            return features

        # Training arguments
        self.max_prompt_length = args.max_prompt_length
        self.max_completion_length = args.max_completion_length  # = |o_i| in the GRPO paper
        self.num_generations = args.num_generations  # = G in the GRPO paper
        self.use_vllm = args.use_vllm
<<<<<<< HEAD
        self.beta = args.beta

        # Multi-step
        self.num_iterations = args.num_iterations  # = 𝜇 in the GRPO paper
        self.epsilon = args.epsilon
        # Tracks the number of iterations (forward + backward passes), including those within a gradient accumulation cycle.
        self._step = 0
        # Buffer the batch to reuse generated outputs across multiple updates. For more details, see
        # `_get_train_sampler` and `_prepare_inputs`.
        self._buffered_inputs = [None] * args.gradient_accumulation_steps
=======
>>>>>>> a92e00e8

        # The trainer estimates the number of FLOPs (floating-point operations) using the number of elements in the
        # input tensor associated with the key "input_ids". However, in GRPO, the sampled data does not include the
        # "input_ids" key. Instead, the available keys is "prompt". As a result, the trainer issues the warning:
        # "Could not estimate the number of tokens of the input, floating-point operations will not be computed." To
        # suppress this warning, we set the "estimate_tokens" key in the model's "warnings_issued" dictionary to True.
        # This acts as a flag to indicate that the warning has already been issued.
        model.warnings_issued["estimate_tokens"] = True

        # Initialize the metrics
        self._metrics = defaultdict(list)
        self.log_completions = args.log_completions

        super().__init__(
            model=model,
            args=args,
            data_collator=data_collator,
            train_dataset=train_dataset,
            eval_dataset=eval_dataset,
            processing_class=processing_class,
            callbacks=callbacks,
            optimizers=optimizers,
        )

        # Check if the per_device_train/eval_batch_size * num processes can be divided by the number of generations
        num_processes = self.accelerator.num_processes
        global_batch_size = args.per_device_train_batch_size * num_processes
        possible_values = [n_gen for n_gen in range(2, global_batch_size + 1) if (global_batch_size) % n_gen == 0]
        if self.num_generations not in possible_values:
            raise ValueError(
                f"The global train batch size ({num_processes} x {args.per_device_train_batch_size}) must be evenly "
                f"divisible by the number of generations per prompt ({self.num_generations}). Given the current train "
                f"batch size, the valid values for the number of generations are: {possible_values}."
            )
        if self.args.eval_strategy != "no":
            global_batch_size = args.per_device_eval_batch_size * num_processes
            possible_values = [n_gen for n_gen in range(2, global_batch_size + 1) if (global_batch_size) % n_gen == 0]
            if self.num_generations not in possible_values:
                raise ValueError(
                    f"The global eval batch size ({num_processes} x {args.per_device_eval_batch_size}) must be evenly "
                    f"divisible by the number of generations per prompt ({self.num_generations}). Given the current "
                    f"eval batch size, the valid values for the number of generations are: {possible_values}."
                )

        # Ensure each process receives a unique seed to prevent duplicate completions when generating with
        # transformers if num_generations exceeds per_device_train_batch_size. We could skip it if we use vLLM, but
        # it's safer to set it in all cases.
        set_seed(args.seed, device_specific=True)

        if self.use_vllm:
            if not is_vllm_available():
                raise ImportError(
                    "vLLM is not available and `use_vllm` is set to True. Please install vLLM with "
                    "`pip install vllm` to use it."
                )

            if self.accelerator.is_main_process:
                vllm_device = self.args.vllm_device
                if vllm_device == "auto":
                    if torch.cuda.device_count() == 1:
                        vllm_device = "cuda:0"  # particular case when training with onyl 1 GPU: share it
                    else:
                        vllm_device = f"cuda:{self.accelerator.num_processes}"  # take the next GPU idx
                # Check that the requested device is available
                if vllm_device.split(":")[0] == "cuda" and int(vllm_device.split(":")[1]) >= torch.cuda.device_count():
                    raise ValueError(
                        f"The requested device for vllm ({vllm_device}) is not available. You are likely using vLLM "
                        "without restricting the number of GPUs for training. Set the `--num_processes` argument to a "
                        "value lower than the number of GPUs available on your machine—typically, reducing it by one "
                        f"is sufficient. In your case: `--num_processes {torch.cuda.device_count() - 1}`."
                    )
                # Check that the requested device is not also used for training
                if vllm_device in {f"cuda:{idx}" for idx in range(self.accelerator.num_processes)}:
                    warnings.warn(
                        f"The requested device {vllm_device} is also being used for training. For higher throughput "
                        "and to avoid out-of-memory errors, it is recommended to use a dedicated device for vLLM. "
                        "If this is intentional, you may ignore this warning but should adjust "
                        "`vllm_gpu_memory_utilization` accordingly."
                    )
                # vLLM is not compatible with accelerate. So we need to patch it to make sure we can (1) place the vLLM
                # model on the desired device (world_size_patch) and (2) avoid a test that is not designed for our
                # setting (profiling_patch).
                world_size_patch = patch("torch.distributed.get_world_size", return_value=1)
                profiling_patch = patch(
                    "vllm.worker.worker.Worker._assert_memory_footprint_increased_during_profiling", return_value=None
                )
                with world_size_patch, profiling_patch:
                    self.llm = LLM(
                        model=model.name_or_path,
                        device=vllm_device,
                        gpu_memory_utilization=self.args.vllm_gpu_memory_utilization,
                        dtype=self.args.vllm_dtype,
                        # Automatic Prefix Caching caches the KV cache of existing queries, so that a new query can
                        # directly reuse the KV cache if it shares the same prefix with one of the existing queries.
                        # This is particularly useful here because we generate completions from the same prompts.
                        enable_prefix_caching=True,
                        max_model_len=self.args.vllm_max_model_len,
                    )

                # Guided decoding, if enabled
                if args.vllm_guided_decoding_regex is not None:
                    guided_decoding = GuidedDecodingParams(backend="outlines", regex=args.vllm_guided_decoding_regex)
                else:
                    guided_decoding = None

                # Sampling parameters
                self.sampling_params = SamplingParams(
                    temperature=args.temperature,
                    max_tokens=self.max_completion_length,
                    guided_decoding=guided_decoding,
                    n=args.num_generations,
                )

            self._last_loaded_step = 0  # tag to avoid useless loading during grad accumulation

            # When using vLLM, the main process is responsible for loading the model weights. This can cause process
            # desynchronization and seems to lead to DeepSpeed hanging during initialization. To prevent this, we
            # synchronize all processes after vLLM has been fully initialized.
            self.accelerator.wait_for_everyone()
        else:
            self.generation_config = GenerationConfig(
                max_new_tokens=self.max_completion_length,
                do_sample=True,
                temperature=args.temperature,
                pad_token_id=processing_class.pad_token_id,
            )

        # Gradient accumulation requires scaled loss. Normally, loss scaling in the parent class depends on whether the
        # model accepts loss-related kwargs. Since we compute our own loss, this check is irrelevant. We set
        # self.model_accepts_loss_kwargs to False to enable scaling.
        self.model_accepts_loss_kwargs = False

        # Add tags to the model
        self.model.add_model_tags(self._tag_names)

        if self.ref_model is not None:
            if self.is_deepspeed_enabled:
                self.ref_model = prepare_deepspeed(self.ref_model, self.accelerator)
            else:
                self.ref_model = self.accelerator.prepare_model(self.ref_model, evaluation_mode=True)

        if args.sync_ref_model:
            self.add_callback(SyncRefModelCallback(ref_model=self.ref_model, accelerator=self.accelerator))

        for i, reward_func in enumerate(self.reward_funcs):
            if isinstance(reward_func, PreTrainedModel):
                self.reward_funcs[i] = self.accelerator.prepare_model(reward_func, evaluation_mode=True)

    def _set_signature_columns_if_needed(self):
        # If `self.args.remove_unused_columns` is True, non-signature columns are removed.
        # By default, this method sets `self._signature_columns` to the model's expected inputs.
        # In GRPOTrainer, we preprocess data, so using the model's signature columns doesn't work.
        # Instead, we set them to the columns expected by the `training_step` method, hence the override.
        if self._signature_columns is None:
            self._signature_columns = ["prompt"]

    def _get_train_sampler(self) -> Sampler:
        # Returns a sampler that
        # 1. ensures each prompt is repeated across multiple processes. This guarantees that identical prompts are
        #    distributed to different GPUs, allowing rewards to be computed and normalized correctly within each prompt
        #    group. Using the same seed across processes ensures consistent prompt assignment, preventing discrepancies
        #    in group formation.
        # 2. repeats the batch multiple times to allow reusing generaations across multiple updates. Refer to
        #    _prepare_inputs to see how the generations are stored and reused.

        #                             |     GPU 0     |     GPU 1     |     GPU 2    |
        #
        #    global_step   step         <───────>  num_generations=3
        #                               <───────────> per_device_train_batch_size=4
        #         0          0          0   0   0   1   1   1   2   2   2   3   3   3  │
        #         0          1          4   4   4   5   5   5   6   6   6   7   7   7  │ gradient_accumulation=3
        #         0          2          8   8   8   9   9   9  10  10  10  11  11  11  │
        #
        #         1          3          0   0   0   1   1   1   2   2   2   3   3   3  │ num_iterations=2:
        #         1          4          4   4   4   5   5   5   6   6   6   7   7   7  │ reuse the batch once
        #         1          5          8   8   8   9   9   9  10  10  10  11  11  11  │
        #
        #         2          6         12  12  12  13  13  13  14  14  14  15  15  15
        #         2          7         16  16  16  17  17  17  18  18  18  19  19  19
        #         2          8         20  20  20  21  21  21  22  22  22  23  23  23
        #                                              ...
        effective_batch_size = (
            self.args.per_device_train_batch_size
            * self.accelerator.num_processes
            * self.args.gradient_accumulation_steps
        )
        return RepeatRandomSampler(
            data_source=self.train_dataset,
            mini_repeat_count=self.num_generations,
            batch_size=effective_batch_size // self.num_generations,
            repeat_count=self.num_iterations,
            seed=self.args.seed,
        )

    def _get_eval_sampler(self, eval_dataset) -> Sampler:
        # See _get_train_sampler for an explanation of the sampler.
        return RepeatRandomSampler(
            data_source=eval_dataset,
            mini_repeat_count=self.num_generations,
            seed=self.args.seed,
        )

    def _enable_gradient_checkpointing(self, model: PreTrainedModel, args: GRPOConfig) -> PreTrainedModel:
        """Enables gradient checkpointing for the model."""
        # Ensure use_cache is disabled
        model.config.use_cache = False

        # Enable gradient checkpointing on the base model for PEFT
        if is_peft_model(model):
            model.base_model.gradient_checkpointing_enable()
        # Enable gradient checkpointing for non-PEFT models
        else:
            model.gradient_checkpointing_enable()

        gradient_checkpointing_kwargs = args.gradient_checkpointing_kwargs or {}
        use_reentrant = (
            "use_reentrant" not in gradient_checkpointing_kwargs or gradient_checkpointing_kwargs["use_reentrant"]
        )

        if use_reentrant:
            model.enable_input_require_grads()

        return model

    # Get the per-token log probabilities for the completions for the model and the reference model
    @profiling_decorator
    def _get_per_token_logps(self, model, input_ids, attention_mask, logits_to_keep):
        # We add 1 to `logits_to_keep` because the last logits of the sequence is later excluded
        logits = model(input_ids=input_ids, attention_mask=attention_mask, logits_to_keep=logits_to_keep + 1).logits
        logits = logits[:, :-1, :]  # (B, L-1, V), exclude the last logit: it corresponds to the next token pred

        input_ids = input_ids[:, -logits_to_keep:]
        # For transformers<=4.48, logits_to_keep argument isn't supported, so here we drop logits ourselves.
        # See https://github.com/huggingface/trl/issues/2770
        logits = logits[:, -logits_to_keep:]
        return selective_log_softmax(logits, input_ids)  #  compute logprobs for the input tokens

    @profiling_decorator
    def _move_model_to_vllm(self):
        with unwrap_model_for_generation(
            self.model, self.accelerator, gather_deepspeed3_params=self.args.ds3_gather_for_generation
        ) as unwrapped_model:
            if is_compiled_module(unwrapped_model):
                unwrapped_model = unwrapped_model._orig_mod
            if is_peft_model(unwrapped_model):
                unwrapped_model.merge_adapter()
                state_dict = unwrapped_model.state_dict()
                # Remove base_model and base_layer prefixes
                state_dict = {
                    k.removeprefix("base_model.model.").replace(".base_layer", ""): v for k, v in state_dict.items()
                }
                # Remove values with adapter prefix (example: "_lora")
                state_dict = {k: v for k, v in state_dict.items() if unwrapped_model.prefix not in k}
                # When module to save, remove its prefix and discard the original module
                state_dict = {
                    k.replace("modules_to_save.default.", ""): v
                    for k, v in state_dict.items()
                    if "original_module" not in k
                }
            else:
                state_dict = unwrapped_model.state_dict()
            if self.accelerator.is_main_process:
                llm_model = self.llm.llm_engine.model_executor.driver_worker.model_runner.model
                llm_model.load_weights(state_dict.items())
            # Unmerge the adapter to restore the model to its original state.
            # This must be done after loading weights to ensure they correspond to the merged state.
            if is_peft_model(unwrapped_model):
                unwrapped_model.unmerge_adapter()

    @profiling_decorator
    def _prepare_inputs(self, inputs: dict[str, Union[torch.Tensor, Any]]) -> dict[str, Union[torch.Tensor, Any]]:
        if self.state.global_step % self.num_iterations == 0:
            inputs = self._generate_and_score_completions(inputs)
            self._buffered_inputs[self._step % self.args.gradient_accumulation_steps] = inputs
        else:
            inputs = self._buffered_inputs[self._step % self.args.gradient_accumulation_steps]
        self._step += 1
        return inputs

    def _generate_and_score_completions(
        self, inputs: dict[str, Union[torch.Tensor, Any]]
    ) -> dict[str, Union[torch.Tensor, Any]]:
        device = self.accelerator.device
        prompts = [x["prompt"] for x in inputs]
        prompts_text = [maybe_apply_chat_template(example, self.processing_class)["prompt"] for example in inputs]
        prompt_inputs = self.processing_class(
            prompts_text, return_tensors="pt", padding=True, padding_side="left", add_special_tokens=False
        )
        prompt_inputs = super()._prepare_inputs(prompt_inputs)
        prompt_ids, prompt_mask = prompt_inputs["input_ids"], prompt_inputs["attention_mask"]

        if self.max_prompt_length is not None:
            prompt_ids = prompt_ids[:, -self.max_prompt_length :]
            prompt_mask = prompt_mask[:, -self.max_prompt_length :]

        # Generate completions using either vLLM or regular generation
        if self.args.use_vllm:
            # First, have main process load weights if needed
            if self.state.global_step != self._last_loaded_step:
                self._move_model_to_vllm()
                self._last_loaded_step = self.state.global_step

            # Generate completions using vLLM: gather all prompts and use them in a single call in the main process
            all_prompts_text = gather_object(prompts_text)
            if self.accelerator.is_main_process:
                # Since 'prompts' contains 'num_generations' duplicates, we first take unique prompts, and generate
                # num_generations outputs for each one. This is faster than generating outputs for each duplicate
                # prompt individually.
                ordered_set_of_prompts = list(dict.fromkeys(all_prompts_text))
                all_outputs = self.llm.generate(
                    ordered_set_of_prompts, sampling_params=self.sampling_params, use_tqdm=False
                )
                completion_ids = []
                for outputs in all_outputs:
                    for output in outputs.outputs:
                        completion_ids.append(output.token_ids)
            else:
                completion_ids = [None] * len(all_prompts_text)
            # Broadcast the completions from the main process to all processes, ensuring each process receives its
            # corresponding slice.
            completion_ids = broadcast_object_list(completion_ids, from_process=0)
            process_slice = slice(
                self.accelerator.process_index * len(prompts),
                (self.accelerator.process_index + 1) * len(prompts),
            )
            completion_ids = completion_ids[process_slice]

            # Pad the completions, and concatenate them with the prompts
            completion_ids = [torch.tensor(ids, device=device) for ids in completion_ids]
            completion_ids = pad(completion_ids, padding_value=self.processing_class.pad_token_id)
            prompt_completion_ids = torch.cat([prompt_ids, completion_ids], dim=1)
        else:
            # Regular generation path
            with unwrap_model_for_generation(self.model, self.accelerator) as unwrapped_model:
                prompt_completion_ids = unwrapped_model.generate(
                    prompt_ids, attention_mask=prompt_mask, generation_config=self.generation_config
                )

            # Compute prompt length and extract completion ids
            prompt_length = prompt_ids.size(1)
            prompt_ids = prompt_completion_ids[:, :prompt_length]
            completion_ids = prompt_completion_ids[:, prompt_length:]

        # Mask everything after the first EOS token
        is_eos = completion_ids == self.processing_class.eos_token_id
        eos_idx = torch.full((is_eos.size(0),), is_eos.size(1), dtype=torch.long, device=device)
        eos_idx[is_eos.any(dim=1)] = is_eos.int().argmax(dim=1)[is_eos.any(dim=1)]
        sequence_indices = torch.arange(is_eos.size(1), device=device).expand(is_eos.size(0), -1)
        completion_mask = (sequence_indices <= eos_idx.unsqueeze(1)).int()

        # Concatenate prompt_mask with completion_mask for logit computation
        attention_mask = torch.cat([prompt_mask, completion_mask], dim=1)  # (B*G, P+C)

        logits_to_keep = completion_ids.size(1)  # we only need to compute the logits for the completion tokens

        with torch.inference_mode():
<<<<<<< HEAD
            old_per_token_logps = self._get_per_token_logps(
                self.model, prompt_completion_ids, attention_mask, logits_to_keep
            )

            if self.ref_model is not None:
=======
            if self.beta == 0.0:
                ref_per_token_logps = None
            elif self.ref_model is not None:
>>>>>>> a92e00e8
                ref_per_token_logps = self._get_per_token_logps(
                    self.ref_model, prompt_completion_ids, attention_mask, logits_to_keep
                )
            else:
                with self.accelerator.unwrap_model(self.model).disable_adapter():
                    ref_per_token_logps = self._get_per_token_logps(
                        self.model, prompt_completion_ids, attention_mask, logits_to_keep
                    )

        # Decode the generated completions
        completions_text = self.processing_class.batch_decode(completion_ids, skip_special_tokens=True)
        if is_conversational(inputs[0]):
            completions = []
            for prompt, completion in zip(prompts, completions_text):
                bootstrap = prompt.pop()["content"] if prompt[-1]["role"] == "assistant" else ""
                completions.append([{"role": "assistant", "content": bootstrap + completion}])
        else:
            completions = completions_text

        rewards_per_func = torch.zeros(len(prompts), len(self.reward_funcs), device=device)
        for i, (reward_func, reward_processing_class) in enumerate(
            zip(self.reward_funcs, self.reward_processing_classes)
        ):
            if isinstance(reward_func, nn.Module):  # Module instead of PretrainedModel for compat with compiled models
                if is_conversational(inputs[0]):
                    messages = [{"messages": p + c} for p, c in zip(prompts, completions)]
                    texts = [apply_chat_template(x, reward_processing_class)["text"] for x in messages]
                else:
                    texts = [p + c for p, c in zip(prompts, completions)]
                reward_inputs = reward_processing_class(
                    texts, return_tensors="pt", padding=True, padding_side="right", add_special_tokens=False
                )
                reward_inputs = super()._prepare_inputs(reward_inputs)
                with torch.inference_mode():
                    rewards_per_func[:, i] = reward_func(**reward_inputs).logits[:, 0]  # Shape (B*G,)
            else:
                # Repeat all input columns (but "prompt" and "completion") to match the number of generations
                keys = [key for key in inputs[0] if key not in ["prompt", "completion"]]
                reward_kwargs = {key: [example[key] for example in inputs] for key in keys}
                output_reward_func = reward_func(prompts=prompts, completions=completions, **reward_kwargs)
                rewards_per_func[:, i] = torch.tensor(output_reward_func, dtype=torch.float32, device=device)

        # Gather the reward per function: this part is crucial, because the rewards are normalized per group and the
        # completions may be distributed across processes
        rewards_per_func = gather(rewards_per_func)

        # Apply weights to each reward function's output and sum
        rewards = (rewards_per_func * self.reward_weights.to(device).unsqueeze(0)).sum(dim=1)

        # Compute grouped-wise rewards
        mean_grouped_rewards = rewards.view(-1, self.num_generations).mean(dim=1)
        std_grouped_rewards = rewards.view(-1, self.num_generations).std(dim=1)

        # Normalize the rewards to compute the advantages
        mean_grouped_rewards = mean_grouped_rewards.repeat_interleave(self.num_generations, dim=0)
        std_grouped_rewards = std_grouped_rewards.repeat_interleave(self.num_generations, dim=0)
        advantages = (rewards - mean_grouped_rewards) / (std_grouped_rewards + 1e-4)

        # Slice to keep only the local part of the data
        process_slice = slice(
            self.accelerator.process_index * len(prompts),
            (self.accelerator.process_index + 1) * len(prompts),
        )
        advantages = advantages[process_slice]

        # Log the metrics
        reward_per_func = rewards_per_func.mean(0)
        for i, reward_func in enumerate(self.reward_funcs):
            if isinstance(reward_func, nn.Module):  # Module instead of PretrainedModel for compat with compiled models
                reward_func_name = reward_func.config._name_or_path.split("/")[-1]
            else:
                reward_func_name = reward_func.__name__
            self._metrics[f"rewards/{reward_func_name}"].append(reward_per_func[i].item())

        self._metrics["reward"].append(rewards.mean().item())
        self._metrics["reward_std"].append(std_grouped_rewards.mean().item())

        if (
            self.log_completions
            and self.state.global_step % self.args.logging_steps == 0
            and "wandb" in self.args.report_to
        ):
            import pandas as pd

            # For logging
            table = {
                "step": [str(self.state.global_step)] * len(rewards),
                "prompt": gather_object(prompts_text),
                "completion": gather_object(completions_text),
                "reward": rewards.tolist(),
            }
            df = pd.DataFrame(table)

            if wandb.run is not None and self.accelerator.is_main_process:
                wandb.log({"completions": wandb.Table(dataframe=df)})

        return {
            "prompt_ids": prompt_ids,
            "prompt_mask": prompt_mask,
            "completion_ids": completion_ids,
            "completion_mask": completion_mask,
            "old_per_token_logps": old_per_token_logps,
            "ref_per_token_logps": ref_per_token_logps,
            "advantages": advantages,
        }

    @profiling_decorator
    def compute_loss(self, model, inputs, return_outputs=False, num_items_in_batch=None):
        if return_outputs:
            raise ValueError("The GRPOTrainer does not support returning outputs")
        # Compute the per-token log probabilities for the model

        prompt_ids, prompt_mask = inputs["prompt_ids"], inputs["prompt_mask"]
        completion_ids, completion_mask = inputs["completion_ids"], inputs["completion_mask"]
        input_ids = torch.cat([prompt_ids, completion_ids], dim=1)
        attention_mask = torch.cat([prompt_mask, completion_mask], dim=1)
        logits_to_keep = completion_ids.size(1)  # we only need to compute the logits for the completion tokens

        per_token_logps = self._get_per_token_logps(model, input_ids, attention_mask, logits_to_keep)

        # Compute the KL divergence between the model and the reference model
        if self.beta != 0.0:
            ref_per_token_logps = inputs["ref_per_token_logps"]
            per_token_kl = (
                torch.exp(ref_per_token_logps - per_token_logps) - (ref_per_token_logps - per_token_logps) - 1
            )

        # Compute the loss
        advantages = inputs["advantages"]
<<<<<<< HEAD
        old_per_token_logps = inputs["old_per_token_logps"]
        coef_1 = torch.exp(per_token_logps - old_per_token_logps)
        coef_2 = torch.clamp(coef_1, 1 - self.epsilon, 1 + self.epsilon)
        per_token_loss1 = coef_1 * advantages.unsqueeze(1)
        per_token_loss2 = coef_2 * advantages.unsqueeze(1)
        per_token_loss = -torch.min(per_token_loss1, per_token_loss2)
        per_token_loss = per_token_loss + self.beta * per_token_kl
=======
        per_token_loss = -torch.exp(per_token_logps - per_token_logps.detach()) * advantages.unsqueeze(1)
        if self.beta != 0.0:
            per_token_loss = per_token_loss + self.beta * per_token_kl
>>>>>>> a92e00e8
        loss = (per_token_loss * completion_mask).sum() / completion_mask.sum()

        # Log the metrics
        completion_length = self.accelerator.gather_for_metrics(completion_mask.sum(1)).float().mean().item()
        self._metrics["completion_length"].append(completion_length)

        if self.beta != 0.0:
            mean_kl = ((per_token_kl * completion_mask).sum(dim=1) / completion_mask.sum(dim=1)).mean()
            self._metrics["kl"].append(self.accelerator.gather_for_metrics(mean_kl).mean().item())

        # Clip ratio
        is_clipped = (per_token_loss1 < per_token_loss2).float()
        clip_ratio = ((is_clipped * completion_mask).sum(dim=1) / completion_mask.sum(dim=1)).mean()
        self._metrics["clip_ratio"].append(self.accelerator.gather_for_metrics(clip_ratio).mean().item())
        return loss

    def prediction_step(self, model, inputs, prediction_loss_only, ignore_keys: Optional[list[str]] = None):
        inputs = self._prepare_inputs(inputs)
        with torch.no_grad():
            with self.compute_loss_context_manager():
                loss = self.compute_loss(model, inputs)
            loss = loss.mean().detach()
        return loss, None, None

    def log(self, logs: dict[str, float], start_time: Optional[float] = None) -> None:
        metrics = {key: sum(val) / len(val) for key, val in self._metrics.items()}  # average the metrics

        # This method can be called both in training and evaluation. When called in evaluation, the keys in `logs`
        # start with "eval_". We need to add the prefix "eval_" to the keys in `metrics` to match the format.
        if next(iter(logs.keys())).startswith("eval_"):
            metrics = {f"eval_{key}": val for key, val in metrics.items()}

        logs = {**logs, **metrics}
        if version.parse(transformers.__version__) >= version.parse("4.47.0.dev0"):
            super().log(logs, start_time)
        else:  # transformers<=4.46
            super().log(logs)
        self._metrics.clear()

    def create_model_card(
        self,
        model_name: Optional[str] = None,
        dataset_name: Optional[str] = None,
        tags: Union[str, list[str], None] = None,
    ):
        """
        Creates a draft of a model card using the information available to the `Trainer`.

        Args:
            model_name (`str` or `None`, *optional*, defaults to `None`):
                Name of the model.
            dataset_name (`str` or `None`, *optional*, defaults to `None`):
                Name of the dataset used for training.
            tags (`str`, `list[str]` or `None`, *optional*, defaults to `None`):
                Tags to be associated with the model card.
        """
        if not self.is_world_process_zero():
            return

        if hasattr(self.model.config, "_name_or_path") and not os.path.isdir(self.model.config._name_or_path):
            base_model = self.model.config._name_or_path
        else:
            base_model = None

        tags = tags or []
        if isinstance(tags, str):
            tags = [tags]

        if hasattr(self.model.config, "unsloth_version"):
            tags.append("unsloth")

        citation = textwrap.dedent(
            """\
            @article{zhihong2024deepseekmath,
                title        = {{DeepSeekMath: Pushing the Limits of Mathematical Reasoning in Open Language Models}},
                author       = {Zhihong Shao and Peiyi Wang and Qihao Zhu and Runxin Xu and Junxiao Song and Mingchuan Zhang and Y. K. Li and Y. Wu and Daya Guo},
                year         = 2024,
                eprint       = {arXiv:2402.03300},
            }
            """
        )

        model_card = generate_model_card(
            base_model=base_model,
            model_name=model_name,
            hub_model_id=self.hub_model_id,
            dataset_name=dataset_name,
            tags=tags,
            wandb_url=wandb.run.get_url() if is_wandb_available() and wandb.run is not None else None,
            comet_url=get_comet_experiment_url(),
            trainer_name="GRPO",
            trainer_citation=citation,
            paper_title="DeepSeekMath: Pushing the Limits of Mathematical Reasoning in Open Language Models",
            paper_id="2402.03300",
        )

        model_card.save(os.path.join(self.args.output_dir, "README.md"))<|MERGE_RESOLUTION|>--- conflicted
+++ resolved
@@ -365,7 +365,6 @@
         self.max_completion_length = args.max_completion_length  # = |o_i| in the GRPO paper
         self.num_generations = args.num_generations  # = G in the GRPO paper
         self.use_vllm = args.use_vllm
-<<<<<<< HEAD
         self.beta = args.beta
 
         # Multi-step
@@ -376,8 +375,6 @@
         # Buffer the batch to reuse generated outputs across multiple updates. For more details, see
         # `_get_train_sampler` and `_prepare_inputs`.
         self._buffered_inputs = [None] * args.gradient_accumulation_steps
-=======
->>>>>>> a92e00e8
 
         # The trainer estimates the number of FLOPs (floating-point operations) using the number of elements in the
         # input tensor associated with the key "input_ids". However, in GRPO, the sampled data does not include the
@@ -734,17 +731,13 @@
         logits_to_keep = completion_ids.size(1)  # we only need to compute the logits for the completion tokens
 
         with torch.inference_mode():
-<<<<<<< HEAD
             old_per_token_logps = self._get_per_token_logps(
                 self.model, prompt_completion_ids, attention_mask, logits_to_keep
             )
 
-            if self.ref_model is not None:
-=======
             if self.beta == 0.0:
                 ref_per_token_logps = None
             elif self.ref_model is not None:
->>>>>>> a92e00e8
                 ref_per_token_logps = self._get_per_token_logps(
                     self.ref_model, prompt_completion_ids, attention_mask, logits_to_keep
                 )
@@ -874,19 +867,14 @@
 
         # Compute the loss
         advantages = inputs["advantages"]
-<<<<<<< HEAD
         old_per_token_logps = inputs["old_per_token_logps"]
         coef_1 = torch.exp(per_token_logps - old_per_token_logps)
         coef_2 = torch.clamp(coef_1, 1 - self.epsilon, 1 + self.epsilon)
         per_token_loss1 = coef_1 * advantages.unsqueeze(1)
         per_token_loss2 = coef_2 * advantages.unsqueeze(1)
         per_token_loss = -torch.min(per_token_loss1, per_token_loss2)
-        per_token_loss = per_token_loss + self.beta * per_token_kl
-=======
-        per_token_loss = -torch.exp(per_token_logps - per_token_logps.detach()) * advantages.unsqueeze(1)
         if self.beta != 0.0:
             per_token_loss = per_token_loss + self.beta * per_token_kl
->>>>>>> a92e00e8
         loss = (per_token_loss * completion_mask).sum() / completion_mask.sum()
 
         # Log the metrics
