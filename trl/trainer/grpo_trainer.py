--- conflicted
+++ resolved
@@ -1077,23 +1077,6 @@
     def _generate_single_turn(self, prompts: list):
         device = self.accelerator.device
 
-<<<<<<< HEAD
-=======
-        # If the prompts are conversational and the inputs contain images, we need to convert the prompts from
-        # [{"role": "user", "content": "What color is the sky?"}] to
-        # [{"role": "user", "content": [{"type": "image"}, {"type": "text", "text": "What color is the sky?"}]}]
-        kwargs = {}
-        if images is not None:
-            kwargs = {"images": images}
-            for prompt, image_list in zip(prompts, images):
-                if isinstance(prompt, list):  # i.e., when using conversational data
-                    prepare_multimodal_messages(prompt, num_images=len(image_list))
-
-        prompts_text = [
-            maybe_apply_chat_template({"prompt": prompt}, self.processing_class)["prompt"] for prompt in prompts
-        ]
-
->>>>>>> ed54e2a1
         # Generate completions using either vLLM or regular generation
         if self.use_vllm:
             if self.vllm_mode == "colocate" and self.args.vllm_enable_sleep_mode:
