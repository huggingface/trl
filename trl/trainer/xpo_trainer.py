# Copyright 2020-2025 The HuggingFace Team. All rights reserved.
#
# Licensed under the Apache License, Version 2.0 (the "License");
# you may not use this file except in compliance with the License.
# You may obtain a copy of the License at
#
#     http://www.apache.org/licenses/LICENSE-2.0
#
# Unless required by applicable law or agreed to in writing, software
# distributed under the License is distributed on an "AS IS" BASIS,
# WITHOUT WARRANTIES OR CONDITIONS OF ANY KIND, either express or implied.
# See the License for the specific language governing permissions and
# limitations under the License.

import textwrap
from typing import Any, Callable, Optional, Union

import jinja2
import torch
import torch.nn as nn
import torch.nn.functional as F
from datasets import Dataset, IterableDataset
from transformers import (
    BaseImageProcessor,
    FeatureExtractionMixin,
    PreTrainedModel,
    PreTrainedTokenizerBase,
    ProcessorMixin,
    TrainerCallback,
<<<<<<< HEAD
    is_wandb_available,
=======
    is_apex_available,
>>>>>>> 3b9ac65a
)
from transformers.trainer_utils import EvalPrediction
from transformers.training_args import OptimizerNames
from transformers.utils import is_peft_available

from ..data_utils import is_conversational, maybe_apply_chat_template
from ..models.utils import unwrap_model_for_generation
from .judges import BasePairwiseJudge
from .online_dpo_trainer import OnlineDPOTrainer
from .utils import (
    SIMPLE_CHAT_TEMPLATE,
    empty_cache,
    get_reward,
    selective_log_softmax,
    truncate_right,
)
from .xpo_config import XPOConfig


<<<<<<< HEAD
if is_wandb_available():
    import wandb
=======
if is_apex_available():
    from apex import amp
>>>>>>> 3b9ac65a


if is_peft_available():
    from peft import PeftModel


class XPOTrainer(OnlineDPOTrainer):
    """
    Trainer for Exploratory Preference Optimization (XPO).

    It is implemented as a subclass of [`OnlineDPOTrainer`].

    Args:
        model (`transformers.PreTrainedModel`):
            The model to train, preferably an `AutoModelForCausalLM`.
        ref_model (`PreTrainedModelWrapper`):
            Hugging Face transformer model with a casual language modelling head. Used for implicit reward computation
            and loss. If no reference model is provided, the trainer will create a reference model with the same
            architecture as the model to be optimized.
        reward_funcs (`transformers.PreTrainedModel`):
            The reward model to score completions with, preferably an `AutoModelForSequenceClassification`.
        judge (`BasePairwiseJudge`):
            The judge to use for pairwise comparison of model completions.
        args (`XPOConfig`):
            The XPO config arguments to use for training.
        data_collator (`transformers.DataCollator`):
            The data collator to use for training. If None is specified, the default data collator
            (`DPODataCollatorWithPadding`) will be used which will pad the sequences to the maximum length of the
            sequences in the batch, given a dataset of paired sequences.
        train_dataset (`datasets.Dataset`):
            The dataset to use for training.
        eval_dataset (`datasets.Dataset`):
            The dataset to use for evaluation.
        processing_class ([`~transformers.PreTrainedTokenizerBase`], [`~transformers.BaseImageProcessor`], [`~transformers.FeatureExtractionMixin`] or [`~transformers.ProcessorMixin`], *optional*):
            Processing class used to process the data. If provided, will be used to automatically process the inputs
            for the model, and it will be saved along the model to make it easier to rerun an interrupted training or
            reuse the fine-tuned model.
        peft_config (`dict`):
            The peft config to use for training.
        compute_metrics (`Callable[[EvalPrediction], dict]`, *optional*):
            The function to use to compute the metrics. Must take a `EvalPrediction` and return a dictionary string to
            metric values.
        callbacks (`list[transformers.TrainerCallback]`):
            The callbacks to use for training.
        optimizers (`tuple[torch.optim.Optimizer, torch.optim.lr_scheduler.LambdaLR]`):
            The optimizer and scheduler to use for training.
        preprocess_logits_for_metrics (`Callable[[torch.Tensor, torch.Tensor], torch.Tensor]`):
            The function to use to preprocess the logits before computing the metrics.

        reward_model:

            <Deprecated version="0.22.0">

            This parameter is deprecated and will be removed in version 0.25.0. Use `reward_funcs` instead.

            </Deprecated>
    """

    _tag_names = ["trl", "xpo"]
    _name = "XPO"
    _paper = {
        "title": "Exploratory Preference Optimization: Harnessing Implicit Q*-Approximation for Sample-Efficient RLHF",
        "id": "2405.21046",
        # docstyle-ignore
        "citation": textwrap.dedent("""\
            @article{jung2024binary,
                title        = {{Exploratory Preference Optimization: Harnessing Implicit Q*-Approximation for Sample-Efficient RLHF}},
                author       = {Tengyang Xie and Dylan J. Foster and Akshay Krishnamurthy and Corby Rosset and Ahmed Awadallah and Alexander Rakhlin},
                year         = 2024,
                eprint       = {arXiv:2405.21046}
            }"""),
    }

    def __init__(
        self,
        model: Union[PreTrainedModel, nn.Module] = None,
        ref_model: Union[PreTrainedModel, nn.Module] = None,
        reward_funcs: Optional[nn.Module] = None,
        judge: Optional[BasePairwiseJudge] = None,
        args: Optional[XPOConfig] = None,
        data_collator: Optional[Callable] = None,
        train_dataset: Optional[Union[Dataset, IterableDataset]] = None,
        eval_dataset: Optional[Union[Dataset, dict[str, Dataset]]] = None,
        processing_class: Optional[
            Union[PreTrainedTokenizerBase, BaseImageProcessor, FeatureExtractionMixin, ProcessorMixin]
        ] = None,
        reward_processing_classes: Optional[Union[PreTrainedTokenizerBase, list[PreTrainedTokenizerBase]]] = None,
        peft_config: Optional[dict] = None,
        compute_metrics: Optional[Callable[[EvalPrediction], dict]] = None,
        callbacks: Optional[list[TrainerCallback]] = None,
        optimizers: tuple[torch.optim.Optimizer, torch.optim.lr_scheduler.LambdaLR] = (None, None),
        preprocess_logits_for_metrics: Optional[Callable[[torch.Tensor, torch.Tensor], torch.Tensor]] = None,
        # Deprecated parameters
        reward_model: Optional[Union[PreTrainedModel, nn.Module]] = None,
    ) -> None:
        super().__init__(
            model=model,
            ref_model=ref_model,
            judge=judge,
            reward_funcs=reward_funcs,
            reward_model=reward_model,
            args=args,
            data_collator=data_collator,
            train_dataset=train_dataset,
            eval_dataset=eval_dataset,
            processing_class=processing_class,
            reward_processing_classes=reward_processing_classes,
            peft_config=peft_config,
            compute_metrics=compute_metrics,
            callbacks=callbacks,
            optimizers=optimizers,
            preprocess_logits_for_metrics=preprocess_logits_for_metrics,
        )

        self._alpha = self.args.alpha

        # Overwrite the stats dictionary to include XPO specific statistics
        self.stats = {
            # Remove "non_score_reward", "rlhf_reward", "scores"
            # Add "loss/dpo", "loss/xpo"
            "loss/dpo": [],
            "loss/xpo": [],
            "objective/kl": [],
            "objective/entropy": [],
            "rewards/chosen": [],
            "rewards/rejected": [],
            "rewards/accuracies": [],
            "rewards/margins": [],
            "logps/chosen": [],
            "logps/rejected": [],
            # Replace "contain_eos_token" by "model_contain_eos_token" and "ref_contain_eos_token"
            "val/model_contain_eos_token": [],
            "val/ref_contain_eos_token": [],
            "alpha": [],
            "beta": [],
        }
        if self.reward_funcs is not None:
            if len(self.reward_funcs) != 1:
                raise ValueError("XPOTrainer only supports one reward function/model.")
            self.reward_funcs = self.reward_funcs[0]
            self.stats["objective/model_scores"] = []
            self.stats["objective/ref_scores"] = []
            self.stats["objective/scores_margin"] = []

    @property
    def alpha(self):
        if isinstance(self._alpha, list):
            epoch = self.state.epoch
            return self._alpha[epoch] if epoch < len(self._alpha) else self._alpha[-1]
        else:
            return self._alpha

    def _generate_completions(self, prompts, model):
        with unwrap_model_for_generation(model, self.accelerator) as unwrapped_policy_model_for_gen:
            model_output = unwrapped_policy_model_for_gen.generate(
                input_ids=prompts["input_ids"],
                attention_mask=prompts["attention_mask"],
                generation_config=self.generation_config,
            )

        actual_model_for_ref_generation: torch.nn.Module
        if self.ref_model is None:
            unwrapped_main_model_for_ref_logic = self.accelerator.unwrap_model(model)

            if is_peft_available() and isinstance(unwrapped_main_model_for_ref_logic, PeftModel):
                actual_model_for_ref_generation = unwrapped_main_model_for_ref_logic.get_base_model()
            else:
                actual_model_for_ref_generation = unwrapped_main_model_for_ref_logic
        else:
            actual_model_for_ref_generation = self.accelerator.unwrap_model(self.ref_model)

        with unwrap_model_for_generation(actual_model_for_ref_generation, self.accelerator) as final_ref_model_for_gen:
            ref_output = final_ref_model_for_gen.generate(
                input_ids=prompts["input_ids"],
                attention_mask=prompts["attention_mask"],
                generation_config=self.generation_config,
            )

        return model_output, ref_output

    def _process_completions(self, model_output, ref_output, prompts):
        context_length = prompts["input_ids"].shape[1]

        # Process model completions
        model_completion_ids = model_output[:, context_length:]
        model_completion_ids, model_completion_mask = truncate_right(
            model_completion_ids, self.processing_class.eos_token_id, self.processing_class.pad_token_id
        )
        model_data = {
            "input_ids": torch.cat((prompts["input_ids"], model_completion_ids), dim=1),
            "attention_mask": torch.cat((prompts["attention_mask"], model_completion_mask), dim=1),
            "raw": prompts["raw"],
        }

        # Process reference model completions
        ref_completion_ids = ref_output[:, context_length:]
        ref_completion_ids, ref_completion_mask = truncate_right(
            ref_completion_ids, self.processing_class.eos_token_id, self.processing_class.pad_token_id
        )
        ref_data = {
            "input_ids": torch.cat((prompts["input_ids"], ref_completion_ids), dim=1),
            "attention_mask": torch.cat((prompts["attention_mask"], ref_completion_mask), dim=1),
            "raw": prompts["raw"],
        }

        return model_data, ref_data

    def _compute_rewards(self, model_data, ref_data, context_length):
        with torch.no_grad():
            _, model_scores, _ = get_reward(
                self.reward_funcs, model_data["input_ids"], self.processing_class.pad_token_id, context_length
            )
            _, ref_scores, _ = get_reward(
                self.reward_funcs, ref_data["input_ids"], self.processing_class.pad_token_id, context_length
            )

        # Apply EOS penalty if needed
        if self.args.missing_eos_penalty is not None:
            model_contain_eos = torch.any(model_data["input_ids"] == self.processing_class.eos_token_id, dim=-1)
            ref_contain_eos = torch.any(ref_data["input_ids"] == self.processing_class.eos_token_id, dim=-1)
            model_scores[~model_contain_eos] -= self.args.missing_eos_penalty
            ref_scores[~ref_contain_eos] -= self.args.missing_eos_penalty

        return model_scores, ref_scores

    def _compute_judge(self, model_data, ref_data, context_length):
        prompts = model_data["raw"]
        model_data_completions = self.processing_class.batch_decode(
            model_data["input_ids"][:, context_length:], skip_special_tokens=True
        )
        model_data_completions = [completion.strip() for completion in model_data_completions]

        ref_data_completions = self.processing_class.batch_decode(
            ref_data["input_ids"][:, context_length:], skip_special_tokens=True
        )
        ref_data_completions = [completion.strip() for completion in ref_data_completions]

        if is_conversational({"prompt": prompts[0]}):
            model_data_completions = [
                [{"role": "assistant", "content": completion}] for completion in model_data_completions
            ]
            environment = jinja2.Environment()
            template = environment.from_string(SIMPLE_CHAT_TEMPLATE)
            prompts = [template.render(messages=message) for message in prompts]
            model_data_completions = [template.render(messages=completion) for completion in model_data_completions]

            ref_data_completions = [
                [{"role": "assistant", "content": completion}] for completion in ref_data_completions
            ]
            ref_data_completions = [template.render(messages=completion) for completion in ref_data_completions]

        ranks_of_first_completion = self.judge.judge(
            prompts,
            list(zip(model_data_completions, ref_data_completions)),
        )
        # convert ranks to a True/False mask:
        # when rank == 0, it means the first completion is the best
        # when rank == 1, it means the second completion is the best
        return torch.tensor([rank == 0 for rank in ranks_of_first_completion], device=model_data["input_ids"].device)

    def _compute_logprobs(self, model, model_data, ref_data, context_length):
        def compute_logprobs_for_data(m, data):
            output = m(data["input_ids"], attention_mask=data["attention_mask"])
            logits = output.logits[:, context_length - 1 : -1]
            token_logprobs = selective_log_softmax(logits, data["input_ids"][:, context_length:])
            return token_logprobs

        # Compute logprobs for model completions
        model_logprobs_model_data = compute_logprobs_for_data(model, model_data)
        # Compute logprobs for model on reference completions (for XPO loss)
        model_logprobs_ref_data = compute_logprobs_for_data(model, ref_data)

        # Compute logprobs for reference model completions
        with torch.no_grad():
            if self.ref_model is None:
                with model.disable_adapter():
                    ref_logprobs_model_data = compute_logprobs_for_data(model, model_data)
                    ref_logprobs_ref_data = compute_logprobs_for_data(model, ref_data)
            else:
                ref_logprobs_model_data = compute_logprobs_for_data(self.ref_model, model_data)
                ref_logprobs_ref_data = compute_logprobs_for_data(self.ref_model, ref_data)

        # Mask padding tokens
        model_padding_mask = model_data["attention_mask"][:, context_length:] == 0
        ref_padding_mask = ref_data["attention_mask"][:, context_length:] == 0
        model_logprobs_model_data = model_logprobs_model_data.masked_fill(model_padding_mask, 0.0)
        model_logprobs_ref_data = model_logprobs_ref_data.masked_fill(ref_padding_mask, 0.0)
        ref_logprobs_ref_data = ref_logprobs_ref_data.masked_fill(ref_padding_mask, 0.0)
        ref_logprobs_model_data = ref_logprobs_model_data.masked_fill(model_padding_mask, 0.0)

        return model_logprobs_model_data, model_logprobs_ref_data, ref_logprobs_ref_data, ref_logprobs_model_data

    def _compute_losses(
        self,
        model_logprobs_model_data,
        model_logprobs_ref_data,
        ref_logprobs_ref_data,
        ref_logprobs_model_data,
        chosen_mask,
    ):
        # Compute log probs
        model_logprobs_model_data_sum = model_logprobs_model_data.sum(1)
        model_logprobs_ref_data_sum = model_logprobs_ref_data.sum(1)
        ref_logprobs_ref_data_sum = ref_logprobs_ref_data.sum(1)
        ref_logprobs_model_data_sum = ref_logprobs_model_data.sum(1)

        chosen_model_logprobs = torch.where(chosen_mask, model_logprobs_model_data_sum, model_logprobs_ref_data_sum)
        chosen_ref_logprobs = torch.where(chosen_mask, ref_logprobs_model_data_sum, ref_logprobs_ref_data_sum)
        chosen_log_ratios = chosen_model_logprobs - chosen_ref_logprobs

        rejected_model_logprobs = torch.where(~chosen_mask, model_logprobs_model_data_sum, model_logprobs_ref_data_sum)
        rejected_ref_logprobs = torch.where(~chosen_mask, ref_logprobs_model_data_sum, ref_logprobs_ref_data_sum)
        rejected_log_ratios = rejected_model_logprobs - rejected_ref_logprobs

        # Compute logits as the difference between chosen and rejected log ratios
        logits = chosen_log_ratios - rejected_log_ratios

        if self.args.loss_type == "sigmoid":
            dpo_losses = -F.logsigmoid(self.beta * logits)
        elif self.args.loss_type == "ipo":
            dpo_losses = (logits - 1 / (2 * self.beta)) ** 2
        else:
            raise NotImplementedError(f"invalid loss type {self.args.loss_type}")

        # Compute XPO specific loss
        xpo_losses = self.alpha * model_logprobs_ref_data_sum

        # Total loss
        loss = (dpo_losses + xpo_losses).mean()

        return loss, dpo_losses, xpo_losses

    def _log_statistics(
        self,
        model_data,
        ref_data,
        model_logprobs_model_data,
        model_logprobs_ref_data,
        ref_logprobs_ref_data,
        ref_logprobs_model_data,
        chosen_mask,
        dpo_losses,
        xpo_losses,
        context_length,
        model_scores=None,
        ref_scores=None,
    ):
        # Helper function to gather and compute mean
        def gather_mean(tensor):
            return self.accelerator.gather_for_metrics(tensor).mean().item()

        # Log losses
        self.stats["loss/dpo"].append(gather_mean(dpo_losses))
        self.stats["loss/xpo"].append(gather_mean(xpo_losses))

        # Log scores
        if self.reward_funcs is not None:
            self.stats["objective/model_scores"].append(gather_mean(model_scores))
            self.stats["objective/ref_scores"].append(gather_mean(ref_scores))
            self.stats["objective/scores_margin"].append(gather_mean(model_scores - ref_scores))

        # Log logprobs
        model_logprobs_model_data_sum = model_logprobs_model_data.sum(1)
        model_logprobs_ref_data_sum = model_logprobs_ref_data.sum(1)
        ref_logprobs_ref_data_sum = ref_logprobs_ref_data.sum(1)
        ref_logprobs_model_data_sum = ref_logprobs_model_data.sum(1)

        chosen_model_logprobs = torch.where(chosen_mask, model_logprobs_model_data_sum, model_logprobs_ref_data_sum)
        chosen_ref_logprobs = torch.where(chosen_mask, ref_logprobs_model_data_sum, ref_logprobs_ref_data_sum)
        chosen_log_ratios = chosen_model_logprobs - chosen_ref_logprobs

        rejected_model_logprobs = torch.where(~chosen_mask, model_logprobs_model_data_sum, model_logprobs_ref_data_sum)
        rejected_ref_logprobs = torch.where(~chosen_mask, ref_logprobs_model_data_sum, ref_logprobs_ref_data_sum)
        rejected_log_ratios = rejected_model_logprobs - rejected_ref_logprobs

        self.stats["logps/chosen"].append(gather_mean(chosen_model_logprobs.mean() + chosen_ref_logprobs.mean()))
        self.stats["logps/rejected"].append(gather_mean(rejected_model_logprobs.mean() + rejected_ref_logprobs.mean()))

        # Log rewards
        # Compute various statistics
        chosen_rewards = chosen_log_ratios * self.beta
        rejected_rewards = rejected_log_ratios * self.beta
        self.stats["rewards/chosen"].append(gather_mean(chosen_rewards.mean()))
        self.stats["rewards/rejected"].append(gather_mean(rejected_rewards.mean()))

        # Calculate KL divergence for model and ref data
        kl_model_data = model_logprobs_model_data - ref_logprobs_model_data
        kl_ref_data = model_logprobs_ref_data - ref_logprobs_ref_data
        mean_kl = (kl_model_data.sum(1) + kl_ref_data.sum(1)).mean() / 2
        self.stats["objective/kl"].append(gather_mean(mean_kl))

        # Calculate entropy for model and ref data
        entropy_model_data = -model_logprobs_model_data.sum(1)
        entropy_ref_data = -model_logprobs_ref_data.sum(1)
        mean_entropy = (entropy_model_data.mean() + entropy_ref_data.mean()) / 2
        self.stats["objective/entropy"].append(gather_mean(mean_entropy))

        # Calculate margins
        margin = chosen_rewards - rejected_rewards
        self.stats["rewards/margins"].append(gather_mean(margin.mean()))

        # Calculate accuracy
        accuracy = (margin > 0).float()
        self.stats["rewards/accuracies"].append(gather_mean(accuracy.mean()))

        # Log EOS token statistics
        model_eos = (model_data["input_ids"][:, context_length:] == self.processing_class.eos_token_id).any(dim=1)
        ref_eos = (ref_data["input_ids"][:, context_length:] == self.processing_class.eos_token_id).any(dim=1)
        self.stats["val/model_contain_eos_token"].append(gather_mean(model_eos.float()))
        self.stats["val/ref_contain_eos_token"].append(gather_mean(ref_eos.float()))

        # Log alpha and beta
        self.stats["alpha"].append(self.alpha)
        self.stats["beta"].append(self.beta)

    def training_step(
        self, model: nn.Module, inputs: dict[str, Union[torch.Tensor, Any]], num_items_in_batch: Optional[int] = None
    ) -> torch.Tensor:
        model.train()

        # Apply chat template and tokenize the input
        batch_size = len(next(iter(inputs.values())))
        prompts = inputs["prompt"]
        inputs = [{k: v[i] for k, v in inputs.items()} for i in range(batch_size)]
        inputs = [maybe_apply_chat_template(x, self.processing_class) for x in inputs]
        inputs = [self.tokenize_row(x, self.model.config.is_encoder_decoder, self.processing_class) for x in inputs]
        inputs = self.data_collator(inputs)

        # need the prompt_ only
        inputs = self._prepare_inputs(inputs)
        context_length = inputs["prompt_input_ids"].shape[1]
        prompts = {
            "input_ids": inputs["prompt_input_ids"],
            "attention_mask": inputs["prompt_attention_mask"],
            "raw": prompts,
        }
        del inputs

        # Sample completions from both the model and the reference model
        model_output, ref_output = self._generate_completions(prompts, model)

        # Process model completions
        model_data, ref_data = self._process_completions(model_output, ref_output, prompts)

        # Compute rewards
        if self.reward_funcs is not None:
            model_scores, ref_scores = self._compute_rewards(model_data, ref_data, context_length)
            chosen_mask = model_scores >= ref_scores
        else:
            model_scores, ref_scores = None, None
            chosen_mask = self._compute_judge(model_data, ref_data, context_length)

        # Compute logprobs
        model_logprobs_model_data, model_logprobs_ref_data, ref_logprobs_ref_data, ref_logprobs_model_data = (
            self._compute_logprobs(model, model_data, ref_data, context_length)
        )

        # Compute loss
        loss, dpo_losses, xpo_losses = self._compute_losses(
            model_logprobs_model_data,
            model_logprobs_ref_data,
            ref_logprobs_ref_data,
            ref_logprobs_model_data,
            chosen_mask,
        )

        # Log everything
        self._log_statistics(
            model_data,
            ref_data,
            model_logprobs_model_data.detach(),
            model_logprobs_ref_data.detach(),
            ref_logprobs_ref_data,
            ref_logprobs_model_data,
            chosen_mask,
            dpo_losses.detach(),
            xpo_losses.detach(),
            context_length,
            model_scores,
            ref_scores,
        )

        if (
            self.args.torch_empty_cache_steps is not None
            and self.state.global_step % self.args.torch_empty_cache_steps == 0
        ):
            empty_cache()

        kwargs = {}
        # For LOMO optimizers you need to explicitly use the learning rate
        if self.args.optim in [OptimizerNames.LOMO, OptimizerNames.ADALOMO]:
            kwargs["learning_rate"] = self._get_learning_rate()

        if self.args.n_gpu > 1:
            loss = loss.mean()  # mean() to average on multi-gpu parallel training

        self.accelerator.backward(loss, **kwargs)

        return loss.detach() / self.args.gradient_accumulation_steps<|MERGE_RESOLUTION|>--- conflicted
+++ resolved
@@ -27,11 +27,6 @@
     PreTrainedTokenizerBase,
     ProcessorMixin,
     TrainerCallback,
-<<<<<<< HEAD
-    is_wandb_available,
-=======
-    is_apex_available,
->>>>>>> 3b9ac65a
 )
 from transformers.trainer_utils import EvalPrediction
 from transformers.training_args import OptimizerNames
@@ -49,15 +44,6 @@
     truncate_right,
 )
 from .xpo_config import XPOConfig
-
-
-<<<<<<< HEAD
-if is_wandb_available():
-    import wandb
-=======
-if is_apex_available():
-    from apex import amp
->>>>>>> 3b9ac65a
 
 
 if is_peft_available():
