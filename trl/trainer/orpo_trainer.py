# Copyright 2020-2025 The HuggingFace Team. All rights reserved.
#
# Licensed under the Apache License, Version 2.0 (the "License");
# you may not use this file except in compliance with the License.
# You may obtain a copy of the License at
#
#     http://www.apache.org/licenses/LICENSE-2.0
#
# Unless required by applicable law or agreed to in writing, software
# distributed under the License is distributed on an "AS IS" BASIS,
# WITHOUT WARRANTIES OR CONDITIONS OF ANY KIND, either express or implied.
# See the License for the specific language governing permissions and
# limitations under the License.

import inspect
import os
import random
import textwrap
import warnings
from collections import defaultdict
from contextlib import nullcontext
from typing import Any, Callable, Literal, Optional, Union

import numpy as np
import pandas as pd
import torch
import torch.nn as nn
import torch.nn.functional as F
from accelerate import PartialState
from datasets import Dataset
<<<<<<< HEAD
from packaging import version
from torch import autocast
=======
>>>>>>> 50a2fa8e
from torch.utils.data import DataLoader
from transformers import (
    AutoModelForCausalLM,
    BaseImageProcessor,
    DataCollator,
    FeatureExtractionMixin,
    PreTrainedModel,
    PreTrainedTokenizerBase,
    ProcessorMixin,
    Trainer,
    is_comet_available,
    is_torch_xla_available,
    is_wandb_available,
)
from transformers.trainer_callback import TrainerCallback
from transformers.trainer_utils import EvalLoopOutput
from transformers.utils import is_peft_available, is_torch_fx_proxy

from ..data_utils import maybe_apply_chat_template, maybe_extract_prompt
from .orpo_config import ORPOConfig
from .utils import (
    DPODataCollatorWithPadding,
    add_bos_token_if_needed,
    add_eos_token_if_needed,
    disable_dropout_in_model,
    generate_model_card,
    get_comet_experiment_url,
    log_table_to_comet_experiment,
    pad_to_length,
    peft_module_casting_to_bf16,
    selective_log_softmax,
)


if is_peft_available():
    from peft import PeftModel, get_peft_model, prepare_model_for_kbit_training


if is_wandb_available():
    import wandb

if is_torch_xla_available():
    import torch_xla.core.xla_model as xm


class ORPOTrainer(Trainer):
    r"""
    Initialize ORPOTrainer.

    Args:
        model (`transformers.PreTrainedModel`):
            The model to train, preferably an `AutoModelForSequenceClassification`.
        args (`ORPOConfig`):
            The ORPO config arguments to use for training.
        data_collator (`transformers.DataCollator`):
            The data collator to use for training. If None is specified, the default data collator (`DPODataCollatorWithPadding`) will be used
            which will pad the sequences to the maximum length of the sequences in the batch, given a dataset of paired sequences.
        train_dataset (`datasets.Dataset`):
            The dataset to use for training.
        eval_dataset (`datasets.Dataset`):
            The dataset to use for evaluation.
        processing_class (`PreTrainedTokenizerBase` or `BaseImageProcessor` or `FeatureExtractionMixin` or `ProcessorMixin`, *optional*):
            Processing class used to process the data. If provided, will be used to automatically process the inputs
            for the model, and it will be saved along the model to make it easier to rerun an interrupted training or
            reuse the fine-tuned model.
        model_init (`Callable[[], transformers.PreTrainedModel]`):
            The model initializer to use for training. If None is specified, the default model initializer will be used.
        callbacks (`list[transformers.TrainerCallback]`):
            The callbacks to use for training.
        optimizers (`tuple[torch.optim.Optimizer, torch.optim.lr_scheduler.LambdaLR]`):
            The optimizer and scheduler to use for training.
        preprocess_logits_for_metrics (`Callable[[torch.Tensor, torch.Tensor], torch.Tensor]`):
            The function to use to preprocess the logits before computing the metrics.
        peft_config (`dict`, defaults to `None`):
            The PEFT configuration to use for training. If you pass a PEFT configuration, the model will be wrapped in a PEFT model.
        compute_metrics (`Callable[[EvalPrediction], dict]`, *optional*):
            The function to use to compute the metrics. Must take a `EvalPrediction` and return
            a dictionary string to metric values.
    """

    _tag_names = ["trl", "orpo"]

    def __init__(
        self,
        model: Optional[Union[PreTrainedModel, nn.Module, str]] = None,
        args: Optional[ORPOConfig] = None,
        data_collator: Optional[DataCollator] = None,
        train_dataset: Optional[Dataset] = None,
        eval_dataset: Optional[Union[Dataset, dict[str, Dataset]]] = None,
        processing_class: Optional[
            Union[PreTrainedTokenizerBase, BaseImageProcessor, FeatureExtractionMixin, ProcessorMixin]
        ] = None,
        model_init: Optional[Callable[[], PreTrainedModel]] = None,
        callbacks: Optional[list[TrainerCallback]] = None,
        optimizers: tuple[torch.optim.Optimizer, torch.optim.lr_scheduler.LambdaLR] = (None, None),
        preprocess_logits_for_metrics: Optional[Callable[[torch.Tensor, torch.Tensor], torch.Tensor]] = None,
        peft_config: Optional[dict] = None,
        compute_metrics: Optional[Callable[[EvalLoopOutput], dict]] = None,
    ):
        if args.model_init_kwargs is None:
            model_init_kwargs = {}
        elif not isinstance(model, str):
            raise ValueError("You passed model_kwargs to the ORPOTrainer. But your model is already instantiated.")
        else:
            model_init_kwargs = args.model_init_kwargs
            torch_dtype = model_init_kwargs.get("torch_dtype")
            if torch_dtype is not None:
                # Convert to `torch.dtype` if an str is passed
                if isinstance(torch_dtype, str) and torch_dtype != "auto":
                    torch_dtype = getattr(torch, torch_dtype)
                if torch_dtype != "auto" and not isinstance(torch_dtype, torch.dtype):
                    raise ValueError(
                        f"Invalid `torch_dtype` passed to the ORPOConfig. Expected a string with either `torch.dtype` or 'auto', but got {torch_dtype}."
                    )
                model_init_kwargs["torch_dtype"] = torch_dtype

        if isinstance(model, str):
            model = AutoModelForCausalLM.from_pretrained(model, **model_init_kwargs)

        # Initialize this variable to False. This helps tracking the case when `peft_module_casting_to_bf16`
        # has been called in order to properly call autocast if needed.
        self._peft_has_been_casted_to_bf16 = False

        if not is_peft_available() and peft_config is not None:
            raise ValueError(
                "PEFT is not installed and you passed a `peft_config` in the trainer's kwargs, please install it to use the PEFT models"
            )
        elif is_peft_available() and peft_config is not None:
            # if model is a peft model and we have a peft_config, we merge and unload it first
            if isinstance(model, PeftModel):
                model = model.merge_and_unload()

            if getattr(model, "is_loaded_in_8bit", False) or getattr(model, "is_loaded_in_4bit", False):
                _support_gc_kwargs = hasattr(
                    args, "gradient_checkpointing_kwargs"
                ) and "gradient_checkpointing_kwargs" in list(
                    inspect.signature(prepare_model_for_kbit_training).parameters
                )

                prepare_model_kwargs = {"use_gradient_checkpointing": args.gradient_checkpointing}

                if _support_gc_kwargs:
                    prepare_model_kwargs["gradient_checkpointing_kwargs"] = args.gradient_checkpointing_kwargs

                model = prepare_model_for_kbit_training(model, **prepare_model_kwargs)
            elif args.gradient_checkpointing:
                # For backward compatibility with older versions of transformers
                if hasattr(model, "enable_input_require_grads"):
                    model.enable_input_require_grads()
                else:

                    def make_inputs_require_grad(module, input, output):
                        output.requires_grad_(True)

                    model.get_input_embeddings().register_forward_hook(make_inputs_require_grad)

            # get peft model with the given config
            model = get_peft_model(model, peft_config)
            if args.bf16 and getattr(model, "is_loaded_in_4bit", False):
                peft_module_casting_to_bf16(model)
                # If args.bf16 we need to explicitly call `generate` with torch amp autocast context manager
                self._peft_has_been_casted_to_bf16 = True

        # For models that use gradient_checkpointing, we need to attach a hook that enables input
        # to explicitly have `requires_grad=True`, otherwise training will either silently
        # fail or completely fail.
        elif args.gradient_checkpointing:
            # For backward compatibility with older versions of transformers
            if hasattr(model, "enable_input_require_grads"):
                model.enable_input_require_grads()
            else:

                def make_inputs_require_grad(module, input, output):
                    output.requires_grad_(True)

                model.get_input_embeddings().register_forward_hook(make_inputs_require_grad)

        if args.generate_during_eval and not (is_wandb_available() or is_comet_available()):
            raise ValueError(
                "`generate_during_eval=True` requires Weights and Biases or Comet to be installed."
                " Please install `wandb` or `comet-ml` to resolve."
            )

        if model is not None:
            self.is_encoder_decoder = model.config.is_encoder_decoder
        elif args.is_encoder_decoder is None:
            raise ValueError("When no model is provided, you need to pass the parameter is_encoder_decoder.")
        else:
            self.is_encoder_decoder = args.is_encoder_decoder

        if self.is_encoder_decoder:
            self.decoder_start_token_id = model.config.decoder_start_token_id
            self.pad_token_id = model.config.pad_token_id

        if processing_class is None:
            raise ValueError("processing_class must be specified to tokenize a ORPO dataset.")
        if args.max_length is None:
            warnings.warn(
                "`max_length` is not set in the ORPOConfig's init"
                " it will default to `512` by default, but you should do it yourself in the future.",
                UserWarning,
            )
            max_length = 512
        else:
            max_length = args.max_length
        if args.max_prompt_length is None:
            warnings.warn(
                "`max_prompt_length` is not set in the ORPOConfig's init"
                " it will default to `128` by default, but you should do it yourself in the future.",
                UserWarning,
            )
            max_prompt_length = 128
        else:
            max_prompt_length = args.max_prompt_length

        if args.max_completion_length is None and self.is_encoder_decoder:
            warnings.warn(
                "When using an encoder decoder architecture, you should set `max_completion_length` in the ORPOConfig's init"
                " it will default to `128` by default, but you should do it yourself in the future.",
                UserWarning,
            )
            self.max_completion_length = 128
        else:
            self.max_completion_length = args.max_completion_length

        if data_collator is None:
            data_collator = DPODataCollatorWithPadding(
                pad_token_id=processing_class.pad_token_id,
                label_pad_token_id=args.label_pad_token_id,
                is_encoder_decoder=self.is_encoder_decoder,
            )

            if args.remove_unused_columns:
                args.remove_unused_columns = False
                # warn users
                warnings.warn(
                    "When using DPODataCollatorWithPadding, you should set `remove_unused_columns=False` in your TrainingArguments"
                    " we have set it for you, but you should do it yourself in the future.",
                    UserWarning,
                )

            self.use_dpo_data_collator = True
        else:
            self.use_dpo_data_collator = False

        # Disable dropout in the model and reference model
        if args.disable_dropout:
            disable_dropout_in_model(model)

        self.max_length = max_length
        self.generate_during_eval = args.generate_during_eval
        self.label_pad_token_id = args.label_pad_token_id
        self.padding_value = args.padding_value if args.padding_value is not None else processing_class.pad_token_id
        self.max_prompt_length = max_prompt_length
        self.truncation_mode = args.truncation_mode
        self.processing_class = processing_class

        self.beta = args.beta
        self.aux_loss_enabled = getattr(model.config, "output_router_logits", False)
        self.aux_loss_coef = getattr(model.config, "router_aux_loss_coef", 0.0)
        if self.aux_loss_enabled and self.aux_loss_coef == 0.0:
            warnings.warn(
                "You set `output_router_logits` to `True` in the model config, but `router_aux_loss_coef` is set to "
                "`0.0`, meaning the auxiliary loss will not be used. Either set `router_aux_loss_coef` to a value "
                "greater than `0.0`, or set `output_router_logits` to `False` if you don't want to use the auxiliary "
                "loss.",
                UserWarning,
            )

        self._stored_metrics = defaultdict(lambda: defaultdict(list))

        # The trainer estimates the number of FLOPs (floating-point operations) using the number of elements in the
        # input tensor associated with the key "input_ids". However, in ORPO, the sampled data does not include the
        # "input_ids" key. Instead, the available keys are "prompt_input_ids", "chosen_input_ids", and
        # "rejected_input_ids". As a result, the trainer issues the warning: "Could not estimate the number of tokens
        # of the input, floating-point operations will not be computed." To suppress this warning, we set the
        # "estimate_tokens" key in the model's "warnings_issued" dictionary to True. This acts as a flag to indicate
        # that the warning has already been issued.
        model.warnings_issued["estimate_tokens"] = True

        # Compute that only on the main process for faster data processing.
        # see: https://github.com/huggingface/trl/pull/1255
        with PartialState().main_process_first():
            # Extract the prompt if needed, and apply the chat template if needed
            train_dataset = train_dataset.map(maybe_extract_prompt, num_proc=args.dataset_num_proc)
            train_dataset = train_dataset.map(
                maybe_apply_chat_template, fn_kwargs={"tokenizer": processing_class}, num_proc=args.dataset_num_proc
            )
            train_dataset = train_dataset.map(self.tokenize_row, num_proc=args.dataset_num_proc)
            if eval_dataset is not None:
                eval_dataset = eval_dataset.map(maybe_extract_prompt, num_proc=args.dataset_num_proc)
                eval_dataset = eval_dataset.map(
                    maybe_apply_chat_template,
                    fn_kwargs={"tokenizer": processing_class},
                    num_proc=args.dataset_num_proc,
                )
                eval_dataset = eval_dataset.map(self.tokenize_row, num_proc=args.dataset_num_proc)

        super().__init__(
            model=model,
            args=args,
            data_collator=data_collator,
            train_dataset=train_dataset,
            eval_dataset=eval_dataset,
            processing_class=processing_class,
            model_init=model_init,
            compute_metrics=compute_metrics,
            callbacks=callbacks,
            optimizers=optimizers,
            preprocess_logits_for_metrics=preprocess_logits_for_metrics,
        )

        # Add tags for models that have been loaded with the correct transformers version
        if hasattr(self.model, "add_model_tags"):
            self.model.add_model_tags(self._tag_names)

        if not hasattr(self, "accelerator"):
            raise AttributeError(
                "Your `Trainer` does not have an `accelerator` object. Consider upgrading `transformers`."
            )

    def build_tokenized_answer(self, prompt, answer):
        """
        Llama tokenizer does satisfy `enc(a + b) = enc(a) + enc(b)`.
        It does ensure `enc(a + b) = enc(a) + enc(a + b)[len(enc(a)):]`.
        Reference:
            https://github.com/EleutherAI/lm-evaluation-harness/pull/531#issuecomment-1595586257
        """

        full_tokenized = self.processing_class(prompt + answer, add_special_tokens=False)
        prompt_input_ids = self.processing_class(prompt, add_special_tokens=False)["input_ids"]

        answer_input_ids = full_tokenized["input_ids"][len(prompt_input_ids) :]
        answer_attention_mask = full_tokenized["attention_mask"][len(prompt_input_ids) :]

        # Concat tokens to form `enc(a) + enc(a + b)[len(enc(a)):]`
        full_concat_input_ids = np.concatenate([prompt_input_ids, answer_input_ids])

        # Prepare input tokens for token by token comparison
        full_input_ids = np.array(full_tokenized["input_ids"])

        if len(full_input_ids) != len(full_concat_input_ids):
            raise ValueError("Prompt input ids and answer input ids should have the same length.")

        # On some tokenizers, like Llama-2 tokenizer, there are occasions where tokens
        # can be merged together when tokenizing prompt+answer. This could result
        # on the last token from the prompt being different when tokenized on its own
        # vs when done as prompt+answer.
        response_token_ids_start_idx = len(prompt_input_ids)

        # If tokenized prompt is different than both prompt+answer, then it means the
        # last token has changed due to merging.
        if prompt_input_ids != full_tokenized["input_ids"][:response_token_ids_start_idx]:
            response_token_ids_start_idx -= 1

        prompt_input_ids = full_tokenized["input_ids"][:response_token_ids_start_idx]
        prompt_attention_mask = full_tokenized["attention_mask"][:response_token_ids_start_idx]

        if len(prompt_input_ids) != len(prompt_attention_mask):
            raise ValueError("Prompt input ids and attention mask should have the same length.")

        answer_input_ids = full_tokenized["input_ids"][response_token_ids_start_idx:]
        answer_attention_mask = full_tokenized["attention_mask"][response_token_ids_start_idx:]

        return dict(
            prompt_input_ids=prompt_input_ids,
            prompt_attention_mask=prompt_attention_mask,
            input_ids=answer_input_ids,
            attention_mask=answer_attention_mask,
        )

    def tokenize_row(self, feature, model: Optional[Union[PreTrainedModel, nn.Module]] = None) -> dict:
        """Tokenize a single row from a ORPO specific dataset.

        At this stage, we don't convert to PyTorch tensors yet; we just handle the truncation
        in case the prompt + chosen or prompt + rejected responses is/are too long. First
        we truncate the prompt; if we're still too long, we truncate the chosen/rejected.

        We also create the labels for the chosen/rejected responses, which are of length equal to
        the sum of the length of the prompt and the chosen/rejected response, with
        label_pad_token_id  for the prompt tokens.
        """
        batch = {}
        prompt = feature["prompt"]
        chosen = feature["chosen"]
        rejected = feature["rejected"]

        if not self.is_encoder_decoder:
            # Check issues below for more details
            #  1. https://github.com/huggingface/trl/issues/907
            #  2. https://github.com/EleutherAI/lm-evaluation-harness/pull/531#issuecomment-1595586257
            #  3. https://github.com/LianjiaTech/BELLE/issues/337

            if not isinstance(prompt, str):
                raise ValueError(f"prompt should be an str but got {type(prompt)}")
            prompt_tokens = self.processing_class(prompt, add_special_tokens=False)
            prompt_tokens = {f"prompt_{k}": v for k, v in prompt_tokens.items()}

            if not isinstance(chosen, str):
                raise ValueError(f"chosen should be an str but got {type(chosen)}")
            chosen_tokens = self.build_tokenized_answer(prompt, chosen)

            if not isinstance(rejected, str):
                raise ValueError(f"rejected should be an str but got {type(rejected)}")
            rejected_tokens = self.build_tokenized_answer(prompt, rejected)

            # Last prompt token might get merged by tokenizer and
            # it should not be included for generation if that happens
            prompt_len_input_ids = len(prompt_tokens["prompt_input_ids"])

            chosen_prompt_len_input_ids = len(chosen_tokens["prompt_input_ids"])
            rejected_prompt_len_input_ids = len(rejected_tokens["prompt_input_ids"])
            prompt_len_input_ids = min(chosen_prompt_len_input_ids, rejected_prompt_len_input_ids)

            for k, v in prompt_tokens.items():
                prompt_tokens[k] = v[:prompt_len_input_ids]

            # Make sure prompts only have one different token at most an
            # and length only differs by 1 at most
            num_diff_tokens = sum(
                [a != b for a, b in zip(chosen_tokens["prompt_input_ids"], rejected_tokens["prompt_input_ids"])]
            )
            num_diff_len = abs(chosen_prompt_len_input_ids - rejected_prompt_len_input_ids)
            if num_diff_tokens > 1 or num_diff_len > 1:
                raise ValueError(
                    "Chosen and rejected prompt_input_ids might only differ on the "
                    "last token due to tokenizer merge ops."
                )

            # add BOS token to head of prompt. Avoid adding if it's already there
            prompt_tokens, chosen_tokens, rejected_tokens = add_bos_token_if_needed(
                self.processing_class.bos_token_id,
                prompt_len_input_ids,
                prompt_tokens,
                chosen_prompt_len_input_ids,
                chosen_tokens,
                rejected_prompt_len_input_ids,
                rejected_tokens,
            )

            # add EOS token to end of answer. Avoid adding if it's already there
            chosen_tokens, rejected_tokens = add_eos_token_if_needed(
                self.processing_class.eos_token_id, chosen_tokens, rejected_tokens
            )

            longer_response_length = max(len(chosen_tokens["input_ids"]), len(rejected_tokens["input_ids"]))

            # if combined sequence is too long, truncate the prompt
            for answer_tokens in [chosen_tokens, rejected_tokens, prompt_tokens]:
                if len(answer_tokens["prompt_input_ids"]) + longer_response_length > self.max_length:
                    if self.truncation_mode == "keep_start":
                        for k in ["prompt_input_ids", "prompt_attention_mask"]:
                            answer_tokens[k] = answer_tokens[k][: self.max_prompt_length]
                    elif self.truncation_mode == "keep_end":
                        for k in ["prompt_input_ids", "prompt_attention_mask"]:
                            answer_tokens[k] = answer_tokens[k][-self.max_prompt_length :]
                    else:
                        raise ValueError(f"Unknown truncation mode: {self.truncation_mode}")

            # if that's still too long, truncate the response
            for answer_tokens in [chosen_tokens, rejected_tokens]:
                if len(answer_tokens["prompt_input_ids"]) + longer_response_length > self.max_length:
                    for k in ["input_ids", "attention_mask"]:
                        answer_tokens[k] = answer_tokens[k][: self.max_length - self.max_prompt_length]

            # Create labels
            chosen_sequence_tokens = {
                k: chosen_tokens[f"prompt_{k}"] + chosen_tokens[k] for k in ["input_ids", "attention_mask"]
            }
            rejected_sequence_tokens = {
                k: rejected_tokens[f"prompt_{k}"] + rejected_tokens[k] for k in ["input_ids", "attention_mask"]
            }
            chosen_sequence_tokens["labels"] = chosen_sequence_tokens["input_ids"][:]
            chosen_sequence_tokens["labels"][: len(chosen_tokens["prompt_input_ids"])] = [
                self.label_pad_token_id
            ] * len(chosen_tokens["prompt_input_ids"])
            rejected_sequence_tokens["labels"] = rejected_sequence_tokens["input_ids"][:]
            rejected_sequence_tokens["labels"][: len(rejected_tokens["prompt_input_ids"])] = [
                self.label_pad_token_id
            ] * len(rejected_tokens["prompt_input_ids"])

            for k, toks in {
                "chosen_": chosen_sequence_tokens,
                "rejected_": rejected_sequence_tokens,
                "": prompt_tokens,
            }.items():
                for type_key, tokens in toks.items():
                    if type_key == "token_type_ids":
                        continue
                    batch[f"{k}{type_key}"] = tokens

        else:
            chosen_tokens = self.processing_class(
                chosen, truncation=True, max_length=self.max_completion_length, add_special_tokens=True
            )
            rejected_tokens = self.processing_class(
                rejected, truncation=True, max_length=self.max_completion_length, add_special_tokens=True
            )
            prompt_tokens = self.processing_class(
                prompt, truncation=True, max_length=self.max_prompt_length, add_special_tokens=True
            )

            batch["chosen_labels"] = chosen_tokens["input_ids"]
            batch["rejected_labels"] = rejected_tokens["input_ids"]
            batch["prompt_input_ids"] = prompt_tokens["input_ids"]
            batch["prompt_attention_mask"] = prompt_tokens["attention_mask"]

            if model is not None and hasattr(model, "prepare_decoder_input_ids_from_labels"):
                batch["rejected_decoder_input_ids"] = model.prepare_decoder_input_ids_from_labels(
                    labels=torch.tensor(batch["rejected_labels"])
                )
                batch["chosen_decoder_input_ids"] = model.prepare_decoder_input_ids_from_labels(
                    labels=torch.tensor(batch["chosen_labels"])
                )

        if is_torch_xla_available():
            # Pad the sequences to global max_length to avoid TorchXLA recompilation
            for k in batch:
                if "labels" in k or self.is_encoder_decoder:
                    pad_value = self.label_pad_token_id
                elif k.endswith("_input_ids"):
                    pad_value = self.padding_value
                elif k.endswith("_attention_mask"):
                    pad_value = 0
                batch[k] = batch[k] + [pad_value] * (self.max_length - len(batch[k]))
        return batch

    @staticmethod
    def concatenated_inputs(
        batch: dict[str, Union[list, torch.LongTensor]],
        is_encoder_decoder: bool = False,
        label_pad_token_id: int = -100,
        padding_value: int = 0,
        device: Optional[torch.device] = None,
    ) -> dict[str, torch.LongTensor]:
        """Concatenate the chosen and rejected inputs into a single tensor.

        Args:
            batch: A batch of data. Must contain the keys 'chosen_input_ids' and 'rejected_input_ids', which are tensors of shape (batch_size, sequence_length).
            is_encoder_decoder: Whether the model is an encoder-decoder model.
            label_pad_token_id: The label pad token id.
            padding_value: The padding value to use for the concatenated inputs_ids.
            device: The device for the concatenated inputs.

        Returns:
            A dictionary containing the concatenated inputs under the key 'concatenated_input_ids'.
        """
        concatenated_batch = {}

        if is_encoder_decoder:
            max_length = max(batch["chosen_labels"].shape[1], batch["rejected_labels"].shape[1])
        else:
            max_length = max(batch["chosen_input_ids"].shape[1], batch["rejected_input_ids"].shape[1])

        for k in batch:
            if k.startswith("chosen") and isinstance(batch[k], torch.Tensor):
                if "labels" in k or is_encoder_decoder:
                    pad_value = label_pad_token_id
                elif k.endswith("_input_ids"):
                    pad_value = padding_value
                elif k.endswith("_attention_mask"):
                    pad_value = 0
                concatenated_key = k.replace("chosen", "concatenated")
                concatenated_batch[concatenated_key] = pad_to_length(batch[k], max_length, pad_value=pad_value)
        for k in batch:
            if k.startswith("rejected") and isinstance(batch[k], torch.Tensor):
                if "labels" in k or is_encoder_decoder:
                    pad_value = label_pad_token_id
                elif k.endswith("_input_ids"):
                    pad_value = padding_value
                elif k.endswith("_attention_mask"):
                    pad_value = 0
                concatenated_key = k.replace("rejected", "concatenated")
                concatenated_batch[concatenated_key] = torch.cat(
                    (
                        concatenated_batch[concatenated_key],
                        pad_to_length(batch[k], max_length, pad_value=pad_value),
                    ),
                    dim=0,
                ).to(device=device)

        if is_encoder_decoder:
            concatenated_batch["concatenated_input_ids"] = batch["prompt_input_ids"].repeat(2, 1).to(device=device)
            concatenated_batch["concatenated_attention_mask"] = (
                batch["prompt_attention_mask"].repeat(2, 1).to(device=device)
            )

        return concatenated_batch

    def odds_ratio_loss(
        self,
        policy_chosen_logps: torch.FloatTensor,
        policy_rejected_logps: torch.FloatTensor,
    ) -> tuple[torch.FloatTensor, torch.FloatTensor, torch.FloatTensor, torch.FloatTensor, torch.FloatTensor]:
        """Compute ORPO's odds ratio (OR) loss for a batch of policy and reference model log probabilities.

        Args:
            policy_chosen_logps: Log probabilities of the policy model for the chosen responses. Shape: (batch_size,)
            policy_rejected_logps: Log probabilities of the policy model for the rejected responses. Shape: (batch_size,)

        Returns:
            A tuple of three tensors: (losses, chosen_rewards, rejected_rewards).
            The losses tensor contains the ORPO loss for each example in the batch.
            The chosen_rewards and rejected_rewards tensors contain the rewards for the chosen and rejected responses, respectively.
            The log odds ratio of the chosen responses over the rejected responses ratio for logging purposes.
            The `log(sigmoid(log_odds_chosen))` for logging purposes.
        """

        # Derived from Eqs. (4) and (7) from https://huggingface.co/papers/2403.07691 by using log identities and exp(log(P(y|x)) = P(y|x)
        log_odds = (policy_chosen_logps - policy_rejected_logps) - (
            torch.log1p(-torch.exp(policy_chosen_logps)) - torch.log1p(-torch.exp(policy_rejected_logps))
        )
        ratio = F.logsigmoid(log_odds)
        losses = self.beta * ratio

        chosen_rewards = self.beta * (policy_chosen_logps.to(self.accelerator.device)).detach()
        rejected_rewards = self.beta * (policy_rejected_logps.to(self.accelerator.device)).detach()

        return losses, chosen_rewards, rejected_rewards, torch.mean(ratio), torch.mean(log_odds)

    @staticmethod
    def get_batch_logps(
        logits: torch.FloatTensor,
        labels: torch.LongTensor,
        average_log_prob: bool = False,
        label_pad_token_id: int = -100,
        is_encoder_decoder: bool = False,
    ) -> torch.FloatTensor:
        """Compute the log probabilities of the given labels under the given logits.

        Args:
            logits: Logits of the model (unnormalized). Shape: (batch_size, sequence_length, vocab_size)
            labels: Labels for which to compute the log probabilities. Label tokens with a value of label_pad_token_id are ignored. Shape: (batch_size, sequence_length)
            average_log_prob: If True, return the average log probability per (non-masked) token. Otherwise, return the sum of the log probabilities of the (non-masked) tokens.
            label_pad_token_id: The label pad token id.
            is_encoder_decoder: Whether the model is an encoder-decoder model.

        Returns:
            A tensor of shape (batch_size,) containing the average/sum log probabilities of the given labels under the given logits.
        """
        if logits.shape[:-1] != labels.shape:
            raise ValueError("Logits (batch and sequence length dim) and labels must have the same shape.")

        if not is_encoder_decoder:
            labels = labels[:, 1:].clone()
            logits = logits[:, :-1, :]
        loss_mask = labels != label_pad_token_id

        # dummy token; we'll ignore the losses on these tokens later
        labels = torch.where(labels == label_pad_token_id, 0, labels)

        per_token_logps = selective_log_softmax(logits, labels)

        if average_log_prob:
            return (per_token_logps * loss_mask).sum(-1) / loss_mask.sum(-1)
        else:
            return (per_token_logps * loss_mask).sum(-1)

    def concatenated_forward(
        self, model: nn.Module, batch: dict[str, Union[list, torch.LongTensor]]
    ) -> tuple[torch.FloatTensor, torch.FloatTensor, torch.FloatTensor, torch.FloatTensor]:
        """Run the given model on the given batch of inputs, concatenating the chosen and rejected inputs together.

        We do this to avoid doing two forward passes, because it's faster for FSDP.
        """
        concatenated_batch = self.concatenated_inputs(
            batch,
            is_encoder_decoder=self.is_encoder_decoder,
            label_pad_token_id=self.label_pad_token_id,
            padding_value=self.padding_value,
            device=self.accelerator.device,
        )
        len_chosen = batch["chosen_labels"].shape[0]

        model_kwargs = (
            {
                "decoder_input_ids": self._shift_right(concatenated_batch["concatenated_labels"]),
            }
            if self.is_encoder_decoder
            else {}
        )

        if self.aux_loss_enabled:
            model_kwargs["output_router_logits"] = True

        outputs = model(
            concatenated_batch["concatenated_input_ids"],
            attention_mask=concatenated_batch["concatenated_attention_mask"],
            use_cache=False,
            **model_kwargs,
        )
        all_logits = outputs.logits

        def cross_entropy_loss(logits, labels):
            if not self.is_encoder_decoder:
                # Shift so that tokens < n predict n
                logits = logits[..., :-1, :].contiguous()
                labels = labels[..., 1:].contiguous()
            # Flatten the tokens
            loss_fct = nn.CrossEntropyLoss()
            logits = logits.view(-1, logits.shape[-1])
            labels = labels.view(-1)
            # Enable model parallelism
            labels = labels.to(logits.device)
            loss = loss_fct(logits, labels)
            return loss

        if self.is_encoder_decoder:
            labels = concatenated_batch["concatenated_labels"].clone()
        else:
            labels = concatenated_batch["concatenated_input_ids"].clone()
            attention_mask = concatenated_batch["concatenated_attention_mask"]
            labels = torch.where(attention_mask == 1, labels, self.label_pad_token_id)
        # orpo chosen nll loss is computed over the full prompt and response
        chosen_nll_loss = cross_entropy_loss(all_logits[:len_chosen], labels[:len_chosen])

        all_logps = self.get_batch_logps(
            all_logits,
            concatenated_batch["concatenated_labels"],
            average_log_prob=True,
            is_encoder_decoder=self.is_encoder_decoder,
            label_pad_token_id=self.label_pad_token_id,
        )

        chosen_logps = all_logps[:len_chosen]
        rejected_logps = all_logps[len_chosen:]

        if not self.is_encoder_decoder:
            chosen_logits = all_logits[:len_chosen, :-1, :]
            rejected_logits = all_logits[len_chosen:, :-1, :]
        else:
            chosen_logits = all_logits[:len_chosen]
            rejected_logits = all_logits[len_chosen:]

        if self.aux_loss_enabled:
            return (chosen_logps, rejected_logps, chosen_logits, rejected_logits, chosen_nll_loss, outputs.aux_loss)

        return (chosen_logps, rejected_logps, chosen_logits, rejected_logits, chosen_nll_loss)

    def get_batch_loss_metrics(
        self,
        model,
        batch: dict[str, Union[list, torch.LongTensor]],
        train_eval: Literal["train", "eval"] = "train",
    ):
        """Compute the ORPO loss and other metrics for the given batch of inputs for train or test."""
        metrics = {}

        forward_output = self.concatenated_forward(model, batch)
        (
            policy_chosen_logps,
            policy_rejected_logps,
            policy_chosen_logits,
            policy_rejected_logits,
            policy_nll_loss,
        ) = forward_output[:5]
        if self.aux_loss_enabled:
            aux_loss = forward_output[5]

        losses, chosen_rewards, rejected_rewards, log_odds_ratio, log_odds_chosen = self.odds_ratio_loss(
            policy_chosen_logps, policy_rejected_logps
        )
        # full ORPO loss
        loss = policy_nll_loss - losses.mean()

        reward_accuracies = (chosen_rewards > rejected_rewards).float()

        prefix = "eval_" if train_eval == "eval" else ""
        metrics[f"{prefix}rewards/chosen"] = self.accelerator.gather_for_metrics(chosen_rewards).mean()
        metrics[f"{prefix}rewards/rejected"] = self.accelerator.gather_for_metrics(rejected_rewards).mean()
        metrics[f"{prefix}rewards/accuracies"] = self.accelerator.gather_for_metrics(reward_accuracies).mean()
        metrics[f"{prefix}rewards/margins"] = self.accelerator.gather_for_metrics(
            chosen_rewards - rejected_rewards
        ).mean()
        metrics[f"{prefix}logps/rejected"] = self.accelerator.gather_for_metrics(policy_rejected_logps).detach().mean()
        metrics[f"{prefix}logps/chosen"] = self.accelerator.gather_for_metrics(policy_chosen_logps).detach().mean()
        metrics[f"{prefix}logits/rejected"] = self.accelerator.gather_for_metrics(
            policy_rejected_logits.detach().mean()
        ).mean()
        metrics[f"{prefix}logits/chosen"] = self.accelerator.gather_for_metrics(
            policy_chosen_logits.detach().mean()
        ).mean()
        metrics[f"{prefix}nll_loss"] = self.accelerator.gather_for_metrics(policy_nll_loss).detach().mean()
        metrics[f"{prefix}log_odds_ratio"] = self.accelerator.gather_for_metrics(log_odds_ratio).detach().mean()
        metrics[f"{prefix}log_odds_chosen"] = self.accelerator.gather_for_metrics(log_odds_chosen).detach().mean()
        if is_torch_xla_available():
            xm.mark_step()  # needed because .item() calls
        for k, v in metrics.items():
            metrics[k] = v.item()
        if self.aux_loss_enabled:
            loss += self.aux_loss_coef * aux_loss

        return loss, metrics

    def compute_loss(
        self,
        model: Union[PreTrainedModel, nn.Module],
        inputs: dict[str, Union[torch.Tensor, Any]],
        return_outputs=False,
        num_items_in_batch=None,
    ) -> Union[torch.Tensor, tuple[torch.Tensor, dict[str, torch.Tensor]]]:
        compute_loss_context_manager = (
            autocast(self.accelerator.device.type) if self._peft_has_been_casted_to_bf16 else nullcontext()
        )

        with compute_loss_context_manager:
            loss, metrics = self.get_batch_loss_metrics(model, inputs, train_eval="train")

        # Make sure to move the loss to the device the original accumulating loss is at back in the `Trainer` class:
        loss = loss.to(self.args.device)

        # force log the metrics
        self.store_metrics(metrics, train_eval="train")

        if return_outputs:
            return (loss, metrics)
        return loss

    def generate_from_model(self, model, batch: dict[str, torch.LongTensor]) -> str:
        """Generate samples from the model and reference model for the given batch of inputs."""

        # If one uses `generate_during_eval` with peft + bf16, we need to explicitly call generate with
        # the torch amp context manager as some hidden states are silently casted to full precision.
        generate_context_manager = (
            amp.autocast(self.accelerator.device.type) if self._peft_has_been_casted_to_bf16 else nullcontext()
        )

        with generate_context_manager:
            policy_output = model.generate(
                input_ids=batch["prompt_input_ids"],
                attention_mask=batch["prompt_attention_mask"],
                max_length=self.max_length,
                do_sample=True,
                pad_token_id=self.processing_class.pad_token_id,
            )

        policy_output = pad_to_length(policy_output, self.max_length, self.processing_class.pad_token_id)
        policy_output_decoded = self.processing_class.batch_decode(policy_output, skip_special_tokens=True)

        return policy_output_decoded

    def prediction_step(
        self,
        model: Union[PreTrainedModel, nn.Module],
        inputs: dict[str, Union[torch.Tensor, Any]],
        prediction_loss_only: bool,
        ignore_keys: Optional[list[str]] = None,
    ):
        if not self.use_dpo_data_collator:
            warnings.warn(
                "prediction_step is only implemented for DPODataCollatorWithPadding, and you passed a datacollator that is different than "
                "DPODataCollatorWithPadding - you might see unexpected behavior. Alternatively, you can implement your own prediction_step method if you are using a custom data collator"
            )
        if ignore_keys is None:
            if hasattr(model, "config"):
                ignore_keys = getattr(model.config, "keys_to_ignore_at_inference", [])
            else:
                ignore_keys = []

        prediction_context_manager = (
            autocast(self.accelerator.device.type) if self._peft_has_been_casted_to_bf16 else nullcontext()
        )

        with torch.no_grad(), prediction_context_manager:
            loss, metrics = self.get_batch_loss_metrics(model, inputs, train_eval="eval")

        # force log the metrics
        self.store_metrics(metrics, train_eval="eval")

        if prediction_loss_only:
            return (loss.detach(), None, None)

        # logits for the chosen and rejected samples from model
        logits_dict = {
            "eval_logits/chosen": metrics["eval_logits/chosen"],
            "eval_logits/rejected": metrics["eval_logits/rejected"],
        }
        logits = [v for k, v in logits_dict.items() if k not in ignore_keys]
        logits = torch.tensor(logits, device=self.accelerator.device)
        labels = torch.zeros(logits.shape[0], device=self.accelerator.device)

        return (loss.detach(), logits, labels)

    def store_metrics(self, metrics: dict[str, float], train_eval: Literal["train", "eval"] = "train") -> None:
        for key, value in metrics.items():
            self._stored_metrics[train_eval][key].append(value)

    def evaluation_loop(
        self,
        dataloader: DataLoader,
        description: str,
        prediction_loss_only: Optional[bool] = None,
        ignore_keys: Optional[list[str]] = None,
        metric_key_prefix: str = "eval",
    ) -> EvalLoopOutput:
        """
        Overriding built-in evaluation loop to store metrics for each batch.
        Prediction/evaluation loop, shared by `Trainer.evaluate()` and `Trainer.predict()`.

        Works both with or without labels.
        """

        # Sample and save to game log if requested (for one batch to save time)
        if self.generate_during_eval:
            # Generate random indices within the range of the total number of samples
            num_samples = len(dataloader.dataset)
            random_indices = random.sample(range(num_samples), k=self.args.eval_batch_size)

            # Use dataloader.dataset.select to get the random batch without iterating over the DataLoader
            random_batch_dataset = dataloader.dataset.select(random_indices)
            random_batch = self.data_collator(random_batch_dataset)
            random_batch = self._prepare_inputs(random_batch)

            policy_output_decoded = self.generate_from_model(self.model, random_batch)

            table = pd.DataFrame(
                columns=["Prompt", "Policy"],
                data=[
                    [prompt, pol[len(prompt) :]] for prompt, pol in zip(random_batch["prompt"], policy_output_decoded)
                ],
            )
            if "wandb" in self.args.report_to:
                wandb.log({"game_log": wandb.Table(data=table)})

            if "comet_ml" in self.args.report_to:
                log_table_to_comet_experiment(
                    name="game_log.csv",
                    table=table,
                )

        # Base evaluation
        initial_output = super().evaluation_loop(
            dataloader, description, prediction_loss_only, ignore_keys, metric_key_prefix
        )

        return initial_output

    def log(self, logs: dict[str, float], start_time: Optional[float] = None) -> None:
        """
        Log `logs` on the various objects watching training, including stored metrics.

        Args:
            logs (`dict[str, float]`):
                The values to log.
            start_time (`float` or `None`, *optional*, defaults to `None`):
                Start time of the training.
        """
        # logs either has 'loss' or 'eval_loss'
        train_eval = "train" if "loss" in logs else "eval"
        # Add averaged stored metrics to logs
        for key, metrics in self._stored_metrics[train_eval].items():
            logs[key] = torch.tensor(metrics).mean().item()
        del self._stored_metrics[train_eval]
        return super().log(logs, start_time)

    def _shift_right(self, input_ids):
        if self.decoder_start_token_id is None:
            raise ValueError(
                "model.config.decoder_start_token_id has to be defined. It is usually set to the pad_token_id."
            )

        # shift inputs to the right
        if is_torch_fx_proxy(input_ids):
            # Item assignment is not supported natively for proxies.
            shifted_input_ids = torch.full(input_ids.shape[:-1] + (1,), self.decoder_start_token_id)
            shifted_input_ids = torch.cat([shifted_input_ids, input_ids[..., :-1]], dim=-1)
        else:
            shifted_input_ids = input_ids.new_zeros(input_ids.shape)
            shifted_input_ids[..., 1:] = input_ids[..., :-1].clone()
            shifted_input_ids[..., 0] = self.decoder_start_token_id

        if self.pad_token_id is None:
            raise ValueError("model.config.pad_token_id has to be defined.")
        # replace possible -100 values in labels by `pad_token_id`
        shifted_input_ids.masked_fill_(shifted_input_ids == -100, self.pad_token_id)

        return shifted_input_ids

    def create_model_card(
        self,
        model_name: Optional[str] = None,
        dataset_name: Optional[str] = None,
        tags: Union[str, list[str], None] = None,
    ):
        """
        Creates a draft of a model card using the information available to the `Trainer`.

        Args:
            model_name (`str` or `None`, *optional*, defaults to `None`):
                Name of the model.
            dataset_name (`str` or `None`, *optional*, defaults to `None`):
                Name of the dataset used for training.
            tags (`str`, `list[str]` or `None`, *optional*, defaults to `None`):
                Tags to be associated with the model card.
        """
        if not self.is_world_process_zero():
            return

        if hasattr(self.model.config, "_name_or_path") and not os.path.isdir(self.model.config._name_or_path):
            base_model = self.model.config._name_or_path
        else:
            base_model = None

        tags = tags or []
        if isinstance(tags, str):
            tags = [tags]

        if hasattr(self.model.config, "unsloth_version"):
            tags.append("unsloth")

        citation = textwrap.dedent("""\
        @article{hong2024orpo,
            title        = {{ORPO: Monolithic Preference Optimization without Reference Model}},
            author       = {Jiwoo Hong and Noah Lee and James Thorne},
            year         = 2024,
            eprint       = {arXiv:2403.07691}
        }""")

        model_card = generate_model_card(
            base_model=base_model,
            model_name=model_name,
            hub_model_id=self.hub_model_id,
            dataset_name=dataset_name,
            tags=tags,
            wandb_url=wandb.run.get_url() if is_wandb_available() and wandb.run is not None else None,
            comet_url=get_comet_experiment_url(),
            trainer_name="ORPO",
            trainer_citation=citation,
            paper_title="ORPO: Monolithic Preference Optimization without Reference Model",
            paper_id="2403.07691",
        )

        model_card.save(os.path.join(self.args.output_dir, "README.md"))<|MERGE_RESOLUTION|>--- conflicted
+++ resolved
@@ -28,11 +28,7 @@
 import torch.nn.functional as F
 from accelerate import PartialState
 from datasets import Dataset
-<<<<<<< HEAD
-from packaging import version
 from torch import autocast
-=======
->>>>>>> 50a2fa8e
 from torch.utils.data import DataLoader
 from transformers import (
     AutoModelForCausalLM,
