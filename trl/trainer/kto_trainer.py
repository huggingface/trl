--- conflicted
+++ resolved
@@ -22,1473 +22,6 @@
     from ..experimental.kto import KTOTrainer as _KTOTrainer
 
 
-<<<<<<< HEAD
-if is_peft_available():
-    from peft import PeftModel, get_peft_model, prepare_model_for_kbit_training
-
-if is_wandb_available():
-    import wandb
-
-
-if TYPE_CHECKING:
-    from transformers import PreTrainedModel, PreTrainedTokenizer
-
-
-logger = logging.get_logger(__name__)
-
-RUNNING_NAME = "running.pt"
-
-
-def _get_kl_dataset(batch: dict[str, list[Any]]) -> dict[str, list[Any]]:
-    """
-    Creates mismatched pairs of prompts and completions for the KL dataset by adding a +1 offset to the order of
-    completions. For best results, the mismatched outputs y' used to estimate the KL term for a batch should be the
-    same set as the matched outputs y used to estimate the rewards in that batch, just paired with different x.
-    """
-    batch["answer_input_ids"] = [batch["answer_input_ids"][-1]] + batch["answer_input_ids"][:-1]
-    batch["answer_attention_mask"] = [batch["answer_attention_mask"][-1]] + batch["answer_attention_mask"][:-1]
-    return batch
-
-
-def _tokenize(
-    batch: dict[str, list[Any]],
-    tokenizer: "PreTrainedTokenizer",
-) -> dict[str, list[Any]]:
-    """Tokenize a batch from a KTO specific dataset."""
-    prompt_tokenized = tokenizer(batch["prompt"], add_special_tokens=False)
-    prompt_input_ids = prompt_tokenized["input_ids"]
-    prompt_attention_mask = prompt_tokenized["attention_mask"]
-    prompt_and_completion = [
-        prompt + completion for prompt, completion in zip(batch["prompt"], batch["completion"], strict=True)
-    ]
-    full_tokenized = tokenizer(prompt_and_completion, add_special_tokens=False)
-    full_input_ids = full_tokenized["input_ids"]
-    full_attention_mask = full_tokenized["attention_mask"]
-
-    answer_input_ids = [f[len(p) :] for f, p in zip(full_input_ids, prompt_input_ids, strict=True)]
-    answer_attention_mask = [f[len(p) :] for f, p in zip(full_attention_mask, prompt_attention_mask, strict=True)]
-
-    # Concat tokens to form `enc(a) + enc(a + b)[len(enc(a)):]`
-    full_concat_input_ids = [np.concatenate([p, a]) for p, a in zip(prompt_input_ids, answer_input_ids, strict=True)]
-    # Prepare input tokens for token by token comparison
-    full_input_ids = [np.array(f) for f in full_input_ids]
-    for full, concat in zip(full_input_ids, full_concat_input_ids, strict=True):
-        if len(full) != len(concat):
-            raise ValueError(
-                "The elements in 'full_input_ids' and 'full_concat_input_ids' must have the same pairwise length."
-            )
-
-    # On some tokenizers, like Llama-2 tokenizer, there are occasions where tokens
-    # can be merged together when tokenizing prompt+answer. This could result
-    # on the last token from the prompt being different when tokenized on its own
-    # vs when done as prompt+answer.
-    response_token_ids_start_idx = [len(p) for p in prompt_input_ids]
-
-    # If tokenized prompt is different than both prompt+answer, then it means the
-    # last token has changed due to merging.
-    for idx, (p, f, r) in enumerate(zip(prompt_input_ids, full_input_ids, response_token_ids_start_idx, strict=True)):
-        if not np.array_equal(p, f[:r]):
-            response_token_ids_start_idx[idx] -= 1
-
-    prompt_input_ids = [f[:r] for f, r in zip(full_input_ids, response_token_ids_start_idx, strict=True)]
-    prompt_attention_mask = [f[:r] for f, r in zip(full_attention_mask, response_token_ids_start_idx, strict=True)]
-
-    for p, m in zip(prompt_input_ids, prompt_attention_mask, strict=True):
-        if len(p) != len(m):
-            raise ValueError("Prompt input ids and attention mask should have the same length.")
-
-    answer_input_ids = [f[r:] for f, r in zip(full_input_ids, response_token_ids_start_idx, strict=True)]
-    answer_attention_mask = [f[r:] for f, r in zip(full_attention_mask, response_token_ids_start_idx, strict=True)]
-
-    output = dict(
-        prompt_input_ids=prompt_input_ids,
-        prompt_attention_mask=prompt_attention_mask,
-        answer_input_ids=answer_input_ids,
-        answer_attention_mask=answer_attention_mask,
-    )
-
-    return output
-
-
-def _process_tokens(example: dict[str, Any], model: "PreTrainedModel" = None, **kwargs) -> dict:
-    """Process tokens of a KTO specific dataset.
-
-    At this stage, we don't convert to PyTorch tensors yet; we just handle the truncation in case the prompt +
-    completion responses is/are too long. First we truncate the prompt; if we're still too long, we truncate the
-    completion.
-
-    We also create the labels for the completion responses, which are of length equal to the sum of the length of the
-    prompt and the completion response, with label_pad_token_id for the prompt tokens.
-    """
-    prompt = example["prompt"]
-    completion = example["completion"]
-
-    batch = {
-        f"{kwargs['prefix']}prompt": prompt,
-        f"{kwargs['prefix']}completion": completion,
-        f"{kwargs['prefix']}label": example["label"],
-    }
-
-    if not kwargs["is_encoder_decoder"]:
-        # Check issues below for more details
-        #  1. https://github.com/huggingface/trl/issues/907
-        #  2. https://github.com/EleutherAI/lm-evaluation-harness/pull/531#issuecomment-1595586257
-        #  3. https://github.com/LianjiaTech/BELLE/issues/337
-
-        if not isinstance(prompt, str):
-            raise ValueError(f"prompt should be an str but got {type(prompt)}")
-
-        if not isinstance(completion, str):
-            raise ValueError(f"completion should be an str but got {type(completion)}")
-
-        # keys of format prompt_* refers to just the prompt and answer_* refers to just the answer
-        all_tokens = {
-            "prompt_input_ids": example["prompt_input_ids"],
-            "prompt_attention_mask": example["prompt_attention_mask"],
-            "answer_input_ids": example["answer_input_ids"],
-            "answer_attention_mask": example["answer_attention_mask"],
-        }
-
-        # calculate max length by checking if BOS/EOS is already there
-        max_length = kwargs["max_length"]
-        bos_token_id = kwargs["tokenizer"].bos_token_id
-        eos_token_id = kwargs["tokenizer"].eos_token_id
-        if len(all_tokens["prompt_input_ids"]) > 0 and bos_token_id != all_tokens["prompt_input_ids"][0]:
-            max_length -= 1
-        if len(all_tokens["answer_input_ids"]) > 0 and eos_token_id != all_tokens["answer_input_ids"][-1]:
-            max_length -= 1
-
-        # if combined sequence is too long (> max_length - 1 for BOS token - 1 for EOS), truncate the prompt
-        if len(all_tokens["prompt_input_ids"]) + len(all_tokens["answer_input_ids"]) > max_length:
-            for k in ["prompt_input_ids", "prompt_attention_mask"]:
-                if kwargs["truncation_mode"] == "keep_start":
-                    all_tokens[k] = all_tokens[k][: kwargs["max_prompt_length"]]
-                elif kwargs["truncation_mode"] == "keep_end":
-                    all_tokens[k] = all_tokens[k][-kwargs["max_prompt_length"] :]
-                else:
-                    raise ValueError(f"Unknown truncation mode: {kwargs['truncation_mode']}")
-
-        # if that's still too long, truncate the response
-        if len(all_tokens["prompt_input_ids"]) + len(all_tokens["answer_input_ids"]) > max_length:
-            for k in ["answer_input_ids", "answer_attention_mask"]:
-                all_tokens[k] = all_tokens[k][: max_length - kwargs["max_prompt_length"]]
-
-        # all input_ids and attention mask as is. We then check if we need to add BOS/EOS tokens
-        batch[f"{kwargs['prefix']}prompt_input_ids"] = all_tokens["prompt_input_ids"]
-        batch[f"{kwargs['prefix']}prompt_attention_mask"] = all_tokens["prompt_attention_mask"]
-        batch[f"{kwargs['prefix']}completion_input_ids"] = (
-            all_tokens["prompt_input_ids"] + all_tokens["answer_input_ids"]
-        )
-        batch[f"{kwargs['prefix']}completion_attention_mask"] = (
-            all_tokens["prompt_attention_mask"] + all_tokens["answer_attention_mask"]
-        )
-
-        # add BOS, which affects both prompt and the full completion
-        if bos_token_id is not None:
-            if len(all_tokens["prompt_input_ids"]) == 0 or bos_token_id != all_tokens["prompt_input_ids"][0]:
-                batch[f"{kwargs['prefix']}prompt_input_ids"] = [bos_token_id] + batch[
-                    f"{kwargs['prefix']}prompt_input_ids"
-                ]
-                batch[f"{kwargs['prefix']}prompt_attention_mask"] = [1] + batch[
-                    f"{kwargs['prefix']}prompt_attention_mask"
-                ]
-                batch[f"{kwargs['prefix']}completion_input_ids"] = [bos_token_id] + batch[
-                    f"{kwargs['prefix']}completion_input_ids"
-                ]
-                batch[f"{kwargs['prefix']}completion_attention_mask"] = [1] + batch[
-                    f"{kwargs['prefix']}completion_attention_mask"
-                ]
-        # add EOS, which affects only the full completion
-        if len(all_tokens["answer_input_ids"]) == 0 or eos_token_id != all_tokens["answer_input_ids"][-1]:
-            batch[f"{kwargs['prefix']}completion_input_ids"] = batch[f"{kwargs['prefix']}completion_input_ids"] + [
-                eos_token_id
-            ]
-            batch[f"{kwargs['prefix']}completion_attention_mask"] = batch[
-                f"{kwargs['prefix']}completion_attention_mask"
-            ] + [1]
-
-        batch[f"{kwargs['prefix']}completion_labels"] = batch[f"{kwargs['prefix']}completion_input_ids"][:]
-        batch[f"{kwargs['prefix']}completion_labels"][: len(batch[f"{kwargs['prefix']}prompt_input_ids"])] = [
-            kwargs["label_pad_token_id"]
-        ] * len(batch[f"{kwargs['prefix']}prompt_input_ids"])
-    else:
-        completion_tokens = kwargs["tokenizer"](
-            completion, truncation=True, max_length=kwargs["max_completion_length"], add_special_tokens=True
-        )
-        prompt_tokens = kwargs["tokenizer"](
-            prompt, truncation=True, max_length=kwargs["max_prompt_length"], add_special_tokens=True
-        )
-
-        batch[f"{kwargs['prefix']}prompt_input_ids"] = prompt_tokens["input_ids"]
-        batch[f"{kwargs['prefix']}prompt_attention_mask"] = prompt_tokens["attention_mask"]
-
-        batch[f"{kwargs['prefix']}completion_labels"] = completion_tokens["input_ids"]
-        batch[f"{kwargs['prefix']}completion_attention_mask"] = completion_tokens["attention_mask"]
-        if model is not None and hasattr(model, "prepare_decoder_input_ids_from_labels"):
-            batch[f"{kwargs['prefix']}completion_decoder_input_ids"] = model.prepare_decoder_input_ids_from_labels(
-                labels=torch.tensor(batch["completion_labels"])
-            )
-
-    return batch
-
-
-class KTOTrainer(BaseTrainer):
-    r"""
-    Initialize KTOTrainer.
-
-    Args:
-        model ([`~transformers.PreTrainedModel`]):
-            The model to train, preferably an [`~transformers.AutoModelForSequenceClassification`].
-        ref_model ([`PreTrainedModelWrapper`]):
-            Hugging Face transformer model with a casual language modelling head. Used for implicit reward computation
-            and loss. If no reference model is provided, the trainer will create a reference model with the same
-            architecture as the model to be optimized.
-        args ([`KTOConfig`]):
-            The arguments to use for training.
-        train_dataset ([`~datasets.Dataset`]):
-            The dataset to use for training.
-        eval_dataset ([`~datasets.Dataset`]):
-            The dataset to use for evaluation.
-        processing_class ([`~transformers.PreTrainedTokenizerBase`], [`~transformers.BaseImageProcessor`], [`~transformers.FeatureExtractionMixin`] or [`~transformers.ProcessorMixin`], *optional*):
-            Processing class used to process the data. If provided, will be used to automatically process the inputs
-            for the model, and it will be saved along the model to make it easier to rerun an interrupted training or
-            reuse the fine-tuned model.
-        data_collator ([`~transformers.DataCollator`], *optional*):
-            The data collator to use for training. If None is specified, the default data collator
-            ([`DPODataCollatorWithPadding`]) will be used which will pad the sequences to the maximum length of the
-            sequences in the batch, given a dataset of paired sequences.
-        model_init (`Callable[[], transformers.PreTrainedModel]`):
-            The model initializer to use for training. If None is specified, the default model initializer will be
-            used.
-        callbacks (`list[transformers.TrainerCallback]`):
-            The callbacks to use for training.
-        optimizers (`tuple[torch.optim.Optimizer, torch.optim.lr_scheduler.LambdaLR]`):
-            The optimizer and scheduler to use for training.
-        preprocess_logits_for_metrics (`Callable[[torch.Tensor, torch.Tensor], torch.Tensor]`):
-            The function to use to preprocess the logits before computing the metrics.
-        peft_config (`dict`, defaults to `None`):
-            The PEFT configuration to use for training. If you pass a PEFT configuration, the model will be wrapped in
-            a PEFT model.
-        compute_metrics (`Callable[[EvalPrediction], dict]`, *optional*):
-            The function to use to compute the metrics. Must take a `EvalPrediction` and return a dictionary string to
-            metric values.
-        model_adapter_name (`str`, defaults to `None`):
-            Name of the train target PEFT adapter, when using LoRA with multiple adapters.
-        ref_adapter_name (`str`, defaults to `None`):
-            Name of the reference PEFT adapter, when using LoRA with multiple adapters.
-    """
-
-    _tag_names = ["trl", "kto"]
-    _name = "KTO"
-    _paper = {
-        "title": "KTO: Model Alignment as Prospect Theoretic Optimization",
-        "id": "2402.01306",
-        # docstyle-ignore
-        "citation": textwrap.dedent("""\
-            @article{ethayarajh2024kto,
-                title        = {{KTO: Model Alignment as Prospect Theoretic Optimization}},
-                author       = {Kawin Ethayarajh and Winnie Xu and Niklas Muennighoff and Dan Jurafsky and Douwe Kiela},
-                year         = 2024,
-                eprint       = {arXiv:2402.01306},
-            }"""),
-    }
-
-    def __init__(
-        self,
-        model: PreTrainedModel | nn.Module | str = None,
-        ref_model: PreTrainedModel | nn.Module | str | None = None,
-        args: KTOConfig = None,
-        train_dataset: Dataset | None = None,
-        eval_dataset: Dataset | dict[str, Dataset] | None = None,
-        processing_class: PreTrainedTokenizerBase
-        | BaseImageProcessor
-        | FeatureExtractionMixin
-        | ProcessorMixin
-        | None = None,
-        data_collator: DataCollator | None = None,
-        model_init: Callable[[], PreTrainedModel] | None = None,
-        callbacks: list[TrainerCallback] | None = None,
-        optimizers: tuple[torch.optim.Optimizer, torch.optim.lr_scheduler.LambdaLR] = (None, None),
-        preprocess_logits_for_metrics: Callable[[torch.Tensor, torch.Tensor], torch.Tensor] | None = None,
-        peft_config: dict | None = None,
-        compute_metrics: Callable[[EvalLoopOutput], dict] | None = None,
-        model_adapter_name: str | None = None,
-        ref_adapter_name: str | None = None,
-    ):
-        if not os.environ.get("TRL_EXPERIMENTAL_SILENCE"):
-            warnings.warn(
-                "This trainer will soon be moved to trl.experimental and is a candidate for removal. If you rely on "
-                "it and want it to remain, please share your comments here: "
-                "https://github.com/huggingface/trl/issues/4223. Silence this warning by setting environment variable "
-                "TRL_EXPERIMENTAL_SILENCE=1.",
-                FutureWarning,
-                stacklevel=2,
-            )
-        if type(args) is TrainingArguments:
-            raise ValueError("Please use `KTOConfig` instead TrainingArguments.")
-
-        if not isinstance(model, str) and ref_model is model:
-            raise ValueError(
-                "`model` and `ref_model` cannot be the same object. If you want `ref_model` to be the "
-                "same as `model`, you must mass a copy of it, or `None` if you use peft."
-            )
-
-        if args.model_init_kwargs is None:
-            model_init_kwargs = {}
-        elif not isinstance(model, str):
-            raise ValueError("You passed model_kwargs to the KTOTrainer. But your model is already instantiated.")
-        else:
-            model_init_kwargs = args.model_init_kwargs
-            dtype = model_init_kwargs.get("dtype", "auto")
-            if dtype is not None:
-                # Convert to `torch.dtype` if an str is passed
-                if isinstance(dtype, str) and dtype != "auto":
-                    dtype = getattr(torch, dtype)
-                if dtype != "auto" and not isinstance(dtype, torch.dtype):
-                    raise ValueError(
-                        f"Invalid `dtype` passed to the KTOConfig. Expected a string with either `torch.dtype` or 'auto', but got {dtype}."
-                    )
-                model_init_kwargs["dtype"] = dtype
-            model_init_kwargs["device_map"] = model_init_kwargs.get("device_map", "auto")
-
-        if args.ref_model_init_kwargs is None:
-            ref_model_init_kwargs = {}
-        elif not isinstance(ref_model, str):
-            raise ValueError(
-                "You passed ref_model_kwargs to the KTOTrainer. But your ref_model is already instantiated."
-            )
-        else:
-            ref_model_init_kwargs = args.ref_model_init_kwargs
-            dtype = ref_model_init_kwargs.get("dtype", "auto")
-            if dtype is not None:
-                # Convert to `torch.dtype` if an str is passed
-                if isinstance(dtype, str) and dtype != "auto":
-                    dtype = getattr(torch, dtype)
-                if dtype != "auto" and not isinstance(dtype, torch.dtype):
-                    raise ValueError(
-                        f"Invalid `dtype` passed to the KTOConfig. Expected a string with either `torch.dtype` or 'auto', but got {dtype}."
-                    )
-                ref_model_init_kwargs["dtype"] = dtype
-            ref_model_init_kwargs["device_map"] = ref_model_init_kwargs.get("device_map", "auto")
-
-        if isinstance(model, str):
-            model = AutoModelForCausalLM.from_pretrained(model, **model_init_kwargs)
-
-        if isinstance(ref_model, str):
-            ref_model = AutoModelForCausalLM.from_pretrained(ref_model, **ref_model_init_kwargs)
-
-        # Initialize this variable to False. This helps tracking the case when `peft_module_casting_to_bf16`
-        # has been called in order to properly call autocast if needed.
-        self._peft_has_been_casted_to_bf16 = False
-
-        if not is_peft_available() and peft_config is not None:
-            raise ValueError(
-                "PEFT is not installed and you passed a `peft_config` in the trainer's kwargs, please install it with `pip install peft` to use the PEFT models"
-            )
-        elif is_peft_available() and peft_config is not None:
-            # if model is a peft model and we have a peft_config, we merge and unload it first
-            if isinstance(model, PeftModel):
-                model = model.merge_and_unload()
-
-            if getattr(model, "is_loaded_in_8bit", False) or getattr(model, "is_loaded_in_4bit", False):
-                _support_gc_kwargs = hasattr(
-                    args, "gradient_checkpointing_kwargs"
-                ) and "gradient_checkpointing_kwargs" in list(
-                    inspect.signature(prepare_model_for_kbit_training).parameters
-                )
-
-                prepare_model_kwargs = {"use_gradient_checkpointing": args.gradient_checkpointing}
-
-                if _support_gc_kwargs:
-                    prepare_model_kwargs["gradient_checkpointing_kwargs"] = args.gradient_checkpointing_kwargs
-
-                model = prepare_model_for_kbit_training(model, **prepare_model_kwargs)
-            elif args.gradient_checkpointing:
-                # For backward compatibility with older versions of transformers
-                if hasattr(model, "enable_input_require_grads"):
-                    model.enable_input_require_grads()
-                else:
-
-                    def make_inputs_require_grad(module, input, output):
-                        output.requires_grad_(True)
-
-                    model.get_input_embeddings().register_forward_hook(make_inputs_require_grad)
-
-            # get peft model with the given config
-            model = get_peft_model(model, peft_config)
-            if args.bf16 and getattr(model, "is_loaded_in_4bit", False):
-                peft_module_casting_to_bf16(model)
-                # If args.bf16 we need to explicitly call `generate` with torch amp autocast context manager
-                self._peft_has_been_casted_to_bf16 = True
-
-        # For models that use gradient_checkpointing, we need to attach a hook that enables input
-        # to explicitly have `requires_grad=True`, otherwise training will either silently
-        # fail or completely fail.
-        elif args.gradient_checkpointing:
-            # For backward compatibility with older versions of transformers
-            if hasattr(model, "enable_input_require_grads"):
-                model.enable_input_require_grads()
-            else:
-
-                def make_inputs_require_grad(module, input, output):
-                    output.requires_grad_(True)
-
-                model.get_input_embeddings().register_forward_hook(make_inputs_require_grad)
-
-        if args.generate_during_eval and not (is_wandb_available() or is_comet_available()):
-            raise ValueError(
-                "`generate_during_eval=True` requires Weights and Biases or Comet to be installed."
-                " Please install `wandb` or `comet-ml` to resolve."
-            )
-
-        if model is not None:
-            self.is_encoder_decoder = model.config.is_encoder_decoder
-        elif args.is_encoder_decoder is None:
-            raise ValueError("When no model is provided, you need to pass the parameter is_encoder_decoder.")
-        else:
-            self.is_encoder_decoder = args.is_encoder_decoder
-
-        self.is_peft_model = is_peft_available() and isinstance(model, PeftModel)
-        self.model_adapter_name = model_adapter_name
-        self.ref_adapter_name = ref_adapter_name
-
-        if ref_model:
-            self.ref_model = ref_model
-        elif self.is_peft_model or args.precompute_ref_log_probs:
-            # The `model` with adapters turned off will be used as the reference model
-            self.ref_model = None
-        else:
-            self.ref_model = create_reference_model(model)
-
-        if processing_class is None:
-            raise ValueError(
-                "max_length or a processing_class must be specified when using the default DPODataCollatorWithPadding"
-            )
-        if args.max_length is None:
-            logger.warning(
-                "When using DPODataCollatorWithPadding, you should set `max_length` in the KTOTrainer's init"
-                " it will be set to `512` by default, but you should do it yourself in the future.",
-            )
-            max_length = 512
-        if args.max_length is not None:
-            max_length = args.max_length
-
-        if args.max_prompt_length is None:
-            logger.warning(
-                "When using DPODataCollatorWithPadding, you should set `max_prompt_length` in the KTOTrainer's init"
-                " it will be set to `128` by default, but you should do it yourself in the future.",
-            )
-            max_prompt_length = 128
-        if args.max_prompt_length is not None:
-            max_prompt_length = args.max_prompt_length
-
-        max_completion_length = None
-        if args.max_completion_length is None and self.is_encoder_decoder:
-            logger.warning(
-                "When using DPODataCollatorWithPadding with an encoder decoder architecture, you should set `max_completion_length` in the KTOTrainer's init"
-                " it will be set to `128` by default, but you should do it yourself in the future.",
-            )
-            max_completion_length = 128
-        if args.max_completion_length is not None and self.is_encoder_decoder:
-            max_completion_length = args.max_completion_length
-
-        if data_collator is None:
-            data_collator = DPODataCollatorWithPadding(
-                pad_token_id=processing_class.pad_token_id,
-                label_pad_token_id=args.label_pad_token_id,
-                is_encoder_decoder=self.is_encoder_decoder,
-            )
-
-            if args.remove_unused_columns:
-                args.remove_unused_columns = False
-                # warn users
-                logger.warning(
-                    "When using DPODataCollatorWithPadding, you should set `remove_unused_columns=False` in your KTOConfig"
-                    " we have set it for you, but you should do it yourself in the future.",
-                )
-
-            self.use_dpo_data_collator = True
-        else:
-            self.use_dpo_data_collator = False
-
-        # Disable dropout in the model and reference model
-        if args.disable_dropout:
-            disable_dropout_in_model(model)
-            if self.ref_model is not None:
-                disable_dropout_in_model(self.ref_model)
-
-        self.loss_type = args.loss_type
-        self.max_length = max_length
-        self.generate_during_eval = args.generate_during_eval
-        self.label_pad_token_id = args.label_pad_token_id
-        self.padding_value = args.padding_value if args.padding_value is not None else processing_class.pad_token_id
-        self.max_prompt_length = max_prompt_length
-        self.truncation_mode = args.truncation_mode
-        self.max_completion_length = max_completion_length
-        self.processing_class = processing_class
-        self.precompute_ref_log_probs = args.precompute_ref_log_probs
-
-        # Not all losses require a KL calculation
-        self.calculate_KL = True
-        if self.loss_type in ["apo_zero_unpaired"]:
-            self.calculate_KL = False
-
-        # Since ref_logs are precomputed on the first call to get_train/eval_dataloader
-        # keep track of first called to avoid computation of future calls
-        self._precomputed_train_ref_log_probs = False
-        self._precomputed_eval_ref_log_probs = False
-
-        # metric
-        self._stored_metrics = defaultdict(lambda: defaultdict(list))
-
-        # KTO parameter
-        self.beta = args.beta
-        self.desirable_weight = args.desirable_weight
-        self.undesirable_weight = args.undesirable_weight
-        self.aux_loss_enabled = getattr(model.config, "output_router_logits", False)
-        self.aux_loss_coef = getattr(model.config, "router_aux_loss_coef", 0.0)
-        if self.aux_loss_enabled and self.aux_loss_coef == 0.0:
-            logger.warning(
-                "You set `output_router_logits` to `True` in the model config, but `router_aux_loss_coef` is set to "
-                "`0.0`, meaning the auxiliary loss will not be used. Either set `router_aux_loss_coef` to a value "
-                "greater than `0.0`, or set `output_router_logits` to `False` if you don't want to use the auxiliary "
-                "loss.",
-            )
-
-        # The trainer estimates the number of FLOPs (floating-point operations) using the number of elements in the
-        # input tensor associated with the key "input_ids". However, in KTO, the sampled data does not include the
-        # "input_ids" key. Instead, the available keys are "prompt_input_ids" and "completion_input_ids". As a result,
-        # the trainer issues the warning: "Could not estimate the number of tokens of the input, floating-point
-        # operations will not be computed." To suppress this warning, we set the "estimate_tokens" key in the model's
-        # "warnings_issued" dictionary to True. This acts as a flag to indicate that the warning has already been
-        # issued.
-        model.warnings_issued["estimate_tokens"] = True
-
-        # Compute that only on the main process for faster data processing.
-        # see: https://github.com/huggingface/trl/pull/1255
-        with PartialState().main_process_first():
-            # Extract the prompt if needed
-            train_dataset = train_dataset.map(
-                maybe_extract_prompt, num_proc=args.dataset_num_proc, desc="Extracting prompt from train dataset"
-            )
-            # Unpair the dataset if needed
-            train_dataset = maybe_unpair_preference_dataset(
-                train_dataset, args.dataset_num_proc, desc="Unpairing train dataset"
-            )
-            # Apply the chat template if needed
-            train_dataset = train_dataset.map(
-                maybe_apply_chat_template,
-                fn_kwargs={"tokenizer": processing_class},
-                num_proc=args.dataset_num_proc,
-                desc="Applying chat template to train dataset",
-            )
-            if eval_dataset is not None:
-                eval_dataset = eval_dataset.map(
-                    maybe_extract_prompt, num_proc=args.dataset_num_proc, desc="Extracting prompt from eval dataset"
-                )
-                eval_dataset = maybe_unpair_preference_dataset(
-                    eval_dataset, args.dataset_num_proc, desc="Unpairing eval dataset"
-                )
-                eval_dataset = eval_dataset.map(
-                    maybe_apply_chat_template,
-                    fn_kwargs={"tokenizer": processing_class},
-                    num_proc=args.dataset_num_proc,
-                    desc="Applying chat template to eval dataset",
-                )
-
-            # Tokenize and prepare the training datasets
-            train_dataset = train_dataset.map(
-                _tokenize,
-                batched=True,
-                fn_kwargs={"tokenizer": self.processing_class},
-                num_proc=args.dataset_num_proc,
-                desc="Tokenizing train dataset",
-            )
-
-            fn_kwargs = {
-                "prefix": "",
-                "is_encoder_decoder": self.is_encoder_decoder,
-                "tokenizer": self.processing_class,
-                "max_length": self.max_length,
-                "truncation_mode": self.truncation_mode,
-                "label_pad_token_id": self.label_pad_token_id,
-                "max_prompt_length": self.max_prompt_length,
-                "max_completion_length": self.max_completion_length,
-            }
-
-            train_dataset = train_dataset.map(
-                _process_tokens,
-                fn_kwargs=fn_kwargs,
-                num_proc=args.dataset_num_proc,
-                desc="Processing tokenized train dataset",
-            )
-
-            # Tokenize and prepare the eval datasets
-            if eval_dataset is not None:
-                eval_dataset = eval_dataset.map(
-                    _tokenize,
-                    fn_kwargs={"tokenizer": self.processing_class},
-                    batched=True,
-                    num_proc=args.dataset_num_proc,
-                    desc="Tokenizing eval dataset",
-                )
-
-                eval_dataset = eval_dataset.map(
-                    _process_tokens,
-                    fn_kwargs=fn_kwargs,
-                    num_proc=args.dataset_num_proc,
-                    desc="Processing tokenized eval dataset",
-                )
-
-            # Get KL datasets if needed
-            if self.calculate_KL:
-                if args.per_device_train_batch_size <= 1:
-                    raise ValueError(
-                        "Actual (not effective) batch size must be > 1. KTO will not work properly because the KL term will be equivalent to the implied reward."
-                    )
-
-                # create pairs for estimating the KL term by flipping the matched pairs in each batch of size total_batch_size
-                # i.e., (x_1, y_1), ..., (x_n, y_n) --> (x_1, y_n), ..., (x_n, y_1) = (x'_1, y'_1), ..., (x'_n, y'_n)
-                train_kl_dataset = train_dataset.map(
-                    _get_kl_dataset,
-                    batched=True,
-                    batch_size=args.per_device_train_batch_size,
-                    num_proc=args.dataset_num_proc,
-                    desc="Extracting KL train dataset",
-                )
-
-                fn_kwargs["prefix"] = "KL_"
-                train_kl_dataset = train_kl_dataset.map(
-                    _process_tokens,
-                    fn_kwargs=fn_kwargs,
-                    num_proc=args.dataset_num_proc,
-                    remove_columns=[c for c in train_kl_dataset.column_names if c in train_dataset.column_names],
-                    desc="Processing tokenized train KL dataset",
-                )
-
-                # merge the datasets
-                train_dataset = concatenate_datasets([train_dataset, train_kl_dataset], axis=1)
-
-                if eval_dataset is not None:
-                    # Get KL dataset
-                    eval_kl_dataset = eval_dataset.map(
-                        _get_kl_dataset,
-                        batched=True,
-                        batch_size=args.per_device_train_batch_size,
-                        num_proc=args.dataset_num_proc,
-                        desc="Extracting eval KL dataset",
-                    )
-
-                    eval_kl_dataset = eval_kl_dataset.map(
-                        _process_tokens,
-                        fn_kwargs=fn_kwargs,
-                        num_proc=args.dataset_num_proc,
-                        remove_columns=[c for c in eval_kl_dataset.column_names if c in eval_dataset.column_names],
-                        desc="Processing tokenized eval KL dataset",
-                    )
-
-                    # merge the datasets
-                    eval_dataset = concatenate_datasets([eval_dataset, eval_kl_dataset], axis=1)
-
-            # calculate dataset desirability balance
-            num_desirable = max(sum(train_dataset["label"]), 1)
-            num_undesirable = max(len(train_dataset["label"]) - num_desirable, 1)  # "label" is binary
-
-            if num_desirable != num_undesirable:
-                # The lower and upper bounds come from Eq. (8) of https://huggingface.co/papers/2402.01306
-                des_weight_lower_bound = round((num_undesirable * self.undesirable_weight / num_desirable) * 1, 2)
-                des_weight_upper_bound = round((num_undesirable * self.undesirable_weight / num_desirable) * 1.33, 2)
-                und_weight_lower_bound = round((num_desirable * self.desirable_weight / num_undesirable) / 1.33, 2)
-                und_weight_upper_bound = round((num_desirable * self.desirable_weight / num_undesirable) / 1, 2)
-
-                des_weight_in_range = des_weight_lower_bound <= self.desirable_weight <= des_weight_upper_bound
-                und_weight_in_range = und_weight_lower_bound <= self.undesirable_weight <= und_weight_upper_bound
-
-                if not (des_weight_in_range or und_weight_in_range):
-                    logger.warning(
-                        "You have different amounts of desirable/positive and undesirable/negative examples but the "
-                        "weights on the desirable and undesirable losses don't seem to be in an ideal range. Based "
-                        f"on your data, we recommend EITHER "
-                        f"desirable_weight in [{des_weight_lower_bound}, {des_weight_upper_bound}] or "
-                        f"undesirable_weight in [{und_weight_lower_bound}, {und_weight_upper_bound}] (but NOT BOTH). "
-                        "See the documentation on how to optimally set these weights.",
-                    )
-
-        super().__init__(
-            model=model,
-            args=args,
-            data_collator=data_collator,
-            train_dataset=train_dataset,
-            eval_dataset=eval_dataset,
-            processing_class=processing_class,
-            model_init=model_init,
-            compute_metrics=compute_metrics,
-            callbacks=callbacks,
-            optimizers=optimizers,
-            preprocess_logits_for_metrics=preprocess_logits_for_metrics,
-        )
-
-        # Gradient accumulation requires scaled loss. Normally, loss scaling in the parent class depends on whether the
-        # model accepts loss-related kwargs. Since we compute our own loss, this check is irrelevant. We set
-        # self.model_accepts_loss_kwargs to False to enable scaling.
-        self.model_accepts_loss_kwargs = False
-
-        # Add tags for models that have been loaded with the correct transformers version
-        if hasattr(self.model, "add_model_tags"):
-            self.model.add_model_tags(self._tag_names)
-
-        if not hasattr(self, "accelerator"):
-            raise AttributeError(
-                "Your `Trainer` does not have an `accelerator` object. Consider upgrading `transformers`."
-            )
-
-        # Deepspeed Zero-3 does not support precompute_ref_log_probs
-        if self.is_deepspeed_enabled:
-            if self.accelerator.state.deepspeed_plugin.zero_stage == 3 and self.precompute_ref_log_probs:
-                raise ValueError(
-                    "You cannot use `precompute_ref_log_probs=True` with Deepspeed ZeRO-3. Please set `precompute_ref_log_probs=False`."
-                )
-
-        if self.ref_model is None:
-            if not (self.is_peft_model or self.precompute_ref_log_probs):
-                raise ValueError(
-                    "No reference model and model is not a Peft model. Try setting `precompute_ref_log_probs=True`"
-                )
-        else:
-            if self.is_deepspeed_enabled:
-                self.ref_model = prepare_deepspeed(self.ref_model, self.accelerator)
-            else:
-                self.ref_model = self.accelerator.prepare_model(self.ref_model, evaluation_mode=True)
-
-        # Import Liger kernel if enabled
-        if self.args.use_liger_kernel:
-            if not is_liger_kernel_available():
-                raise ImportError(
-                    "You set `use_liger_kernel=True` but the liger kernel is not available. "
-                    "Please install liger-kernel first: `pip install liger-kernel`"
-                )
-            if self.loss_type in ["apo_zero_unpaired"]:
-                raise ValueError(
-                    "You cannot set `loss_type='apo_zero_unpaired'` with liger-kernel."
-                    "Only KTO loss is supported with liger-kernel."
-                )
-            if self.precompute_ref_log_probs:
-                raise ValueError(
-                    "You cannot use `precompute_ref_log_probs=True` with liger kernel. Please set "
-                    "`precompute_ref_log_probs=False`."
-                )
-            if self.is_peft_model or self.ref_adapter_name is not None:
-                raise ValueError(
-                    "You cannot use `use_liger_kernel=True` with Peft models. Please set `use_liger_kernel=False`."
-                )
-            self.kto_loss_fn = LigerFusedLinearKTOLoss(
-                ignore_index=self.label_pad_token_id, beta=self.beta, use_ref_model=(self.ref_model is not None)
-            )
-
-    @contextmanager
-    def null_ref_context(self):
-        """Context manager for handling null reference model (that is, peft adapter manipulation)."""
-        with (
-            self.accelerator.unwrap_model(self.model).disable_adapter()
-            if self.is_peft_model and not self.ref_adapter_name
-            else nullcontext()
-        ):
-            if self.ref_adapter_name:
-                self.model.set_adapter(self.ref_adapter_name)
-            yield
-            if self.ref_adapter_name:
-                self.model.set_adapter(self.model_adapter_name or "default")
-
-    def get_train_dataloader(self) -> DataLoader:
-        """
-        Returns the training [`~torch.utils.data.DataLoader`].
-
-        Subclass of transformers.src.transformers.trainer.get_train_dataloader to precompute `ref_log_probs`.
-        """
-
-        if self.precompute_ref_log_probs and not self._precomputed_train_ref_log_probs:
-            dataloader_params = {
-                "batch_size": self.args.per_device_train_batch_size,
-                "collate_fn": self.data_collator,
-                "num_workers": self.args.dataloader_num_workers,
-                "pin_memory": self.args.dataloader_pin_memory,
-                "shuffle": False,
-            }
-
-            # prepare dataloader
-            data_loader = self.accelerator.prepare(DataLoader(self.train_dataset, **dataloader_params))
-            reference_completion_logps = []
-            reference_KL_logps = []
-
-            for padded_batch in tqdm(iterable=data_loader, desc="Train dataset reference log probs"):
-                reference_completion_logp, reference_KL_logp = self.compute_reference_log_probs(padded_batch)
-
-                reference_completion_logp = self.accelerator.gather_for_metrics(reference_completion_logp)
-                reference_completion_logps.append(reference_completion_logp.cpu())
-
-                if self.calculate_KL:
-                    reference_KL_logp = self.accelerator.gather_for_metrics(reference_KL_logp)
-                    reference_KL_logps.append(reference_KL_logp.cpu())
-
-            self.train_dataset = self.train_dataset.add_column(
-                name="reference_logps", column=torch.cat(reference_completion_logps).float().numpy()
-            )
-
-            if self.calculate_KL:
-                self.train_dataset = self.train_dataset.add_column(
-                    name="reference_KL_logps", column=torch.cat(reference_KL_logps).float().numpy()
-                )
-
-            self._precomputed_train_ref_log_probs = True
-
-        return super().get_train_dataloader()
-
-    def get_eval_dataloader(self, eval_dataset: Dataset | None = None) -> DataLoader:
-        """
-        Returns the evaluation [`~torch.utils.data.DataLoader`].
-
-        Subclass of transformers.src.transformers.trainer.get_eval_dataloader to precompute `ref_log_probs`.
-
-        Args:
-            eval_dataset (`torch.utils.data.Dataset`, *optional*):
-                If provided, will override `self.eval_dataset`. If it is a [`~datasets.Dataset`], columns not accepted
-                by the `model.forward()` method are automatically removed. It must implement `__len__`.
-        """
-        if eval_dataset is None and self.eval_dataset is None:
-            raise ValueError("Trainer: evaluation requires an eval_dataset.")
-        eval_dataset = eval_dataset if eval_dataset is not None else self.eval_dataset
-
-        if self.precompute_ref_log_probs and not self._precomputed_eval_ref_log_probs:
-            dataloader_params = {
-                "batch_size": self.args.per_device_eval_batch_size,
-                "collate_fn": self.data_collator,
-                "num_workers": self.args.dataloader_num_workers,
-                "pin_memory": self.args.dataloader_pin_memory,
-                "shuffle": False,
-            }
-
-            # prepare dataloader
-            data_loader = self.accelerator.prepare(DataLoader(eval_dataset, **dataloader_params))
-
-            reference_completion_logps = []
-            reference_KL_logps = []
-
-            for padded_batch in tqdm(iterable=data_loader, desc="Eval dataset reference log probs"):
-                reference_completion_logp, reference_KL_logp = self.compute_reference_log_probs(padded_batch)
-
-                reference_completion_logp = self.accelerator.gather_for_metrics(reference_completion_logp)
-                reference_completion_logps.append(reference_completion_logp.cpu())
-
-                if self.calculate_KL:
-                    reference_KL_logp = self.accelerator.gather_for_metrics(reference_KL_logp)
-                    reference_KL_logps.append(reference_KL_logp.cpu())
-
-            eval_dataset = eval_dataset.add_column(
-                name="reference_logps", column=torch.cat(reference_completion_logps).float().numpy()
-            )
-            if self.calculate_KL:
-                eval_dataset = eval_dataset.add_column(
-                    name="reference_KL_logps", column=torch.cat(reference_KL_logps).float().numpy()
-                )
-
-            # Save calculated reference_chosen_logps and reference_rejected_logps to the eval_dataset for subsequent runs
-            if self.eval_dataset is not None:
-                self.eval_dataset = eval_dataset
-            self._precomputed_eval_ref_log_probs = True
-
-        return super().get_eval_dataloader(eval_dataset=eval_dataset)
-
-    def compute_reference_log_probs(self, padded_batch: dict) -> dict:
-        """Computes log probabilities of the reference model for a single padded batch of a KTO specific dataset."""
-        with torch.no_grad():
-            if self.ref_model is None:
-                with self.null_ref_context():
-                    if self.is_encoder_decoder:
-                        completion_logits = self.model(
-                            padded_batch["prompt_input_ids"],
-                            attention_mask=padded_batch["prompt_attention_mask"],
-                            decoder_input_ids=padded_batch.get("completion_decoder_input_ids"),
-                            labels=padded_batch["completion_labels"],
-                        ).logits
-
-                        if self.calculate_KL:
-                            KL_logits = self.model(
-                                padded_batch["KL_prompt_input_ids"],
-                                attention_mask=padded_batch["KL_prompt_attention_mask"],
-                                decoder_input_ids=padded_batch.get("KL_completion_decoder_input_ids"),
-                                labels=padded_batch["KL_completion_labels"],
-                            ).logits
-                    else:
-                        completion_logits = self.model(
-                            padded_batch["completion_input_ids"],
-                            attention_mask=padded_batch["completion_attention_mask"],
-                        ).logits
-
-                        if self.calculate_KL:
-                            KL_logits = self.model(
-                                padded_batch["KL_completion_input_ids"],
-                                attention_mask=padded_batch["KL_completion_attention_mask"],
-                            ).logits
-            else:
-                if self.is_encoder_decoder:
-                    completion_logits = self.ref_model(
-                        padded_batch["prompt_input_ids"],
-                        attention_mask=padded_batch["prompt_attention_mask"],
-                        decoder_input_ids=padded_batch.get("completion_decoder_input_ids"),
-                        labels=padded_batch["completion_labels"],
-                    ).logits
-
-                    if self.calculate_KL:
-                        KL_logits = self.ref_model(
-                            padded_batch["KL_prompt_input_ids"],
-                            attention_mask=padded_batch["KL_prompt_attention_mask"],
-                            decoder_input_ids=padded_batch.get("KL_completion_decoder_input_ids"),
-                            labels=padded_batch["KL_completion_labels"],
-                        ).logits
-                else:
-                    completion_logits = self.ref_model(
-                        padded_batch["completion_input_ids"], attention_mask=padded_batch["completion_attention_mask"]
-                    ).logits
-
-                    if self.calculate_KL:
-                        KL_logits = self.ref_model(
-                            padded_batch["KL_completion_input_ids"],
-                            attention_mask=padded_batch["KL_completion_attention_mask"],
-                        ).logits
-
-        completion_logps = self.get_batch_logps(
-            completion_logits,
-            padded_batch["completion_labels"],
-            average_log_prob=False,
-            is_encoder_decoder=self.is_encoder_decoder,
-            label_pad_token_id=self.label_pad_token_id,
-        )
-
-        if self.calculate_KL:
-            KL_logps = self.get_batch_logps(
-                KL_logits,
-                padded_batch["KL_completion_labels"],
-                average_log_prob=False,
-                is_encoder_decoder=self.is_encoder_decoder,
-                label_pad_token_id=self.label_pad_token_id,
-            )
-        else:
-            KL_logps = None
-
-        return completion_logps, KL_logps
-
-    @staticmethod
-    def get_batch_logps(
-        logits: torch.FloatTensor,
-        labels: torch.LongTensor,
-        average_log_prob: bool = False,
-        label_pad_token_id: int = -100,
-        is_encoder_decoder: bool = False,
-    ) -> torch.FloatTensor:
-        """Compute the log probabilities of the given labels under the given logits.
-
-        Args:
-            logits:
-                Logits of the model (unnormalized). Shape: (batch_size, sequence_length, vocab_size)
-            labels:
-                Labels for which to compute the log probabilities. Label tokens with a value of label_pad_token_id are
-                ignored. Shape: (batch_size, sequence_length)
-            average_log_prob:
-                If True, return the average log probability per (non-masked) token. Otherwise, return the sum of the
-                log probabilities of the (non-masked) tokens.
-            label_pad_token_id:
-                The label value to ignore when computing log probabilities.
-            is_encoder_decoder:
-                Whether the model is an encoder-decoder model. If True, the labels are not shifted and the logits are
-                assumed to already be aligned with the labels. If False, the labels are shifted to the right by one
-                position, and the logits are assumed to be aligned with the shifted labels.
-
-        Returns:
-            A tensor of shape (batch_size,) containing the average/sum log probabilities of the given labels under the
-            given logits.
-        """
-        if logits.shape[:-1] != labels.shape:
-            raise ValueError("Logits (batch and sequence length dim) and labels must have the same shape.")
-
-        if not is_encoder_decoder:
-            labels = labels[:, 1:].clone()
-            logits = logits[:, :-1, :]
-        else:
-            # Fixes end-dec RuntimeError
-            labels = labels.clone()
-
-        loss_mask = labels != label_pad_token_id
-
-        # dummy token; we'll ignore the losses on these tokens later
-        labels[labels == label_pad_token_id] = 0
-
-        per_token_logps = selective_log_softmax(logits, labels)
-
-        if average_log_prob:
-            return (per_token_logps * loss_mask).sum(-1) / loss_mask.sum(-1)
-        else:
-            return (per_token_logps * loss_mask).sum(-1)
-
-    def forward(
-        self, model: nn.Module, batch: dict[str, list | torch.LongTensor]
-    ) -> tuple[torch.FloatTensor, torch.FloatTensor, torch.FloatTensor, torch.FloatTensor]:
-        KL_logps = self._compute_kl_logps(model, batch)
-
-        model_kwargs = (
-            {
-                "labels": batch["completion_labels"],
-                "decoder_input_ids": batch.get("completion_decoder_input_ids"),
-            }
-            if self.is_encoder_decoder
-            else {}
-        )
-        if self.aux_loss_enabled:
-            model_kwargs["output_router_logits"] = True
-
-        outputs = model(
-            batch["completion_input_ids"],
-            attention_mask=batch["completion_attention_mask"],
-            **model_kwargs,
-        )
-        completion_logits = outputs.logits
-
-        completion_logps = self.get_batch_logps(
-            completion_logits,
-            batch["completion_labels"],
-            average_log_prob=False,
-            is_encoder_decoder=self.is_encoder_decoder,
-            label_pad_token_id=self.label_pad_token_id,
-        )
-
-        if completion_logps.shape[0] != len(batch["label"]):
-            raise ValueError(
-                "There is a mismatch between the number of examples in this batch and the number of "
-                "examples for which an output sequence was predicted."
-            )
-
-        # Use torch.nonzero for efficient tensor index selection
-        device = completion_logits.device
-        labels = torch.as_tensor(batch["label"], dtype=torch.bool, device=device)
-        chosen_idx = torch.nonzero(labels, as_tuple=False).view(-1)
-        rejected_idx = torch.nonzero(~labels, as_tuple=False).view(-1)
-
-        # Use index_select for efficient CUDA operations
-        chosen_logps = completion_logps.index_select(0, chosen_idx)
-        rejected_logps = completion_logps.index_select(0, rejected_idx)
-
-        chosen_logits = completion_logits.index_select(0, chosen_idx)
-        rejected_logits = completion_logits.index_select(0, rejected_idx)
-
-        if self.aux_loss_enabled:
-            return (chosen_logps, rejected_logps, chosen_logits, rejected_logits, KL_logps, outputs.aux_loss)
-        else:
-            return (chosen_logps, rejected_logps, chosen_logits, rejected_logits, KL_logps)
-
-    def kto_loss(
-        self,
-        policy_chosen_logps: torch.FloatTensor,
-        policy_rejected_logps: torch.FloatTensor,
-        policy_KL_logps: torch.FloatTensor,
-        reference_chosen_logps: torch.FloatTensor,
-        reference_rejected_logps: torch.FloatTensor,
-        reference_KL_logps: torch.FloatTensor,
-    ) -> tuple[torch.FloatTensor, torch.FloatTensor, torch.FloatTensor, torch.FloatTensor]:
-        """Compute the KTO loss for a batch of policy and reference model log probabilities.
-
-        Args:
-            policy_chosen_logps:
-                Log probabilities of the policy model for the chosen responses. Shape: (num(chosen) in batch_size,)
-            policy_rejected_logps:
-                Log probabilities of the policy model for the rejected responses. Shape: (num(rejected) in batch_size,)
-            policy_KL_logps: Log probabilities of the policy model for the KL responses. Shape: (batch_size,)
-            reference_chosen_logps:
-                Log probabilities of the reference model for the chosen responses. Shape: (num(chosen) in batch_size,)
-            reference_rejected_logps:
-                Log probabilities of the reference model for the rejected responses. Shape: (num(rejected) in
-                batch_size,)
-            reference_KL_logps: Log probabilities of the reference model for the KL responses. Shape: (batch_size,)
-
-        Returns:
-            A tuple of four tensors: (losses, chosen_rewards, rejected_rewards, KL). The losses tensor contains the KTO
-            loss for each example in the batch. The chosen_rewards and rejected_rewards tensors contain the rewards for
-            the chosen and rejected responses, respectively. The KL tensor contains the detached KL divergence estimate
-            between the policy and reference models.
-        """
-        if self.calculate_KL:
-            kl = (policy_KL_logps - reference_KL_logps).mean().detach()
-            kl = self.accelerator.gather_for_metrics(kl).mean().clamp(min=0)
-        else:
-            kl = torch.zeros(1).to(policy_chosen_logps.device)
-
-        # Chosen losses
-        if policy_chosen_logps.shape[0] != 0 or reference_chosen_logps.shape[0] != 0:
-            chosen_logratios = policy_chosen_logps - reference_chosen_logps
-
-            if self.loss_type == "kto":
-                # Eqn (7) of the KTO paper (https://huggingface.co/papers/2402.01306)
-                chosen_losses = 1 - F.sigmoid(self.beta * (chosen_logratios - kl))
-            elif self.loss_type == "apo_zero_unpaired":
-                # Unpaired variant of Eqn (7) of the APO paper (https://huggingface.co/papers/2408.06266)
-                # Use this loss when you believe the chosen outputs are better than your model's default output
-                chosen_losses = 1 - F.sigmoid(self.beta * chosen_logratios)
-
-            chosen_rewards = self.beta * chosen_logratios.detach()
-
-        else:
-            # lists can't be empty -- if they are, then accelerate.gather will hang
-            chosen_losses = torch.Tensor([]).to(self.accelerator.device)
-            chosen_rewards = torch.Tensor([]).to(self.accelerator.device)
-
-        # Rejected losses
-        if policy_rejected_logps.shape[0] != 0 or reference_rejected_logps.shape[0] != 0:
-            rejected_logratios = policy_rejected_logps - reference_rejected_logps
-
-            if self.loss_type == "kto":
-                rejected_losses = 1 - F.sigmoid(self.beta * (kl - rejected_logratios))
-            elif self.loss_type == "apo_zero_unpaired":
-                rejected_losses = F.sigmoid(self.beta * rejected_logratios)
-
-            rejected_rewards = self.beta * rejected_logratios.detach()
-        else:
-            # lists can't be empty -- if they are, then accelerate.gather will hang
-            rejected_losses = torch.Tensor([]).to(self.accelerator.device)
-            rejected_rewards = torch.Tensor([]).to(self.accelerator.device)
-
-        losses = torch.cat(
-            (self.desirable_weight * chosen_losses, self.undesirable_weight * rejected_losses),
-            0,
-        )
-
-        return losses, chosen_rewards, rejected_rewards, kl
-
-    def _compute_kl_logps(self, model, batch):
-        """Compute KL log probabilities for a given batch."""
-        KL_logps = None
-        if self.calculate_KL:
-            if self.is_encoder_decoder:
-                KL_model_kwargs = {
-                    "input_ids": batch["KL_prompt_input_ids"],
-                    "attention_mask": batch["KL_prompt_attention_mask"],
-                    "labels": batch["KL_completion_labels"],
-                    "decoder_input_ids": batch.get("KL_completion_decoder_input_ids"),
-                }
-            else:
-                KL_model_kwargs = {
-                    "input_ids": batch["KL_completion_input_ids"],
-                    "attention_mask": batch["KL_completion_attention_mask"],
-                }
-
-            with torch.no_grad():
-                KL_logits = model(**KL_model_kwargs).logits
-
-            KL_logps = self.get_batch_logps(
-                KL_logits,
-                batch["KL_completion_labels"],
-                average_log_prob=False,
-                is_encoder_decoder=self.is_encoder_decoder,
-                label_pad_token_id=self.label_pad_token_id,
-            )
-        return KL_logps
-
-    def _compute_loss_liger(self, model, batch):
-        """
-        Compute the KTO loss using the Liger-Kernel's LigerFusedLinearKTOLoss.
-
-        Args:
-            model:
-                The policy model used for generating log probabilities and outputs. It could be an encoder-decoder
-                model or a regular language model.
-            batch: A dictionary containing the input data and labels for the batch.
-
-        Returns:
-            A dictionary containing the following keys:
-                - "loss": The computed KTO loss for the batch.
-                - "chosen_logits_sum": Sum of the logits for the chosen responses from the policy model.
-                - "rejected_logits_sum": Sum of the logits for the rejected responses from the policy model.
-                - "chosen_logps": Log probabilities of the chosen responses from the policy model.
-                - "rejected_logps": Log probabilities of the rejected responses from the policy model.
-                - "chosen_rewards": Rewards for the chosen responses.
-                - "rejected_rewards": Rewards for the rejected responses.
-                - "kl": The KL divergence between the policy and reference models (detached).
-
-            If auxiliary loss is enabled, the dictionary will also include:
-                - "aux_loss": The auxiliary loss from the model outputs.
-        """
-        policy_KL_logps = self._compute_kl_logps(model, batch)
-        reference_KL_logps = self._compute_kl_logps(self.ref_model, batch)
-        if self.calculate_KL:
-            kl = (policy_KL_logps - reference_KL_logps).mean().detach()
-            kl = self.accelerator.gather_for_metrics(kl).mean().clamp(min=0)
-        else:
-            kl = torch.zeros(1).to(self.accelerator.device)
-
-        model_kwargs = (
-            {
-                "labels": batch["completion_labels"],
-                "decoder_input_ids": batch.get("completion_decoder_input_ids"),
-            }
-            if self.is_encoder_decoder
-            else {}
-        )
-        if self.aux_loss_enabled:
-            model_kwargs["output_router_logits"] = True
-
-        if self.is_encoder_decoder:
-            # 1. Get encoder outputs
-            encoder_outputs = model.get_encoder()(
-                batch["completion_input_ids"],
-                attention_mask=batch["completion_attention_mask"],
-                return_dict=True,
-                **model_kwargs,
-            )
-            # 2. Get decoder outputs
-            outputs = model.get_decoder()(
-                input_ids=model_kwargs["decoder_input_ids"],
-                encoder_hidden_states=encoder_outputs.last_hidden_state,
-                use_cache=False,
-                **model_kwargs,
-            )
-            # 1. Get reference encoder outputs
-            ref_encoder_outputs = self.ref_model.get_encoder()(
-                batch["completion_input_ids"],
-                attention_mask=batch["completion_attention_mask"],
-                return_dict=True,
-                **model_kwargs,
-            )
-            # 2. Get reference decoder outputs
-            ref_outputs = self.ref_model.get_decoder()(
-                input_ids=model_kwargs["decoder_input_ids"],
-                encoder_hidden_states=ref_encoder_outputs.last_hidden_state,
-                use_cache=False,
-                **model_kwargs,
-            )
-        else:
-            # skip the lm head and get the last hidden state
-            if hasattr(model, "get_decoder") and model.get_decoder() is not None:
-                base_model = model.get_decoder()
-            else:
-                base_attr = getattr(model, "base_model_prefix", self.args.base_model_attribute_name)
-                base_model = getattr(model, base_attr, model)
-            outputs = base_model(
-                batch["completion_input_ids"],
-                attention_mask=batch["completion_attention_mask"],
-                use_cache=False,
-                **model_kwargs,
-            )
-
-            # reference model
-            if hasattr(self.ref_model, "get_decoder") and self.ref_model.get_decoder() is not None:
-                ref_base_model = self.ref_model.get_decoder()
-            else:
-                ref_attr = getattr(self.ref_model, "base_model_prefix", self.args.base_model_attribute_name)
-                ref_base_model = getattr(self.ref_model, ref_attr, self.ref_model)
-            ref_outputs = ref_base_model(
-                batch["completion_input_ids"],
-                attention_mask=batch["completion_attention_mask"],
-                use_cache=False,
-                **model_kwargs,
-            )
-        lm_head = model.get_output_embeddings()
-        ref_lm_head = self.ref_model.get_output_embeddings()
-
-        (
-            loss,
-            (
-                chosen_logps_sum,
-                rejected_logps_sum,
-                chosen_logits_sum,
-                rejected_logits_sum,
-                chosen_rewards_sum,
-                rejected_rewards_sum,
-            ),
-        ) = self.kto_loss_fn(
-            _input=outputs.last_hidden_state[:, :-1] if not self.is_encoder_decoder else outputs.last_hidden_state,
-            lin_weight=lm_head.weight,
-            target=batch["completion_labels"][:, 1:],
-            bias=lm_head.bias if hasattr(lm_head, "bias") else None,
-            preference_labels=torch.tensor(batch["label"], dtype=torch.bool).to(self.accelerator.device),
-            ref_input=ref_outputs.last_hidden_state[:, :-1]
-            if not self.is_encoder_decoder
-            else outputs.last_hidden_state,
-            ref_weight=ref_lm_head.weight,
-            ref_bias=ref_lm_head.bias if hasattr(lm_head, "bias") else None,
-            kl=kl,
-        )
-
-        output = {
-            "loss": loss,
-            "chosen_logits_sum": chosen_logits_sum,
-            "rejected_logits_sum": rejected_logits_sum,
-            "chosen_logps_sum": chosen_logps_sum,
-            "rejected_logps_sum": rejected_logps_sum,
-            "chosen_rewards_sum": chosen_rewards_sum,
-            "rejected_rewards_sum": rejected_rewards_sum,
-            "kl": kl,
-        }
-        if self.aux_loss_enabled:
-            output["aux_loss"] = outputs.aux_loss
-
-        return output
-
-    def get_batch_loss_metrics(
-        self,
-        model,
-        batch: dict[str, list | torch.LongTensor],
-    ):
-        """Compute the KTO loss and other metrics for the given batch of inputs for train or test."""
-        metrics = {}
-        batch = {k: (v.to(self.accelerator.device) if isinstance(v, torch.Tensor) else v) for k, v in batch.items()}
-
-        labels = torch.tensor(batch["label"])
-        num_chosen = labels.sum().to(self.accelerator.device)
-        num_rejected = (len(labels) - num_chosen).to(self.accelerator.device)
-
-        if self.args.use_liger_kernel:
-            model_output = self._compute_loss_liger(model, batch)
-            losses = model_output["loss"]
-            policy_chosen_logits = model_output["chosen_logits_sum"]
-            policy_rejected_logits = model_output["rejected_logits_sum"]
-            policy_chosen_logps = model_output["chosen_logps_sum"]
-            policy_rejected_logps = model_output["rejected_logps_sum"]
-            chosen_rewards = model_output["chosen_rewards_sum"]
-            rejected_rewards = model_output["rejected_rewards_sum"]
-            kl = model_output["kl"]
-            if self.aux_loss_enabled:
-                aux_loss = model_output["aux_loss"]
-        else:
-            forward_output = self.forward(model, batch)
-            (
-                policy_chosen_logps,
-                policy_rejected_logps,
-                policy_chosen_logits,
-                policy_rejected_logits,
-                policy_KL_logps,
-            ) = forward_output[:5]
-            if self.aux_loss_enabled:
-                aux_loss = forward_output[5]
-
-            # if reference_logps in batch use them, otherwise use the reference model
-            if "reference_logps" in batch:
-                # Convert Python lists to tensor indices for efficient CUDA operations
-                device = batch["reference_logps"].device
-                labels = torch.as_tensor(batch["label"], dtype=torch.bool, device=device)
-                chosen_idx = torch.nonzero(labels, as_tuple=False).view(-1)
-                rejected_idx = torch.nonzero(~labels, as_tuple=False).view(-1)
-
-                # Use index_select for efficient CUDA operations
-                reference_chosen_logps = batch["reference_logps"].index_select(0, chosen_idx)
-                reference_rejected_logps = batch["reference_logps"].index_select(0, rejected_idx)
-                if self.calculate_KL:
-                    reference_KL_logps = batch["reference_KL_logps"]
-                else:
-                    reference_KL_logps = None
-            else:
-                with torch.no_grad():
-                    if self.ref_model is None:
-                        with self.null_ref_context():
-                            (
-                                reference_chosen_logps,
-                                reference_rejected_logps,
-                                _,
-                                _,
-                                reference_KL_logps,
-                            ) = self.forward(self.model, batch)[:5]
-                    else:
-                        (
-                            reference_chosen_logps,
-                            reference_rejected_logps,
-                            _,
-                            _,
-                            reference_KL_logps,
-                        ) = self.forward(self.ref_model, batch)[:5]
-
-            losses, chosen_rewards, rejected_rewards, kl = self.kto_loss(
-                policy_chosen_logps,
-                policy_rejected_logps,
-                policy_KL_logps,
-                reference_chosen_logps,
-                reference_rejected_logps,
-                reference_KL_logps,
-            )
-
-        metrics["kl"] = kl.item()
-
-        all_num_chosen = self.accelerator.gather_for_metrics(num_chosen).sum().item()
-        all_num_rejected = self.accelerator.gather_for_metrics(num_rejected).sum().item()
-
-        if all_num_chosen > 0:
-            metrics["rewards/chosen_sum"] = (
-                self.accelerator.gather_for_metrics(chosen_rewards.nansum()).nansum().item()
-            )
-            metrics["logps/chosen_sum"] = (
-                self.accelerator.gather_for_metrics(policy_chosen_logps.nansum()).nansum().item()
-            )
-            metrics["logits/chosen_sum"] = (
-                self.accelerator.gather_for_metrics(policy_chosen_logits.nansum()).nansum().item()
-            )
-            metrics["count/chosen"] = all_num_chosen
-
-        if all_num_rejected > 0:
-            metrics["rewards/rejected_sum"] = (
-                self.accelerator.gather_for_metrics(rejected_rewards.nansum()).nansum().item()
-            )
-            metrics["logps/rejected_sum"] = (
-                self.accelerator.gather_for_metrics(policy_rejected_logps.nansum()).nansum().item()
-            )
-            metrics["logits/rejected_sum"] = (
-                self.accelerator.gather_for_metrics(policy_rejected_logits.nansum()).nansum().item()
-            )
-            metrics["count/rejected"] = all_num_rejected
-
-        loss = losses.nanmean()
-        if self.aux_loss_enabled:
-            loss += self.aux_loss_coef * aux_loss
-
-        return loss, metrics
-
-    def compute_loss(
-        self,
-        model: PreTrainedModel | nn.Module,
-        inputs: dict[str, torch.Tensor | Any],
-        return_outputs=False,
-        num_items_in_batch=None,
-    ) -> torch.Tensor | tuple[torch.Tensor, dict[str, torch.Tensor]]:
-        compute_loss_context_manager = (
-            autocast(self.accelerator.device.type) if self._peft_has_been_casted_to_bf16 else nullcontext()
-        )
-
-        with compute_loss_context_manager:
-            loss, metrics = self.get_batch_loss_metrics(model, inputs)
-
-        # Make sure to move the loss to the device the original accumulating loss is at back in the `Trainer` class:
-        loss = loss.to(self.args.device)
-        # force log the metrics
-        if self.accelerator.is_main_process:
-            self.store_metrics(metrics, train_eval="train")
-
-        if return_outputs:
-            return (loss, metrics)
-        return loss
-
-    def store_metrics(self, metrics: dict[str, float], train_eval: Literal["train", "eval"] = "train") -> None:
-        for key, value in metrics.items():
-            self._stored_metrics[train_eval][key].append(value)
-
-    def _get_train_sampler(self, dataset: Dataset | None = None) -> torch.utils.data.Sampler | None:
-        if dataset is None:
-            dataset = self.train_dataset
-        if dataset is None or not has_length(dataset):
-            return None
-        return SequentialSampler(dataset)
-
-    def generate_from_model_and_ref(self, model, batch: dict[str, torch.LongTensor]) -> tuple[str, str]:
-        """Generate samples from the model and reference model for the given batch of inputs."""
-
-        # If one uses `generate_during_eval` with peft + bf16, we need to explicitly call generate with
-        # the torch amp context manager as some hidden states are silently casted to full precision.
-        generate_context_manager = (
-            autocast(self.accelerator.device.type) if self._peft_has_been_casted_to_bf16 else nullcontext()
-=======
 @dataclass
 class KTOTrainer(_KTOTrainer):
     def __init__(self, *args, **kwargs):
@@ -1499,6 +32,5 @@
             "Until then, this current path (`from trl import KTOTrainer`) will remain, but API changes may occur.",
             FutureWarning,
             stacklevel=2,
->>>>>>> 57023829
         )
         super().__init__(*args, **kwargs)