--- conflicted
+++ resolved
@@ -30,11 +30,7 @@
 from accelerate import PartialState
 from accelerate.utils import tqdm
 from datasets import Dataset, concatenate_datasets
-<<<<<<< HEAD
-from packaging import version
 from torch import autocast
-=======
->>>>>>> 50a2fa8e
 from torch.utils.data import DataLoader, SequentialSampler
 from transformers import (
     AutoModelForCausalLM,
