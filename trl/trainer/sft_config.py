--- conflicted
+++ resolved
@@ -79,17 +79,12 @@
             Whether to compute loss only on the completion part of the sequence. If set to `True`, loss is computed
             only on the completion, which is supported only for [prompt-completion](#prompt-completion) datasets. If
             `False`, loss is computed on the entire sequence. If `None` (default), the behavior depends on the dataset:
-<<<<<<< HEAD
-            loss is computed on the completion for [prompt-completion](#prompt-completion) datasets, and on
-            the full sequence for [language modeling](#language-modeling) datasets.
+            loss is computed on the completion for [prompt-completion](#prompt-completion) datasets, and on the full
+            sequence for [language modeling](#language-modeling) datasets.
         assistant_only_loss (`bool`, *optional*, defaults to `False`):
             Whether to compute loss only on the assistant part of the sequence. If set to `True`, loss is computed
             only on the assistant, which is supported only for [conversational](#conversational) datasets. If `False`,
             loss is computed on the entire sequence.
-=======
-            loss is computed on the completion for [prompt-completion](#prompt-completion) datasets, and on the full
-            sequence for [language modeling](#language-modeling) datasets.
->>>>>>> 5206c927
         activation_offloading (`bool`, *optional*, defaults to `False`):
             Whether to offload the activations to the CPU.
     """
