# Copyright 2025 The HuggingFace Team. All rights reserved.
#
# Licensed under the Apache License, Version 2.0 (the "License");
# you may not use this file except in compliance with the License.
# You may obtain a copy of the License at
#
#     http://www.apache.org/licenses/LICENSE-2.0
#
# Unless required by applicable law or agreed to in writing, software
# distributed under the License is distributed on an "AS IS" BASIS,
# WITHOUT WARRANTIES OR CONDITIONS OF ANY KIND, either express or implied.
# See the License for the specific language governing permissions and
# limitations under the License.

import warnings
from dataclasses import dataclass, field
from typing import Any, Optional

from transformers import TrainingArguments


@dataclass
class SFTConfig(TrainingArguments):
    r"""
    Configuration class for the [`SFTTrainer`].

    Only the parameters specific to SFT training are listed here. For details on other parameters, refer to the
    [`~transformers.TrainingArguments`] documentation.

    Using [`~transformers.HfArgumentParser`] we can turn this class into
    [argparse](https://docs.python.org/3/library/argparse#module-argparse) arguments that can be specified on the
    command line.

    Parameters:
        > Parameters that control the model

        model_init_kwargs (`dict[str, Any]` or `None`, *optional*, defaults to `None`):
            Keyword arguments for [`~transformers.AutoModelForCausalLM.from_pretrained`], used when the `model`
            argument of the [`SFTTrainer`] is provided as a string.

        > Parameters that control the data preprocessing

        dataset_text_field (`str`, *optional*, defaults to `"text"`):
            Name of the column that contains text data in the dataset.
        dataset_kwargs (`dict[str, Any]` or `None`, *optional*, defaults to `None`):
            Dictionary of optional keyword arguments for the dataset preparation. The only supported key is
            `skip_prepare_dataset`.
        dataset_num_proc (`int` or `None`, *optional*, defaults to `None`):
            Number of processes to use for processing the dataset.
        max_length (`int` or `None`, *optional*, defaults to `1024`):
            Maximum length of the tokenized sequence. Sequences longer than `max_length` are truncated from the right.
            If `None`, no truncation is applied. When packing is enabled, this value sets the sequence length.
        packing (`bool`, *optional*, defaults to `False`):
            Whether to pack multiple sequences into a fixed-length format. Uses `max_length` to define sequence length.
        eval_packing (`bool` or `None`, *optional*, defaults to `None`):
            Whether to pack the eval dataset. If `None`, uses the same value as `packing`.

        > Parameters that control the training

        learning_rate (`float`, *optional*, defaults to `2e-5`):
            Initial learning rate for [`AdamW`] optimizer. The default value replaces that of
            [`~transformers.TrainingArguments`].
    """

    # Parameters that control the model
    model_init_kwargs: Optional[dict[str, Any]] = field(
        default=None,
        metadata={
            "help": "Keyword arguments for `AutoModelForCausalLM.from_pretrained`, used when the `model` argument of "
            "the `SFTTrainer` is provided as a string."
        },
    )

    # Parameters that control the data preprocessing
    dataset_text_field: str = field(
        default="text",
        metadata={"help": "Name of the column that contains text data in the dataset."},
    )
    dataset_kwargs: Optional[dict[str, Any]] = field(
        default=None,
        metadata={
            "help": "Dictionary of optional keyword arguments for the dataset preparation. The only supported key is "
            "`skip_prepare_dataset`."
        },
    )
    dataset_num_proc: Optional[int] = field(
        default=None,
        metadata={"help": "Number of processes to use for processing the dataset."},
    )
    max_length: Optional[int] = field(
        default=1024,
        metadata={
            "help": "Maximum length of the tokenized sequence. Sequences longer than `max_length` are truncated from"
            "the right. If `None`, no truncation is applied. When packing is enabled, this value sets the "
            "sequence length."
        },
    )
    packing: bool = field(
        default=False,
        metadata={
            "help": "Whether to pack multiple sequences into a fixed-length format. Uses `max_length` to define "
            "sequence length."
        },
    )
    eval_packing: Optional[bool] = field(
        default=None,
        metadata={"help": "Whether to pack the eval dataset. If `None`, uses the same value as `packing`."},
    )

    # Parameters that control the training
    learning_rate: float = field(
        default=2.0e-5,
        metadata={
            "help": "Initial learning rate for `AdamW` optimizer. The default value replaces that of "
            "`TrainingArguments`."
        },
    )

    # Deprecated parameters
    dataset_batch_size: int = field(
        default=None,
        metadata={"help": "Deprecated. You can safely remove this parameter from your configuration."},
    )
    num_of_sequences: int = field(
        default=None,
        metadata={
            "help": "Deprecated. Use `max_length` instead, which specifies the maximum length of the tokenized "
            "sequence, unlike `num_of_sequences`, which referred to string sequences."
        },
    )
    chars_per_token: float = field(
        default=None,
        metadata={"help": "Deprecated. If you want to customize the packing length, use `max_length`."},
    )
    max_seq_length: Optional[int] = field(
        default=None,
        metadata={"help": "Deprecated. Use `max_length` instead."},
    )
    use_liger: bool = field(
        default=False,
        metadata={"help": "Deprecated. Use `use_liger_kernel` instead."},
    )

    def __post_init__(self):
        super().__post_init__()

        if self.dataset_batch_size is not None:
            warnings.warn(
                "`dataset_batch_size` is deprecated and will be remove in version 0.18.0. You can safely remove this "
                "parameter from your configuration.",
                DeprecationWarning,
            )

        if self.num_of_sequences is not None:
            warnings.warn(
                "`num_of_sequences` is deprecated and will be remove in version 0.18.0. Use `max_length` instead, "
                "which specifies the maximum length of the tokenized sequence, unlike `num_of_sequences`, which r"
                "eferred to string sequences.",
                DeprecationWarning,
            )

        if self.chars_per_token is not None:
            warnings.warn(
                "`chars_per_token` is deprecated and will be remove in version 0.18.0. If you want to customize the "
                "packing length, use `max_length`.",
                DeprecationWarning,
            )

        if self.max_seq_length is not None:
            warnings.warn(
                "`max_seq_length` is deprecated and will be remove in version 0.20.0. Use `max_length` instead.",
                DeprecationWarning,
            )
<<<<<<< HEAD

        if self.use_liger is not None:
            warnings.warn(
                "`use_liger` is deprecated and will be remove in version 0.18.0. Use `use_liger_kernel` instead.",
                DeprecationWarning,
            )
            self.use_liger_kernel = self.use_liger
=======
            self.max_length = self.max_seq_length
>>>>>>> 5c059131
<|MERGE_RESOLUTION|>--- conflicted
+++ resolved
@@ -171,14 +171,11 @@
                 "`max_seq_length` is deprecated and will be remove in version 0.20.0. Use `max_length` instead.",
                 DeprecationWarning,
             )
-<<<<<<< HEAD
+            self.max_length = self.max_seq_length
 
         if self.use_liger is not None:
             warnings.warn(
                 "`use_liger` is deprecated and will be remove in version 0.18.0. Use `use_liger_kernel` instead.",
                 DeprecationWarning,
             )
-            self.use_liger_kernel = self.use_liger
-=======
-            self.max_length = self.max_seq_length
->>>>>>> 5c059131
+            self.use_liger_kernel = self.use_liger