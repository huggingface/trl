--- conflicted
+++ resolved
@@ -195,7 +195,6 @@
                 "`max_seq_length` is deprecated and will be removed in version 0.20.0. Use `max_length` instead.",
                 DeprecationWarning,
             )
-<<<<<<< HEAD
             self.max_length = self.max_seq_length
 
         if self.use_liger is not None:
@@ -213,7 +212,4 @@
                 "please set use_liger_kernel=False.",
                 UserWarning,
             )
-            self.activation_offloading = False
-=======
-            self.max_length = self.max_seq_length
->>>>>>> a8cfca6d
+            self.activation_offloading = False