--- conflicted
+++ resolved
@@ -16,8 +16,6 @@
 from typing import Any, Optional
 
 from transformers import TrainingArguments
-
-from .utils import warn0
 
 
 @dataclass
@@ -246,16 +244,4 @@
 
     def __post_init__(self):
         self.bf16 = not (self.fp16) if self.bf16 is None else self.bf16
-<<<<<<< HEAD
-
-        super().__post_init__()
-
-        if self.max_seq_length is not None:
-            warn0(
-                "`max_seq_length` is deprecated and will be removed in version 0.20.0. Use `max_length` instead.",
-                DeprecationWarning,
-            )
-            self.max_length = self.max_seq_length
-=======
-        super().__post_init__()
->>>>>>> 5d914a41
+        super().__post_init__()