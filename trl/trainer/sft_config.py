--- conflicted
+++ resolved
@@ -22,7 +22,6 @@
     r"""
     Configuration class for the [`SFTTrainer`].
 
-<<<<<<< HEAD
     Using [`~transformers.HfArgumentParser`] we can turn this class into
     [argparse](https://docs.python.org/3/library/argparse#module-argparse) arguments that can be specified on the
     command line.
@@ -57,39 +56,8 @@
         chars_per_token (`float`, *optional*, defaults to `3.6`):
             Number of characters per token to use for the `ConstantLengthDataset`. See
             [chars_token_ratio](https://github.com/huggingface/trl/blob/08f550674c553c36c51d1027613c29f14f3676a5/examples/stack_llama/scripts/supervised_finetuning.py#L53) for more details.
-=======
-    Args:
-        dataset_text_field (`Optional[str]`):
-            The name of the text field of the dataset, in case this is passed by a user, the trainer will automatically create a
-            `ConstantLengthDataset` based on the `dataset_text_field` argument. Defaults to None.
-        packing (`Optional[bool]`):
-            Used only in case `dataset_text_field` is passed. This argument is used by the `ConstantLengthDataset` to pack the sequences
-            of the dataset. Defaults to False.
-        max_seq_length (`Optional[int]`):
-            The maximum sequence length to use for the `ConstantLengthDataset` and for automatically creating the Dataset. Defaults to min of the smaller of the `tokenizer.model_max_length` and `1024`.
-        dataset_num_proc (`Optional[int]`):
-            The number of workers to use to tokenize the data. Only used when `packing=False`. Defaults to None.
-        dataset_batch_size (`int`):
-            The number of examples to tokenize per batch. If batch_size <= 0 or batch_size == None,
-            tokenize the full dataset as a single batch. Defaults to 1000.
-        neftune_noise_alpha (`Optional[float]`):
-            If not `None`, this will activate NEFTune noise embeddings. This has been proven to drastically improve model performances for instruction
-            fine-tuning. Check out the original paper here: https://huggingface.co/papers/2310.05914 and the original code here: https://github.com/neelsjain/NEFTune
-        model_init_kwargs: (`Optional[Dict]`, *optional*):
-            Dict of Optional kwargs to pass when instantiating the model from a string.
-        dataset_kwargs: (`Optional[Dict]`, *optional*):
-            Dict of Optional kwargs to pass when creating packed or non-packed datasets
-        eval_packing: (`Optional[bool]`, *optional*):
-            Whether to pack the eval dataset as well. Defaults to `packing` if `None` is passed.
-        num_of_sequences (`Optional[int]`):
-            The number of sequences to use for the `ConstantLengthDataset`. Defaults to `1024`.
-        chars_per_token (`Optional[float]`):
-            The number of characters per token to use for the `ConstantLengthDataset`. Defaults to `3.6`. You can check how this is computed in the
-            stack-llama example:
-            [chars_token_ratio](https://github.com/huggingface/trl/blob/08f550674c553c36c51d1027613c29f14f3676a5/examples/stack_llama/scripts/supervised_finetuning.py#L53).
-        use_liger (`Optional[bool]`):
+        use_liger (`bool`, *optional*, defaults to `False`):
             Monkey patch the model with Liger kernels to increase throughput and reduce memory usage.
->>>>>>> 4dd0dc29
     """
 
     dataset_text_field: Optional[str] = None
@@ -101,11 +69,6 @@
     model_init_kwargs: Optional[Dict[str, Any]] = None
     dataset_kwargs: Optional[Dict[str, Any]] = None
     eval_packing: Optional[bool] = None
-<<<<<<< HEAD
     num_of_sequences: int = 1024
     chars_per_token: float = 3.6
-=======
-    num_of_sequences: Optional[int] = 1024
-    chars_per_token: Optional[float] = 3.6
-    use_liger: Optional[bool] = False
->>>>>>> 4dd0dc29
+    use_liger: bool = False