# Copyright 2020-2025 The HuggingFace Team. All rights reserved.
#
# Licensed under the Apache License, Version 2.0 (the "License");
# you may not use this file except in compliance with the License.
# You may obtain a copy of the License at
#
#     http://www.apache.org/licenses/LICENSE-2.0
#
# Unless required by applicable law or agreed to in writing, software
# distributed under the License is distributed on an "AS IS" BASIS,
# WITHOUT WARRANTIES OR CONDITIONS OF ANY KIND, either express or implied.
# See the License for the specific language governing permissions and
# limitations under the License.

import textwrap
from typing import Any, Callable, Optional, Union

import jinja2
import torch
import torch.nn as nn
import torch.nn.functional as F
from datasets import Dataset, IterableDataset
from transformers import (
    BaseImageProcessor,
    FeatureExtractionMixin,
    PreTrainedModel,
    PreTrainedTokenizerBase,
    ProcessorMixin,
    TrainerCallback,
)
from transformers.trainer_utils import EvalPrediction
from transformers.training_args import OptimizerNames
from transformers.utils import is_peft_available

from ..data_utils import is_conversational, maybe_apply_chat_template
from ..models.modeling_base import GeometricMixtureWrapper
from ..models.utils import unwrap_model_for_generation
from .judges import BasePairwiseJudge
from .nash_md_config import NashMDConfig
from .online_dpo_trainer import OnlineDPOTrainer
from .utils import (
    SIMPLE_CHAT_TEMPLATE,
    empty_cache,
    get_reward,
    selective_log_softmax,
    truncate_right,
)


<<<<<<< HEAD
if is_wandb_available():
    import wandb
=======
if is_apex_available():
    from apex import amp
>>>>>>> 3b9ac65a


if is_peft_available():
    from peft import PeftModel


class NashMDTrainer(OnlineDPOTrainer):
    """
    Trainer for the Nash-MD method.

    It is implemented as a subclass of [`OnlineDPOTrainer`].

    Args:
        model (`transformers.PreTrainedModel`):
            The model to train, preferably an `AutoModelForCausalLM`.
        ref_model (`PreTrainedModelWrapper`):
            Hugging Face transformer model with a casual language modelling head. Used for implicit reward computation
            and loss. If no reference model is provided, the trainer will create a reference model with the same
            architecture as the model to be optimized.
        reward_funcs (`transformers.PreTrainedModel`):
            The reward model to score completions with, preferably an `AutoModelForSequenceClassification`.
        judge (`BasePairwiseJudge`):
            The judge to use for pairwise comparison of model completions.
        args (`NashMDConfig`):
            The NashMD config arguments to use for training.
        data_collator (`transformers.DataCollator`):
            The data collator to use for training. If None is specified, the default data collator
            (`DPODataCollatorWithPadding`) will be used which will pad the sequences to the maximum length of the
            sequences in the batch, given a dataset of paired sequences.
        train_dataset (`datasets.Dataset`):
            The dataset to use for training.
        eval_dataset (`datasets.Dataset`):
            The dataset to use for evaluation.
        processing_class ([`~transformers.PreTrainedTokenizerBase`], [`~transformers.BaseImageProcessor`], [`~transformers.FeatureExtractionMixin`] or [`~transformers.ProcessorMixin`], *optional*):
            Processing class used to process the data. If provided, will be used to automatically process the inputs
            for the model, and it will be saved along the model to make it easier to rerun an interrupted training or
            reuse the fine-tuned model.
        peft_config (`dict`):
            The peft config to use for training.
        compute_metrics (`Callable[[EvalPrediction], dict]`, *optional*):
            The function to use to compute the metrics. Must take a `EvalPrediction` and return a dictionary string to
            metric values.
        callbacks (`list[transformers.TrainerCallback]`):
            The callbacks to use for training.
        optimizers (`tuple[torch.optim.Optimizer, torch.optim.lr_scheduler.LambdaLR]`):
            The optimizer and scheduler to use for training.
        preprocess_logits_for_metrics (`Callable[[torch.Tensor, torch.Tensor], torch.Tensor]`):
            The function to use to preprocess the logits before computing the metrics.

        reward_model:

            <Deprecated version="0.22.0">

            This parameter is deprecated and will be removed in version 0.25.0. Use `reward_funcs` instead.

            </Deprecated>
    """

    _tag_names = ["trl", "nash-md"]
    _name = "Nash-MD"
    _paper = {
        "title": "Nash Learning from Human Feedback",
        "id": "2312.00886",
        # docstyle-ignore
        "citation": textwrap.dedent("""\
            @inproceedings{munos2024nash,
                title        = {{Nash Learning from Human Feedback}},
                author       = {R{\'{e}}mi Munos and Michal Valko and Daniele Calandriello and Mohammad Gheshlaghi Azar and Mark Rowland and Zhaohan Daniel Guo and Yunhao Tang and Matthieu Geist and Thomas Mesnard and C{\\^{o}}me Fiegel and Andrea Michi and Marco Selvi and Sertan Girgin and Nikola Momchev and Olivier Bachem and Daniel J. Mankowitz and Doina Precup and Bilal Piot},
                year         = 2024,
                booktitle    = {Forty-first International Conference on Machine Learning, {ICML} 2024, Vienna, Austria, July 21-27, 2024},
                publisher    = {OpenReview.net},
                url          = {https://openreview.net/forum?id=Y5AmNYiyCQ}
            }"""),
    }

    def __init__(
        self,
        model: Union[PreTrainedModel, nn.Module] = None,
        ref_model: Union[PreTrainedModel, nn.Module] = None,
        reward_funcs: Union[PreTrainedModel, nn.Module, None] = None,
        judge: Optional[BasePairwiseJudge] = None,
        args: Optional[NashMDConfig] = None,
        data_collator: Optional[Callable] = None,
        train_dataset: Optional[Union[Dataset, IterableDataset]] = None,
        eval_dataset: Optional[Union[Dataset, dict[str, Dataset]]] = None,
        processing_class: Optional[
            Union[PreTrainedTokenizerBase, BaseImageProcessor, FeatureExtractionMixin, ProcessorMixin]
        ] = None,
        peft_config: Optional[dict] = None,
        compute_metrics: Optional[Callable[[EvalPrediction], dict]] = None,
        callbacks: Optional[list[TrainerCallback]] = None,
        optimizers: tuple[torch.optim.Optimizer, torch.optim.lr_scheduler.LambdaLR] = (None, None),
        preprocess_logits_for_metrics: Optional[Callable[[torch.Tensor, torch.Tensor], torch.Tensor]] = None,
        # Deprecated parameters
        reward_model: Optional[Union[PreTrainedModel, nn.Module]] = None,
    ) -> None:
        super().__init__(
            model=model,
            ref_model=ref_model,
            reward_funcs=reward_funcs,
            judge=judge,
            args=args,
            data_collator=data_collator,
            train_dataset=train_dataset,
            eval_dataset=eval_dataset,
            processing_class=processing_class,
            reward_processing_classes=processing_class,
            peft_config=peft_config,
            compute_metrics=compute_metrics,
            callbacks=callbacks,
            optimizers=optimizers,
            preprocess_logits_for_metrics=preprocess_logits_for_metrics,
            reward_model=reward_model,
        )

        self._mixture_coef = self.args.mixture_coef

        # Overwrite the stats dictionary to include NashMD specific statistics
        self.stats = {
            # Remove "non_score_reward", "rlhf_reward", "scores_margin"
            # Add "mixture_coef"
            "loss/kl": [],
            "objective/entropy": [],
            "loss/score": [],
            "rewards/probabilities": [],
            "rewards/accuracies": [],
            "rewards/margins": [],
            "logps/chosen": [],
            "logps/rejected": [],
            "val/model_contain_eos_token": [],
            "val/ref_contain_eos_token": [],
            "beta": [],
            "mixture_coef": [],
        }
        if self.reward_funcs is not None:
            if len(self.reward_funcs) != 1:
                raise ValueError("NashMDTrainer only supports one reward function/model.")
            self.reward_funcs = self.reward_funcs[0]
            self.stats["rewards/chosen"] = []
            self.stats["rewards/rejected"] = []

    @property
    def mixture_coef(self):
        if isinstance(self._mixture_coef, list):
            epoch = self.state.epoch
            return self._mixture_coef[epoch] if epoch < len(self._mixture_coef) else self._mixture_coef[-1]
        else:
            return self._mixture_coef

    def _generate_completions(self, model, prompts):
        # Generate completions from the policy model.
        with unwrap_model_for_generation(model, self.accelerator) as unwrapped_policy_for_gen_ctx:
            model_output = unwrapped_policy_for_gen_ctx.generate(
                input_ids=prompts["input_ids"],
                attention_mask=prompts["attention_mask"],
                generation_config=self.generation_config,
            )

        # Get the DDP/FSDP unwrapped version of the main model.
        # This will be the policy model for GeometricMixtureWrapper (PEFT adapters active if PEFT is used).
        policy_model_for_gmw = self.accelerator.unwrap_model(model)

        # Determine the correct reference model for GeometricMixtureWrapper.
        # This also needs to be DDP/FSDP unwrapped.
        ref_model_for_gmw: torch.nn.Module
        if self.ref_model is None:
            # No explicit ref_model is provided.
            # Use the base of the main `model` if it's a PEFT model.
            # policy_model_for_gmw is already DDP-unwrapped.
            if is_peft_available() and isinstance(policy_model_for_gmw, PeftModel):
                ref_model_for_gmw = policy_model_for_gmw.get_base_model()
            else:
                # Not a PEFT model (or PEFT not available), or already a base model.
                # Use the DDP-unwrapped policy model itself as the reference.
                ref_model_for_gmw = policy_model_for_gmw
        else:
            # An explicit ref_model is provided. Unwrap it for DDP/FSDP.
            ref_model_for_gmw = self.accelerator.unwrap_model(self.ref_model)

        # Both models given to GeometricMixtureWrapper (policy_model_for_gmw and ref_model_for_gmw) are DDP-unwrapped.
        with torch.no_grad():  # Ensure no_grad context for mixture model generation
            mixture_model = GeometricMixtureWrapper(
                model=policy_model_for_gmw,
                ref_model=ref_model_for_gmw,
                generation_config=self.generation_config,
                mixture_coef=self.mixture_coef,
                device=self.accelerator.device,
            )

            mixture_output = mixture_model.generate(
                input_ids=prompts["input_ids"],
                attention_mask=prompts["attention_mask"],
                generation_config=self.generation_config,
            )

        return model_output, mixture_output

    def _process_completions(self, model_output, mixture_output, prompts):
        context_length = prompts["input_ids"].shape[1]

        # Process model completions
        model_completion_ids = model_output[:, context_length:]
        model_completion_ids, model_completion_mask = truncate_right(
            model_completion_ids, self.processing_class.eos_token_id, self.processing_class.pad_token_id
        )
        model_data = {
            "input_ids": torch.cat((prompts["input_ids"], model_completion_ids), dim=1),
            "attention_mask": torch.cat((prompts["attention_mask"], model_completion_mask), dim=1),
            "raw": prompts["raw"],
        }

        # Process reference model completions
        mixture_completion_ids = mixture_output[:, context_length:]
        mixture_completion_ids, mixture_completion_mask = truncate_right(
            mixture_completion_ids, self.processing_class.eos_token_id, self.processing_class.pad_token_id
        )
        mixture_data = {
            "input_ids": torch.cat((prompts["input_ids"], mixture_completion_ids), dim=1),
            "attention_mask": torch.cat((prompts["attention_mask"], mixture_completion_mask), dim=1),
            "raw": prompts["raw"],
        }

        return model_data, mixture_data

    def _compute_rewards(self, model_data, mixture_data, context_length):
        with torch.no_grad():
            _, model_scores, _ = get_reward(
                self.reward_funcs, model_data["input_ids"], self.processing_class.pad_token_id, context_length
            )
            _, mixture_scores, _ = get_reward(
                self.reward_funcs, mixture_data["input_ids"], self.processing_class.pad_token_id, context_length
            )

        # Apply EOS penalty if needed
        if self.args.missing_eos_penalty is not None:
            model_contain_eos = torch.any(model_data["input_ids"] == self.processing_class.eos_token_id, dim=-1)
            mixture_contain_eos = torch.any(mixture_data["input_ids"] == self.processing_class.eos_token_id, dim=-1)
            model_scores[~model_contain_eos] -= self.args.missing_eos_penalty
            mixture_scores[~mixture_contain_eos] -= self.args.missing_eos_penalty

        return model_scores, mixture_scores

    def _compute_judge(self, model_data, mixture_data, context_length):
        prompts = model_data["raw"]
        model_data_completions = self.processing_class.batch_decode(
            model_data["input_ids"][:, context_length:], skip_special_tokens=True
        )
        model_data_completions = [completion.strip() for completion in model_data_completions]

        mixture_data_completions = self.processing_class.batch_decode(
            mixture_data["input_ids"][:, context_length:], skip_special_tokens=True
        )
        mixture_data_completions = [completion.strip() for completion in mixture_data_completions]
        if is_conversational({"prompt": prompts[0]}):
            model_data_completions = [
                [{"role": "assistant", "content": completion}] for completion in model_data_completions
            ]
            environment = jinja2.Environment()
            template = environment.from_string(SIMPLE_CHAT_TEMPLATE)
            prompts = [template.render(messages=message) for message in prompts]
            model_data_completions = [template.render(messages=completion) for completion in model_data_completions]

            mixture_data_completions = [
                [{"role": "assistant", "content": completion}] for completion in mixture_data_completions
            ]
            mixture_data_completions = [
                template.render(messages=completion) for completion in mixture_data_completions
            ]

        probability = self.judge.judge(
            prompts,
            list(zip(model_data_completions, mixture_data_completions)),
            return_scores=True,
        )
        return torch.tensor(probability, device=model_data["input_ids"].device)

    def _compute_logprobs(self, model, model_data, context_length):
        def compute_logprobs_for_data(m, data):
            output = m(data["input_ids"], attention_mask=data["attention_mask"])
            logits = output.logits[:, context_length - 1 : -1]
            token_logprobs = selective_log_softmax(logits, data["input_ids"][:, context_length:])
            return token_logprobs

        # Compute logprobs for model completions under the model
        model_logprobs_model_data = compute_logprobs_for_data(model, model_data)

        # Compute logprobs of model completions under the reference model
        with torch.no_grad():
            if self.ref_model is None:
                with model.disable_adapter():
                    ref_logprobs_model_data = compute_logprobs_for_data(model, model_data)
            else:
                ref_logprobs_model_data = compute_logprobs_for_data(self.ref_model, model_data)

        # Mask padding tokens
        model_padding_mask = model_data["attention_mask"][:, context_length:] == 0
        model_logprobs_model_data = model_logprobs_model_data.masked_fill(model_padding_mask, 0.0)
        ref_logprobs_model_data = ref_logprobs_model_data.masked_fill(model_padding_mask, 0.0)

        return (model_logprobs_model_data, ref_logprobs_model_data)

    def _compute_losses(
        self,
        model_logprobs_model_data,
        ref_logprobs_model_data,
        probability,
    ):
        # reinforce score where 0.5 is a control variate
        score = (probability - 0.5) * model_logprobs_model_data.sum(1)

        # kl divergence via reinforce
        with torch.no_grad():
            log_ratio = model_logprobs_model_data - ref_logprobs_model_data
            kl_div_log = log_ratio.sum(1)
        kl_div_loss = (log_ratio * model_logprobs_model_data).sum(1)

        # final loss
        loss = self.beta * kl_div_loss - score

        return loss.mean(), score, kl_div_log

    def _log_statistics(
        self,
        model_data,
        mixture_data,
        model_logprobs_model_data,
        ref_logprobs_model_data,
        probability,
        score,
        kl_div,
        context_length,
        model_scores=None,
        mixture_scores=None,
    ):
        # Helper function to gather and compute mean
        def gather_mean(tensor):
            return self.accelerator.gather_for_metrics(tensor).mean().item()

        # Log score
        self.stats["loss/score"].append(gather_mean(score))
        # Log KL divergence
        self.stats["loss/kl"].append(gather_mean(kl_div))

        # Log logprobs
        model_logprobs_model_data_sum = model_logprobs_model_data.sum(1)
        ref_logprobs_model_data_sum = ref_logprobs_model_data.sum(1)

        self.stats["logps/chosen"].append(gather_mean(model_logprobs_model_data_sum))
        self.stats["logps/rejected"].append(gather_mean(ref_logprobs_model_data_sum))

        # Log rewards
        if self.reward_funcs is not None:
            self.stats["rewards/chosen"].append(gather_mean(model_scores))
            self.stats["rewards/rejected"].append(gather_mean(mixture_scores))

        # Log probabilities
        self.stats["rewards/probabilities"].append(gather_mean(probability))

        # Calculate entropy for model data
        entropy_model_data = -model_logprobs_model_data.sum(1)
        self.stats["objective/entropy"].append(gather_mean(entropy_model_data))

        # Calculate margins
        margin = model_logprobs_model_data_sum - ref_logprobs_model_data_sum
        self.stats["rewards/margins"].append(gather_mean(margin))

        # Calculate accuracy
        accuracy = (margin > 0).float()
        self.stats["rewards/accuracies"].append(gather_mean(accuracy))

        # Log EOS token statistics
        model_eos = (model_data["input_ids"][:, context_length:] == self.processing_class.eos_token_id).any(dim=1)
        mixture_eos = (mixture_data["input_ids"][:, context_length:] == self.processing_class.eos_token_id).any(dim=1)
        self.stats["val/model_contain_eos_token"].append(gather_mean(model_eos.float()))
        self.stats["val/ref_contain_eos_token"].append(gather_mean(mixture_eos.float()))

        # Log beta and mixture coef
        self.stats["beta"].append(self.beta)
        self.stats["mixture_coef"].append(self.mixture_coef)

    def training_step(
        self, model: nn.Module, inputs: dict[str, Union[torch.Tensor, Any]], num_items_in_batch: Optional[int] = None
    ) -> torch.Tensor:
        model.train()

        # Apply chat template and tokenize the input
        batch_size = len(next(iter(inputs.values())))
        prompts = inputs["prompt"]
        inputs = [{k: v[i] for k, v in inputs.items()} for i in range(batch_size)]
        inputs = [maybe_apply_chat_template(x, self.processing_class) for x in inputs]
        inputs = [self.tokenize_row(x, self.model.config.is_encoder_decoder, self.processing_class) for x in inputs]
        inputs = self.data_collator(inputs)

        # need the prompt_ only
        inputs = self._prepare_inputs(inputs)
        context_length = inputs["prompt_input_ids"].shape[1]
        prompts = {
            "input_ids": inputs["prompt_input_ids"],
            "attention_mask": inputs["prompt_attention_mask"],
            "raw": prompts,
        }
        del inputs

        # Sample completions from both the model and the reference model
        model_output, mixture_output = self._generate_completions(model, prompts)

        # Process model completions
        model_data, mixture_data = self._process_completions(model_output, mixture_output, prompts)

        # Compute rewards
        if self.reward_funcs is not None:
            model_scores, mixture_scores = self._compute_rewards(model_data, mixture_data, context_length)
            # probability of the model data vs the mixture data
            probability = F.sigmoid(model_scores - mixture_scores)
        else:
            model_scores, mixture_scores = None, None
            probability = self._compute_judge(model_data, mixture_data, context_length)

        # Compute logprobs
        model_logprobs_model_data, ref_logprobs_model_data = self._compute_logprobs(model, model_data, context_length)

        # Compute loss
        loss, score, kl_div = self._compute_losses(model_logprobs_model_data, ref_logprobs_model_data, probability)

        # Log everything
        self._log_statistics(
            model_data,
            mixture_data,
            model_logprobs_model_data.detach(),
            ref_logprobs_model_data,
            probability,
            score.detach(),
            kl_div.detach(),
            context_length,
            model_scores,
            mixture_scores,
        )

        if (
            self.args.torch_empty_cache_steps is not None
            and self.state.global_step % self.args.torch_empty_cache_steps == 0
        ):
            empty_cache()

        kwargs = {}
        # For LOMO optimizers you need to explicitly use the learning rate
        if self.args.optim in [OptimizerNames.LOMO, OptimizerNames.ADALOMO]:
            kwargs["learning_rate"] = self._get_learning_rate()

        if self.args.n_gpu > 1:
            loss = loss.mean()  # mean() to average on multi-gpu parallel training

        self.accelerator.backward(loss, **kwargs)

        return loss.detach() / self.args.gradient_accumulation_steps<|MERGE_RESOLUTION|>--- conflicted
+++ resolved
@@ -45,15 +45,6 @@
     selective_log_softmax,
     truncate_right,
 )
-
-
-<<<<<<< HEAD
-if is_wandb_available():
-    import wandb
-=======
-if is_apex_available():
-    from apex import amp
->>>>>>> 3b9ac65a
 
 
 if is_peft_available():
