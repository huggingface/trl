# Copyright 2020-2025 The HuggingFace Team. All rights reserved.
#
# Licensed under the Apache License, Version 2.0 (the "License");
# you may not use this file except in compliance with the License.
# You may obtain a copy of the License at
#
#     http://www.apache.org/licenses/LICENSE-2.0
#
# Unless required by applicable law or agreed to in writing, software
# distributed under the License is distributed on an "AS IS" BASIS,
# WITHOUT WARRANTIES OR CONDITIONS OF ANY KIND, either express or implied.
# See the License for the specific language governing permissions and
# limitations under the License.

from dataclasses import dataclass, field
from typing import Any, Optional

from transformers import TrainingArguments


@dataclass
class IterativeSFTConfig(TrainingArguments):
    r"""
    Configuration class for the [`IterativeSFTTrainer`].

    This class includes only the parameters that are specific to Iterative SFT training. For a full list of training
    arguments, please refer to the [`~transformers.TrainingArguments`] documentation. Note that default values in this
    class may differ from those in [`~transformers.TrainingArguments`].

    Using [`~transformers.HfArgumentParser`] we can turn this class into
    [argparse](https://docs.python.org/3/library/argparse#module-argparse) arguments that can be specified on the
    command line.

    Parameters:
        > Parameters that control the model

        model_init_kwargs (`dict[str, Any]` or `None`, *optional*, defaults to `None`):
            Keyword arguments for [`~transformers.AutoModelForCausalLM.from_pretrained`], used when the `model`
            argument of the [`IterativeSFTTrainer`] is provided as a string.

        > Parameters that control the data preprocessing

        max_length (`int` or `None`, *optional*, defaults to `None`):
            Maximum length of the tokenized sequence. Sequences longer than `max_length` are truncated.
        truncation_mode (`str`, *optional*, defaults to `"keep_end"`):
            The truncation mode to use, either `"keep_end"` or `"keep_start"`.
        optimize_device_cache (`bool`, *optional*, defaults to `False`):
            Whether to optimize CUDA cache for slightly more memory-efficient training.
    """

    # Parameters whose default values are overridden from TrainingArguments
<<<<<<< HEAD
    bf16: bool = field(
        default=True,
        metadata={
            "help": (
                "Whether to use bf16 (mixed) precision instead of 32-bit. Requires Ampere or higher NVIDIA "
                "architecture or using CPU (use_cpu) or Ascend NPU. This is an experimental API and it may change."
            )
        },
    )
    gradient_checkpointing: bool = field(
        default=True,
        metadata={
            "help": "If True, use gradient checkpointing to save memory at the expense of slower backward pass."
        },
    )
=======
    logging_steps: float = field(
        default=10,
        metadata={
            "help": (
                "Log every X updates steps. Should be an integer or a float in range `[0,1)`. "
                "If smaller than 1, will be interpreted as ratio of total training steps."
            )
        },
    )
>>>>>>> b0eff324

    # Parameters that control the model
    model_init_kwargs: Optional[dict[str, Any]] = field(
        default=None,
        metadata={
            "help": "Keyword arguments for `AutoModelForCausalLM.from_pretrained`, used when the `model` argument of "
            "the `IterativeSFTTrainer` is provided as a string."
        },
    )

    # Parameters that control the data preprocessing
    max_length: Optional[int] = field(
        default=None,
        metadata={
            "help": "Maximum length of the tokenized sequence. Sequences longer than `max_length` are truncated."
        },
    )
    truncation_mode: str = field(
        default="keep_end",
        metadata={"help": "The truncation mode to use, either 'keep_end' or 'keep_start'."},
    )
    optimize_device_cache: bool = field(
        default=False,
        metadata={"help": "Whether to optimize CUDA cache for slightly more memory-efficient training."},
    )

    def __post_init__(self):
        super().__post_init__()

        if self.truncation_mode not in ["keep_end", "keep_start"]:
            raise ValueError(f"truncation_mode must be either 'keep_end' or 'keep_start', got {self.truncation_mode}")<|MERGE_RESOLUTION|>--- conflicted
+++ resolved
@@ -49,7 +49,15 @@
     """
 
     # Parameters whose default values are overridden from TrainingArguments
-<<<<<<< HEAD
+    logging_steps: float = field(
+        default=10,
+        metadata={
+            "help": (
+                "Log every X updates steps. Should be an integer or a float in range `[0,1)`. "
+                "If smaller than 1, will be interpreted as ratio of total training steps."
+            )
+        },
+    )
     bf16: bool = field(
         default=True,
         metadata={
@@ -59,23 +67,6 @@
             )
         },
     )
-    gradient_checkpointing: bool = field(
-        default=True,
-        metadata={
-            "help": "If True, use gradient checkpointing to save memory at the expense of slower backward pass."
-        },
-    )
-=======
-    logging_steps: float = field(
-        default=10,
-        metadata={
-            "help": (
-                "Log every X updates steps. Should be an integer or a float in range `[0,1)`. "
-                "If smaller than 1, will be interpreted as ratio of total training steps."
-            )
-        },
-    )
->>>>>>> b0eff324
 
     # Parameters that control the model
     model_init_kwargs: Optional[dict[str, Any]] = field(
