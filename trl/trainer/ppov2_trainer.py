import gc
import math
import os
import time
from collections import OrderedDict, defaultdict
from typing import Dict, List, Optional, Tuple, Union

import numpy as np
import pandas as pd
import torch
import torch.nn as nn
import torch.nn.functional as F
from accelerate import Accelerator
from accelerate.utils import broadcast, gather_object
from datasets import Dataset
from torch.utils.data import DataLoader
from transformers import (
    DataCollatorWithPadding,
    GenerationConfig,
    PreTrainedTokenizer,
    Trainer,
    TrainerCallback,
    TrainerControl,
)
from transformers.integrations import get_reporting_integration_callbacks
from transformers.trainer import DEFAULT_CALLBACKS, DEFAULT_PROGRESS_CALLBACK
from transformers.trainer_callback import CallbackHandler, PrinterCallback

from ..core import masked_mean, masked_whiten
from ..models.utils import unwrap_model_for_generation
from ..trainer.utils import (
    OnlineTrainerState,
    batch_generation,
    disable_dropout_in_model,
    exact_div,
    first_true_indices,
    forward,
    get_reward,
    prepare_deepspeed,
    print_rich_table,
    truncate_response,
)
from .ppov2_config import PPOv2Config


INVALID_LOGPROB = 1.0


# taken from https://github.com/OpenLMLab/MOSS-RLHF/blob/40b91eb2f2b71b16919addede0341d2bef70825d/ppo/ppo_trainer.py#L29
# we did this we can do a single `model = accelerator.prepare(model)`
class PolicyAndValueWrapper(nn.Module):
    def __init__(self, policy, value_model) -> None:
        super().__init__()
        self.policy = policy
        self.value_model = value_model
        self.critic_backbone = getattr(value_model, value_model.base_model_prefix)

    def forward(self, **kwargs):
        output = self.critic_backbone(
            **kwargs,
        )
        logits = self.value_model.score(output.hidden_states[-1])
        return self.policy(**kwargs), logits


class PPOv2Trainer(Trainer):
    def __init__(
        self,
        config: PPOv2Config,
        tokenizer: PreTrainedTokenizer,
        policy: nn.Module,
        ref_policy: nn.Module,
        reward_model: nn.Module,
        train_dataset: Dataset,
        value_model: Optional[nn.Module] = None,
        data_collator: Optional[DataCollatorWithPadding] = None,
        eval_dataset: Optional[Union[Dataset, Dict[str, Dataset]]] = None,
        # less commonly used
        optimizers: Tuple[torch.optim.Optimizer, torch.optim.lr_scheduler.LambdaLR] = (None, None),
        callbacks: Optional[List[TrainerCallback]] = None,
    ) -> None:
        self.args = config
        args = config
        self.tokenizer = tokenizer
        self.policy = policy

        self.policy.generation_config.eos_token_id = (
            None  # disable `pad_token_id` and `eos_token_id` because we just want to
        )
        self.policy.generation_config.pad_token_id = None  # generate tokens without truncation / padding

        self.ref_policy = ref_policy
        self.reward_model = reward_model
        self.train_dataset = train_dataset
        self.train_dataset_len = len(train_dataset)
        self.value_model = value_model
        self.data_collator = data_collator
        self.eval_dataset = eval_dataset
        self.optimizer, self.lr_scheduler = optimizers

        #########
        # calculate various batch sizes
        #########
        if args.total_episodes is None:  # allow the users to define episodes in terms of epochs.
            args.total_episodes = int(args.num_train_epochs * self.train_dataset_len)
        accelerator = Accelerator(gradient_accumulation_steps=args.gradient_accumulation_steps)
        self.accelerator = accelerator
        args.world_size = accelerator.num_processes
        args.local_batch_size = (
            args.per_device_train_batch_size * args.gradient_accumulation_steps * args.num_mini_batches
        )
        args.micro_batch_size = int(args.per_device_train_batch_size * args.world_size)
        args.batch_size = int(args.local_batch_size * args.world_size)
        args.mini_batch_size = exact_div(
            args.batch_size, args.num_mini_batches, "`batch_size` must be a multiple of `num_mini_batches`"
        )
        args.local_mini_batch_size = exact_div(
            args.local_batch_size, args.num_mini_batches, "`local_batch_size` must be a multiple of `num_mini_batches`"
        )
        if args.whiten_rewards:
            assert (
                args.local_mini_batch_size >= 8
            ), f"Per-rank minibatch size {args.local_mini_batch_size} is insufficient for whitening"
        # `per_rank_rollout_batch_size` is our `args.local_batch_size`
        # `per_rank_minibatch_size` is our `args.local_mini_batch_size`
        args.num_total_batches = math.ceil(
            args.total_episodes / args.batch_size
        )  # we may train for more than `total_episodes`
        time_tensor = torch.tensor(int(time.time()), device=accelerator.device)
        time_int = broadcast(time_tensor, 0).item()  # avoid different timestamps across processes
        args.run_name = f"{args.exp_name}__{args.seed}__{time_int}"
        self.local_seed = args.seed + accelerator.process_index * 100003  # Prime
        if args.num_sample_generations > 0:
            self.sample_generations_freq = max(1, args.num_total_batches // args.num_sample_generations)
        self.local_dataloader_batch_size = args.local_batch_size

        #########
        # setup model, optimizer, and others
        #########
        for module in [policy, ref_policy, value_model, reward_model]:
            disable_dropout_in_model(module)
        if args.stop_token:
            if args.stop_token == "eos":
                args.stop_token_id = tokenizer.eos_token_id
            if args.stop_token == "period":
                args.stop_token_id = tokenizer.encode(".")[0]
        self.model = PolicyAndValueWrapper(policy, value_model)
        self.create_optimizer_and_scheduler(
            num_training_steps=args.num_total_batches
        )  # note that we are calling `self.lr_scheduler.step()` manually only at the batch level

        #########
        ### trainer specifics
        #########
        self.state = OnlineTrainerState(
            is_local_process_zero=self.is_local_process_zero(),
            is_world_process_zero=self.is_world_process_zero(),
        )
        default_callbacks = DEFAULT_CALLBACKS + get_reporting_integration_callbacks(self.args.report_to)
        self.callbacks = default_callbacks if callbacks is None else default_callbacks + callbacks
        self.callback_handler = CallbackHandler(
            self.callbacks, self.model, self.tokenizer, self.optimizer, self.lr_scheduler
        )
        self.add_callback(PrinterCallback if self.args.disable_tqdm else DEFAULT_PROGRESS_CALLBACK)
        self.control = TrainerControl()
        self.current_flos = 0
        self.hp_search_backend = None
        self.is_deepspeed_enabled = getattr(self.accelerator.state, "deepspeed_plugin", None) is not None
        self.is_fsdp_enabled = getattr(self.accelerator.state, "fsdp_plugin", None) is not None
        # Create distant repo and output directory if needed
        self.hub_model_id = None
        if self.args.push_to_hub:
            self.init_hf_repo()
        if self.args.should_save:
            os.makedirs(self.args.output_dir, exist_ok=True)
        self.backup_model = None

        #########
        ### setup dataloader
        #########
        self.dataloader = DataLoader(
            self.train_dataset,
            batch_size=self.local_dataloader_batch_size,
            shuffle=True,
            collate_fn=DataCollatorWithPadding(tokenizer),
            drop_last=True,  # needed; otherwise the last batch will be of ragged shape
        )
        # sync random states for DataLoader(shuffle=True) before `accelerator.prepare`
        # see https://gist.github.com/vwxyzjn/2581bff1e48e185e0b85b6dfe1def79c
        torch.manual_seed(args.seed)
        self.model, self.optimizer, self.dataloader = accelerator.prepare(self.model, self.optimizer, self.dataloader)
        torch.manual_seed(self.local_seed)  # reset the local seed again

        self.eval_dataloader = DataLoader(
            self.eval_dataset,
            batch_size=args.per_device_eval_batch_size,
            collate_fn=DataCollatorWithPadding(self.tokenizer),
            drop_last=True,
        )  # no need to shuffle eval dataset
        self.eval_dataloader = accelerator.prepare(self.eval_dataloader)

        if self.is_deepspeed_enabled:
            self.reward_model = prepare_deepspeed(
                self.reward_model, args.per_device_train_batch_size, args.fp16, args.bf16
            )
            self.ref_policy = prepare_deepspeed(
                self.ref_policy, args.per_device_train_batch_size, args.fp16, args.bf16
            )
        else:
            self.ref_policy = self.ref_policy.to(self.accelerator.device)
            self.reward_model = self.reward_model.to(self.accelerator.device)

    def get_train_dataloader(self) -> DataLoader:
        return self.dataloader

    def get_eval_dataloader(self) -> DataLoader:
        return self.eval_dataloader

    def push_to_hub(self, **kwargs):
        """Modified from `Trainer.save_model` to only save the policy and not the value network."""
        self.backup_model = self.model
        self.model = self.accelerator.unwrap_model(self.model).policy  # save only the policy
        super().push_to_hub(**kwargs)
        self.model = self.backup_model

    def save_model(self, output_dir: Optional[str] = None, _internal_call: bool = False):
        """Modified from `Trainer.save_model` to only save the policy and not the value network."""
        if not _internal_call:  # `push_to_hub` already swaps out the self.model with policy
            self.backup_model = self.model
            self.model = self.accelerator.unwrap_model(self.model).policy  # save only the policy
        if output_dir is None:
            output_dir = self.args.output_dir
        state_dict = self.accelerator.get_state_dict(self.backup_model)
        policy_state_dict = state_dict
        if self.accelerator.is_main_process:
            policy_state_dict = OrderedDict(
                {k[len("policy.") :]: v for k, v in state_dict.items() if k.startswith("policy.")}
            )
        if self.args.should_save:
            self._save(output_dir, state_dict=policy_state_dict)
        if not _internal_call:
            self.model = self.backup_model

    def train(self):
        args = self.args
        accelerator = self.accelerator
        optimizer = self.optimizer
        model = self.model
        ref_policy = self.ref_policy
        reward_model = self.reward_model
        tokenizer = self.tokenizer
        dataloader = self.dataloader
        device = accelerator.device

        def repeat_generator():
            while True:
                yield from dataloader

        iter_dataloader = iter(repeat_generator())
        generation_config = GenerationConfig(
            max_new_tokens=args.response_length,
            min_new_tokens=args.response_length,
            temperature=(args.temperature + 1e-7),
            top_k=0.0,
            top_p=1.0,
            do_sample=True,
        )

        accelerator.print("===training policy===")
        start_time = time.time()
        stats_shape = (args.num_ppo_epochs, args.num_mini_batches, args.gradient_accumulation_steps)
        approxkl_stats = torch.zeros(stats_shape, device=device)
        pg_clipfrac_stats = torch.zeros(stats_shape, device=device)
        pg_loss_stats = torch.zeros(stats_shape, device=device)
        vf_loss_stats = torch.zeros(stats_shape, device=device)
        vf_clipfrac_stats = torch.zeros(stats_shape, device=device)
        entropy_stats = torch.zeros(stats_shape, device=device)
        ratio_stats = torch.zeros(stats_shape, device=device)
        model.train()

        # trainer state initialization
        self.state.global_step = 0
        self.state.episode = 0
        self.state.max_steps = args.num_total_batches * args.num_mini_batches
        self.state.num_train_epochs = args.total_episodes / self.train_dataset_len
        # Compute absolute values for logging, eval, and save if given as ratio
        if args.logging_steps is not None:
            if args.logging_steps < 1:
                self.state.logging_steps = math.ceil(self.state.max_steps * args.logging_steps)
            else:
                self.state.logging_steps = args.logging_steps
        if args.eval_steps is not None:
            if args.eval_steps < 1:
                self.state.eval_steps = math.ceil(self.state.max_steps * args.eval_steps)
            else:
                self.state.eval_steps = args.eval_steps
        if args.save_steps is not None:
            if args.save_steps < 1:
                self.state.save_steps = math.ceil(self.state.max_steps * args.save_steps)
            else:
                self.state.save_steps = args.save_steps
        self.control = self.callback_handler.on_train_begin(args, self.state, self.control)

        for update in range(1, args.num_total_batches + 1):
            self.state.episode += 1 * args.batch_size
            data = next(iter_dataloader)
            with torch.no_grad():
                queries = data["input_ids"].to(device)
                context_length = queries.shape[1]
                responses = []
                postprocessed_responses = []
                logprobs = []
                ref_logprobs = []
                scores = []
                sequence_lengths = []
                values = []
                with unwrap_model_for_generation(model, self.accelerator) as unwrapped_model:
                    query_responses, logitss = batch_generation(
                        unwrapped_model.policy,
                        queries,
                        args.local_rollout_forward_batch_size,
                        tokenizer.pad_token_id,
                        generation_config,
                    )

                for i in range(0, queries.shape[0], args.local_rollout_forward_batch_size):
                    query = queries[i : i + args.local_rollout_forward_batch_size]
                    query_response = query_responses[i : i + args.local_rollout_forward_batch_size]
                    response = query_response[:, context_length:]
                    logits = logitss[i : i + args.local_rollout_forward_batch_size]
                    all_logprob = F.log_softmax(logits, dim=-1)
                    logprob = torch.gather(all_logprob, 2, response.unsqueeze(-1)).squeeze(-1)
                    del logits, all_logprob
                    torch.cuda.empty_cache()

                    ref_output = forward(ref_policy, query_response, tokenizer.pad_token_id)
                    ref_logits = ref_output.logits[:, context_length - 1 : -1]
                    ref_logits /= args.temperature + 1e-7
                    ref_all_logprob = F.log_softmax(ref_logits, dim=-1)
                    ref_logprob = torch.gather(ref_all_logprob, 2, response.unsqueeze(-1)).squeeze(-1)
                    del ref_output, ref_logits, ref_all_logprob
                    torch.cuda.empty_cache()

                    # Response Processing 1. truncate response after the first occurrence of `stop_token_id`
                    postprocessed_response = response
                    if args.stop_token_id is not None:  # handle the edge case when stop_token_id exists but is 0
                        postprocessed_response = truncate_response(
                            args.stop_token_id, tokenizer.pad_token_id, response
                        )

                    # Response Processing 2. run reward model on the truncated responses
                    postprocessed_query_response = torch.cat((query, postprocessed_response), 1)
                    sequence_length = first_true_indices(postprocessed_response == tokenizer.pad_token_id) - 1
                    unwrapped_value_model = accelerator.unwrap_model(model).value_model
                    full_value, _, _ = get_reward(
                        unwrapped_value_model, query_response, tokenizer.pad_token_id, context_length
                    )
                    value = full_value[:, context_length - 1 : -1].squeeze(-1)
                    _, score, _ = get_reward(
                        reward_model, postprocessed_query_response, tokenizer.pad_token_id, context_length
                    )

                    responses.append(response)
                    postprocessed_responses.append(postprocessed_response)
                    logprobs.append(logprob)
                    ref_logprobs.append(ref_logprob)
                    sequence_lengths.append(sequence_length)
                    scores.append(score)
                    values.append(value)
                responses = torch.cat(responses, 0)
                postprocessed_responses = torch.cat(postprocessed_responses, 0)
                logprobs = torch.cat(logprobs, 0)
                ref_logprobs = torch.cat(ref_logprobs, 0)
                sequence_lengths = torch.cat(sequence_lengths, 0)
                scores = torch.cat(scores, 0)
                values = torch.cat(values, 0)
                del (logprob, ref_logprob, full_value, value, score, unwrapped_model)
                torch.cuda.empty_cache()
                gc.collect()

                # Response Processing 3. filter response. Ensure that the sample contains stop_token_id
                # responses not passing that filter will receive a low (fixed) score
                # only query humans on responses that pass that filter
                contain_stop_token = torch.any(postprocessed_responses == args.stop_token_id, dim=-1)
                # NOTE: only apply the stop token filter if the response is long enough
                # otherwise the model could learn to generate the first token as the stop token
                contain_stop_token = contain_stop_token & (sequence_lengths >= args.min_response_length)
                if args.non_eos_penalty:
<<<<<<< HEAD
                    scores = torch.where(
                        contain_stop_token, scores, torch.full_like(scores, args.penalty_reward_value)
                    )
                # accelerator.print(f"{scores=}, {(contain_stop_token.sum() / len(contain_stop_token))=}")
=======
                    scores = torch.where(contain_eos_token, scores, args.penalty_reward_value)
                # accelerator.print(f"{scores=}, {(contain_eos_token.sum() / len(contain_eos_token))=}")
>>>>>>> 96bb3deb

                # be very careful with `padding_mask_p1`; see https://excalidraw.com/#json=LWnzG4w2k5DjF_EOL_xPt,e2w3a-hFJ_gX5vOfeyXGTw
                response_idxs = torch.arange(responses.shape[1], device=responses.device).repeat(responses.shape[0], 1)
                padding_mask = response_idxs > sequence_lengths.unsqueeze(1)
                logprobs = torch.masked_fill(logprobs, padding_mask, INVALID_LOGPROB)
                ref_logprobs = torch.masked_fill(ref_logprobs, padding_mask, INVALID_LOGPROB)
                sequence_lengths_p1 = sequence_lengths + 1
                padding_mask_p1 = response_idxs > (sequence_lengths_p1.unsqueeze(1))
                values = torch.masked_fill(values, padding_mask_p1, 0)

                # 4. compute rewards
                kl = logprobs - ref_logprobs
                non_score_reward = -args.kl_coef * kl
                rewards = non_score_reward.clone()
                actual_start = torch.arange(rewards.size(0), device=rewards.device)
                actual_end = torch.where(sequence_lengths_p1 < rewards.size(1), sequence_lengths_p1, sequence_lengths)
                rewards[[actual_start, actual_end]] += scores

                # 5. whiten rewards
                if args.whiten_rewards:
                    rewards = masked_whiten(rewards, mask=~padding_mask_p1, shift_mean=False)
                    rewards = torch.masked_fill(rewards, padding_mask_p1, 0)

                # 6. compute advantages and returns
                lastgaelam = 0
                advantages_reversed = []
                gen_length = responses.shape[1]
                for t in reversed(range(gen_length)):
                    nextvalues = values[:, t + 1] if t < gen_length - 1 else 0.0
                    delta = rewards[:, t] + args.gamma * nextvalues - values[:, t]
                    lastgaelam = delta + args.gamma * args.lam * lastgaelam
                    advantages_reversed.append(lastgaelam)
                advantages = torch.stack(advantages_reversed[::-1], axis=1)
                returns = advantages + values
                advantages = masked_whiten(advantages, ~padding_mask)
                advantages = torch.masked_fill(advantages, padding_mask, 0)
                torch.cuda.empty_cache()

            # Do multiple epochs of PPO training, with a fresh random shuffle in each epoch
            for ppo_epoch_idx in range(args.num_ppo_epochs):
                b_inds = np.random.permutation(args.local_batch_size)
                minibatch_idx = 0
                for mini_batch_start in range(0, args.local_batch_size, args.local_mini_batch_size):
                    mini_batch_end = mini_batch_start + args.local_mini_batch_size
                    mini_batch_inds = b_inds[mini_batch_start:mini_batch_end]
                    gradient_accumulation_idx = 0
                    for micro_batch_start in range(0, args.local_mini_batch_size, args.per_device_train_batch_size):
                        with accelerator.accumulate(model):
                            micro_batch_end = micro_batch_start + args.per_device_train_batch_size
                            micro_batch_inds = mini_batch_inds[micro_batch_start:micro_batch_end]
                            mb_advantage = advantages[micro_batch_inds]
                            mb_responses = responses[micro_batch_inds]
                            mb_query_responses = query_responses[micro_batch_inds]
                            mb_logprobs = logprobs[micro_batch_inds]
                            mb_return = returns[micro_batch_inds]
                            mb_values = values[micro_batch_inds]

                            output, vpred_temp = forward(model, mb_query_responses, tokenizer.pad_token_id)
                            logits = output.logits[:, context_length - 1 : -1]
                            logits /= args.temperature + 1e-7
                            new_all_logprobs = F.log_softmax(logits, dim=-1)
                            new_logprobs = torch.gather(new_all_logprobs, 2, mb_responses.unsqueeze(-1)).squeeze(-1)
                            new_logprobs = torch.masked_fill(
                                new_logprobs, padding_mask[micro_batch_inds], INVALID_LOGPROB
                            )
                            vpred = vpred_temp[:, context_length - 1 : -1].squeeze(-1)
                            vpred = torch.masked_fill(vpred, padding_mask_p1[micro_batch_inds], 0)
                            vpredclipped = torch.clamp(
                                vpred,
                                mb_values - args.cliprange_value,
                                mb_values + args.cliprange_value,
                            )
                            vf_losses1 = torch.square(vpred - mb_return)
                            vf_losses2 = torch.square(vpredclipped - mb_return)
                            vf_loss_max = torch.max(vf_losses1, vf_losses2)
                            vf_loss = 0.5 * masked_mean(vf_loss_max, ~padding_mask_p1[micro_batch_inds])
                            vf_clipfrac = masked_mean(
                                (vf_losses2 > vf_losses1).float(), ~padding_mask_p1[micro_batch_inds]
                            )
                            logprobs_diff = new_logprobs - mb_logprobs
                            ratio = torch.exp(logprobs_diff)
                            pg_losses = -mb_advantage * ratio
                            pg_losses2 = -mb_advantage * torch.clamp(ratio, 1.0 - args.cliprange, 1.0 + args.cliprange)
                            pg_loss_max = torch.max(pg_losses, pg_losses2)
                            pg_loss = masked_mean(pg_loss_max, ~padding_mask[micro_batch_inds])
                            loss = pg_loss + args.vf_coef * vf_loss
                            accelerator.backward(loss)
                            optimizer.step()
                            optimizer.zero_grad()
                            with torch.no_grad():
                                pg_clipfrac = masked_mean(
                                    (pg_losses2 > pg_losses).float(), ~padding_mask[micro_batch_inds]
                                )
                                prob_dist = torch.nn.functional.softmax(logits, dim=-1)
                                entropy = torch.logsumexp(logits, dim=-1) - torch.sum(prob_dist * logits, dim=-1)
                                approxkl = 0.5 * (logprobs_diff**2).mean()
                                approxkl_stats[ppo_epoch_idx, minibatch_idx, gradient_accumulation_idx] = approxkl
                                pg_clipfrac_stats[
                                    ppo_epoch_idx, minibatch_idx, gradient_accumulation_idx
                                ] = pg_clipfrac
                                pg_loss_stats[ppo_epoch_idx, minibatch_idx, gradient_accumulation_idx] = pg_loss
                                vf_loss_stats[ppo_epoch_idx, minibatch_idx, gradient_accumulation_idx] = vf_loss
                                vf_clipfrac_stats[
                                    ppo_epoch_idx, minibatch_idx, gradient_accumulation_idx
                                ] = vf_clipfrac
                                entropy_stats[ppo_epoch_idx, minibatch_idx, gradient_accumulation_idx] = entropy.mean()
                                ratio_stats[ppo_epoch_idx, minibatch_idx, gradient_accumulation_idx] = ratio.mean()
                        gradient_accumulation_idx += 1
                    minibatch_idx += 1
                    # del everything and empty cache
                    # fmt: off
                    del (
                        output, vpred_temp, logits, new_all_logprobs, new_logprobs, vpred, vpredclipped,
                        vf_losses1, vf_losses2, vf_loss, vf_clipfrac, logprobs_diff, ratio, pg_losses, pg_losses2, pg_loss_max,
                        pg_loss, loss, pg_clipfrac, prob_dist, entropy, approxkl, mb_return,
                        mb_advantage, mb_values, mb_responses, mb_query_responses, mb_logprobs,
                    )
                    # fmt: on
                    torch.cuda.empty_cache()
            with torch.no_grad():
                mean_kl = kl.sum(1).mean()
                mean_entropy = (-logprobs).sum(1).mean()
                mean_non_score_reward = non_score_reward.sum(1).mean()
                rlhf_reward = mean_non_score_reward + scores.mean()
                eps = int(self.state.episode / (time.time() - start_time))
                metrics = {}
                metrics["eps"] = eps
                metrics["objective/kl"] = self.accelerator.gather(mean_kl).mean().item()
                metrics["objective/entropy"] = self.accelerator.gather(mean_entropy).mean().item()
                metrics["objective/non_score_reward"] = self.accelerator.gather(mean_non_score_reward).mean().item()
                metrics["objective/rlhf_reward"] = self.accelerator.gather(rlhf_reward).mean().item()
                metrics["objective/scores"] = self.accelerator.gather(scores.mean()).mean().item()
                metrics["policy/approxkl_avg"] = self.accelerator.gather(approxkl_stats).mean().item()
                metrics["policy/clipfrac_avg"] = self.accelerator.gather(pg_clipfrac_stats).mean().item()
                metrics["loss/policy_avg"] = self.accelerator.gather(pg_loss_stats).mean().item()
                metrics["loss/value_avg"] = self.accelerator.gather(vf_loss_stats).mean().item()
                metrics["val/clipfrac_avg"] = self.accelerator.gather(vf_clipfrac_stats).mean().item()
                metrics["policy/entropy_avg"] = self.accelerator.gather(entropy_stats).mean().item()
                metrics["val/ratio"] = self.accelerator.gather(ratio_stats).mean().item()
                metrics["val/ratio_var"] = self.accelerator.gather(ratio_stats).var().item()
                metrics["val/num_eos_tokens"] = (responses == tokenizer.eos_token_id).sum().item()
                metrics["lr"] = self.lr_scheduler.get_last_lr()[0]
                metrics["episode"] = self.state.episode
                self.state.epoch = self.state.episode / self.train_dataset_len  # used by self.log
                self.state.global_step += 1
                self.log(metrics)

            self.lr_scheduler.step()
            self.control = self.callback_handler.on_step_end(args, self.state, self.control)
            if self.control.should_save:
                self._save_checkpoint(model, trial=None, metrics=metrics)
                self.control = self.callback_handler.on_save(self.args, self.state, self.control)
            del kl, mean_kl, mean_entropy, mean_non_score_reward, scores, metrics, non_score_reward
            torch.cuda.empty_cache()
            gc.collect()

            if args.num_sample_generations > 0 and (update - 1) % self.sample_generations_freq == 0:
                self.generate_completions(sampling=True)
                torch.cuda.empty_cache()
            del (
                query_responses,
                responses,
                postprocessed_responses,
                logprobs,
                ref_logprobs,
                values,
                sequence_lengths,
                contain_stop_token,
                sequence_lengths_p1,
                response_idxs,
                padding_mask,
                padding_mask_p1,
                rewards,
                actual_start,
                actual_end,
                advantages,
                returns,
            )
            torch.cuda.empty_cache()

        # HF trainer specifics
        self.control = self.callback_handler.on_train_end(args, self.state, self.control)
        if self.control.should_save:
            self._save_checkpoint(model, trial=None, metrics=None)
            self.control = self.callback_handler.on_save(self.args, self.state, self.control)

    def generate_completions(self, sampling: bool = False):
        args = self.args
        tokenizer = self.tokenizer
        generation_config = GenerationConfig(
            max_new_tokens=self.args.response_length,
            temperature=(0.01 + 1e-7),
            top_k=0.0,
            top_p=1.0,
            do_sample=True,
        )

        table = defaultdict(list)
        with unwrap_model_for_generation(self.model, self.accelerator) as unwrapped_model:
            for batch in self.eval_dataloader:
                query = batch["input_ids"]
                with torch.no_grad():
                    context_length = query.shape[1]
                    query_response, _ = batch_generation(
                        unwrapped_model.policy,
                        query,
                        query.shape[0],
                        tokenizer.pad_token_id,
                        generation_config,
                    )
                    response = query_response[:, context_length:]
                    postprocessed_response = response
                    if args.stop_token_id is not None:  # handle the edge case when stop_token_id exists but is 0
                        postprocessed_response = truncate_response(
                            args.stop_token_id, tokenizer.pad_token_id, response
                        )
                    table["query"].extend(gather_object(tokenizer.batch_decode(query, skip_special_tokens=True)))
                    table["model response"].extend(gather_object(tokenizer.batch_decode(postprocessed_response)))

                    postprocessed_query_response = torch.cat((query, postprocessed_response), 1)
                    _, score, _ = get_reward(
                        self.reward_model, postprocessed_query_response, tokenizer.pad_token_id, context_length
                    )
                    table["score"].extend(self.accelerator.gather(score).float().cpu().numpy())

                if sampling:
                    break
        df = pd.DataFrame(table)
        if self.accelerator.process_index == 0:
            print_rich_table(df.iloc[0 : 0 + 5])
        if "wandb" in args.report_to:
            import wandb

            if wandb.run is not None:
                wandb.log({"completions": wandb.Table(dataframe=df)})<|MERGE_RESOLUTION|>--- conflicted
+++ resolved
@@ -386,15 +386,8 @@
                 # otherwise the model could learn to generate the first token as the stop token
                 contain_stop_token = contain_stop_token & (sequence_lengths >= args.min_response_length)
                 if args.non_eos_penalty:
-<<<<<<< HEAD
-                    scores = torch.where(
-                        contain_stop_token, scores, torch.full_like(scores, args.penalty_reward_value)
-                    )
-                # accelerator.print(f"{scores=}, {(contain_stop_token.sum() / len(contain_stop_token))=}")
-=======
                     scores = torch.where(contain_eos_token, scores, args.penalty_reward_value)
                 # accelerator.print(f"{scores=}, {(contain_eos_token.sum() / len(contain_eos_token))=}")
->>>>>>> 96bb3deb
 
                 # be very careful with `padding_mask_p1`; see https://excalidraw.com/#json=LWnzG4w2k5DjF_EOL_xPt,e2w3a-hFJ_gX5vOfeyXGTw
                 response_idxs = torch.arange(responses.shape[1], device=responses.device).repeat(responses.shape[0], 1)
