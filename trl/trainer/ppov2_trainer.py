--- conflicted
+++ resolved
@@ -131,11 +131,7 @@
         args.run_name = f"{args.exp_name}__{args.seed}__{time_int}"
         self.local_seed = args.seed + accelerator.process_index * 100003  # Prime
         if args.num_sample_generations > 0:
-<<<<<<< HEAD
-            self.sample_generations_freq = max(1, args.num_updates // args.num_sample_generations)
-=======
             self.sample_generations_freq = max(1, args.num_total_batches // args.num_sample_generations)
->>>>>>> ddf4c8dc
         self.local_dataloader_batch_size = args.local_batch_size
 
         #########
@@ -282,11 +278,7 @@
         # trainer state initialization
         self.state.global_step = 0
         self.state.episode = 0
-<<<<<<< HEAD
-        self.state.max_steps = args.num_updates * args.num_mini_batches
-=======
         self.state.max_steps = args.num_total_batches * args.num_mini_batches
->>>>>>> ddf4c8dc
         self.state.num_train_epochs = args.total_episodes / self.train_dataset_len
         # Compute absolute values for logging, eval, and save if given as ratio
         if args.logging_steps is not None:
@@ -306,11 +298,7 @@
                 self.state.save_steps = args.save_steps
         self.control = self.callback_handler.on_train_begin(args, self.state, self.control)
 
-<<<<<<< HEAD
-        for update in range(1, args.num_updates + 1):
-=======
         for update in range(1, args.num_total_batches + 1):
->>>>>>> ddf4c8dc
             self.state.episode += 1 * args.batch_size
             self.lr_scheduler.step()
             data = next(iter_dataloader)
@@ -539,10 +527,7 @@
                 metrics["lr"] = self.lr_scheduler.get_last_lr()[0]
                 metrics["episode"] = self.state.episode
                 self.state.epoch = self.state.episode / self.train_dataset_len  # used by self.log
-<<<<<<< HEAD
-=======
                 self.state.global_step += 1
->>>>>>> ddf4c8dc
                 self.log(metrics)
 
             self.control = self.callback_handler.on_step_end(args, self.state, self.control)
