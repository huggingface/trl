--- conflicted
+++ resolved
@@ -76,16 +76,7 @@
     """
 
     @abstractmethod
-<<<<<<< HEAD
-    def judge(
-        self,
-        prompts: List[str],
-        completion_pairs: List[List[str]],
-        shuffle_order: bool = True,
-    ) -> List[int]:
-=======
     def judge(self, prompts: List[str], completions: List[List[str]], shuffle_order: bool = True) -> List[List[int]]:
->>>>>>> ddf4c8dc
         """
         Judge the completion for the given prompts and return the ranks of each completion.
 
@@ -106,25 +97,6 @@
     Base class for pairwise judges.
     """
 
-<<<<<<< HEAD
-    # TODO: add max_requests parameter to limit the number of requests made
-    def __init__(
-        self,
-        system_prompt: Optional[str] = None,
-        max_tries: int = 5,
-        max_workers: int = 8,
-    ):
-        if system_prompt is None:
-            system_prompt = DEFAULT_SYSTEM_PROMPT
-        self.system_prompt = system_prompt
-        self.max_tries = max_tries
-        self.thread_pool_executor = ThreadPoolExecutor(max_workers=max_workers)
-
-    def __del__(self) -> None:
-        self.thread_pool_executor.shutdown()
-
-=======
->>>>>>> ddf4c8dc
     @abstractmethod
     def judge(self, prompts: List[str], completions: List[List[str]], shuffle_order: bool = True) -> List[int]:
         """
@@ -142,49 +114,20 @@
         raise NotImplementedError("Judge subclasses must implement the `judge` method.")
 
 
-<<<<<<< HEAD
-    def judge_single(self, prompt: str, completion_pair: List[str], shuffle_order: bool = True) -> int:
-        flipped = random.choice([True, False]) if shuffle_order else False
-        completion_pair = completion_pair[::-1] if flipped else completion_pair
-
-        retry = 0
-        while retry < self.max_tries:
-            content = self.system_prompt.format(
-                prompt=prompt,
-                response1=completion_pair[0],
-                response2=completion_pair[1],
-            )
-            reply = self.get_response(content)
-            reply = reply.strip()
-=======
 class RandomRankJudge(BaseRankJudge):
     """
     Random rank, for testing purposes.
     """
->>>>>>> ddf4c8dc
 
     def judge(self, prompts, completions, shuffle_order=True):
         num_completions = [len(completions[i]) for i in range(len(prompts))]
         return [random.sample(range(n), n) for n in num_completions]
 
 
-<<<<<<< HEAD
-    def judge(
-        self,
-        prompts: List[str],
-        completion_pairs: List[List[str]],
-        shuffle_order: bool = True,
-    ) -> List[int]:
-        futures = []
-        for prompt, completion_pair in zip(prompts, completion_pairs):
-            future = self.thread_pool_executor.submit(self.judge_single, prompt, completion_pair, shuffle_order)
-            futures.append(future)
-=======
 class RandomPairwiseJudge(BasePairwiseJudge):
     """
     Random pairwise judge, for testing purposes.
     """
->>>>>>> ddf4c8dc
 
     def judge(self, prompts, completions, shuffle_order=True):
         return [random.randint(0, len(completion) - 1) for completion in completions]
@@ -203,17 +146,8 @@
         self.blender = llm_blender.Blender()
         self.blender.loadranker("llm-blender/PairRM", device=Accelerator().device)
 
-<<<<<<< HEAD
-    def judge(
-        self,
-        prompts: List[str],
-        completion_pairs: List[List[str]],
-        shuffle_order: bool = True,
-    ) -> List[int]:
-=======
     def judge(self, prompts: List[str], completions: List[List[str]], shuffle_order: bool = True) -> List[int]:
         # Shuffle the order of the completions to avoid positional bias
->>>>>>> ddf4c8dc
         if shuffle_order:
             flip_mask = np.random.choice([True, False], size=len(prompts))
             completions = [pair[::-1] if flip else pair for flip, pair in zip(flip_mask, completions)]
