--- conflicted
+++ resolved
@@ -87,13 +87,10 @@
             [`~transformers.TrainingArguments`].
         beta (`float`, *optional*, defaults to `0.04`):
             KL coefficient.
-<<<<<<< HEAD
             If 0, we do not need to load any reference model reducing memory usage and improving training speed.
-=======
         reward_weights (`list[float]` or `None`, *optional*, defaults to `None`):
             Weights for each reward function. Must match the number of reward functions. If `None`, all rewards are
             weighted equally with weight `1.0`.
->>>>>>> b0f513c1
         sync_ref_model (`bool`, *optional*, defaults to `False`):
             Whether to synchronize the reference model with the active model every `ref_model_sync_steps` steps, using
             the `ref_model_mixup_alpha` parameter. This synchronization originites from the
