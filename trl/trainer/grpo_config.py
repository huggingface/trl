--- conflicted
+++ resolved
@@ -85,15 +85,8 @@
         > Parameters that control generation acceleration powered by vLLM
 
         use_vllm (`bool`, *optional*, defaults to `False`):
-<<<<<<< HEAD
             Whether to use vLLM for generating completions. If set to `True`, ensure that a GPU is kept unused for
             training, as vLLM will require one for generation. vLLM must be installed (`pip install vllm`).
-        vllm_server_base_url (`str` or `None`, *optional*, defaults to `None`):
-            Base URL for the vLLM server (e.g., "http://localhost:8000"). If provided, vllm_server_host and
-            vllm_server_port are ignored.
-=======
-            Whether to use vLLM for generating completions. If set to `True`, the trainer will use vLLM for generation
-            instead of the default model.generate(). Requires `vllm` to be installed.
         vllm_mode (`str`, *optional*, defaults to `"server"`):
             Mode to use for vLLM integration when `use_vllm` is set to `True`. Must be one of `"server"` or
             `"colocate"`.
@@ -106,18 +99,14 @@
             Regex for vLLM guided decoding. If `None` (default), guided decoding is disabled.
 
         > Parameters that control the vLLM server (only used when `vllm_mode` is `"server"`)
-
->>>>>>> 1954c02d
+        vllm_server_base_url (`str` or `None`, *optional*, defaults to `None`):
+            Base URL for the vLLM server (e.g., "http://localhost:8000"). If provided, vllm_server_host and
+            vllm_server_port are ignored.
         vllm_server_host (`str`, *optional*, defaults to `"0.0.0.0"`):
             Host of the vLLM server to connect to. Ignored if `vllm_server_base_url` is provided.
         vllm_server_port (`int`, *optional*, defaults to `8000`):
-<<<<<<< HEAD
             Port of the vLLM server to connect to. Ignored if `vllm_server_base_url` is provided.
         vllm_server_timeout (`float`, *optional*, defaults to `120.0`):
-=======
-            Port of the vLLM server to connect to.
-        vllm_server_timeout (`float`, *optional*, defaults to `240.0`):
->>>>>>> 1954c02d
             Total timeout duration in seconds to wait for the vLLM server to be up. If the server is not up after the
             timeout, a `ConnectionError` is raised.
 
@@ -311,7 +300,6 @@
             "generation instead of the default model.generate(). Requires `vllm` to be installed."
         },
     )
-<<<<<<< HEAD
     vllm_server_base_url: Optional[str] = field(
         default=None,
         metadata={
@@ -319,7 +307,6 @@
             "vllm_server_port are ignored."
         },
     )
-=======
     vllm_mode: str = field(
         default="server",
         metadata={
@@ -336,7 +323,6 @@
     )
 
     # Parameters that control the vLLM server (only used when `vllm_mode` is `"server"`)
->>>>>>> 1954c02d
     vllm_server_host: str = field(
         default="0.0.0.0",
         metadata={"help": "Host of the vLLM server to connect to. Ignored if vllm_server_base_url is provided."},
