# Copyright 2020-2025 The HuggingFace Team. All rights reserved.
#
# Licensed under the Apache License, Version 2.0 (the "License");
# you may not use this file except in compliance with the License.
# You may obtain a copy of the License at
#
#     http://www.apache.org/licenses/LICENSE-2.0
#
# Unless required by applicable law or agreed to in writing, software
# distributed under the License is distributed on an "AS IS" BASIS,
# WITHOUT WARRANTIES OR CONDITIONS OF ANY KIND, either express or implied.
# See the License for the specific language governing permissions and
# limitations under the License.

from dataclasses import dataclass, field
from typing import Optional, Union

import transformers
from packaging import version
from transformers import TrainingArguments


@dataclass
class GRPOConfig(TrainingArguments):
    r"""
    Configuration class for the [`GRPOTrainer`].

    This class includes only the parameters that are specific to GRPO training. For a full list of training arguments,
    please refer to the [`~transformers.TrainingArguments`] documentation. Note that default values in this class may
    differ from those in [`~transformers.TrainingArguments`].

    Using [`~transformers.HfArgumentParser`] we can turn this class into
    [argparse](https://docs.python.org/3/library/argparse#module-argparse) arguments that can be specified on the
    command line.

    Parameters:
        > Parameters that control the model and reference model

        model_init_kwargs (`str`, `dict[str, Any]` or `None`, *optional*, defaults to `None`):
            Keyword arguments for [`~transformers.AutoModelForCausalLM.from_pretrained`], used when the `model`
            argument of the [`GRPOTrainer`] is provided as a string.
        disable_dropout (`bool`, *optional*, defaults to `False`):
            Whether to disable dropout in the model. This is useful for training with a reference model, as it prevents
            the model from generating different logprobs for the same input.

        > Parameters that control the data preprocessing

        remove_unused_columns (`bool`, *optional*, defaults to `False`):
            Whether to only keep the column `"prompt"` in the dataset. If you use a custom reward function that
            requires any column other than `"prompts"` and `"completions"`, you should keep this to `False`.
        max_prompt_length (`int` or `None`, *optional*, defaults to `512`):
            Maximum length of the prompt. If the prompt is longer than this value, it will be truncated left.
        num_generations (`int` or `None`, *optional*, defaults to `8`):
            Number of generations per prompt to sample. The effective batch size (num_processes * per_device_batch_size
            * gradient_accumulation_steps) must be evenly divisible by this value.
        max_completion_length (`int` or `None`, *optional*, defaults to `256`):
            Maximum length of the generated completion.
        ds3_gather_for_generation (`bool`, *optional*, defaults to `True`):
            This setting applies to DeepSpeed ZeRO-3. If enabled, the policy model weights are gathered for generation,
            improving generation speed. However, disabling this option allows training models that exceed the VRAM
            capacity of a single GPU, albeit at the cost of slower generation. Disabling this option is not compatible
            with vLLM generation.
        shuffle_dataset (`bool`, *optional*, defaults to `True`):
            Whether to shuffle the training dataset.

        > Parameters that control generation

        generation_batch_size: (`int` or `None`, *optional*, defaults to `None`):
            Batch size to use for generation. If `None`, it defaults to the effective training batch size:
            `per_device_train_batch_size * num_processes * steps_per_generation`. In other words, there is one
            generation batch processed per optimization step. Mutually exclusive with `steps_per_generation`.
        steps_per_generation: (`int` or `None`, *optional*, defaults to `None`):
            Number of steps per generation. If `None`, it defaults to `gradient_accumulation_steps`. Mutually exclusive
            with `generation_batch_size`.
        temperature (`float`, defaults to `1.0`):
            Temperature for sampling. The higher the temperature, the more random the completions.
        top_p (`float`, *optional*, defaults to `1.0`):
            Float that controls the cumulative probability of the top tokens to consider. Must be in (0, 1]. Set to
            `1.0` to consider all tokens.
        top_k (`int` or `None`, *optional*, defaults to `None`):
            Number of highest probability vocabulary tokens to keep for top-k-filtering. If `None`, top-k-filtering is
            disabled and all tokens are considered.
        min_p (`float` or `None`, *optional*, defaults to `None`):
            Minimum token probability, which will be scaled by the probability of the most likely token. It must be a
            value between `0.0` and `1.0`. Typical values are in the `0.01-0.2` range.
        repetition_penalty (`float`, *optional*, defaults to `1.0`):
            Float that penalizes new tokens based on whether they appear in the prompt and the generated text so far.
            Values > `1.0` encourage the model to use new tokens, while values < `1.0` encourage the model to repeat
            tokens.
        use_transformers_paged (`bool`, *optional*, defaults to `False`):
            Whether to use the `transformers` paged implementation for generation. If set to `True`, the `transformers`
            paged implementation will be used for generation instead of the default padded implementation. This
            parameter is only effective when `use_vllm` is set to `False`.
        cache_implementation (`str` or `None`, *optional*, defaults to `None`):
            Implementation of the cache method for faster generation when `use_vllm` is set to `False`.
        generation_kwargs (`dict[str, Any]` or `None`, *optional*, defaults to `None`):
            Additional keyword arguments to pass to `GenerationConfig` (if using transformers) or `SamplingParams` (if
            using vLLM) when sampling completions. This can be used to further customize the generation behavior, such
            as setting `supress_tokens`, `num_beams`, etc. If it contains keys that conflict with the other generation
            parameters (like `min_p`, `top_p`, etc.), they will override them.

        > Parameters that control generation acceleration powered by vLLM

        use_vllm (`bool`, *optional*, defaults to `False`):
            Whether to use vLLM for generating completions. If set to `True`, the trainer will use vLLM for generation
            instead of the default model.generate(). Requires `vllm` to be installed.
        vllm_mode (`str`, *optional*, defaults to `"server"`):
            Mode to use for vLLM integration when `use_vllm` is set to `True`. Must be one of `"server"` or
            `"colocate"`.

            - `"server"`: The trainer will send generation requests to a separate vLLM server. Make sure a TRL vLLM
              server is running (start with `trl vllm-serve`).
            - `"colocate"`: vLLM will run in the same process and share the training GPUs. This avoids the need for a
              separate server but may cause resource contention with training.
        vllm_guided_decoding_regex (`str` or `None`, *optional*, defaults to `None`):
            Regex for vLLM guided decoding. If `None` (default), guided decoding is disabled.

        > Parameters that control the vLLM server (only used when `vllm_mode` is `"server"`)

        vllm_server_base_url (`str` or `None`, *optional*, defaults to `None`):
            Base URL for the vLLM server (e.g., `"http://localhost:8000"`). If provided, `vllm_server_host` and
            `vllm_server_port` are ignored.
        vllm_server_host (`str`, *optional*, defaults to `"0.0.0.0"`):
            Host of the vLLM server to connect to. Ignored if `vllm_server_base_url` is provided.
        vllm_server_port (`int`, *optional*, defaults to `8000`):
            Port of the vLLM server to connect to. Ignored if `vllm_server_base_url` is provided.
        vllm_server_timeout (`float`, *optional*, defaults to `240.0`):
            Total timeout duration in seconds to wait for the vLLM server to be up. If the server is not up after the
            timeout, a `ConnectionError` is raised.

        > Parameters that control colocated vLLM execution (only used when `vllm_mode` is `"colocate"`)

        vllm_gpu_memory_utilization (`float`, *optional*, defaults to `0.3`):
            Control the GPU memory utilization for vLLM. This setting only applies when `vllm_mode` is set to
            `"colocate"`. If you are using `vllm_mode="server"`, this parameter must be passed separately when
            launching the vLLM server via the `--vllm_gpu_memory_utilization` flag.
        vllm_tensor_parallel_size (`int`, *optional*, defaults to `1`):
            Control the tensor parallel size for vLLM. This setting only applies when `vllm_mode` is set to
            `"colocate"`. If you are using `vllm_mode="server"`, this parameter must be passed separately when
            launching the vLLM server via the `--vllm_tensor_parallel_size` flag.

        > Parameters that control the training

        beta (`float`, *optional*, defaults to `0.0`):
            KL coefficient. If `0.0` (default), the reference model is not loaded, reducing memory usage and improving
            training speed.
        num_iterations (`int`, *optional*, defaults to `1`):
            Number of iterations per batch (denoted as μ in the algorithm).
        epsilon (`float`, *optional*, defaults to `0.2`):
            Epsilon value for clipping.
        delta: (`float` or `None`, *optional*, defaults to `None`):
            Enables the upper clipping bound in two-sided GRPO loss when set to a float. If `None` (default), standard
            GRPO clipping is used. Recommended to be greater than `1 + ε` when enabled. This method is introduced in
            the [INTELLECT-2 tech report](https://huggingface.co/papers/2505.07291).
        epsilon_high (`float` or `None`, *optional*, defaults to `None`):
            Upper-bound epsilon value for clipping. If not specified, it defaults to the same value as the lower-bound
            specified in argument `epsilon`. Paper [DAPO](https://huggingface.co/papers/2503.14476) recommends `0.28`.
        importance_sampling_level (`str`, *optional*, defaults to `"token"`):
            Controls whether importance sampling ratios are computed at the `"token"` or `"sequence"` level. `"token"`
            keeps the raw per-token log-probability ratios (one weight per token).  `"sequence"` averages the
            log-probability ratios across valid tokens to produce a single ratio per sequence. The
            [GSPO paper](https://huggingface.co/papers/2507.18071) shows that sequence-level sampling often yields more
            stable training and better alignment with  sequence-level rewards.
        reward_weights (`list[float]` or `None`, *optional*, defaults to `None`):
            Weights for each reward function. Must match the number of reward functions. If `None`, all rewards are
            weighted equally with weight `1.0`.
        scale_rewards (`bool`, *optional*, defaults to `True`):
            Whether to scale the rewards by dividing them by their standard deviation. If `True` (default), the rewards
            are normalized by the standard deviation, ensuring they have unit variance. If `False`, no scaling is
            applied. The [Dr. GRPO paper](https://huggingface.co/papers/2503.20783) recommends not scaling the rewards,
            as scaling by the standard deviation introduces a question-level difficulty bias.
        loss_type (`str`, *optional*, defaults to `"bnpo"`):
            Specifies the loss formulation to use. Supported values are:

            - `"grpo"`: Aggregates token-level losses by normalizing over sequence length. Not recommended due to
                length bias—this approach tends to prefer shorter completions with positive advantages and longer ones
                with negative advantages.
            - `"bnpo"`: Aggregates token-level losses by normalizing number of active token in the local batch.
                Note that normalization is performed over the local batch only, so results may slightly vary depending
                on the local batch size, despite a constant effective batch size. When using
                `per_device_train_batch_size==1`, the loss is equivalent to the GRPO loss.
            - `"dr_grpo"`: Aggregates token-level losses by normalizing with a global constant. This method was
                introduced in the [Dr. GRPO paper](https://huggingface.co/papers/2503.20783) to eliminate length bias.
                The value of the constant corresponds to `max_completion_length`.
        mask_truncated_completions (`bool`, *optional*, defaults to `False`):
            When enabled, truncated completions are excluded from the loss calculation, preventing them from being
            incorrectly penalized and introducing noise during training. According to the
            [DAPO](https://huggingface.co/papers/2503.14476) paper, this is a good practice for training stability.
        sync_ref_model (`bool`, *optional*, defaults to `False`):
            Whether to synchronize the reference model with the active model every `ref_model_sync_steps` steps, using
            the `ref_model_mixup_alpha` parameter. This synchronization originates from the
            [TR-DPO](https://huggingface.co/papers/2404.09656) paper.
        ref_model_mixup_alpha (`float`, *optional*, defaults to `0.6`):
            α parameter from the [TR-DPO](https://huggingface.co/papers/2404.09656) paper, which controls the mix
            between the current policy and the previous reference policy during updates. The reference policy is
            updated according to the equation: `π_ref = α * π_θ + (1 - α) * π_ref_prev`. To use this parameter, you
            must set `sync_ref_model=True`.
        ref_model_sync_steps (`int`, *optional*, defaults to `512`):
            τ parameter from the [TR-DPO](https://huggingface.co/papers/2404.09656) paper, which determines how
            frequently the current policy is synchronized with the reference policy. To use this parameter, you must
            set `sync_ref_model=True`.
        top_entropy_quantile (`float`, *optional*, defaults to `1.0`):
            ρ parameter from [Beyond the 80/20 Rule](https://huggingface.co/papers/2506.01939). Keeps in the policy
            loss term only the top-ρ quantile of tokens by entropy of the probability distribution at each sequence
            position, improving results. Range: `[0.0-1.0]`. A value of `0.0` masks all but the highest entropy token;
            `1.0` keeps all tokens. The paper recommends a value of `0.2`.
            If used with `mask_truncated_completions=True`, only tokens from non-truncated completions are considered.
        use_liger_loss (`bool`, *optional*, defaults to `False`):
            Whether to use the Liger GRPO loss.

        > Parameters that control the logging

        log_completions (`bool`, *optional*, defaults to `False`):
            Whether to log a sample of (prompt, completion) pairs every `logging_steps` steps. If `rich` is installed,
            it prints the sample. If `wandb` logging is enabled, it logs it to `wandb`.
        num_completions_to_print (`int` or `None`, *optional*, defaults to `None`):
            Number of completions to print with `rich`. If `None`, all completions are logged.
        wandb_log_unique_prompts (`bool`, *optional*, defaults to `False`):
            Whether to log unique prompts in wandb. If `True`, only unique prompts are logged. If `False`, all prompts
            are logged.
    """

    if version.parse(transformers.__version__) >= version.parse("4.51.0"):
        _VALID_DICT_FIELDS = TrainingArguments._VALID_DICT_FIELDS + ["model_init_kwargs"]

    # Parameters whose default values are overridden from TrainingArguments
    learning_rate: float = field(
        default=1e-6,
        metadata={"help": "The initial learning rate for AdamW."},
    )
    logging_steps: float = field(
        default=10,
        metadata={
<<<<<<< HEAD
            "help": "Log every X updates steps. Should be an integer or a float in range `[0,1)`. "
            "If smaller than 1, will be interpreted as ratio of total training steps."
        },
    )
    gradient_checkpointing: bool = field(
        default=True,
        metadata={
            "help": "If True, use gradient checkpointing to save memory at the expense of slower backward pass."
=======
            "help": "Log every X updates steps. Should be an integer or a float in range `[0,1)`. If smaller than 1, "
            "will be interpreted as ratio of total training steps."
>>>>>>> fd70021c
        },
    )
    bf16: Optional[bool] = field(
        default=None,
        metadata={
            "help": "Whether to use bf16 (mixed) precision instead of 32-bit. Requires Ampere or higher NVIDIA "
            "architecture or Intel XPU or using CPU (use_cpu) or Ascend NPU. If not set, it defaults to `True` if "
            "`fp16` is not set."
        },
    )

    # Parameters that control the model and reference model
    model_init_kwargs: Optional[Union[dict, str]] = field(
        default=None,
        metadata={
            "help": "Keyword arguments for `transformers.AutoModelForCausalLM.from_pretrained`, used when the `model` "
            "argument of the `GRPOTrainer` is provided as a string."
        },
    )
    disable_dropout: bool = field(
        default=False,
        metadata={
            "help": "Whether to disable dropout in the model. This is useful for training with a reference model, as "
            "it prevents the model from generating different logprobs for the same input."
        },
    )

    # Parameters that control the data preprocessing
    # The default value remove_unused_columns is overwritten from the parent class, because in GRPO we usually rely on
    # additional columns to compute the reward
    remove_unused_columns: Optional[bool] = field(
        default=False,
        metadata={
            "help": "Whether to only keep the column 'prompt' in the dataset. If you use a custom reward function "
            "that requires any column other than 'prompts' and 'completions', you should keep this to `False`."
        },
    )
    max_prompt_length: Optional[int] = field(
        default=512,
        metadata={
            "help": "Maximum length of the prompt. If the prompt is longer than this value, it will be truncated left."
        },
    )
    num_generations: Optional[int] = field(
        default=8,
        metadata={
            "help": "Number of generations to sample. The effective batch size (num_processes * per_device_batch_size "
            "* gradient_accumulation_steps) must be evenly divisible by this value."
        },
    )
    max_completion_length: Optional[int] = field(
        default=256,
        metadata={"help": "Maximum length of the generated completion."},
    )
    ds3_gather_for_generation: bool = field(
        default=True,
        metadata={
            "help": "This setting applies to DeepSpeed ZeRO-3. If enabled, the policy model weights are gathered for "
            "generation, improving generation speed. However, disabling this option allows training models that "
            "exceed the VRAM capacity of a single GPU, albeit at the cost of slower generation. Disabling this option "
            "is not compatible with vLLM generation."
        },
    )
    shuffle_dataset: Optional[bool] = field(
        default=True,
        metadata={"help": "Whether to shuffle the training dataset."},
    )

    # Parameters that control generation
    generation_batch_size: Optional[int] = field(
        default=None,
        metadata={
            "help": "Batch size to use for generation. If `None`, it defaults to the effective training batch size: "
            "`per_device_train_batch_size * num_processes * steps_per_generation`."
        },
    )
    steps_per_generation: Optional[int] = field(
        default=None,
        metadata={"help": "Number of steps per generation. If `None`, it defaults to `gradient_accumulation_steps`."},
    )
    temperature: float = field(
        default=1.0,
        metadata={"help": "Temperature for sampling. The higher the temperature, the more random the completions."},
    )
    top_p: float = field(
        default=1.0,
        metadata={
            "help": "Float that controls the cumulative probability of the top tokens to consider. Must be in (0, 1]. "
            "Set to 1.0 to consider all tokens."
        },
    )
    top_k: Optional[int] = field(
        default=None,
        metadata={
            "help": "Number of highest probability vocabulary tokens to keep for top-k-filtering. If `None`, "
            "top-k-filtering is disabled and all tokens are considered."
        },
    )
    min_p: Optional[float] = field(
        default=None,
        metadata={
            "help": "Minimum token probability, which will be scaled by the probability of the most likely token. It "
            "must be a value between 0.0 and 1.0. Typical values are in the 0.01-0.2 range."
        },
    )
    generation_kwargs: Optional[dict] = field(
        default=None,
        metadata={
            "help": "Additional keyword arguments to pass to `GenerationConfig` (if using transformers) or "
            "`SamplingParams` (if using vLLM) when sampling completions. This can be used to further customize the "
            "generation behavior, such as setting `supress_tokens`, `num_beams`, etc. If it contains keys that "
            "conflict with the other generation parameters (like `min_p`, `top_p`, etc.), they will override them."
        },
    )
    repetition_penalty: float = field(
        default=1.0,
        metadata={
            "help": "Float that penalizes new tokens based on whether they appear in the prompt and the generated "
            "text so far. Values > 1.0 encourage the model to use new tokens, while values < 1.0 encourage the model "
            "to repeat tokens."
        },
    )
    use_transformers_paged: bool = field(
        default=False,
        metadata={
            "help": "Whether to use the `transformers` paged implementation for generation. If set to `True`, the "
            "`transformers` paged implementation will be used for generation instead of the default padded "
            "implementation. This parameter is only effective when `use_vllm` is set to `False`."
        },
    )
    cache_implementation: Optional[str] = field(
        default=None,
        metadata={"help": "Implementation of the cache method for faster generation when use_vllm is set to False."},
    )

    # Parameters that control generation acceleration powered by vLLM
    use_vllm: bool = field(
        default=False,
        metadata={
            "help": "Whether to use vLLM for generating completions. If set to `True`, the trainer will use vLLM for "
            "generation instead of the default model.generate(). Requires `vllm` to be installed."
        },
    )
    vllm_server_base_url: Optional[str] = field(
        default=None,
        metadata={
            "help": "Base URL for the vLLM server (e.g., 'http://localhost:8000'). If provided, `vllm_server_host` "
            "and `vllm_server_port` are ignored."
        },
    )
    vllm_mode: str = field(
        default="server",
        metadata={
            "help": "Mode to use for vLLM integration when `use_vllm` is set to `True`. Must be one of `server` or "
            "`'colocate'`. `'server'`: The trainer will send generation requests to a separate vLLM server. Make sure "
            "a TRL vLLM server is running (start with `trl vllm-serve`). `'colocate'`: vLLM will run in the same "
            "process and share the training GPUs. This avoids the need for a separate server but may cause resource "
            "contention with training."
        },
    )
    vllm_guided_decoding_regex: Optional[str] = field(
        default=None,
        metadata={"help": "Regex for vLLM guided decoding. If `None` (default), guided decoding is disabled."},
    )

    # Parameters that control the vLLM server (only used when `vllm_mode` is `"server"`)
    vllm_server_host: str = field(
        default="0.0.0.0",
        metadata={"help": "Host of the vLLM server to connect to. Ignored if vllm_server_base_url is provided."},
    )
    vllm_server_port: int = field(
        default=8000,
        metadata={"help": "Port of the vLLM server to connect to. Ignored if vllm_server_base_url is provided."},
    )
    vllm_server_timeout: float = field(
        default=240.0,
        metadata={
            "help": "Total timeout duration in seconds to wait for the vLLM server to be up. If the server is not up "
            "after the timeout, a `ConnectionError` is raised."
        },
    )

    # Parameters that control colocated vLLM execution (only used when `vllm_mode` is `"colocate"`)
    vllm_gpu_memory_utilization: float = field(
        default=0.3,
        metadata={
            "help": "Control the GPU memory utilization for vLLM. This setting only applies when `vllm_mode` is set "
            "to `'colocate'`. If you are using `vllm_mode='server'`, this parameter must be passed separately when "
            "launching the vLLM server via the `--vllm_gpu_memory_utilization` flag."
        },
    )
    vllm_tensor_parallel_size: int = field(
        default=1,
        metadata={
            "help": "Control the tensor parallel size for vLLM. This setting only applies when `vllm_mode` is set "
            "to `'colocate'`. If you are using `vllm_mode='server'`, this parameter must be passed separately when "
            "launching the vLLM server via the `--vllm_tensor_parallel_size` flag."
        },
    )

    # Parameters that control the training
    beta: float = field(
        default=0.0,
        metadata={
            "help": "KL coefficient. If `0.0` (default), the reference model is not loaded, reducing memory usage and "
            "improving training speed."
        },
    )
    num_iterations: int = field(
        default=1,
        metadata={"help": "Number of iterations per batch (denoted as μ in the algorithm)."},
    )
    epsilon: float = field(
        default=0.2,
        metadata={"help": "Epsilon value for clipping."},
    )
    delta: Optional[float] = field(
        default=None,
        metadata={
            "help": "Enables the upper clipping bound in two-sided GRPO loss when set to a float. If `None` "
            "(default), standard GRPO clipping is used. Recommended to be greater than `1 + ε` when enabled. This "
            "method is introduced in the [INTELLECT-2 tech report](https://huggingface.co/papers/2505.07291)."
        },
    )
    epsilon_high: Optional[float] = field(
        default=None,
        metadata={
            "help": "Upper-bound epsilon value for clipping. If not specified, it defaults to the same value as the "
            "lower-bound specified in argument `epsilon`. Paper DAPO recommends `0.28`."
        },
    )
    importance_sampling_level: str = field(
        default="token",
        metadata={
            "help": "Controls whether importance sampling ratios are computed at the `'token'` or `'sequence'` level. "
            "`'token'` keeps the raw per-token log-probability ratios (one weight per token).  `'sequence'` averages "
            "the log-probability ratios across valid tokens to produce a single ratio per sequence. The GSPO paper "
            "shows that sequence-level sampling often yields more stable training and better alignment with "
            "sequence-level rewards."
        },
    )
    reward_weights: Optional[list[float]] = field(
        default=None,
        metadata={
            "help": "Weights for each reward function. Must match the number of reward functions. If `None`, all "
            "rewards are weighted equally with weight `1.0`."
        },
    )
    scale_rewards: bool = field(
        default=True,
        metadata={
            "help": "Whether to scale the rewards by dividing them by their standard deviation. If `True` (default), "
            "the rewards are normalized by the standard deviation, ensuring they have unit variance. If `False`, no "
            "scaling is applied. The Dr. GRPO paper recommends not scaling the rewards, as scaling by the standard "
            "deviation introduces a question-level difficulty bias."
        },
    )
    loss_type: str = field(
        default="bnpo",
        metadata={
            "help": "Specifies the loss formulation to use. Supported values are `grpo`, `bnpo`, and `dr_grpo`. "
            "`'grpo'`: Aggregates token-level losses by normalizing over sequence length. Not recommended due to "
            "length bias—this approach tends to prefer shorter completions with positive advantages and longer ones "
            "with negative advantages. "
            "`'bnpo'`: Aggregates token-level losses by normalizing number of active token in the local batch. "
            "Note that normalization is performed over the local batch only, so results may slightly vary depending "
            "on the local batch size, despite a constant effective batch size. When using "
            "`per_device_train_batch_size==1`, the loss is equivalent to the GRPO loss. "
            "`'dr_grpo'`: Aggregates token-level losses by normalizing with a global constant. This method was "
            "introduced in the Dr. GRPO paper to eliminate length bias. The value of the constant corresponds to "
            "`max_completion_length`."
        },
    )
    mask_truncated_completions: bool = field(
        default=False,
        metadata={
            "help": "When enabled, truncated completions are excluded from the loss calculation, preventing them from "
            "being incorrectly penalized and introducing noise during training. According to the DAPO paper, this is "
            "a good practice for training stability."
        },
    )
    sync_ref_model: bool = field(
        default=False,
        metadata={
            "help": "Whether to synchronize the reference model with the active model every `ref_model_sync_steps` "
            "steps, using the `ref_model_mixup_alpha` parameter."
        },
    )
    ref_model_mixup_alpha: float = field(
        default=0.6,
        metadata={
            "help": "α parameter from the TR-DPO paper, which controls the mix between the current policy and the "
            "previous reference policy during updates. The reference policy is updated according to the equation: "
            "`π_ref = α * π_θ + (1 - α) * π_ref_prev`. To use this parameter, you must set `sync_ref_model=True`."
        },
    )
    ref_model_sync_steps: int = field(
        default=512,
        metadata={
            "help": "τ parameter from the TR-DPO paper, which determines how frequently the current policy is "
            "synchronized with the reference policy. To use this parameter, you must set `sync_ref_model=True`."
        },
    )
    top_entropy_quantile: float = field(
        default=1.0,
        metadata={
            "help": "ρ parameter from Beyond the 80/20 Rule. Keeps in the policy loss term only the top-ρ quantile of "
            "tokens by entropy of the probability distribution at each sequence position, improving results. Range: "
            "[0.0-1.0]. A value of `1.0` masks all but the highest entropy token; `0.0` keeps all tokens. The paper "
            "recommends a value of `0.2`. If used with `mask_truncated_completions=True`, only tokens from "
            "non-truncated completions are considered."
        },
    )
    use_liger_loss: bool = field(
        default=False,
        metadata={"help": "Whether to use the Liger GRPO loss."},
    )

    # Parameters that control the logging
    log_completions: bool = field(
        default=False,
        metadata={
            "help": "Whether to log a sample of (prompt, completion) pairs every `logging_steps` steps. If `rich` is "
            "installed, it prints the sample. If `wandb` logging is enabled, it logs it to `wandb`."
        },
    )
    num_completions_to_print: Optional[int] = field(
        default=None,
        metadata={"help": "Number of completions to print with `rich`. If `None`, all completions are logged."},
    )
    wandb_log_unique_prompts: Optional[bool] = field(
        default=False,
        metadata={
            "help": "Whether to log unique prompts in wandb. If `True`, only unique prompts are logged. If `False`, "
            "all prompts are logged."
        },
    )

    def __post_init__(self):
        self.bf16 = not (self.fp16) if self.bf16 is None else self.bf16

        super().__post_init__()

        num_processes = self.world_size
        # The current default effective batch size
        if self.generation_batch_size is None and self.steps_per_generation is None:
            self.steps_per_generation = self.gradient_accumulation_steps
            self.generation_batch_size = self.per_device_train_batch_size * num_processes * self.steps_per_generation
        elif self.generation_batch_size is not None and self.steps_per_generation is None:
            # Just ensure the value is divisible by the global batch size
            if self.generation_batch_size % (self.per_device_train_batch_size * num_processes) != 0:
                raise ValueError(
                    f"generation_batch_size ({self.generation_batch_size}) must be divisible by the global batch size "
                    f"({self.per_device_train_batch_size * num_processes})."
                )
            self.steps_per_generation = self.generation_batch_size // (
                self.per_device_train_batch_size * num_processes
            )
        elif self.generation_batch_size is None and self.steps_per_generation is not None:
            self.generation_batch_size = self.per_device_train_batch_size * num_processes * self.steps_per_generation
        else:
            raise ValueError(
                "'generation_batch_size' and 'steps_per_generation' can not be both configured at the same time"
            )

        # The generation batch must contain full prompt groups (no partials), so it must be divisible by
        # num_generations.
        if self.generation_batch_size % self.num_generations != 0:
            raise ValueError(
                f"generation_batch_size ({self.generation_batch_size}) must be divisible by num_generations "
                f"({self.num_generations})."
            )

        if self.num_generations < 2:
            raise ValueError(
                "GRPO requires at least 2 generations per prompt to calculate the advantages. You provided "
                f"{self.num_generations}, which is less than the minimum required."
            )

        if self.delta is not None and self.use_liger_loss:
            raise ValueError("Liger loss does not support two-sided GRPO loss yet.")<|MERGE_RESOLUTION|>--- conflicted
+++ resolved
@@ -231,19 +231,14 @@
     logging_steps: float = field(
         default=10,
         metadata={
-<<<<<<< HEAD
-            "help": "Log every X updates steps. Should be an integer or a float in range `[0,1)`. "
-            "If smaller than 1, will be interpreted as ratio of total training steps."
+            "help": "Log every X updates steps. Should be an integer or a float in range `[0,1)`. If smaller than 1, "
+            "will be interpreted as ratio of total training steps."
         },
     )
     gradient_checkpointing: bool = field(
         default=True,
         metadata={
             "help": "If True, use gradient checkpointing to save memory at the expense of slower backward pass."
-=======
-            "help": "Log every X updates steps. Should be an integer or a float in range `[0,1)`. If smaller than 1, "
-            "will be interpreted as ratio of total training steps."
->>>>>>> fd70021c
         },
     )
     bf16: Optional[bool] = field(
