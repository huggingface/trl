--- conflicted
+++ resolved
@@ -318,33 +318,32 @@
             "to repeat tokens."
         },
     )
-    cache_implementation: Optional[str] = field(
-        default=None,
-        metadata={"help": "Implementation of the cache method for faster generation when use_vllm is set to False."},
-    )
-
-    # Parameters that control generation acceleration powered by vLLM
-    use_vllm: bool = field(
-        default=False,
-        metadata={
-            "help": "Whether to use vLLM for generating completions. If set to `True`, the trainer will use vLLM for "
-            "generation instead of the default model.generate(). Requires `vllm` to be installed."
-        },
-    )
-<<<<<<< HEAD
     use_transformers_paged: bool = field(
         default=True,
         metadata={
             "help": "Whether to use the `transformers` paged implementation for generation. If set to `True`, the "
             "`transformers` paged implementation will be used for generation instead of the default padded "
             "implementation."
-=======
+        },
+    )
+    cache_implementation: Optional[str] = field(
+        default=None,
+        metadata={"help": "Implementation of the cache method for faster generation when use_vllm is set to False."},
+    )
+
+    # Parameters that control generation acceleration powered by vLLM
+    use_vllm: bool = field(
+        default=False,
+        metadata={
+            "help": "Whether to use vLLM for generating completions. If set to `True`, the trainer will use vLLM for "
+            "generation instead of the default model.generate(). Requires `vllm` to be installed."
+        },
+    )
     vllm_server_base_url: Optional[str] = field(
         default=None,
         metadata={
             "help": "Base URL for the vLLM server (e.g., 'http://localhost:8000'). If provided, `vllm_server_host` "
             "and `vllm_server_port` are ignored."
->>>>>>> b9572737
         },
     )
     vllm_mode: str = field(
