--- conflicted
+++ resolved
@@ -91,14 +91,6 @@
             Initial learning rate for [`AdamW`] optimizer. The default value replaces that of
             [`~transformers.TrainingArguments`].
         beta (`float`, *optional*, defaults to `0.04`):
-<<<<<<< HEAD
-            KL coefficient.
-        logit_computation_mini_batch_size (`int`, *optional*, defaults to `0`):
-            Number of rows of the completion logit tensors to process at a time. 0 means no mini-batching, which is the
-            default. Using a low value will reduce memory usage with tradeoff of slower computation. However, since the
-            training speed bottleneck occurs in the generation step, it is recommended to utilize this argument, especially
-            when dealing with larger LLMs."
-=======
             KL coefficient. If `0.0`, the reference model is not loaded, reducing memory usage and improving training
             speed.
         num_iterations (`int`, *optional*, defaults to `1`):
@@ -121,12 +113,16 @@
             τ parameter from the [TR-DPO](https://huggingface.co/papers/2404.09656) paper, which determines how
             frequently the current policy is synchronized with the reference policy. To use this parameter, you must
             set `sync_ref_model=True`.
-
+        logit_computation_mini_batch_size (`int`, *optional*, defaults to `0`):
+            Number of rows of the completion logit tensors to process at a time. 0 means no mini-batching, which is the
+            default. Using a low value will reduce memory usage with tradeoff of slower computation. However, since the
+            training speed bottleneck occurs in the generation step, it is recommended to utilize this argument, especially
+            when dealing with larger LLMs."
+    
         > Parameters that control the logging
         log_completions (`bool`, *optional*, defaults to `False`):
             Whether to log a sample of (prompt, completion) pairs every `logging_steps` steps. If `rich` is
             installed, it prints the sample. If `wandb` logging is enabled, it logs it to `wandb`.
->>>>>>> 019fc6db
     """
 
     # Parameters that control the model and reference model
@@ -269,10 +265,29 @@
             "steps, using the `ref_model_mixup_alpha` parameter."
         },
     )
-<<<<<<< HEAD
-    beta: float = field(
-        default=0.04,
-        metadata={"help": "KL coefficient."},
+    ref_model_mixup_alpha: float = field(
+        default=0.6,
+        metadata={
+            "help": "α parameter from the TR-DPO paper, which controls the mix between the current policy and the "
+            "previous reference policy during updates. The reference policy is updated according to the equation: "
+            "`π_ref = α * π_θ + (1 - α) * π_ref_prev`. To use this parameter, you must set `sync_ref_model=True`."
+        },
+    )
+    ref_model_sync_steps: int = field(
+        default=512,
+        metadata={
+            "help": "τ parameter from the TR-DPO paper, which determines how frequently the current policy is "
+            "synchronized with the reference policy. To use this parameter, you must set `sync_ref_model=True`."
+        },
+    )
+
+    # Parameters that control the logging
+    log_completions: bool = field(
+        default=False,
+        metadata={
+            "help": "Whether to log a sample of (prompt, completion) pairs every `logging_steps` steps. If `rich` is "
+            "installed, it prints the sample. If `wandb` logging is enabled, it logs it to `wandb`."
+        },
     )
     logit_computation_mini_batch_size: int = field(
         default=0,
@@ -281,29 +296,5 @@
             "which is the default. Using a low value will reduce memory usage with tradeoff of slower computation. "
             "However, since the training speed bottleneck occurs in the generation step, it is recommended to utilize "
             "this argument, especially when dealing with larger LLMs."
-=======
-    ref_model_mixup_alpha: float = field(
-        default=0.6,
-        metadata={
-            "help": "α parameter from the TR-DPO paper, which controls the mix between the current policy and the "
-            "previous reference policy during updates. The reference policy is updated according to the equation: "
-            "`π_ref = α * π_θ + (1 - α) * π_ref_prev`. To use this parameter, you must set `sync_ref_model=True`."
-        },
-    )
-    ref_model_sync_steps: int = field(
-        default=512,
-        metadata={
-            "help": "τ parameter from the TR-DPO paper, which determines how frequently the current policy is "
-            "synchronized with the reference policy. To use this parameter, you must set `sync_ref_model=True`."
-        },
-    )
-
-    # Parameters that control the logging
-    log_completions: bool = field(
-        default=False,
-        metadata={
-            "help": "Whether to log a sample of (prompt, completion) pairs every `logging_steps` steps. If `rich` is "
-            "installed, it prints the sample. If `wandb` logging is enabled, it logs it to `wandb`."
->>>>>>> 019fc6db
         },
     )