--- conflicted
+++ resolved
@@ -370,8 +370,10 @@
     # Parameters that control the logging
     log_completions: bool = field(
         default=False,
-<<<<<<< HEAD
-        metadata={"help": "Whether to log the completions during training."},
+        metadata={
+            "help": "Whether to log a sample of (prompt, completion) pairs every `logging_steps` steps. If `rich` is "
+            "installed, it prints the sample. If `wandb` logging is enabled, it logs it to `wandb`."
+        },
     )
 
     def __getstate__(self):
@@ -380,11 +382,4 @@
         # Remove unpicklable attributes (SGLang engine and ZMQ-related objects)
         if "_sglang_engine" in state:
             del state["_sglang_engine"]
-        return state
-=======
-        metadata={
-            "help": "Whether to log a sample of (prompt, completion) pairs every `logging_steps` steps. If `rich` is "
-            "installed, it prints the sample. If `wandb` logging is enabled, it logs it to `wandb`."
-        },
-    )
->>>>>>> 4871c82b
+        return state