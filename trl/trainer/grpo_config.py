# Copyright 2020-2025 The HuggingFace Team. All rights reserved.
#
# Licensed under the Apache License, Version 2.0 (the "License");
# you may not use this file except in compliance with the License.
# You may obtain a copy of the License at
#
#     http://www.apache.org/licenses/LICENSE-2.0
#
# Unless required by applicable law or agreed to in writing, software
# distributed under the License is distributed on an "AS IS" BASIS,
# WITHOUT WARRANTIES OR CONDITIONS OF ANY KIND, either express or implied.
# See the License for the specific language governing permissions and
# limitations under the License.

from dataclasses import dataclass, field
from typing import Optional, Union

from transformers import TrainingArguments


@dataclass
class GRPOConfig(TrainingArguments):
    r"""
    Configuration class for the [`GRPOTrainer`].

    This class includes only the parameters that are specific to GRPO training. For a full list of training arguments,
    please refer to the [`~transformers.TrainingArguments`] documentation. Note that default values in this class may
    differ from those in [`~transformers.TrainingArguments`].

    Using [`~transformers.HfArgumentParser`] we can turn this class into
    [argparse](https://docs.python.org/3/library/argparse#module-argparse) arguments that can be specified on the
    command line.

    Parameters:
        > Parameters that control the model and reference model

        model_init_kwargs (`str`, `dict[str, Any]` or `None`, *optional*, defaults to `None`):
            Keyword arguments for [`~transformers.AutoModelForCausalLM.from_pretrained`], used when the `model`
            argument of the [`GRPOTrainer`] is provided as a string.
        disable_dropout (`bool`, *optional*, defaults to `False`):
            Whether to disable dropout in the model. This is useful for training with a reference model, as it prevents
            the model from generating different logprobs for the same input.

        > Parameters that control the data preprocessing

        remove_unused_columns (`bool`, *optional*, defaults to `False`):
            Whether to only keep the column `"prompt"` in the dataset. If you use a custom reward function that
            requires any column other than `"prompts"` and `"completions"`, you should keep this to `False`.
        max_prompt_length (`int` or `None`, *optional*, defaults to `512`):
            Maximum length of the prompt. If the prompt is longer than this value, it will be truncated left.
        num_generations (`int` or `None`, *optional*, defaults to `8`):
            Number of generations per prompt to sample. The effective batch size (num_processes * per_device_batch_size
            * gradient_accumulation_steps) must be evenly divisible by this value.
        max_completion_length (`int` or `None`, *optional*, defaults to `256`):
            Maximum length of the generated completion.
        ds3_gather_for_generation (`bool`, *optional*, defaults to `True`):
            This setting applies to DeepSpeed ZeRO-3. If enabled, the policy model weights are gathered for generation,
            improving generation speed. However, disabling this option allows training models that exceed the VRAM
            capacity of a single GPU, albeit at the cost of slower generation. Disabling this option is not compatible
            with vLLM generation.
        shuffle_dataset (`bool`, *optional*, defaults to `True`):
            Whether to shuffle the training dataset.

        > Parameters that control generation

        generation_batch_size: (`int` or `None`, *optional*, defaults to `None`):
            Batch size to use for generation. If `None`, it defaults to the effective training batch size:
            `per_device_train_batch_size * num_processes * steps_per_generation`. In other words, there is one
            generation batch processed per optimization step. Mutually exclusive with `steps_per_generation`.
        steps_per_generation: (`int` or `None`, *optional*, defaults to `None`):
            Number of steps per generation. If `None`, it defaults to `gradient_accumulation_steps`. Mutually exclusive
            with `generation_batch_size`.
        temperature (`float`, defaults to `1.0`):
            Temperature for sampling. The higher the temperature, the more random the completions.
        top_p (`float`, *optional*, defaults to `1.0`):
            Float that controls the cumulative probability of the top tokens to consider. Must be in (0, 1]. Set to
            `1.0` to consider all tokens.
        top_k (`int` or `None`, *optional*, defaults to `None`):
            Number of highest probability vocabulary tokens to keep for top-k-filtering. If `None`, top-k-filtering is
            disabled and all tokens are considered.
        min_p (`float` or `None`, *optional*, defaults to `None`):
            Minimum token probability, which will be scaled by the probability of the most likely token. It must be a
            value between `0.0` and `1.0`. Typical values are in the `0.01-0.2` range.
        repetition_penalty (`float`, *optional*, defaults to `1.0`):
            Float that penalizes new tokens based on whether they appear in the prompt and the generated text so far.
            Values > `1.0` encourage the model to use new tokens, while values < `1.0` encourage the model to repeat
            tokens.
        use_transformers_paged (`bool`, *optional*, defaults to `False`):
            Whether to use the `transformers` paged implementation for generation. If set to `True`, the `transformers`
            paged implementation will be used for generation instead of the default padded implementation. This
            parameter is only effective when `use_vllm` is set to `False`.
        cache_implementation (`str` or `None`, *optional*, defaults to `None`):
            Implementation of the cache method for faster generation when `use_vllm` is set to `False`.
        generation_kwargs (`dict[str, Any]` or `None`, *optional*, defaults to `None`):
            Additional keyword arguments to pass to `GenerationConfig` (if using transformers) or `SamplingParams` (if
            using vLLM) when sampling completions. This can be used to further customize the generation behavior, such
            as setting `suppress_tokens`, `num_beams`, etc. If it contains keys that conflict with the other generation
            parameters (like `min_p`, `top_p`, etc.), they will override them.

        > Parameters that control generation acceleration powered by vLLM

        use_vllm (`bool`, *optional*, defaults to `False`):
            Whether to use vLLM for generating completions. If set to `True`, the trainer will use vLLM for generation
            instead of the default model.generate(). Requires `vllm` to be installed.
        vllm_model_impl (`str`, *optional*, defaults to `"vllm"`):
            Model implementation to use for vLLM. Must be one of `"transformers"` or `"vllm"`. `"transformers"`: Use
            the `transformers` backend for model implementation. `"vllm"`: Use the `vllm` library for model
            implementation.
        vllm_mode (`str`, *optional*, defaults to `"server"`):
            Mode to use for vLLM integration when `use_vllm` is set to `True`. Must be one of `"server"` or
            `"colocate"`.

            - `"server"`: The trainer will send generation requests to a separate vLLM server. Make sure a TRL vLLM
              server is running (start with `trl vllm-serve`).
            - `"colocate"`: vLLM will run in the same process and share the training GPUs. This avoids the need for a
              separate server but may cause resource contention with training.
        vllm_guided_decoding_regex (`str` or `None`, *optional*, defaults to `None`):
            Regex for vLLM guided decoding. If `None` (default), guided decoding is disabled.

        > Parameters that control the vLLM server (only used when `vllm_mode` is `"server"`)

        vllm_server_base_url (`str` or `None`, *optional*, defaults to `None`):
            Base URL for the vLLM server (e.g., `"http://localhost:8000"`). If provided, `vllm_server_host` and
            `vllm_server_port` are ignored.
        vllm_server_host (`str`, *optional*, defaults to `"0.0.0.0"`):
            Host of the vLLM server to connect to. Ignored if `vllm_server_base_url` is provided.
        vllm_server_port (`int`, *optional*, defaults to `8000`):
            Port of the vLLM server to connect to. Ignored if `vllm_server_base_url` is provided.
        vllm_server_timeout (`float`, *optional*, defaults to `240.0`):
            Total timeout duration in seconds to wait for the vLLM server to be up. If the server is not up after the
            timeout, a `ConnectionError` is raised.

        > Parameters that control colocated vLLM execution (only used when `vllm_mode` is `"colocate"`)

        vllm_gpu_memory_utilization (`float`, *optional*, defaults to `0.3`):
            Control the GPU memory utilization for vLLM. This setting only applies when `vllm_mode` is set to
            `"colocate"`. If you are using `vllm_mode="server"`, this parameter must be passed separately when
            launching the vLLM server via the `--vllm_gpu_memory_utilization` flag.
        vllm_tensor_parallel_size (`int`, *optional*, defaults to `1`):
            Control the tensor parallel size for vLLM. This setting only applies when `vllm_mode` is set to
            `"colocate"`. If you are using `vllm_mode="server"`, this parameter must be passed separately when
            launching the vLLM server via the `--vllm_tensor_parallel_size` flag.
<<<<<<< HEAD
=======
        vllm_model_impl (`str`, *optional*, defaults to `"vllm"`):
            Model implementation to use for vLLM. Must be one of `"transformers"` or `"vllm"`. `"transformers"`: Use
            the `transformers` backend for model implementation. `"vllm"`: Use the `vllm` library for model
            implementation.
        vllm_enable_sleep_mode (`bool`, *optional*, defaults to `False`):
            Whether to enable sleep mode for vLLM. If `True`, vLLM will sleep during the optimization step and woken
            for weight sync and generation.
>>>>>>> 18633dbb

        > Parameters that control the training

        beta (`float`, *optional*, defaults to `0.0`):
            KL coefficient. If `0.0` (default), the reference model is not loaded, reducing memory usage and improving
            training speed.
        num_iterations (`int`, *optional*, defaults to `1`):
            Number of iterations per batch (denoted as μ in the algorithm).
        epsilon (`float`, *optional*, defaults to `0.2`):
            Epsilon value for clipping.
        delta (`float` or `None`, *optional*, defaults to `None`):
            Enables the upper clipping bound in two-sided GRPO loss when set to a float. If `None` (default), standard
            GRPO clipping is used. Recommended to be greater than `1 + ε` when enabled. This method is introduced in
            the [INTELLECT-2 tech report](https://huggingface.co/papers/2505.07291).
        epsilon_high (`float` or `None`, *optional*, defaults to `None`):
            Upper-bound epsilon value for clipping. If not specified, it defaults to the same value as the lower-bound
            specified in argument `epsilon`. Paper [DAPO](https://huggingface.co/papers/2503.14476) recommends `0.28`.
        importance_sampling_level (`str`, *optional*, defaults to `"token"`):
            Controls whether importance sampling ratios are computed at the `"token"` or `"sequence"` level. `"token"`
            keeps the raw per-token log-probability ratios (one weight per token). `"sequence"` averages the
            log-probability ratios across valid tokens to produce a single ratio per sequence. The [GSPO
            paper](https://huggingface.co/papers/2507.18071) shows that sequence-level sampling often yields more
            stable training and better alignment with sequence-level rewards.
        reward_weights (`list[float]` or `None`, *optional*, defaults to `None`):
            Weights for each reward function. Must match the number of reward functions. If `None`, all rewards are
            weighted equally with weight `1.0`.
        scale_rewards (`str` or `bool`, *optional*, defaults to `"group"`):
            Specifies the scaling strategy for rewards. Supported values are:

            - `True` or `"group"` (default): rewards are scaled by the standard deviation within each group, ensuring
              unit variance within a group.
            - `"batch"`: rewards are scaled by the standard deviation across the entire batch, as recommended in the
              [PPO Lite paper](https://huggingface.co/papers/2508.08221).
            - `False` or `"none"`: no scaling is applied. The [Dr. GRPO
              paper](https://huggingface.co/papers/2503.20783) recommends not scaling rewards, as scaling by the
              standard deviation introduces a question-level difficulty bias.
        loss_type (`str`, *optional*, defaults to `"dapo"`):
            Specifies the loss formulation to use. Supported values are:

            - `"grpo"`: Aggregates token-level losses by normalizing over sequence length. Not recommended due to
              length bias—this approach tends to prefer shorter completions with positive advantages and longer ones
              with negative advantages.
            - `"dr_grpo"`: Aggregates token-level losses by normalizing with a global constant. This method was
              introduced in the [Dr. GRPO paper](https://huggingface.co/papers/2503.20783) to eliminate length bias.
              The value of the constant corresponds to `max_completion_length`.
            - `"dapo"` (default): Aggregates token-level losses by normalizing with the number of active token in the
              global accumulated batch. This method was introduced in the [DAPO
              paper](https://huggingface.co/papers/2503.14476) to eliminate length bias.
            - `"bnpo"`: Aggregates token-level losses by normalizing with the number of active token in the local
              batch. Note that normalization is performed over the local batch only, so results may slightly vary
              depending on the local batch size, despite a constant effective batch size. When using
              `per_device_train_batch_size==1`, the loss is equivalent to the GRPO loss.
        mask_truncated_completions (`bool`, *optional*, defaults to `False`):
            When enabled, truncated completions are excluded from the loss calculation, preventing them from being
            incorrectly penalized and introducing noise during training. According to the
            [DAPO](https://huggingface.co/papers/2503.14476) paper, this is a good practice for training stability.
        sync_ref_model (`bool`, *optional*, defaults to `False`):
            Whether to synchronize the reference model with the active model every `ref_model_sync_steps` steps, using
            the `ref_model_mixup_alpha` parameter. This synchronization originates from the
            [TR-DPO](https://huggingface.co/papers/2404.09656) paper.
        ref_model_mixup_alpha (`float`, *optional*, defaults to `0.6`):
            α parameter from the [TR-DPO](https://huggingface.co/papers/2404.09656) paper, which controls the mix
            between the current policy and the previous reference policy during updates. The reference policy is
            updated according to the equation: `π_ref = α * π_θ + (1 - α) * π_ref_prev`. To use this parameter, you
            must set `sync_ref_model=True`.
        ref_model_sync_steps (`int`, *optional*, defaults to `512`):
            τ parameter from the [TR-DPO](https://huggingface.co/papers/2404.09656) paper, which determines how
            frequently the current policy is synchronized with the reference policy. To use this parameter, you must
            set `sync_ref_model=True`.
        top_entropy_quantile (`float`, *optional*, defaults to `1.0`):
            ρ parameter from [Beyond the 80/20 Rule](https://huggingface.co/papers/2506.01939). Keeps in the policy
            loss term only the top-ρ quantile of tokens by entropy of the probability distribution at each sequence
            position, improving results. Range: `[0.0-1.0]`. A value of `0.0` masks all but the highest entropy token;
            `1.0` keeps all tokens. The paper recommends a value of `0.2`. If used with
            `mask_truncated_completions=True`, only tokens from non-truncated completions are considered.
        use_liger_loss (`bool`, *optional*, defaults to `False`):
            Whether to use the Liger GRPO loss.
        vllm_importance_sampling_correction (`bool`, *optional*, defaults to `True`):
            Whether to apply Truncated Importance Sampling (TIS) between vLLM completion logprobs and recomputed
            logprobs. [Your Efficient RL Framework Secretly Brings You Off-Policy RL
            Training](https://fengyao.notion.site/off-policy-rl) highlights that using a separate generation framework
            (such as vLLM) can introduce off-policy effects due to subtle implementation differences between generation
            and training backends. TIS is proposed as a remedy for this issue.
        vllm_importance_sampling_cap (`float`, *optional*, defaults to `2.0`):
            Truncation parameter C for Truncated Importance Sampling (TIS). This sets an upper bound on the importance
            sampling ratio, improving training stability.

        > Parameters that control the logging

        log_completions (`bool`, *optional*, defaults to `False`):
            Whether to log a sample of (prompt, completion) pairs every `logging_steps` steps. If `rich` is installed,
            it prints the sample. If `wandb` logging is enabled, it logs it to `wandb`.
        num_completions_to_print (`int` or `None`, *optional*, defaults to `None`):
            Number of completions to print with `rich`. If `None`, all completions are logged.
        wandb_log_unique_prompts (`bool`, *optional*, defaults to `False`):
            Whether to log unique prompts in wandb. If `True`, only unique prompts are logged. If `False`, all prompts
            are logged.
    """

    _VALID_DICT_FIELDS = TrainingArguments._VALID_DICT_FIELDS + ["model_init_kwargs"]

    # Parameters whose default values are overridden from TrainingArguments
    learning_rate: float = field(
        default=1e-6,
        metadata={"help": "The initial learning rate for AdamW."},
    )
    logging_steps: float = field(
        default=10,
        metadata={
            "help": "Log every X updates steps. Should be an integer or a float in range `[0,1)`. If smaller than 1, "
            "will be interpreted as ratio of total training steps."
        },
    )
    gradient_checkpointing: bool = field(
        default=True,
        metadata={
            "help": "If True, use gradient checkpointing to save memory at the expense of slower backward pass."
        },
    )
    bf16: Optional[bool] = field(
        default=None,
        metadata={
            "help": "Whether to use bf16 (mixed) precision instead of 32-bit. Requires Ampere or higher NVIDIA "
            "architecture or Intel XPU or using CPU (use_cpu) or Ascend NPU. If not set, it defaults to `True` if "
            "`fp16` is not set."
        },
    )

    # Parameters that control the model and reference model
    model_init_kwargs: Optional[Union[dict, str]] = field(
        default=None,
        metadata={
            "help": "Keyword arguments for `transformers.AutoModelForCausalLM.from_pretrained`, used when the `model` "
            "argument of the `GRPOTrainer` is provided as a string."
        },
    )
    disable_dropout: bool = field(
        default=False,
        metadata={
            "help": "Whether to disable dropout in the model. This is useful for training with a reference model, as "
            "it prevents the model from generating different logprobs for the same input."
        },
    )

    # Parameters that control the data preprocessing
    # The default value remove_unused_columns is overwritten from the parent class, because in GRPO we usually rely on
    # additional columns to compute the reward
    remove_unused_columns: Optional[bool] = field(
        default=False,
        metadata={
            "help": "Whether to only keep the column 'prompt' in the dataset. If you use a custom reward function "
            "that requires any column other than 'prompts' and 'completions', you should keep this to `False`."
        },
    )
    max_prompt_length: Optional[int] = field(
        default=512,
        metadata={
            "help": "Maximum length of the prompt. If the prompt is longer than this value, it will be truncated left."
        },
    )
    num_generations: Optional[int] = field(
        default=8,
        metadata={
            "help": "Number of generations to sample. The effective batch size (num_processes * per_device_batch_size "
            "* gradient_accumulation_steps) must be evenly divisible by this value."
        },
    )
    max_completion_length: Optional[int] = field(
        default=256,
        metadata={"help": "Maximum length of the generated completion."},
    )
    ds3_gather_for_generation: bool = field(
        default=True,
        metadata={
            "help": "This setting applies to DeepSpeed ZeRO-3. If enabled, the policy model weights are gathered for "
            "generation, improving generation speed. However, disabling this option allows training models that "
            "exceed the VRAM capacity of a single GPU, albeit at the cost of slower generation. Disabling this option "
            "is not compatible with vLLM generation."
        },
    )
    shuffle_dataset: Optional[bool] = field(
        default=True,
        metadata={"help": "Whether to shuffle the training dataset."},
    )

    # Parameters that control generation
    generation_batch_size: Optional[int] = field(
        default=None,
        metadata={
            "help": "Batch size to use for generation. If `None`, it defaults to the effective training batch size: "
            "`per_device_train_batch_size * num_processes * steps_per_generation`."
        },
    )
    steps_per_generation: Optional[int] = field(
        default=None,
        metadata={"help": "Number of steps per generation. If `None`, it defaults to `gradient_accumulation_steps`."},
    )
    temperature: float = field(
        default=1.0,
        metadata={"help": "Temperature for sampling. The higher the temperature, the more random the completions."},
    )
    top_p: float = field(
        default=1.0,
        metadata={
            "help": "Float that controls the cumulative probability of the top tokens to consider. Must be in (0, 1]. "
            "Set to 1.0 to consider all tokens."
        },
    )
    top_k: Optional[int] = field(
        default=None,
        metadata={
            "help": "Number of highest probability vocabulary tokens to keep for top-k-filtering. If `None`, "
            "top-k-filtering is disabled and all tokens are considered."
        },
    )
    min_p: Optional[float] = field(
        default=None,
        metadata={
            "help": "Minimum token probability, which will be scaled by the probability of the most likely token. It "
            "must be a value between 0.0 and 1.0. Typical values are in the 0.01-0.2 range."
        },
    )
    generation_kwargs: Optional[dict] = field(
        default=None,
        metadata={
            "help": "Additional keyword arguments to pass to `GenerationConfig` (if using transformers) or "
            "`SamplingParams` (if using vLLM) when sampling completions. This can be used to further customize the "
            "generation behavior, such as setting `suppress_tokens`, `num_beams`, etc. If it contains keys that "
            "conflict with the other generation parameters (like `min_p`, `top_p`, etc.), they will override them."
        },
    )
    repetition_penalty: float = field(
        default=1.0,
        metadata={
            "help": "Float that penalizes new tokens based on whether they appear in the prompt and the generated "
            "text so far. Values > 1.0 encourage the model to use new tokens, while values < 1.0 encourage the model "
            "to repeat tokens."
        },
    )
    use_transformers_paged: bool = field(
        default=False,
        metadata={
            "help": "Whether to use the `transformers` paged implementation for generation. If set to `True`, the "
            "`transformers` paged implementation will be used for generation instead of the default padded "
            "implementation. This parameter is only effective when `use_vllm` is set to `False`."
        },
    )
    cache_implementation: Optional[str] = field(
        default=None,
        metadata={"help": "Implementation of the cache method for faster generation when use_vllm is set to False."},
    )

    # Parameters that control generation acceleration powered by vLLM
    use_vllm: bool = field(
        default=False,
        metadata={
            "help": "Whether to use vLLM for generating completions. If set to `True`, the trainer will use vLLM for "
            "generation instead of the default model.generate(). Requires `vllm` to be installed."
        },
    )
    vllm_server_base_url: Optional[str] = field(
        default=None,
        metadata={
            "help": "Base URL for the vLLM server (e.g., 'http://localhost:8000'). If provided, `vllm_server_host` "
            "and `vllm_server_port` are ignored."
        },
    )
    vllm_mode: str = field(
        default="server",
        metadata={
            "help": "Mode to use for vLLM integration when `use_vllm` is set to `True`. Must be one of `'server'` or "
            "`'colocate'`. `'server'`: The trainer will send generation requests to a separate vLLM server. Make sure "
            "a TRL vLLM server is running (start with `trl vllm-serve`). `'colocate'`: vLLM will run in the same "
            "process and share the training GPUs. This avoids the need for a separate server but may cause resource "
            "contention with training.",
        },
    )
    vllm_model_impl: str = field(
        default="vllm",
        metadata={
            "help": "Model implementation to use for vLLM. Must be one of `transformers` or `vllm`. `transformers`: "
            "Use the `transformers` backend for model implementation. `vllm`: Use the `vllm` library for "
            "model implementation."
        },
    )
    vllm_enable_sleep_mode: bool = field(
        default=False,
        metadata={
            "help": "Whether to enable sleep mode for vLLM. If `True`, vLLM will sleep during the optimization step "
            "and woken for weight sync and generation."
        },
    )
    vllm_guided_decoding_regex: Optional[str] = field(
        default=None,
        metadata={"help": "Regex for vLLM guided decoding. If `None` (default), guided decoding is disabled."},
    )

    # Parameters that control the vLLM server (only used when `vllm_mode` is `"server"`)
    vllm_server_host: str = field(
        default="0.0.0.0",
        metadata={"help": "Host of the vLLM server to connect to. Ignored if vllm_server_base_url is provided."},
    )
    vllm_server_port: int = field(
        default=8000,
        metadata={"help": "Port of the vLLM server to connect to. Ignored if vllm_server_base_url is provided."},
    )
    vllm_server_timeout: float = field(
        default=240.0,
        metadata={
            "help": "Total timeout duration in seconds to wait for the vLLM server to be up. If the server is not up "
            "after the timeout, a `ConnectionError` is raised."
        },
    )

    # Parameters that control colocated vLLM execution (only used when `vllm_mode` is `"colocate"`)
    vllm_gpu_memory_utilization: float = field(
        default=0.3,
        metadata={
            "help": "Control the GPU memory utilization for vLLM. This setting only applies when `vllm_mode` is set "
            "to `'colocate'`. If you are using `vllm_mode='server'`, this parameter must be passed separately when "
            "launching the vLLM server via the `--vllm_gpu_memory_utilization` flag."
        },
    )
    vllm_tensor_parallel_size: int = field(
        default=1,
        metadata={
            "help": "Control the tensor parallel size for vLLM. This setting only applies when `vllm_mode` is set "
            "to `'colocate'`. If you are using `vllm_mode='server'`, this parameter must be passed separately when "
            "launching the vLLM server via the `--vllm_tensor_parallel_size` flag."
        },
    )

    # Parameters that control the training
    beta: float = field(
        default=0.0,
        metadata={
            "help": "KL coefficient. If `0.0` (default), the reference model is not loaded, reducing memory usage and "
            "improving training speed."
        },
    )
    num_iterations: int = field(
        default=1,
        metadata={"help": "Number of iterations per batch (denoted as μ in the algorithm)."},
    )
    epsilon: float = field(
        default=0.2,
        metadata={"help": "Epsilon value for clipping."},
    )
    delta: Optional[float] = field(
        default=None,
        metadata={
            "help": "Enables the upper clipping bound in two-sided GRPO loss when set to a float. If `None` "
            "(default), standard GRPO clipping is used. Recommended to be greater than `1 + ε` when enabled. This "
            "method is introduced in the [INTELLECT-2 tech report](https://huggingface.co/papers/2505.07291)."
        },
    )
    epsilon_high: Optional[float] = field(
        default=None,
        metadata={
            "help": "Upper-bound epsilon value for clipping. If not specified, it defaults to the same value as the "
            "lower-bound specified in argument `epsilon`. Paper DAPO recommends `0.28`."
        },
    )
    importance_sampling_level: str = field(
        default="token",
        metadata={
            "help": "Controls whether importance sampling ratios are computed at the `'token'` or `'sequence'` level. "
            "`'token'` keeps the raw per-token log-probability ratios (one weight per token).  `'sequence'` averages "
            "the log-probability ratios across valid tokens to produce a single ratio per sequence. The GSPO paper "
            "shows that sequence-level sampling often yields more stable training and better alignment with "
            "sequence-level rewards."
        },
    )
    reward_weights: Optional[list[float]] = field(
        default=None,
        metadata={
            "help": "Weights for each reward function. Must match the number of reward functions. If `None`, all "
            "rewards are weighted equally with weight `1.0`."
        },
    )
    scale_rewards: str = field(
        default="group",
        metadata={
            "help": "Specifies the scaling strategy for rewards. Supported values are: "
            "`True` or `group'` (default): rewards are scaled by the standard deviation within each group, ensuring "
            "unit variance within a group. "
            "`'batch'`: rewards are scaled by the standard deviation across the entire batch, as recommended in the "
            "PPO Lite paper. "
            "`False` or `'none'`: no scaling is applied. The Dr. GRPO paper recommends not scaling rewards, as "
            "scaling by the standard deviation introduces a question-level difficulty bias."
        },
    )
    loss_type: str = field(
        default="dapo",
        metadata={
            "help": "Specifies the loss formulation to use. Supported values are 'grpo', 'dapo', 'bnpo', and "
            "'dr_grpo'. "
            "'grpo': Aggregates token-level losses by normalizing over sequence length. Not recommended due to length "
            "bias—this approach tends to prefer shorter completions with positive advantages and longer ones with "
            "negative advantages. "
            "'dapo' (default): Aggregates token-level losses by normalizing with the number of active token in the "
            "global accumulated batch. This method was introduced in the DAPO paper to eliminate length bias. "
            "'dr_grpo': Aggregates token-level losses by normalizing with a global constant. This method was "
            "introduced in the Dr. GRPO paper to eliminate length bias. The value of the constant corresponds to "
            "`max_completion_length`. "
            "'bnpo': Aggregates token-level losses by normalizing with the number of active token in the local batch. "
            "Note that normalization is performed over the local batch only, so results may slightly vary depending "
            "on the local batch size, despite a constant effective batch size. When using "
            "`per_device_train_batch_size==1`, the loss is equivalent to the GRPO loss."
        },
    )
    mask_truncated_completions: bool = field(
        default=False,
        metadata={
            "help": "When enabled, truncated completions are excluded from the loss calculation, preventing them from "
            "being incorrectly penalized and introducing noise during training. According to the DAPO paper, this is "
            "a good practice for training stability."
        },
    )
    sync_ref_model: bool = field(
        default=False,
        metadata={
            "help": "Whether to synchronize the reference model with the active model every `ref_model_sync_steps` "
            "steps, using the `ref_model_mixup_alpha` parameter."
        },
    )
    ref_model_mixup_alpha: float = field(
        default=0.6,
        metadata={
            "help": "α parameter from the TR-DPO paper, which controls the mix between the current policy and the "
            "previous reference policy during updates. The reference policy is updated according to the equation: "
            "`π_ref = α * π_θ + (1 - α) * π_ref_prev`. To use this parameter, you must set `sync_ref_model=True`."
        },
    )
    ref_model_sync_steps: int = field(
        default=512,
        metadata={
            "help": "τ parameter from the TR-DPO paper, which determines how frequently the current policy is "
            "synchronized with the reference policy. To use this parameter, you must set `sync_ref_model=True`."
        },
    )
    top_entropy_quantile: float = field(
        default=1.0,
        metadata={
            "help": "ρ parameter from Beyond the 80/20 Rule. Keeps in the policy loss term only the top-ρ quantile of "
            "tokens by entropy of the probability distribution at each sequence position, improving results. Range: "
            "[0.0-1.0]. A value of `0.0` masks all but the highest entropy token; `1.0` keeps all tokens. The paper "
            "recommends a value of `0.2`. If used with `mask_truncated_completions=True`, only tokens from "
            "non-truncated completions are considered."
        },
    )
    use_liger_loss: bool = field(
        default=False,
        metadata={"help": "Whether to use the Liger GRPO loss."},
    )
    vllm_importance_sampling_correction: bool = field(
        default=True,
        metadata={
            "help": "Whether to apply Truncated Importance Sampling (TIS) between vLLM completion logprobs and "
            "recomputed logprobs. Your Efficient RL Framework Secretly Brings You Off-Policy RL "
            "Training highlights that using a separate generation framework (such as vLLM) can introduce off-policy "
            "effects due to subtle implementation differences between generation and training backends. TIS is "
            "proposed as a remedy for this issue."
        },
    )
    vllm_importance_sampling_cap: float = field(
        default=2.0,
        metadata={
            "help": "Truncation parameter C for Truncated Importance Sampling (TIS). This sets an upper bound on the "
            "importance sampling ratio, improving training stability."
        },
    )

    # Parameters that control the logging
    log_completions: bool = field(
        default=False,
        metadata={
            "help": "Whether to log a sample of (prompt, completion) pairs every `logging_steps` steps. If `rich` is "
            "installed, it prints the sample. If `wandb` logging is enabled, it logs it to `wandb`."
        },
    )
    num_completions_to_print: Optional[int] = field(
        default=None,
        metadata={"help": "Number of completions to print with `rich`. If `None`, all completions are logged."},
    )
    wandb_log_unique_prompts: Optional[bool] = field(
        default=False,
        metadata={
            "help": "Whether to log unique prompts in wandb. If `True`, only unique prompts are logged. If `False`, "
            "all prompts are logged."
        },
    )

    def __post_init__(self):
        self.bf16 = not (self.fp16) if self.bf16 is None else self.bf16

        super().__post_init__()

        self.scale_rewards = {True: "group", False: "none"}.get(self.scale_rewards, self.scale_rewards)

        num_processes = self.world_size
        # The current default effective batch size
        if self.generation_batch_size is None and self.steps_per_generation is None:
            self.steps_per_generation = self.gradient_accumulation_steps
            self.generation_batch_size = self.per_device_train_batch_size * num_processes * self.steps_per_generation
        elif self.generation_batch_size is not None and self.steps_per_generation is None:
            # Just ensure the value is divisible by the global batch size
            if self.generation_batch_size % (self.per_device_train_batch_size * num_processes) != 0:
                raise ValueError(
                    f"generation_batch_size ({self.generation_batch_size}) must be divisible by the global batch size "
                    f"({self.per_device_train_batch_size * num_processes})."
                )
            self.steps_per_generation = self.generation_batch_size // (
                self.per_device_train_batch_size * num_processes
            )
        elif self.generation_batch_size is None and self.steps_per_generation is not None:
            self.generation_batch_size = self.per_device_train_batch_size * num_processes * self.steps_per_generation
        else:
            raise ValueError(
                "'generation_batch_size' and 'steps_per_generation' can not be both configured at the same time"
            )

        if self.do_eval and self.eval_strategy != "no":
            # Just ensure the value is divisible by the global batch size
            if (self.per_device_eval_batch_size * num_processes) % self.num_generations != 0:
                raise ValueError(
                    f"The global eval batch size ({self.per_device_eval_batch_size} * {num_processes}) must be "
                    f"divisible by num_generations ({self.num_generations})."
                )

        # The generation batch must contain full prompt groups (no partials), so it must be divisible by
        # num_generations.
        if self.generation_batch_size % self.num_generations != 0:
            raise ValueError(
                f"generation_batch_size ({self.generation_batch_size}) must be divisible by num_generations "
                f"({self.num_generations})."
            )

        if self.num_generations < 2:
            raise ValueError(
                "GRPO requires at least 2 generations per prompt to calculate the advantages. You provided "
                f"{self.num_generations}, which is less than the minimum required."
            )

        if self.delta is not None and self.use_liger_loss:
            raise ValueError("Liger loss does not support two-sided GRPO loss yet.")<|MERGE_RESOLUTION|>--- conflicted
+++ resolved
@@ -140,16 +140,9 @@
             Control the tensor parallel size for vLLM. This setting only applies when `vllm_mode` is set to
             `"colocate"`. If you are using `vllm_mode="server"`, this parameter must be passed separately when
             launching the vLLM server via the `--vllm_tensor_parallel_size` flag.
-<<<<<<< HEAD
-=======
-        vllm_model_impl (`str`, *optional*, defaults to `"vllm"`):
-            Model implementation to use for vLLM. Must be one of `"transformers"` or `"vllm"`. `"transformers"`: Use
-            the `transformers` backend for model implementation. `"vllm"`: Use the `vllm` library for model
-            implementation.
         vllm_enable_sleep_mode (`bool`, *optional*, defaults to `False`):
             Whether to enable sleep mode for vLLM. If `True`, vLLM will sleep during the optimization step and woken
             for weight sync and generation.
->>>>>>> 18633dbb
 
         > Parameters that control the training
 
