# Copyright 2025 The HuggingFace Team. All rights reserved.
#
# Licensed under the Apache License, Version 2.0 (the "License");
# you may not use this file except in compliance with the License.
# You may obtain a copy of the License at
#
#     http://www.apache.org/licenses/LICENSE-2.0
#
# Unless required by applicable law or agreed to in writing, software
# distributed under the License is distributed on an "AS IS" BASIS,
# WITHOUT WARRANTIES OR CONDITIONS OF ANY KIND, either express or implied.
# See the License for the specific language governing permissions and
# limitations under the License.

from dataclasses import dataclass, field
from typing import Optional

from transformers import TrainingArguments


@dataclass
class GRPOConfig(TrainingArguments):
    r"""
    Configuration class for the [`GRPOTrainer`].

    Only the parameters specific to GRPO training are listed here. For details on other parameters, refer to the
    [`~transformers.TrainingArguments`] documentation.

    Using [`~transformers.HfArgumentParser`] we can turn this class into
    [argparse](https://docs.python.org/3/library/argparse#module-argparse) arguments that can be specified on the
    command line.

    Parameters:
        > Parameters that control the model and reference model

        model_init_kwargs (`dict[str, Any]` or `None`, *optional*, defaults to `None`):
            Keyword arguments for [`~transformers.AutoModelForCausalLM.from_pretrained`], used when the `model`
            argument of the [`GRPOTrainer`] is provided as a string.

        > Parameters that control the data preprocessing

        remove_unused_columns (`bool`, *optional*, defaults to `False`):
            Whether to only keep the column `"prompt"` in the dataset. If you use a custom reward function that
            requires any column other than `"prompts"` and `"completions"`, you should keep this to `False`.
        max_prompt_length (`int` or `None`, *optional*, defaults to `512`):
            Maximum length of the prompt. If the prompt is longer than this value, it will be truncated left.
        num_generations (`int` or `None`, *optional*, defaults to `8`):
            Number of generations per prompt to sample. The global batch size (num_processes * per_device_batch_size)
            must be divisible by this value.
        temperature (`float`, *optional*, defaults to `0.9`):
            Temperature for sampling. The higher the temperature, the more random the completions.
        max_completion_length (`int` or `None`, *optional*, defaults to `256`):
            Maximum length of the generated completion.
        ds3_gather_for_generation (`bool`, *optional*, defaults to `True`):
            This setting applies to DeepSpeed ZeRO-3. If enabled, the policy model weights are gathered for generation,
            improving generation speed. However, disabling this option allows training models that exceed the VRAM
            capacity of a single GPU, albeit at the cost of slower generation. Disabling this option is not compatible
            with vLLM generation.

        > Parameters that control generation acceleration powered by vLLM

        use_vllm (`bool`, *optional*, defaults to `False`):
            Whether to use vLLM for generating completions. If set to `True`, ensure that a GPU is kept unused for
            training, as vLLM will require one for generation. vLLM must be installed (`pip install vllm`).
        vllm_device (`str`, *optional*, defaults to `"auto"`):
            Device where vLLM generation will run, e.g. `"cuda:1"`. If set to `"auto"` (default), the system will
            automatically select the next available GPU after the last one used for training. This assumes that
            training has not already occupied all available GPUs. If only one device is available, the device will be
            shared between both training and vLLM.
        vllm_gpu_memory_utilization (`float`, *optional*, defaults to `0.9`):
            Ratio (between 0 and 1) of GPU memory to reserve for the model weights, activations, and KV cache on the
            device dedicated to generation powered by vLLM. Higher values will increase the KV cache size and thus
            improve the model's throughput. However, if the value is too high, it may cause out-of-memory (OOM) errors
            during initialization.
        vllm_dtype (`str`, *optional*, defaults to `"auto"`):
            Data type to use for vLLM generation. If set to `"auto"`, the data type will be automatically determined
            based on the model configuration. Find the supported values in the vLLM documentation.
        vllm_max_model_len (`int` or `None`, *optional*, defaults to `None`):
            If set, the `max_model_len` to use for vLLM. This could be useful when running with reduced
            `vllm_gpu_memory_utilization`, leading to a reduced KV cache size. If not set, vLLM will use the model
            context size, which might be much larger than the KV cache, leading to inefficiencies.
        vllm_guided_decoding_regex (`str` or `None`, *optional*, defaults to `None`):
            Regex for vLLM guided decoding. If `None` (default), guided decoding is disabled.

        > Parameters that control the training

        learning_rate (`float`, *optional*, defaults to `1e-6`):
            Initial learning rate for [`AdamW`] optimizer. The default value replaces that of
            [`~transformers.TrainingArguments`].
        beta (`float`, *optional*, defaults to `0.04`):
<<<<<<< HEAD
            KL coefficient.
        num_iterations (`int`, *optional*, defaults to `1`):
            Number of iterations per batch (denoted as μ in the algorithm).
        epsilon (`float`, *optional*, defaults to `0.2`):
            Epsilon value for clipping
=======
            KL coefficient. If `0.0`, the reference model is not loaded, reducing memory usage and improving training
            speed.
>>>>>>> a92e00e8
        reward_weights (`list[float]` or `None`, *optional*, defaults to `None`):
            Weights for each reward function. Must match the number of reward functions. If `None`, all rewards are
            weighted equally with weight `1.0`.
        sync_ref_model (`bool`, *optional*, defaults to `False`):
            Whether to synchronize the reference model with the active model every `ref_model_sync_steps` steps, using
            the `ref_model_mixup_alpha` parameter. This synchronization originites from the
            [TR-DPO](https://huggingface.co/papers/2404.09656) paper.
        ref_model_mixup_alpha (`float`, *optional*, defaults to `0.9`):
            α parameter from the [TR-DPO](https://huggingface.co/papers/2404.09656) paper, which controls the mix
            between the current policy and the previous reference policy during updates. The reference policy is
            updated according to the equation: `π_ref = α * π_θ + (1 - α) * π_ref_prev`. To use this parameter, you
            must set `sync_ref_model=True`.
        ref_model_sync_steps (`int`, *optional*, defaults to `64`):
            τ parameter from the [TR-DPO](https://huggingface.co/papers/2404.09656) paper, which determines how
            frequently the current policy is synchronized with the reference policy. To use this parameter, you must
            set `sync_ref_model=True`.

        > Parameters that control the logging

        log_completions (`bool`, *optional*, defaults to `False`):
            Whether to log the completions during training.
    """

    # Parameters that control the model and reference model
    model_init_kwargs: Optional[dict] = field(
        default=None,
        metadata={
            "help": "Keyword arguments for `transformers.AutoModelForCausalLM.from_pretrained`, used when the `model` "
            "argument of the `GRPOTrainer` is provided as a string."
        },
    )

    # Parameters that control the data preprocessing
    # The default value remove_unused_columns is overwritten from the parent class, because in GRPO we usually rely on
    # additional columns to compute the reward
    remove_unused_columns: Optional[bool] = field(
        default=False,
        metadata={
            "help": "Whether to only keep the column 'prompt' in the dataset. If you use a custom reward function "
            "that requires any column other than 'prompts' and 'completions', you should keep this to `False`."
        },
    )
    max_prompt_length: Optional[int] = field(
        default=512,
        metadata={
            "help": "Maximum length of the prompt. If the prompt is longer than this value, it will be truncated left."
        },
    )
    num_generations: Optional[int] = field(
        default=8,
        metadata={
            "help": "Number of generations to sample. The global batch size (num_processes * per_device_batch_size) "
            "must be divisible by this value."
        },
    )
    temperature: Optional[float] = field(
        default=0.9,
        metadata={"help": "Temperature for sampling. The higher the temperature, the more random the completions."},
    )
    max_completion_length: Optional[int] = field(
        default=256,
        metadata={"help": "Maximum length of the generated completion."},
    )
    ds3_gather_for_generation: bool = field(
        default=True,
        metadata={
            "help": "This setting applies to DeepSpeed ZeRO-3. If enabled, the policy model weights are gathered for "
            "generation, improving generation speed. However, disabling this option allows training models that "
            "exceed the VRAM capacity of a single GPU, albeit at the cost of slower generation. Disabling this option "
            "is not compatible with vLLM generation."
        },
    )

    # Parameters that control generation acceleration powered by vLLM
    use_vllm: Optional[bool] = field(
        default=False,
        metadata={
            "help": "Whether to use vLLM for generating completions. If set to `True`, ensure that a GPU is kept "
            "unused for training, as vLLM will require one for generation. vLLM must be installed "
            "(`pip install vllm`)."
        },
    )
    vllm_device: Optional[str] = field(
        default="auto",
        metadata={
            "help": "Device where vLLM generation will run, e.g. 'cuda:1'. If set to 'auto' (default), the system "
            "will automatically select the next available GPU after the last one used for training. This assumes "
            "that training has not already occupied all available GPUs."
        },
    )
    vllm_gpu_memory_utilization: float = field(
        default=0.9,
        metadata={
            "help": "Ratio (between 0 and 1) of GPU memory to reserve for the model weights, activations, and KV "
            "cache on the device dedicated to generation powered by vLLM. Higher values will increase the KV cache "
            "size and thus improve the model's throughput. However, if the value is too high, it may cause "
            "out-of-memory (OOM) errors during initialization."
        },
    )
    vllm_dtype: Optional[str] = field(
        default="auto",
        metadata={
            "help": "Data type to use for vLLM generation. If set to 'auto', the data type will be automatically "
            "determined based on the model configuration. Find the supported values in the vLLM documentation."
        },
    )
    vllm_max_model_len: Optional[int] = field(
        default=None,
        metadata={
            "help": "If set, the `max_model_len` to use for vLLM. This could be useful when running with reduced "
            "`vllm_gpu_memory_utilization`, leading to a reduced KV cache size. If not set, vLLM will use the model "
            "context size, which might be much larger than the KV cache, leading to inefficiencies."
        },
    )
    vllm_guided_decoding_regex: Optional[str] = field(
        default=None,
        metadata={"help": "Regex for vLLM guided decoding. If `None` (default), guided decoding is disabled."},
    )

    # Parameters that control the training
    learning_rate: float = field(
        default=1e-6,
        metadata={
            "help": "Initial learning rate for `AdamW` optimizer. The default value replaces that of "
            "`transformers.TrainingArguments`."
        },
    )
    beta: float = field(
        default=0.04,
        metadata={
            "help": "KL coefficient. If `0.0`, the reference model is not loaded, reducing memory usage and improving "
            "training speed."
        },
    )
    num_iterations: int = field(
        default=1,
        metadata={"help": "Number of iterations per batch (denoted as μ in the algorithm)."},
    )
    epsilon: float = field(
        default=0.2,
        metadata={"help": "Epsilon value for clipping."},
    )
    reward_weights: Optional[list[float]] = field(
        default=None,
        metadata={
            "help": "Weights for each reward function. Must match the number of reward functions. If `None`, all "
            "rewards are weighted equally with weight `1.0`."
        },
    )
    sync_ref_model: bool = field(
        default=False,
        metadata={
            "help": "Whether to synchronize the reference model with the active model every `ref_model_sync_steps` "
            "steps, using the `ref_model_mixup_alpha` parameter."
        },
    )
    ref_model_mixup_alpha: float = field(
        default=0.9,
        metadata={
            "help": "α parameter from the TR-DPO paper, which controls the mix between the current policy and the "
            "previous reference policy during updates. The reference policy is updated according to the equation: "
            "`π_ref = α * π_θ + (1 - α) * π_ref_prev`. To use this parameter, you must set `sync_ref_model=True`."
        },
    )
    ref_model_sync_steps: int = field(
        default=64,
        metadata={
            "help": "τ parameter from the TR-DPO paper, which determines how frequently the current policy is "
            "synchronized with the reference policy. To use this parameter, you must set `sync_ref_model=True`."
        },
    )

    # Parameters that control the logging
    log_completions: bool = field(
        default=False,
        metadata={"help": "Whether to log the completions during training."},
    )<|MERGE_RESOLUTION|>--- conflicted
+++ resolved
@@ -88,16 +88,12 @@
             Initial learning rate for [`AdamW`] optimizer. The default value replaces that of
             [`~transformers.TrainingArguments`].
         beta (`float`, *optional*, defaults to `0.04`):
-<<<<<<< HEAD
-            KL coefficient.
+            KL coefficient. If `0.0`, the reference model is not loaded, reducing memory usage and improving training
+            speed.
         num_iterations (`int`, *optional*, defaults to `1`):
             Number of iterations per batch (denoted as μ in the algorithm).
         epsilon (`float`, *optional*, defaults to `0.2`):
-            Epsilon value for clipping
-=======
-            KL coefficient. If `0.0`, the reference model is not loaded, reducing memory usage and improving training
-            speed.
->>>>>>> a92e00e8
+            Epsilon value for clipping.
         reward_weights (`list[float]` or `None`, *optional*, defaults to `None`):
             Weights for each reward function. Must match the number of reward functions. If `None`, all rewards are
             weighted equally with weight `1.0`.
