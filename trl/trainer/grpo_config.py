--- conflicted
+++ resolved
@@ -85,12 +85,6 @@
             Float that penalizes new tokens based on whether they appear in the prompt and the generated text so far.
             Values > `1.0` encourage the model to use new tokens, while values < `1.0` encourage the model to repeat
             tokens.
-<<<<<<< HEAD
-        cache_implementation (`str` or `None`, *optional*, defaults to `None`):
-            Implementation of the cache method for faster generation when use_vllm is set to False.
-        multi_turn (`bool`, *optional*, defaults to `False`):
-            (async WIP) Whether generations are multiturn. Controls how padding is masked in the generation.
-=======
         use_transformers_paged (`bool`, *optional*, defaults to `False`):
             Whether to use the `transformers` paged implementation for generation. If set to `True`, the `transformers`
             paged implementation will be used for generation instead of the default padded implementation. This
@@ -102,7 +96,8 @@
             `SamplingParams` (if using vLLM) when sampling completions. This can be used to further customize the
             generation behavior, such as setting `suppress_tokens`, `num_beams`, etc. If it contains keys that conflict
             with the other generation parameters (like `min_p`, `top_p`, etc.), they will override them.
->>>>>>> 2f1802bc
+        multi_turn (`bool`, *optional*, defaults to `False`):
+            (async WIP) Whether generations are multiturn. Controls how padding is masked in the generation.
 
         > Parameters that control generation acceleration powered by vLLM
 
@@ -420,16 +415,10 @@
     vllm_mode: str = field(
         default="server",
         metadata={
-<<<<<<< HEAD
             "help": "Mode to use for vLLM integration when `use_vllm` is set to `True`. Must be one of `server`, "
             "`async_server`, or `colocate`. `'server'`: The trainer will send generation requests to a separate vLLM "
             "server. Make sure a TRL vLLM server is running (start with `trl vllm-serve`). `'async_server'`: The "
             "TRL vLLM server is running (start with `trl vllm-serve-async`). `'colocate'`: vLLM will run in the same "
-=======
-            "help": "Mode to use for vLLM integration when `use_vllm` is set to `True`. Must be one of `'server'` or "
-            "`'colocate'`. `'server'`: The trainer will send generation requests to a separate vLLM server. Make sure "
-            "a TRL vLLM server is running (start with `trl vllm-serve`). `'colocate'`: vLLM will run in the same "
->>>>>>> 2f1802bc
             "process and share the training GPUs. This avoids the need for a separate server but may cause resource "
             "contention with training."
         },
