# Copyright 2020-2025 The HuggingFace Team. All rights reserved.
#
# Licensed under the Apache License, Version 2.0 (the "License");
# you may not use this file except in compliance with the License.
# You may obtain a copy of the License at
#
#     http://www.apache.org/licenses/LICENSE-2.0
#
# Unless required by applicable law or agreed to in writing, software
# distributed under the License is distributed on an "AS IS" BASIS,
# WITHOUT WARRANTIES OR CONDITIONS OF ANY KIND, either express or implied.
# See the License for the specific language governing permissions and
# limitations under the License.

import warnings
from dataclasses import dataclass, field

from transformers import TrainingArguments


@dataclass
class GRPOConfig(TrainingArguments):
    r"""
    Configuration class for the [`GRPOTrainer`].

    This class includes only the parameters that are specific to GRPO training. For a full list of training arguments,
    please refer to the [`~transformers.TrainingArguments`] documentation. Note that default values in this class may
    differ from those in [`~transformers.TrainingArguments`].

    Using [`~transformers.HfArgumentParser`] we can turn this class into
    [argparse](https://docs.python.org/3/library/argparse#module-argparse) arguments that can be specified on the
    command line.

    Parameters:
        > Parameters that control the model and reference model

        model_init_kwargs (`str`, `dict[str, Any]`, *optional*):
            Keyword arguments for [`~transformers.AutoModelForCausalLM.from_pretrained`], used when the `model`
            argument of the [`GRPOTrainer`] is provided as a string.
        disable_dropout (`bool`, *optional*, defaults to `False`):
            Whether to disable dropout in the model. This is useful for training with a reference model, as it prevents
            the model from generating different logprobs for the same input.
        cast_lm_head_to_fp32 (`bool`, *optional*, defaults to `False`):
            Whether to cast the language modeling head of the policy and reference models to float32. As recommended by
            the [ScaleRL](https://huggingface.co/papers/2510.13786) recipe. This flag is only supported when the model
            has untied word embedding and language modeling head layers i.e. `tie_word_embeddings` in the model config
            is False.

        > Parameters that control the data preprocessing

        remove_unused_columns (`bool`, *optional*, defaults to `False`):
            Whether to only keep the column `"prompt"` in the dataset. If you use a custom reward function that
            requires any column other than `"prompts"` and `"completions"`, you should keep this to `False`.
        num_generations (`int`, *optional*, defaults to `8`):
            Number of generations per prompt to sample. The effective batch size (num_processes * per_device_batch_size
            * gradient_accumulation_steps) must be evenly divisible by this value.
        num_generations_eval (`int` or `None`, *optional*):
            Number of generations to sample during evaluation. This allows using fewer generations during evaluation to
            save computation. If `None`, uses the value of `num_generations`.
        max_completion_length (`int` or `None`, *optional*, defaults to `256`):
            Maximum length of the generated completion.
        ds3_gather_for_generation (`bool`, *optional*, defaults to `True`):
            This setting applies to DeepSpeed ZeRO-3. If enabled, the policy model weights are gathered for generation,
            improving generation speed. However, disabling this option allows training models that exceed the VRAM
            capacity of a single GPU, albeit at the cost of slower generation. Disabling this option is not compatible
            with vLLM generation.
        shuffle_dataset (`bool`, *optional*, defaults to `True`):
            Whether to shuffle the training dataset.

        > Parameters that control generation

        generation_batch_size: (`int`, *optional*):
            Batch size to use for generation. If `None`, it defaults to the effective training batch size:
            `per_device_train_batch_size * num_processes * steps_per_generation`. In other words, there is one
            generation batch processed per optimization step. Mutually exclusive with `steps_per_generation`.
        steps_per_generation: (`int`, *optional*):
            Number of steps per generation. If `None`, it defaults to `gradient_accumulation_steps`. Mutually exclusive
            with `generation_batch_size`.
        temperature (`float`, defaults to `1.0`):
            Temperature for sampling. The higher the temperature, the more random the completions.
        top_p (`float`, *optional*, defaults to `1.0`):
            Float that controls the cumulative probability of the top tokens to consider. Must be in (0, 1]. Set to
            `1.0` to consider all tokens.
        top_k (`int`, *optional*):
            Number of highest probability vocabulary tokens to keep for top-k-filtering. If `None`, top-k-filtering is
            disabled and all tokens are considered.
        min_p (`float`, *optional*):
            Minimum token probability, which will be scaled by the probability of the most likely token. It must be a
            value between `0.0` and `1.0`. Typical values are in the `0.01-0.2` range.
        generation_kwargs (`dict[str, Any]`, *optional*):
            Additional keyword arguments to pass to [`~transformers.GenerationConfig`] (if using transformers) or
            `SamplingParams` (if using vLLM) when sampling completions. This can be used to further customize the
            generation behavior, such as setting `suppress_tokens`, `num_beams`, etc. If it contains keys that conflict
            with the other generation parameters (like `min_p`, `top_p`, etc.), they will override them.
        chat_template_kwargs (`dict[str, Any]`, *optional*):
            Additional keyword arguments to pass to the `apply_chat_template` function when generating completions.
        repetition_penalty (`float`, *optional*, defaults to `1.0`):
            Float that penalizes new tokens based on whether they appear in the prompt and the generated text so far.
            Values > `1.0` encourage the model to use new tokens, while values < `1.0` encourage the model to repeat
            tokens.
        use_transformers_paged (`bool`, *optional*, defaults to `False`):
            Whether to use the `transformers` paged implementation for generation. If set to `True`, the `transformers`
            paged implementation will be used for generation instead of the default padded implementation. This
            parameter is only effective when `use_vllm` is set to `False`.
        cache_implementation (`str`, *optional*):
            Implementation of the cache method for faster generation when `use_vllm` is set to `False`.

        > Parameters that control generation acceleration powered by vLLM

        use_vllm (`bool`, *optional*, defaults to `False`):
            Whether to use vLLM for generating completions. If set to `True`, the trainer will use vLLM for generation
            instead of the default model.generate(). Requires `vllm` to be installed.
        vllm_mode (`str`, *optional*, defaults to `"server"`):
            Mode to use for vLLM integration when `use_vllm` is set to `True`. Must be one of `"server"` or
            `"colocate"`.

            - `"server"`: The trainer will send generation requests to a separate vLLM server. Make sure a TRL vLLM
              server is running (start with `trl vllm-serve`).
            - `"colocate"`: vLLM will run in the same process and share the training GPUs. This avoids the need for a
              separate server but may cause resource contention with training.
        vllm_model_impl (`str`, *optional*, defaults to `"vllm"`):
            Model implementation to use for vLLM. Must be one of `"transformers"` or `"vllm"`. `"transformers"`: Use
            the `transformers` backend for model implementation. `"vllm"`: Use the `vllm` library for model
            implementation.
        vllm_structured_outputs_regex (`str`, *optional*):
            Regex for vLLM structured outputs. If `None` (default), structured outputs is disabled.

        > Parameters that control the vLLM server (only used when `vllm_mode` is `"server"`)

        vllm_server_base_url (`str`, *optional*):
            Base URL for the vLLM server (e.g., `"http://localhost:8000"`). If provided, `vllm_server_host` and
            `vllm_server_port` are ignored.
        vllm_server_host (`str`, *optional*, defaults to `"0.0.0.0"`):
            Host of the vLLM server to connect to. Ignored if `vllm_server_base_url` is provided.
        vllm_server_port (`int`, *optional*, defaults to `8000`):
            Port of the vLLM server to connect to. Ignored if `vllm_server_base_url` is provided.
        vllm_server_timeout (`float`, *optional*, defaults to `240.0`):
            Total timeout duration in seconds to wait for the vLLM server to be up. If the server is not up after the
            timeout, a `ConnectionError` is raised.
        vllm_group_port (`int`, *optional*, defaults to `51216`):
            Port number for the weight update group. This is used to communicate with the vLLM server. Unless the port
            is occupied, there is no need to change it.

        > Parameters that control colocated vLLM execution (only used when `vllm_mode` is `"colocate"`)

        vllm_gpu_memory_utilization (`float`, *optional*, defaults to `0.3`):
            Control the GPU memory utilization for vLLM. This setting only applies when `vllm_mode` is set to
            `"colocate"`. If you are using `vllm_mode="server"`, this parameter must be passed separately when
            launching the vLLM server via the `--vllm_gpu_memory_utilization` flag.
        vllm_max_model_length (`int`, *optional*, defaults to `None`):
            Context window for vLLM. Set it to at least the maximum prompt length in the dataset plus
            `max_completion_length`; if omitted, it is inferred from the model config.
        vllm_tensor_parallel_size (`int`, *optional*, defaults to `1`):
            Control the tensor parallel size for vLLM. This setting only applies when `vllm_mode` is set to
            `"colocate"`. If you are using `vllm_mode="server"`, this parameter must be passed separately when
            launching the vLLM server via the `--vllm_tensor_parallel_size` flag.
        vllm_enable_sleep_mode (`bool`, *optional*, defaults to `False`):
            Enable vLLM sleep mode to offload weights/cache during the optimizer step. Keeps GPU memory usage low, but
            waking the engine adds host–device transfer latency.

        > Parameters that control the training

        beta (`float`, *optional*, defaults to `0.0`):
            KL coefficient. If `0.0` (default), the reference model is not loaded, reducing memory usage and improving
            training speed. [DeepSeek-R1 incentivizes reasoning in LLMs through reinforcement
            learning](https://huggingface.co/papers/2501.12948) use a value of `0.001`.
        num_iterations (`int`, *optional*, defaults to `1`):
            Number of iterations per batch (denoted as μ in the algorithm).
        epsilon (`float`, *optional*, defaults to `0.2`):
            Epsilon value for clipping.
        delta (`float`, *optional*):
            Enables the upper clipping bound in two-sided GRPO loss when set to a float. If `None` (default), standard
            GRPO clipping is used. Recommended to be greater than `1 + ε` when enabled. This method is introduced in
            the [INTELLECT-2 tech report](https://huggingface.co/papers/2505.07291).
        epsilon_high (`float`, *optional*):
            Upper-bound epsilon value for clipping. If not specified, it defaults to the same value as the lower-bound
            specified in argument `epsilon`. Paper [DAPO](https://huggingface.co/papers/2503.14476) recommends `0.28`.
            When used with `loss_type='cispo'`, this corresponds to the ε_max param specified in the [ScaleRL
            paper](https://huggingface.co/papers/2510.13786) and the recommended value is `5.0`.
        sapo_temperature_neg (`float`, *optional*, defaults to `1.05`):
            Temperature for tokens with non-positive advantage scores used in the `sapo` loss function. This parameter
            is introduced in the [Soft Adaptive Policy Optimization paper](https://huggingface.co/papers/2511.20347).
        sapo_temperature_pos (`float`, *optional*, defaults to `1.0`):
            Temperature for tokens with positive advantage scores used in the `sapo` loss function. This parameter is
            introduced in the [Soft Adaptive Policy Optimization paper](https://huggingface.co/papers/2511.20347).
        importance_sampling_level (`str`, *optional*, defaults to `"token"`):
            Controls whether importance sampling ratios are computed at the `"token"` or `"sequence"` level. `"token"`
            keeps the raw per-token log-probability ratios (one weight per token). `"sequence"` averages the
            log-probability ratios across valid tokens to produce a single ratio per sequence. The [GSPO
            paper](https://huggingface.co/papers/2507.18071) shows that sequence-level sampling often yields more
            stable training and better alignment with sequence-level rewards.
        reward_weights (`list[float]`, *optional*):
            Weights for each reward function. Must match the number of reward functions. If `None`, all rewards are
            weighted equally with weight `1.0`.
        scale_rewards (`str` or `bool`, *optional*, defaults to `"group"`):
            Specifies the scaling strategy for rewards. Supported values are:

            - `True` or `"group"` (default): rewards are scaled by the standard deviation within each group, ensuring
              unit variance within a group.
            - `"batch"`: rewards are scaled by the standard deviation across the entire batch, as recommended in the
              [PPO Lite paper](https://huggingface.co/papers/2508.08221).
            - `False` or `"none"`: no scaling is applied. The [Dr. GRPO
              paper](https://huggingface.co/papers/2503.20783) recommends not scaling rewards, as scaling by the
              standard deviation introduces a question-level difficulty bias.
        loss_type (`str`, *optional*, defaults to `"dapo"`):
            Specifies the loss formulation to use. Supported values are:

            - `"grpo"`: Aggregates token-level losses by normalizing over sequence length. Not recommended due to
              length bias—this approach tends to prefer shorter completions with positive advantages and longer ones
              with negative advantages.
            - `"dr_grpo"`: Aggregates token-level losses by normalizing with a global constant. This method was
              introduced in the [Dr. GRPO paper](https://huggingface.co/papers/2503.20783) to eliminate length bias.
              The value of the constant corresponds to `max_completion_length`.
            - `"dapo"` (default): Aggregates token-level losses by normalizing with the number of active token in the
              global accumulated batch. This method was introduced in the [DAPO
              paper](https://huggingface.co/papers/2503.14476) to eliminate length bias.
            - `"bnpo"`: Aggregates token-level losses by normalizing with the number of active token in the local
              batch. Note that normalization is performed over the local batch only, so results may slightly vary
              depending on the local batch size, despite a constant effective batch size. When using
              `per_device_train_batch_size==1`, the loss is equivalent to the GRPO loss.
            - `"cispo"`: Clips the importance sampling weights instead of the advantage scaled importance weights. The
              clipped weights are then multiplied with the advantages and policy model's log probs. Individual token
              losses are aggregated by normalizing with the number of active tokens in the global accumulated batch.
              This method was introduced in the [MiniMax-M1 paper](https://huggingface.co/papers/2506.13585).
            - `"sapo"`: Soft Adaptive Policy Optimization loss, as introduced in the [Soft Adaptive Policy Optimization
              paper](https://huggingface.co/papers/2506.13585). Replaces hard clipping with a smooth,
              temperature-controlled gate that adaptively attenuates off-policy updates while preserving useful
              learning signals.
        mask_truncated_completions (`bool`, *optional*, defaults to `False`):
            When enabled, truncated completions are excluded from the loss calculation, preventing them from being
            incorrectly penalized and introducing noise during training. According to the
            [DAPO](https://huggingface.co/papers/2503.14476) paper, this is a good practice for training stability.
        sync_ref_model (`bool`, *optional*, defaults to `False`):
            Whether to synchronize the reference model with the active model every `ref_model_sync_steps` steps, using
            the `ref_model_mixup_alpha` parameter. This synchronization originates from the
            [TR-DPO](https://huggingface.co/papers/2404.09656) paper.
        ref_model_mixup_alpha (`float`, *optional*, defaults to `0.6`):
            α parameter from the [TR-DPO](https://huggingface.co/papers/2404.09656) paper, which controls the mix
            between the current policy and the previous reference policy during updates. The reference policy is
            updated according to the equation: `π_ref = α * π_θ + (1 - α) * π_ref_prev`. To use this parameter, you
            must set `sync_ref_model=True`.
        ref_model_sync_steps (`int`, *optional*, defaults to `512`):
            τ parameter from the [TR-DPO](https://huggingface.co/papers/2404.09656) paper, which determines how
            frequently the current policy is synchronized with the reference policy. To use this parameter, you must
            set `sync_ref_model=True`.
        top_entropy_quantile (`float`, *optional*, defaults to `1.0`):
            ρ parameter from [Beyond the 80/20 Rule](https://huggingface.co/papers/2506.01939). Keeps in the policy
            loss term only the top-ρ quantile of tokens by entropy of the probability distribution at each sequence
            position, improving results. Range: `[0.0-1.0]`. A value of `0.0` masks all but the highest entropy token;
            `1.0` keeps all tokens. The paper recommends a value of `0.2`. If used with
            `mask_truncated_completions=True`, only tokens from non-truncated completions are considered.
        use_liger_loss (`bool`, *optional*):
            Whether to use Liger loss.

            <Deprecated version="0.25.0">

            Parameter `use_liger_loss` is deprecated and will be removed in version 0.28.0. Use `use_liger_kernel`
            instead.

            </Deprecated>
        vllm_importance_sampling_correction (`bool`, *optional*, defaults to `True`):
            Whether to apply Importance Sampling (IS) to correct for the mismatch between vLLM completion logprobs and
            recomputed training logprobs. If set to `False`, no IS is applied regardless of
            `vllm_importance_sampling_mode`. When `True`, the selected mode determines how the IS ratios are computed
            and constrained.
        vllm_importance_sampling_mode (`str`, *optional*, defaults to `"sequence_mask"`):
            Specifies how Importance Sampling is performed when `vllm_importance_sampling_correction=True`. Possible
            values are:

                - `"token_truncate"`: Token-level truncated IS (default). Per-token ratios are clipped from above at C.
                - `"token_mask"`: Token-level masked IS. Per-token ratios above C are set to zero.
                - `"sequence_truncate"`: Sequence-level truncated IS. A single sequence ratio is clipped from above at
                  C and applied to all tokens in the sequence.
                - `"sequence_mask"`: Sequence-level masked IS. Sequences with ratios above C are masked out.
        vllm_importance_sampling_cap (`float`, *optional*, defaults to `3.0`):
            Importance sampling cap C used by `vllm_importance_sampling_mode`. For `*_truncate` modes, importance
            ratios are clipped from above at C. For `*_mask` modes, ratios larger than C are set to zero.
        use_bias_correction_kl (`bool`, *optional*, defaults to `False`):
            Whether to use the unbiased KL divergence estimator with importance sampling correction. This corrects the
            KL divergence estimate by multiplying it with the importance sampling ratio. This is described in the
            [DeepSeek-V3.2 paper](https://huggingface.co/papers/2512.02556).

        > Parameters that control the logging

        log_completions (`bool`, *optional*, defaults to `False`):
            Whether to log a sample of (prompt, completion) pairs every `logging_steps` steps. If `rich` is installed,
            it prints the sample. If `wandb` and/or `trackio` logging is enabled, it logs it to `wandb` and/or
            `trackio`.
        num_completions_to_print (`int`, *optional*):
            Number of completions to print with `rich`. If `None`, all completions are logged.
        log_unique_prompts (`bool`, *optional*, defaults to `False`):
            Whether to log unique prompts. If `True`, only unique prompts are logged. If `False`, all prompts are
            logged.

        > Deprecated arguments

        max_prompt_length (`bool`, *optional*):

            <Deprecated version="0.26.0">

            Parameter `max_prompt_length` is deprecated and will be removed in version 0.28.0. You should instead
            filter your dataset before training to ensure that prompts do not exceed your desired length.

            </Deprecated>
    """

    _VALID_DICT_FIELDS = TrainingArguments._VALID_DICT_FIELDS + ["model_init_kwargs"]

    # Parameters whose default values are overridden from TrainingArguments
    learning_rate: float = field(
        default=1e-6,
        metadata={"help": "The initial learning rate for AdamW."},
    )
    logging_steps: float = field(
        default=10,
        metadata={
            "help": "Log every X updates steps. Should be an integer or a float in range `[0,1)`. If smaller than 1, "
            "will be interpreted as ratio of total training steps."
        },
    )
    gradient_checkpointing: bool = field(
        default=True,
        metadata={
            "help": "If True, use gradient checkpointing to save memory at the expense of slower backward pass."
        },
    )
    bf16: bool | None = field(
        default=None,
        metadata={
            "help": "Whether to use bf16 (mixed) precision instead of 32-bit. Requires Ampere or higher NVIDIA "
            "architecture or Intel XPU or using CPU (use_cpu) or Ascend NPU. If not set, it defaults to `True` if "
            "`fp16` is not set."
        },
    )
    # Transformers 4.57.0 introduced a bug that caused the dtype of `lr_scheduler_kwargs` to be unparsable. This issue
    # was fixed in https://github.com/huggingface/transformers/pull/41322, but the fix has not yet been released. We
    # add a temporary workaround here, which can be removed once the fix is available—likely in Transformers 4.57.2.
    lr_scheduler_kwargs: dict | str | None = field(
        default=None,
        metadata={
            "help": "Additional parameters for the lr_scheduler, such as {'num_cycles': 1} for cosine with hard "
            "restarts."
        },
    )

    # Parameters that control the model and reference model
    model_init_kwargs: dict | str | None = field(
        default=None,
        metadata={
            "help": "Keyword arguments for `transformers.AutoModelForCausalLM.from_pretrained`, used when the `model` "
            "argument of the `GRPOTrainer` is provided as a string."
        },
    )
    disable_dropout: bool = field(
        default=False,
        metadata={
            "help": "Whether to disable dropout in the model. This is useful for training with a reference model, as "
            "it prevents the model from generating different logprobs for the same input."
        },
    )
    cast_lm_head_to_fp32: bool = field(
        default=False,
        metadata={
            "help": "Whether to cast the language modeling head of the policy and reference, models to float32."
            "As recommended by the [ScaleRL](https://huggingface.co/papers/2510.13786) recipe. This flag is only "
            "supported when the model has untied word embedding and language modeling head layers i.e. "
            "`tie_word_embeddings` in the model config is False."
        },
    )

    # Parameters that control the data preprocessing
    # The default value remove_unused_columns is overwritten from the parent class, because in GRPO we usually rely on
    # additional columns to compute the reward
    remove_unused_columns: bool | None = field(
        default=False,
        metadata={
            "help": "Whether to only keep the column 'prompt' in the dataset. If you use a custom reward function "
            "that requires any column other than 'prompts' and 'completions', you should keep this to `False`."
        },
    )
    num_generations: int | None = field(
        default=8,
        metadata={
            "help": "Number of generations to sample. The effective batch size (num_processes * per_device_batch_size "
            "* gradient_accumulation_steps) must be evenly divisible by this value."
        },
    )
    num_generations_eval: int | None = field(
        default=None,
        metadata={
            "help": "Number of generations to sample during evaluation. This allows using fewer generations during "
            "evaluation to save computation. If `None`, uses the value of `num_generations`."
        },
    )
    max_completion_length: int | None = field(
        default=256,
        metadata={"help": "Maximum length of the generated completion."},
    )
    ds3_gather_for_generation: bool = field(
        default=True,
        metadata={
            "help": "This setting applies to DeepSpeed ZeRO-3. If enabled, the policy model weights are gathered for "
            "generation, improving generation speed. However, disabling this option allows training models that "
            "exceed the VRAM capacity of a single GPU, albeit at the cost of slower generation. Disabling this option "
            "is not compatible with vLLM generation."
        },
    )
    shuffle_dataset: bool | None = field(
        default=True,
        metadata={"help": "Whether to shuffle the training dataset."},
    )

    # Parameters that control generation
    generation_batch_size: int | None = field(
        default=None,
        metadata={
            "help": "Batch size to use for generation. If `None`, it defaults to the effective training batch size: "
            "`per_device_train_batch_size * num_processes * steps_per_generation`."
        },
    )
    steps_per_generation: int | None = field(
        default=None,
        metadata={"help": "Number of steps per generation. If `None`, it defaults to `gradient_accumulation_steps`."},
    )
    temperature: float = field(
        default=1.0,
        metadata={"help": "Temperature for sampling. The higher the temperature, the more random the completions."},
    )
    top_p: float = field(
        default=1.0,
        metadata={
            "help": "Float that controls the cumulative probability of the top tokens to consider. Must be in (0, 1]. "
            "Set to 1.0 to consider all tokens."
        },
    )
    top_k: int | None = field(
        default=None,
        metadata={
            "help": "Number of highest probability vocabulary tokens to keep for top-k-filtering. If `None`, "
            "top-k-filtering is disabled and all tokens are considered."
        },
    )
    min_p: float | None = field(
        default=None,
        metadata={
            "help": "Minimum token probability, which will be scaled by the probability of the most likely token. It "
            "must be a value between 0.0 and 1.0. Typical values are in the 0.01-0.2 range."
        },
    )
    generation_kwargs: dict | None = field(
        default=None,
        metadata={
            "help": "Additional keyword arguments to pass to `GenerationConfig` (if using transformers) or "
            "`SamplingParams` (if using vLLM) when sampling completions. This can be used to further customize the "
            "generation behavior, such as setting `suppress_tokens`, `num_beams`, etc. If it contains keys that "
            "conflict with the other generation parameters (like `min_p`, `top_p`, etc.), they will override them."
        },
    )
    chat_template_kwargs: dict | None = field(
        default=None,
        metadata={
            "help": "Additional keyword arguments to pass to the `apply_chat_template` function when generating "
            "completions."
        },
    )
    repetition_penalty: float = field(
        default=1.0,
        metadata={
            "help": "Float that penalizes new tokens based on whether they appear in the prompt and the generated "
            "text so far. Values > 1.0 encourage the model to use new tokens, while values < 1.0 encourage the model "
            "to repeat tokens."
        },
    )
    use_transformers_paged: bool = field(
        default=False,
        metadata={
            "help": "Whether to use the `transformers` paged implementation for generation. If set to `True`, the "
            "`transformers` paged implementation will be used for generation instead of the default padded "
            "implementation. This parameter is only effective when `use_vllm` is set to `False`."
        },
    )
    cache_implementation: str | None = field(
        default=None,
        metadata={"help": "Implementation of the cache method for faster generation when use_vllm is set to False."},
    )

    # Parameters that control generation acceleration powered by vLLM
    use_vllm: bool = field(
        default=False,
        metadata={
            "help": "Whether to use vLLM for generating completions. If set to `True`, the trainer will use vLLM for "
            "generation instead of the default model.generate(). Requires `vllm` to be installed."
        },
    )
    vllm_mode: str = field(
        default="server",
        metadata={
            "help": "Mode to use for vLLM integration when `use_vllm` is set to `True`. Must be one of `'server'` or "
            "`'colocate'`. `'server'`: The trainer will send generation requests to a separate vLLM server. Make sure "
            "a TRL vLLM server is running (start with `trl vllm-serve`). `'colocate'`: vLLM will run in the same "
            "process and share the training GPUs. This avoids the need for a separate server but may cause resource "
            "contention with training."
        },
    )
    vllm_model_impl: str = field(
        default="vllm",
        metadata={
            "help": "Model implementation to use for vLLM. Must be one of `transformers` or `vllm`. `transformers`: "
            "Use the `transformers` backend for model implementation. `vllm`: Use the `vllm` library for "
            "model implementation."
        },
    )
    vllm_enable_sleep_mode: bool = field(
        default=False,
        metadata={
            "help": "Enable vLLM sleep mode to offload weights/cache during the optimizer step. Keeps GPU memory "
            "usage low, but waking the engine adds host–device transfer latency."
        },
    )
<<<<<<< HEAD
    vllm_structured_outputs_regex: Optional[str] = field(
=======
    vllm_guided_decoding_regex: str | None = field(
>>>>>>> e1b7eb80
        default=None,
        metadata={"help": "Regex for vLLM structured outputs. If `None` (default), structured outputs is disabled."},
    )

    # Parameters that control the vLLM server (only used when `vllm_mode` is `"server"`)
    vllm_server_base_url: str | None = field(
        default=None,
        metadata={
            "help": "Base URL for the vLLM server (e.g., 'http://localhost:8000'). If provided, `vllm_server_host` "
            "and `vllm_server_port` are ignored."
        },
    )
    vllm_server_host: str = field(
        default="0.0.0.0",
        metadata={"help": "Host of the vLLM server to connect to. Ignored if vllm_server_base_url is provided."},
    )
    vllm_server_port: int = field(
        default=8000,
        metadata={"help": "Port of the vLLM server to connect to. Ignored if vllm_server_base_url is provided."},
    )
    vllm_server_timeout: float = field(
        default=240.0,
        metadata={
            "help": "Total timeout duration in seconds to wait for the vLLM server to be up. If the server is not up "
            "after the timeout, a `ConnectionError` is raised."
        },
    )
    vllm_group_port: int = field(
        default=51216,
        metadata={
            "help": "Port number for the weight update group. This is used to communicate with the vLLM server. "
            "Unless the port is occupied, there is no need to change it.",
        },
    )

    # Parameters that control colocated vLLM execution (only used when `vllm_mode` is `"colocate"`)
    vllm_gpu_memory_utilization: float = field(
        default=0.3,
        metadata={
            "help": "Control the GPU memory utilization for vLLM. This setting only applies when `vllm_mode` is set "
            "to `'colocate'`. If you are using `vllm_mode='server'`, this parameter must be passed separately when "
            "launching the vLLM server via the `--vllm_gpu_memory_utilization` flag."
        },
    )
    vllm_max_model_length: int | None = field(
        default=None,
        metadata={
            "help": "Context window for vLLM. Set it to at least the maximum prompt length in the dataset plus "
            "`max_completion_length`; if omitted, it is inferred from the model config."
        },
    )
    vllm_tensor_parallel_size: int = field(
        default=1,
        metadata={
            "help": "Control the tensor parallel size for vLLM. This setting only applies when `vllm_mode` is set "
            "to `'colocate'`. If you are using `vllm_mode='server'`, this parameter must be passed separately when "
            "launching the vLLM server via the `--vllm_tensor_parallel_size` flag."
        },
    )

    # Parameters that control the training
    beta: float = field(
        default=0.0,
        metadata={
            "help": "KL coefficient. If `0.0` (default), the reference model is not loaded, reducing memory usage and "
            "improving training speed. [DeepSeek-R1 incentivizes reasoning in LLMs through reinforcement "
            "learning](https://huggingface.co/papers/2501.12948) use a value of `0.001`."
        },
    )
    num_iterations: int = field(
        default=1,
        metadata={"help": "Number of iterations per batch (denoted as μ in the algorithm)."},
    )
    epsilon: float = field(
        default=0.2,
        metadata={"help": "Epsilon value for clipping."},
    )
    delta: float | None = field(
        default=None,
        metadata={
            "help": "Enables the upper clipping bound in two-sided GRPO loss when set to a float. If `None` "
            "(default), standard GRPO clipping is used. Recommended to be greater than `1 + ε` when enabled. This "
            "method is introduced in the [INTELLECT-2 tech report](https://huggingface.co/papers/2505.07291)."
        },
    )
    epsilon_high: float | None = field(
        default=None,
        metadata={
            "help": "Upper-bound epsilon value for clipping. If not specified, it defaults to the same value as the "
            "lower-bound specified in argument `epsilon`. Paper DAPO recommends `0.28`. "
            "When used with `loss_type='cispo'`, this corresponds to the ε_max param specified in the"
            "[ScaleRL paper]https://huggingface.co/papers/2510.13786) and the recommended value is `5.0`."
        },
    )
    sapo_temperature_neg: float = field(
        default=1.05,
        metadata={
            "help": "Temperature for tokens with non-positive advantage scores used in the `sapo` loss function. "
            "This parameter is introduced in the [Soft Adaptive Policy Optimization "
            "paper](https://huggingface.co/papers/2511.20347)."
        },
    )
    sapo_temperature_pos: float = field(
        default=1.0,
        metadata={
            "help": "Temperature for tokens with positive advantage scores used in the `sapo` loss function. "
            "This parameter is introduced in the [Soft Adaptive Policy Optimization "
            "paper](https://huggingface.co/papers/2511.20347)."
        },
    )
    importance_sampling_level: str = field(
        default="token",
        metadata={
            "help": "Controls whether importance sampling ratios are computed at the `'token'` or `'sequence'` level. "
            "`'token'` keeps the raw per-token log-probability ratios (one weight per token).  `'sequence'` averages "
            "the log-probability ratios across valid tokens to produce a single ratio per sequence. The GSPO paper "
            "shows that sequence-level sampling often yields more stable training and better alignment with "
            "sequence-level rewards."
        },
    )
    reward_weights: list[float] | None = field(
        default=None,
        metadata={
            "help": "Weights for each reward function. Must match the number of reward functions. If `None`, all "
            "rewards are weighted equally with weight `1.0`."
        },
    )
    scale_rewards: str = field(
        default="group",
        metadata={
            "help": "Specifies the scaling strategy for rewards. Supported values are: "
            "`True` or `group'` (default): rewards are scaled by the standard deviation within each group, ensuring "
            "unit variance within a group. "
            "`'batch'`: rewards are scaled by the standard deviation across the entire batch, as recommended in the "
            "PPO Lite paper. "
            "`False` or `'none'`: no scaling is applied. The Dr. GRPO paper recommends not scaling rewards, as "
            "scaling by the standard deviation introduces a question-level difficulty bias."
        },
    )
    loss_type: str = field(
        default="dapo",
        metadata={
            "help": "Specifies the loss formulation to use. Supported values are 'grpo', 'dapo', 'bnpo', and "
            "'dr_grpo'. "
            "'grpo': Aggregates token-level losses by normalizing over sequence length. Not recommended due to length "
            "bias—this approach tends to prefer shorter completions with positive advantages and longer ones with "
            "negative advantages. "
            "'dapo' (default): Aggregates token-level losses by normalizing with the number of active token in the "
            "global accumulated batch. This method was introduced in the DAPO paper to eliminate length bias. "
            "'dr_grpo': Aggregates token-level losses by normalizing with a global constant. This method was "
            "introduced in the Dr. GRPO paper to eliminate length bias. The value of the constant corresponds to "
            "`max_completion_length`. "
            "'bnpo': Aggregates token-level losses by normalizing with the number of active token in the local batch. "
            "Note that normalization is performed over the local batch only, so results may slightly vary depending "
            "on the local batch size, despite a constant effective batch size. When using "
            "`per_device_train_batch_size==1`, the loss is equivalent to the GRPO loss."
            "'cispo': Clips the importance sampling weights instead of the advantage scaled importance weights. "
            "The clipped weights are then multiplied with the advantages and policy model's log probs. "
            "Individual token losses are aggregated by normalizing with the number of active tokens in "
            "the global accumulated batch. This method was introduced in the "
            "[MiniMax-M1 paper](https://huggingface.co/papers/2506.13585)."
            "'sapo': Soft Adaptive Policy Optimization loss, as introduced in the "
            "[Soft Adaptive Policy Optimization paper](https://huggingface.co/papers/2506.13585). "
            "Replaces hard clipping with a smooth, temperature-controlled gate that adaptively attenuates "
            "off-policy updates while preserving useful learning signals."
        },
    )
    mask_truncated_completions: bool = field(
        default=False,
        metadata={
            "help": "When enabled, truncated completions are excluded from the loss calculation, preventing them from "
            "being incorrectly penalized and introducing noise during training. According to the DAPO paper, this is "
            "a good practice for training stability."
        },
    )
    sync_ref_model: bool = field(
        default=False,
        metadata={
            "help": "Whether to synchronize the reference model with the active model every `ref_model_sync_steps` "
            "steps, using the `ref_model_mixup_alpha` parameter."
        },
    )
    ref_model_mixup_alpha: float = field(
        default=0.6,
        metadata={
            "help": "α parameter from the TR-DPO paper, which controls the mix between the current policy and the "
            "previous reference policy during updates. The reference policy is updated according to the equation: "
            "`π_ref = α * π_θ + (1 - α) * π_ref_prev`. To use this parameter, you must set `sync_ref_model=True`."
        },
    )
    ref_model_sync_steps: int = field(
        default=512,
        metadata={
            "help": "τ parameter from the TR-DPO paper, which determines how frequently the current policy is "
            "synchronized with the reference policy. To use this parameter, you must set `sync_ref_model=True`."
        },
    )
    top_entropy_quantile: float = field(
        default=1.0,
        metadata={
            "help": "ρ parameter from Beyond the 80/20 Rule. Keeps in the policy loss term only the top-ρ quantile of "
            "tokens by entropy of the probability distribution at each sequence position, improving results. Range: "
            "[0.0-1.0]. A value of `0.0` masks all but the highest entropy token; `1.0` keeps all tokens. The paper "
            "recommends a value of `0.2`. If used with `mask_truncated_completions=True`, only tokens from "
            "non-truncated completions are considered."
        },
    )
    use_liger_loss: bool = field(
        default=None,
        metadata={"help": "Whether to use the Liger GRPO loss."},
    )
    vllm_importance_sampling_correction: bool = field(
        default=True,
        metadata={
            "help": "Whether to apply Importance Sampling (IS) to correct for the mismatch between vLLM "
            "completion logprobs and recomputed training logprobs. If set to `False`, no IS is applied "
            "regardless of `vllm_importance_sampling_mode`. When `True`, the selected mode determines how "
            "IS ratios are computed and constrained."
        },
    )

    vllm_importance_sampling_mode: str = field(
        default="sequence_mask",
        metadata={
            "help": "Specifies how Importance Sampling (IS) is performed when "
            "vllm_importance_sampling_correction=True. Modes are defined along two orthogonal "
            "dimensions: (1) constraint, which determines how to handle ratios above "
            "vllm_importance_sampling_cap (C)—either truncation (clip from above, ρ ← min(ρ, C)) or "
            "masking (set ratios above C to zero); and (2) granularity, which determines whether "
            "ratios are computed per token or as a single sequence-level ratio applied to all tokens. "
            "Supported options are: 'token_truncate', 'token_mask', 'sequence_truncate', and "
            "'sequence_mask'."
        },
    )

    vllm_importance_sampling_cap: float = field(
        default=3.0,
        metadata={
            "help": "Importance sampling cap C used by `vllm_importance_sampling_mode`. For '*_truncate' modes, "
            "ratios are clipped from above at C. For '*_mask' modes, ratios larger than C are set to zero."
        },
    )
    use_bias_correction_kl: bool = field(
        default=False,
        metadata={
            "help": "Whether to use the unbiased KL divergence estimator with importance sampling correction. This "
            "corrects the KL divergence estimate by multiplying it with the importance sampling ratio. "
            "This is described in the [DeepSeek-V3.2 paper](https://huggingface.co/papers/2512.02556)."
        },
    )

    # Parameters that control the logging
    log_completions: bool = field(
        default=False,
        metadata={
            "help": "Whether to log a sample of (prompt, completion) pairs every `logging_steps` steps. If `rich` is "
            "installed, it prints the sample. If `wandb` logging is enabled, it logs it to `wandb`."
        },
    )
    num_completions_to_print: int | None = field(
        default=None,
        metadata={"help": "Number of completions to print with `rich`. If `None`, all completions are logged."},
    )
    log_unique_prompts: bool = field(
        default=False,
        metadata={
            "help": "Whether to log unique prompts. If `True`, only unique prompts are logged. If `False`, all "
            "prompts are logged."
        },
    )

    # Deprecated arguments
    max_prompt_length: int | None = field(
        default=None,
        metadata={
            "help": "Deprecated, filter your dataset before training to ensure that prompts do not exceed your "
            "desired length."
        },
    )

    def __post_init__(self):
        self.bf16 = not (self.fp16) if self.bf16 is None else self.bf16

        super().__post_init__()

        self.scale_rewards = {True: "group", False: "none"}.get(self.scale_rewards, self.scale_rewards)

        num_processes = self.world_size
        # The current default effective batch size
        if self.generation_batch_size is None and self.steps_per_generation is None:
            self.steps_per_generation = self.gradient_accumulation_steps
            self.generation_batch_size = self.per_device_train_batch_size * num_processes * self.steps_per_generation
        elif self.generation_batch_size is not None and self.steps_per_generation is None:
            # Just ensure the value is divisible by the global batch size
            if self.generation_batch_size % (self.per_device_train_batch_size * num_processes) != 0:
                raise ValueError(
                    f"generation_batch_size ({self.generation_batch_size}) must be divisible by the global batch size "
                    f"({self.per_device_train_batch_size * num_processes})."
                )
            self.steps_per_generation = self.generation_batch_size // (
                self.per_device_train_batch_size * num_processes
            )
        elif self.generation_batch_size is None and self.steps_per_generation is not None:
            self.generation_batch_size = self.per_device_train_batch_size * num_processes * self.steps_per_generation
        else:
            raise ValueError(
                "'generation_batch_size' and 'steps_per_generation' can not be both configured at the same time"
            )

        if self.do_eval and self.eval_strategy != "no":
            # Just ensure the value is divisible by the global batch size
            if (self.per_device_eval_batch_size * num_processes) % self.num_generations != 0:
                raise ValueError(
                    f"The global eval batch size ({self.per_device_eval_batch_size} * {num_processes}) must be "
                    f"divisible by num_generations ({self.num_generations})."
                )

        # The generation batch must contain full prompt groups (no partials), so it must be divisible by
        # num_generations.
        if self.generation_batch_size % self.num_generations != 0:
            raise ValueError(
                f"generation_batch_size ({self.generation_batch_size}) must be divisible by num_generations "
                f"({self.num_generations})."
            )

        if self.num_generations < 2:
            raise ValueError(
                "GRPO requires at least 2 generations per prompt to calculate the advantages. You provided "
                f"{self.num_generations}, which is less than the minimum required."
            )

        if self.use_liger_loss is not None:
            warnings.warn(
                "The `use_liger_loss` argument is deprecated and will be removed in version 0.28.0. Please use "
                "`use_liger_kernel` instead.",
                FutureWarning,
                stacklevel=2,
            )
            self.use_liger_kernel = self.use_liger_loss

        if self.delta is not None and self.use_liger_kernel:
            raise ValueError("Liger kernel does not support two-sided GRPO loss yet.")

        if self.max_prompt_length is not None:
            warnings.warn(
                "The `max_prompt_length` argument is deprecated and will be removed in version 0.28.0. You should "
                "instead filter your dataset before training to ensure that prompts do not exceed your desired "
                "length.",
                FutureWarning,
                stacklevel=2,
            )<|MERGE_RESOLUTION|>--- conflicted
+++ resolved
@@ -517,11 +517,7 @@
             "usage low, but waking the engine adds host–device transfer latency."
         },
     )
-<<<<<<< HEAD
-    vllm_structured_outputs_regex: Optional[str] = field(
-=======
-    vllm_guided_decoding_regex: str | None = field(
->>>>>>> e1b7eb80
+    vllm_structured_outputs_regex: str | None = field(
         default=None,
         metadata={"help": "Regex for vLLM structured outputs. If `None` (default), structured outputs is disabled."},
     )
