--- conflicted
+++ resolved
@@ -51,13 +51,7 @@
         remove_unused_columns (`bool`, *optional*, defaults to `False`):
             Whether to only keep the column `"prompt"` in the dataset. If you use a custom reward function that
             requires any column other than `"prompts"` and `"completions"`, you should keep this to `False`.
-<<<<<<< HEAD
-        num_generations (`int` or `None`, *optional*, defaults to `8`):
-=======
-        max_prompt_length (`int` or `None`, *optional*, defaults to `512`):
-            Maximum length of the prompt. If the prompt is longer than this value, it will be truncated left.
         num_generations (`int`, *optional*, defaults to `8`):
->>>>>>> 3b7d0e44
             Number of generations per prompt to sample. The effective batch size (num_processes * per_device_batch_size
             * gradient_accumulation_steps) must be evenly divisible by this value.
         num_generations_eval (`int` or `None`, *optional*):
