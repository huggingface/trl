--- conflicted
+++ resolved
@@ -722,15 +722,9 @@
                     )
 
                     postprocessed_query_response = torch.cat((query, postprocessed_response), 1)
-<<<<<<< HEAD
                     score = self._compute_score(postprocessed_query_response, context_length)
-                    table["score"].extend(self.accelerator.gather(score).float().cpu().numpy())
-=======
-                    _, score, _ = get_reward(
-                        self.reward_model, postprocessed_query_response, processing_class.pad_token_id, context_length
-                    )
                     table["score"].extend(self.accelerator.gather_for_metrics(score).float().cpu().numpy())
->>>>>>> edabe0a2
+
 
                 if sampling:
                     break
