--- conflicted
+++ resolved
@@ -1442,18 +1442,4 @@
             config_kwargs["zero_optimization"]["stage"] = 0
         model, *_ = deepspeed.initialize(model=model, config=config_kwargs)
         model.eval()
-<<<<<<< HEAD
-        return model
-
-    @wraps(Trainer.push_to_hub)
-    def push_to_hub(self, commit_message: Optional[str] = "End of training", blocking: bool = True, **kwargs) -> str:
-        """
-        Overwrite the `push_to_hub` method in order to force-add the tag "sft" when pushing the
-        model on the Hub. Please refer to `~transformers.Trainer.push_to_hub` for more details.
-        """
-        kwargs = trl_sanitze_kwargs_for_tagging(model=self.model, tag_names=self._tag_names, kwargs=kwargs)
-
-        return super().push_to_hub(commit_message=commit_message, blocking=blocking, **kwargs)
-=======
-        return model
->>>>>>> 95ec8577
+        return model