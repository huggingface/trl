# Copyright 2022 The HuggingFace Team. All rights reserved.
#
# Licensed under the Apache License, Version 2.0 (the "License");
# you may not use this file except in compliance with the License.
# You may obtain a copy of the License at
#
#     http://www.apache.org/licenses/LICENSE-2.0
#
# Unless required by applicable law or agreed to in writing, software
# distributed under the License is distributed on an "AS IS" BASIS,
# WITHOUT WARRANTIES OR CONDITIONS OF ANY KIND, either express or implied.
# See the License for the specific language governing permissions and
# limitations under the License.
import inspect
import math
import os
import time
import typing
import warnings
from typing import Callable, List, Optional, Union

import datasets
import numpy as np
import torch
import torch.nn.functional as F
from accelerate import Accelerator
from accelerate.utils import ProjectConfiguration
from datasets import Dataset
from huggingface_hub import whoami
from packaging import version
from torch.optim import Adam
from transformers import (
    DataCollatorForLanguageModeling,
    PreTrainedTokenizer,
    PreTrainedTokenizerBase,
    PreTrainedTokenizerFast,
)

from ..core import (
    WANDB_PADDING,
    PPODecorators,
    clip_by_value,
    convert_to_scalar,
    entropy_from_logits,
    flatten_dict,
    logprobs_from_logits,
    masked_mean,
    masked_var,
    masked_whiten,
    set_seed,
    stack_dicts,
    stats_to_np,
)
from ..import_utils import is_torch_greater_2_0
from ..models import SUPPORTED_ARCHITECTURES, PreTrainedModelWrapper, create_reference_model
from . import AdaptiveKLController, BaseTrainer, FixedKLController, PPOConfig


MODEL_CARD_TEMPLATE = """---
license: apache-2.0
tags:
- trl
- transformers
- reinforcement-learning
---

# {model_name}

This is a [TRL language model](https://github.com/lvwerra/trl) that has been fine-tuned with reinforcement learning to
 guide the model outputs according to a value, function, or human feedback. The model can be used for text generation.

## Usage

To use this model for inference, first install the TRL library:

```bash
python -m pip install trl
```

You can then generate text as follows:

```python
from transformers import pipeline

generator = pipeline("text-generation", model="{model_id}")
outputs = generator("Hello, my llama is cute")
```

If you want to use the model for training or to obtain the outputs from the value head, load the model as follows:

```python
from transformers import AutoTokenizer
from trl import AutoModelForCausalLMWithValueHead

tokenizer = AutoTokenizer.from_pretrained("{model_id}")
model = AutoModelForCausalLMWithValueHead.from_pretrained("{model_id}")

inputs = tokenizer("Hello, my llama is cute", return_tensors="pt")
outputs = model(**inputs, labels=inputs["input_ids"])
```
"""


class PPOTrainer(BaseTrainer):
    """
    The PPOTrainer uses Proximal Policy Optimization to optimise language models.
    Note, this trainer is heavily inspired by the original OpenAI learning to summarize work here:
    https://github.com/openai/summarize-from-feedback

    Attributes:
        **config** (`PPOConfig`) -- Configuration object for PPOTrainer. Check the documentation of `PPOConfig` for more
         details.
        **model** (`PreTrainedModelWrapper`) -- Model to be optimized, Hugging Face transformer model with a value head.
            Check the documentation of `PreTrainedModelWrapper` for more details.
        **ref_model** (`PreTrainedModelWrapper`, *optional*) -- Reference model to be used for KL penalty, Hugging Face
            transformer model with a casual language modelling head. Check the documentation of `PreTrainedModelWrapper`
            for more details. If no reference model is provided, the trainer will create a reference model with the same
             architecture as the model to be optimized with shared layers.
        **tokenizer** (`PreTrainedTokenizerBase`) -- Tokenizer to be used for encoding the
            data. Check the documentation of `transformers.PreTrainedTokenizer` and
            `transformers.PreTrainedTokenizerFast` for more details.
        **dataset** (Union[`torch.utils.data.Dataset`, `datasets.Dataset`], *optional*) -- PyTorch dataset or Hugging
            Face dataset. This is used to create a PyTorch dataloader. If no dataset is provided, the dataloader must be
             created outside the trainer users needs to design their own dataloader and make sure the batch
            size that is used is the same as the one specified in the configuration object.
        **optimizer** (`torch.optim.Optimizer`, *optional*) -- Optimizer to be used for training. If no optimizer is
            provided, the trainer will create an Adam optimizer with the learning rate specified in the configuration
            object.
        **data_collator** (DataCollatorForLanguageModeling, *optional*) -- Data collator to be used for training and
            passed along the dataloader
        **num_shared_layers** (int, *optional*) -- Number of layers to be shared between the model and the reference
            model, if no reference model is passed. If no number is provided, all the layers will be shared.
        **lr_scheduler** (`torch.optim.lr_scheduler`, *optional*) -- Learning rate scheduler to be used for training.
    """

    def __init__(
        self,
        config: PPOConfig = None,
        model: PreTrainedModelWrapper = None,
        ref_model: Optional[PreTrainedModelWrapper] = None,
        tokenizer: PreTrainedTokenizerBase = None,
        dataset: Optional[Union[torch.utils.data.Dataset, Dataset]] = None,
        optimizer: Optional[torch.optim.Optimizer] = None,
        data_collator: Optional[typing.Callable] = None,
        num_shared_layers: Optional[int] = None,
        lr_scheduler: Optional[torch.optim.lr_scheduler._LRScheduler] = None,
    ):
        """
        Initialize PPOTrainer.

        Args:
            config (`PPOConfig`):
                Configuration object for PPOTrainer. Check the documentation of `PPOConfig` for more details.
            model (`PreTrainedModelWrapper`):
                Hugging Face transformer model with a value head.
            ref_model (`PreTrainedModelWrapper`):
                Hugging Face transformer model with a casual language modelling head. Used for KL penalty
            tokenizer (`transformers.PreTrainedTokenizerBase`):
                Hugging Face tokenizer
            dataset (Optional[Union[`torch.utils.data.Dataset`, `datasets.Dataset`]]):
                PyTorch dataset or Hugging Face dataset. If a Hugging Face dataset is passed, the dataset
                will be preprocessed by removing the columns that are not used by the model. If none is passed,
                a warning will be raised in a multi-GPU setting.
            optimizer (Optional[`torch.optim.Optimizer`]):
                Optimizer used for training. If `None`, the `Adam` is used as default.
            data_collator (Optional[function]):
                Data collator function.
            num_shared_layers (Optional[int]):
                Number of shared layers between the model and the reference model. If `None`, all layers are shared.
                used only if `ref_model` is `None`.
            lr_scheduler (Optional[`torch.optim.lr_scheduler`]):
                Learning rate scheduler used for training.
        """
        super().__init__(config)

        # initial seed for reproducible experiments
        set_seed(config.seed)

        # Step 0: check positional arguments validity
        if not isinstance(config, PPOConfig):
            raise ValueError(f"config must be a PPOConfig, got {type(config)}")
        if not isinstance(tokenizer, (PreTrainedTokenizerBase)):
            raise ValueError(
                f"tokenizer must be a PreTrainedTokenizerBase like a PreTrainedTokenizer or a PreTrainedTokenizerFast, got {type(tokenizer)}"
            )
        if not isinstance(model, (SUPPORTED_ARCHITECTURES)):
            raise ValueError(
                f"model must be a PreTrainedModelWrapper, got {type(model)} - supported architectures are: {SUPPORTED_ARCHITECTURES}"
            )
        # Step 1: Initialize Accelerator
        self.accelerator = Accelerator(
            log_with=config.log_with,
            gradient_accumulation_steps=config.gradient_accumulation_steps,
            project_config=ProjectConfiguration(**config.project_kwargs),
            **config.accelerator_kwargs,
        )

        is_using_tensorboard = config.log_with is not None and config.log_with == "tensorboard"

        self.accelerator.init_trackers(
            config.tracker_project_name,
            config=dict(trl_ppo_trainer_config=config.to_dict()) if not is_using_tensorboard else config.to_dict(),
            init_kwargs=config.tracker_kwargs,
        )

        self.model = model
        self.model_params = filter(lambda p: p.requires_grad, self.model.parameters())
        self.is_encoder_decoder = hasattr(self.model, "is_encoder_decoder")
        self.is_peft_model = getattr(self.model, "is_peft_model", False)
        self.is_using_text_environment = getattr(config, "use_text_environment", False)

        if isinstance(ref_model, SUPPORTED_ARCHITECTURES):
            self.ref_model = ref_model
            if num_shared_layers is not None:
                warnings.warn(
                    "num_shared_layers is ignored when ref_model is provided. Two different models are used for the "
                    "model and the reference model and no layers are shared.",
                    UserWarning,
                )
        elif ref_model is None and not self.is_peft_model:
            self.ref_model = create_reference_model(self.model, num_shared_layers=num_shared_layers)
        elif self.is_peft_model:
            self.ref_model = None
        else:
            raise ValueError(
                f"ref_model must be a PreTrainedModelWrapper or `None`, got {type(ref_model)} - supported "
                f"architectures are: {SUPPORTED_ARCHITECTURES} "
            )

        if not (isinstance(tokenizer, PreTrainedTokenizer) or isinstance(tokenizer, PreTrainedTokenizerFast)):
            raise ValueError(
                "tokenizer must be a transformers.PreTrainedTokenizer or transformers.PreTrainedTokenizerFast"
            )
        self.tokenizer = tokenizer

        if dataset is not None and not (isinstance(dataset, torch.utils.data.Dataset) or isinstance(dataset, Dataset)):
            raise ValueError("dataset must be a torch.utils.data.Dataset or datasets.Dataset")
        elif dataset is None:
            warnings.warn(
                "No dataset is provided. Make sure to set config.batch_size to the correct value before training.",
                UserWarning,
            )
        self.dataset = dataset
        self._signature_columns = None
        if self.dataset is not None:
            self.dataloader = self.prepare_dataloader(self.dataset, data_collator)
        elif self.dataset is None and self.accelerator.num_processes > 1:
            warnings.warn(
                "No dataset is provided. In a multi-GPU setting, this will lead to an error. You should"
                " prepare your dataloader yourself with `dataloader = ppo_trainer.accelerator.prepare(dataloader)`"
                " and using `torch.utils.data.DataLoader`, or pass a dataset to the `PPOTrainer`. Please "
                " refer to the documentation for more details.",
                UserWarning,
            )
            self.dataloader = None
        else:
            self.dataloader = None

        self.config.backward_batch_size = self.config.mini_batch_size * self.config.gradient_accumulation_steps

        # Step 3: Initialize optimizer and data collator
        self.data_collator = DataCollatorForLanguageModeling(self.tokenizer, mlm=False)
        if optimizer is None:
            self.optimizer = Adam(
                filter(lambda p: p.requires_grad, self.model.parameters()),
                lr=self.config.learning_rate,
            )
        else:
            self.optimizer = optimizer

        self.lr_scheduler = lr_scheduler
        if self.lr_scheduler is not None:
            lr_scheduler_class = (
                torch.optim.lr_scheduler._LRScheduler
                if not is_torch_greater_2_0()
                else torch.optim.lr_scheduler.LRScheduler
            )

            if not isinstance(self.lr_scheduler, lr_scheduler_class):
                raise ValueError(
                    "lr_scheduler must be a torch.optim.lr_scheduler._LRScheduler or torch.optim.lr_scheduler.LRScheduler (for torch >= 2.0)"
                )

        if self.config.adap_kl_ctrl:
            self.kl_ctl = AdaptiveKLController(self.config.init_kl_coef, self.config.target, self.config.horizon)
        else:
            self.kl_ctl = FixedKLController(self.config.init_kl_coef)

        # Safety checkers for DS integration
        is_deepspeed_used = self.accelerator.distributed_type == "DEEPSPEED" and hasattr(
            self.accelerator.state, "deepspeed_plugin"
        )

        (
            self.model,
            self.optimizer,
            self.data_collator,
            self.dataloader,
            self.lr_scheduler,
        ) = self.accelerator.prepare(
            self.model,
            self.optimizer,
            self.data_collator,
            self.dataloader,
            self.lr_scheduler,
        )
        if is_deepspeed_used:
            # 8 bit models are already set on the correct device
            if not self.is_peft_model and not (
                getattr(self.ref_model.pretrained_model, "is_loaded_in_8bit", False)
                or getattr(self.ref_model.pretrained_model, "is_loaded_in_4bit", False)
            ):
                # DS integration only allows for single model and as `ref_model` is only used for
                # `KL divergence loss`,i.e, in eval model, just have it be on the respective device and
                # there is no need to pass it to the `accelerator.prepare` call
                self.ref_model = self.ref_model.to(self.accelerator.device)

            # this hack seems to be needed for DS stage 3 to work
            if self.accelerator.state.deepspeed_plugin.zero_stage == 3:
                self.model.train()
        else:
            self.ref_model = self.accelerator.prepare(self.ref_model)

        # In a distributed setup, only logging needs to be performed on the main process
        # check: https://pytorch.org/docs/stable/generated/torch.nn.parallel.DistributedDataParallel.html
        # or: https://discuss.pytorch.org/t/use-distributed-data-parallel-correctly/82500/11
        self.is_distributed = self.accelerator.distributed_type == "MULTI_GPU"

        # init the current step
        self.current_step = 0

        # init variables for pushing model to hub
        if config.push_to_hub_if_best_kwargs:
            if "repo_id" not in config.push_to_hub_if_best_kwargs:
                raise ValueError("You have to specify repo_id in order to push the model to the hub!")
            self.push_to_hub_kwargs = config.push_to_hub_if_best_kwargs
            self.compare_step = 0
            self.highest_reward = torch.tensor(-float("inf"))

        # post process for PP
        if not getattr(self.model, "is_sequential_parallel", False):
            self.current_device = self.accelerator.device
        else:
            self.current_device = torch.device("cuda:0")

        PPODecorators.optimize_cuda_cache = self.config.optimize_cuda_cache

    def _filter_kwargs(self, kwargs, target_func):
        """
        filter the keyword arguments that are supported by the target function.

        Args:
            kwargs (dict):
                Keyword arguments
            target_func (function):
                Target function
        """
        return {k: v for k, v in kwargs.items() if k in inspect.signature(target_func).parameters.keys()}

    def prepare_dataloader(self, dataset: Union[torch.utils.data.Dataset, Dataset], data_collator=None):
        """
        Prepare the dataloader for training.

        Args:
            dataset (Union[`torch.utils.data.Dataset`, `datasets.Dataset`]):
                PyTorch dataset or Hugging Face dataset. If a Hugging Face dataset is passed, the dataset
                will be preprocessed by removing the columns that are not used by the model.
            data_collator (Optional[function]):
                Data collator function.

        Returns:
            `torch.utils.data.DataLoader`: PyTorch dataloader
        """
        if isinstance(dataset, Dataset):
            dataset = self._remove_unused_columns(dataset)
        dataloader = torch.utils.data.DataLoader(
            dataset,
            batch_size=self.config.batch_size,
            collate_fn=data_collator,
            shuffle=True,
            drop_last=True,
        )
        return dataloader

    # Adapted from transformers.Trainer._set_signature_columns_if_needed
    def _set_signature_columns_if_needed(self):
        if self._signature_columns is None:
            # Inspect model forward signature to keep only the arguments it accepts.
            signature = inspect.signature(self.model.forward)
            self._signature_columns = list(signature.parameters.keys())
            # label => sentiment | we need query and response for logging purpose
            self._signature_columns += list(set(["label", "query", "response"]))

    # Adapted from transformers.Trainer._remove_unused_columns
    def _remove_unused_columns(self, dataset: "Dataset"):
        if not self.config.remove_unused_columns:
            return dataset
        self._set_signature_columns_if_needed()
        signature_columns = self._signature_columns

        ignored_columns = list(set(dataset.column_names) - set(signature_columns))

        columns = [k for k in signature_columns if k in dataset.column_names]

        if version.parse(datasets.__version__) < version.parse("1.4.0"):
            dataset.set_format(
                type=dataset.format["type"],
                columns=columns,
                format_kwargs=dataset.format["format_kwargs"],
            )
            return dataset
        else:
            return dataset.remove_columns(ignored_columns)

    def generate(
        self,
        query_tensor: Union[torch.Tensor, List[torch.Tensor]],
        length_sampler: Callable = None,
        batch_size: int = 4,
        return_prompt: bool = True,
        **generation_kwargs,
    ):
        """
        Generate response with the model given the query tensor.
        call the `generate` method of the model.

        Args:
            query_tensor (`torch.LongTensor`):
                A tensor of shape (`batch_size`, `seq_len`) containing query tokens.
            generation_kwargs (dict[str, Any]):
                Keyword arguments for generation.
            length_sampler (`Callable`, *optional*):
                Callable that returns the number of newly generated tokens.
            batch_size (`int`, *optional):
                Batch size used for generation, defaults to `4`.
            return_prompt (`bool`, *optional*):
                If set to `False` the prompt is not returned but only the newly generated tokens, defaults to `True`.

        Returns:
            `torch.LongTensor`: A tensor of shape (`batch_size`, `gen_len`) containing response tokens.
        """

        if isinstance(query_tensor, List):
            return self._generate_batched(
                query_tensor,
                length_sampler=length_sampler,
                batch_size=batch_size,
                return_prompt=return_prompt,
                **generation_kwargs,
            )

        else:
            if length_sampler is not None:
                generation_kwargs["max_new_tokens"] = length_sampler()
            response = self.accelerator.unwrap_model(self.model).generate(
                input_ids=query_tensor.unsqueeze(dim=0), **generation_kwargs
            )

            if not return_prompt and not self.is_encoder_decoder:
                return response[:, query_tensor.shape[0] :]
            return response

    def _generate_batched(
        self,
        query_tensors: List[torch.Tensor],
        length_sampler: Callable = None,
        batch_size: int = 4,
        return_prompt: bool = True,
        pad_to_multiple_of: int = None,
        remove_padding: bool = True,
        **generation_kwargs,
    ):
        outputs = []

        padding_side_default = self.tokenizer.padding_side
        if not self.is_encoder_decoder:
            self.tokenizer.padding_side = "left"

        # in case we have fewer examples than bs
        batch_size = min(len(query_tensors), batch_size)

        for i in range(0, len(query_tensors), batch_size):
            if length_sampler is not None:
                generation_kwargs["max_new_tokens"] = length_sampler()

            # prevent overflow if query tensors are not even multiple of bs
            end_index = min(len(query_tensors), i + batch_size)

            batch = query_tensors[i:end_index]
            batch_mask = [torch.ones_like(element) for element in batch]
            inputs = {"input_ids": batch, "attention_mask": batch_mask}

            padded_inputs = self.tokenizer.pad(
                inputs,
                padding=True,
                max_length=None,
                pad_to_multiple_of=pad_to_multiple_of,
                return_tensors="pt",
            ).to(self.current_device)

            generations = self.accelerator.unwrap_model(self.model).generate(**padded_inputs, **generation_kwargs)

            for generation, mask in zip(generations, padded_inputs["attention_mask"]):
                if not self.is_encoder_decoder:
                    output = generation[(1 - mask).sum() :]  # remove padding
                else:
                    output = generation

                if not return_prompt and not self.is_encoder_decoder:
                    output = output[(mask).sum() :]  # remove prompt

                if remove_padding and self.tokenizer.eos_token_id in output:
                    pad_mask = output == self.tokenizer.eos_token_id
                    pad_start = torch.nonzero(pad_mask, as_tuple=False)[0, 0].item()
                    output = output[: pad_start + 1]  # keep the eos token at the end

                outputs.append(output)

        self.tokenizer.padding_side = padding_side_default
        return outputs

    def _step_safety_checker(
        self,
        batch_size: int,
        queries: List[torch.LongTensor],
        responses: List[torch.LongTensor],
        scores: List[torch.FloatTensor],
        masks: Optional[List[torch.LongTensor]] = None,
    ):
        """
        Check if the input data is valid for training.

        Args:
            batch_size (int):
                Batch size from the config file.
            queries (List[`torch.LongTensor`]):
                List of tensors containing the encoded queries of shape (`query_length`)
            responses (List[`torch.LongTensor`]):
                List of tensors containing the encoded responses of shape (`response_length`)
            scores (List[`torch.FloatTensor`]):
                List of tensors containing the scores.
            masks (List[`torch.LongTensor`], *optional*):
                list of optional tensors containing the masks of shape (`query_length` + `response_length`)
        Returns:
            `tuple`: The input processed data.
        """
        for name, tensor_list in zip(["queries", "responses", "scores"], [queries, responses, scores]):
            if not isinstance(tensor_list, list):
                raise ValueError(f"{name} must be a list of tensors - got {type(tensor_list)}")
            if not isinstance(tensor_list[0], torch.Tensor):
                raise ValueError(f"Elements in {name} must be tensors - got {type(tensor_list[0])}")
            if batch_size is not None and len(tensor_list) != batch_size:
                raise ValueError(
                    f"Batch size ({batch_size}) does not match number of examples - but got {len(tensor_list)} for: {name}"
                )

        # add queries, scores and responses on the correct device
        queries = [tensor.to(self.current_device) for tensor in queries]
        responses = [tensor.to(self.current_device) for tensor in responses]
        scores = [tensor.to(self.current_device) for tensor in scores]

        # squeeze scores if needed
        for i, score in enumerate(scores):
            if score.dim() > 1:
                raise ValueError(f"Scores must be 1-dimensional - got {score.dim()} for {score}")
            elif score.dim() == 1:
                scores[i] = score.squeeze()

        return queries, responses, scores

    @PPODecorators.empty_cuda_cache()
    def step(
        self,
        queries: List[torch.LongTensor],
        responses: List[torch.LongTensor],
        scores: List[torch.FloatTensor],
        response_masks: Optional[List[torch.LongTensor]] = None,
    ):
        """
        Run a PPO optimisation step given a list of queries, model responses, and rewards.

        Args:
            queries (List[`torch.LongTensor`]):
                List of tensors containing the encoded queries of shape (`query_length`)
            responses (List[`torch.LongTensor`]):
                List of tensors containing the encoded responses of shape (`response_length`)
            scores (List[`torch.FloatTensor`]):
                List of tensors containing the scores.

        Returns:
            `dict[str, Any]`: A summary of the training statistics
        """
        bs = self.config.batch_size
        queries, responses, scores = self._step_safety_checker(bs, queries, responses, scores, response_masks)
        # if we want to push best model to the hub
        if hasattr(self, "highest_reward"):
            if self.compare_step % self.config.compare_steps == 0:
                curr_mean_reward = torch.tensor(scores).mean()
                # if the best reward ever seen
                if curr_mean_reward > self.highest_reward:
                    self.highest_reward = curr_mean_reward
                    # push model to hub
                    self.push_to_hub(**self.push_to_hub_kwargs)
            self.compare_step += 1

        timing = dict()
        t0 = time.time()

        t = time.time()

        model_inputs = self.prepare_model_inputs(queries, responses)

        if self.is_distributed:
            pad_first = self.tokenizer.padding_side == "left"

            model_inputs["input_ids"] = self.accelerator.pad_across_processes(
                model_inputs["input_ids"],
                dim=1,
                pad_index=self.tokenizer.pad_token_id,
                pad_first=pad_first,
            )
            model_inputs["attention_mask"] = self.accelerator.pad_across_processes(
                model_inputs["attention_mask"], dim=1, pad_index=0, pad_first=pad_first
            )
            if self.is_encoder_decoder:
                model_inputs["decoder_input_ids"] = self.accelerator.pad_across_processes(
                    model_inputs["decoder_input_ids"],
                    dim=1,
                    pad_index=self.tokenizer.pad_token_id,
                    pad_first=pad_first,
                )
                model_inputs["decoder_attention_mask"] = self.accelerator.pad_across_processes(
                    model_inputs["decoder_attention_mask"],
                    dim=1,
                    pad_index=0,
                    pad_first=pad_first,
                )

        model_inputs_names = list(model_inputs.keys())

        full_kl_penalty = self.config.kl_penalty == "full"

        with torch.no_grad():
<<<<<<< HEAD
            all_logprobs, _, values, masks = self.batched_forward_pass(
                self.model, queries, responses, model_inputs, response_masks=response_masks
            )

            # self._show_tokens(torch.cat((queries[0], responses[0]))[1:], masks[0])
=======
            all_logprobs, logits_or_none, values, masks = self.batched_forward_pass(
                self.model, queries, responses, model_inputs, return_logits=full_kl_penalty
            )
>>>>>>> a00ab445

            # for when the model is a peft model
            if self.is_peft_model and hasattr(
                self.accelerator.unwrap_model(self.model).pretrained_model,
                "disable_adapter",
            ):
                with self.accelerator.unwrap_model(self.model).pretrained_model.disable_adapter():
                    ref_logprobs, ref_logits_or_none, _, _ = self.batched_forward_pass(
                        self.model, queries, responses, model_inputs, return_logits=full_kl_penalty
                    )
            elif self.is_peft_model and not hasattr(self.model.pretrained_model, "disable_adapter"):
                raise ValueError(
                    "You are using a `peft` version that does not support `disable_adapter`. Please update your `peft` version to the latest version."
                )

            else:
                ref_logprobs, ref_logits_or_none, _, _ = self.batched_forward_pass(
                    self.ref_model, queries, responses, model_inputs, return_logits=full_kl_penalty
                )

        timing["time/ppo/forward_pass"] = time.time() - t

        with torch.no_grad():
            t = time.time()
            if full_kl_penalty:
                active_full_logprobs = logprobs_from_logits(logits_or_none, None, gather=False)
                ref_full_logprobs = logprobs_from_logits(ref_logits_or_none, None, gather=False)

                rewards, non_score_reward = self.compute_rewards(
                    scores, active_full_logprobs, ref_full_logprobs, masks
                )
            else:
                rewards, non_score_reward = self.compute_rewards(scores, all_logprobs, ref_logprobs, masks)
            timing["time/ppo/compute_rewards"] = time.time() - t

            t = time.time()
            values, advantages, returns = self.compute_advantages(values, rewards, masks)
            timing["time/ppo/compute_advantages"] = time.time() - t

        # upcast to float32 to avoid dataset issues
        batch_dict = {
            "queries": queries,
            "responses": responses,
            "logprobs": all_logprobs.to(torch.float32),
            "values": values.to(torch.float32),
            "masks": masks,
            "advantages": advantages,
            "returns": returns,
        }
        batch_dict.update(model_inputs)

        t = time.time()
        all_stats = []
        early_stop = False
        for _ in range(self.config.ppo_epochs):
            if early_stop:
                break
            b_inds = np.random.permutation(bs)
            for backward_batch_start in range(0, bs, self.config.backward_batch_size):
                backward_batch_end = backward_batch_start + self.config.backward_batch_size
                backward_batch_inds = b_inds[backward_batch_start:backward_batch_end]

                for mini_batch_start in range(0, self.config.backward_batch_size, self.config.mini_batch_size):
                    mini_batch_end = mini_batch_start + self.config.mini_batch_size
                    mini_batch_inds = backward_batch_inds[mini_batch_start:mini_batch_end]
                    mini_batch_dict = {
                        "logprobs": batch_dict["logprobs"][mini_batch_inds],
                        "values": batch_dict["values"][mini_batch_inds],
                        "masks": batch_dict["masks"][mini_batch_inds],
                        # hacks: the queries and responses are ragged.
                        "queries": [batch_dict["queries"][i] for i in mini_batch_inds],
                        "responses": [batch_dict["responses"][i] for i in mini_batch_inds],
                        "advantages": batch_dict["advantages"][mini_batch_inds],
                        "returns": batch_dict["returns"][mini_batch_inds],
                    }
                    for k in model_inputs_names:
                        mini_batch_dict[k] = batch_dict[k][mini_batch_inds]
                    with self.accelerator.accumulate(self.model):
                        model_inputs = {k: mini_batch_dict[k] for k in model_inputs_names}

                        logprobs, logits, vpreds, _ = self.batched_forward_pass(
                            self.model,
                            mini_batch_dict["queries"],
                            mini_batch_dict["responses"],
                            model_inputs,
                            return_logits=True,
                        )
                        train_stats = self.train_minibatch(
                            mini_batch_dict["logprobs"],
                            mini_batch_dict["values"],
                            logprobs,
                            logits,
                            vpreds,
                            mini_batch_dict["masks"],
                            mini_batch_dict["advantages"],
                            mini_batch_dict["returns"],
                        )
                        all_stats.append(train_stats)

            # typically, early stopping is done at the epoch level
            if self.config.early_stopping:
                policykl = train_stats["policy/policykl"]
                early_stop = self._early_stop(policykl)
                if early_stop:
                    break

        timing["time/ppo/optimize_step"] = time.time() - t

        t = time.time()
        train_stats = stack_dicts(all_stats)

        # reshape advantages/ratios such that they are not averaged.
        train_stats["policy/advantages"] = torch.flatten(train_stats["policy/advantages"]).unsqueeze(0)
        train_stats["policy/advantages"] = torch.nan_to_num(train_stats["policy/advantages"], WANDB_PADDING)
        train_stats["policy/ratio"] = torch.flatten(train_stats["policy/ratio"]).unsqueeze(0)

        stats = self.record_step_stats(
            scores=scores,
            logprobs=all_logprobs,
            ref_logprobs=ref_logprobs,
            non_score_reward=non_score_reward,
            train_stats=train_stats,
            kl_coef=self.kl_ctl.value,
            masks=masks,
            queries=queries,
            responses=responses,
        )
        # Gather/Reduce stats from all processes
        if self.is_distributed:
            stats = self.gather_stats(stats)
        stats = stats_to_np(stats)
        timing["time/ppo/calc_stats"] = time.time() - t
        stats["ppo/learning_rate"] = self.optimizer.param_groups[0]["lr"]

        # Update the KL control - multiply the batch_size by the number of processes
        self.kl_ctl.update(
            stats["objective/kl"],
            self.config.batch_size * self.accelerator.num_processes,
        )

        # Log the total ppo time
        timing["time/ppo/total"] = time.time() - t0
        stats.update(timing)

        # post-process stats for tensorboard and other loggers
        if self.config.log_with != "wandb":
            stats = convert_to_scalar(stats)

        if self.lr_scheduler is not None:
            self.lr_scheduler.step()

        return stats

    def _early_stop(self, policykl):
        r"""
        Handles the early stopping logic. If the policy KL is greater than the target KL, then the gradient is zeroed and
        the optimization step is skipped.
        This also handles the multi-gpu case where the policy KL is averaged across all processes.

        Args:
            policy_kl (torch.Tensor):
                the policy KL

        Returns:
            `bool`: whether to early stop or not
        """
        early_stop = False
        if not self.config.early_stopping:
            return early_stop

        if not self.is_distributed and policykl > 1.5 * self.config.target_kl:
            self.optimizer.zero_grad()
            early_stop = True
        elif self.is_distributed:
            import torch.distributed as dist

            # Wait for all processes to finish
            dist.barrier()

            # all gather the policykl
            dist.all_reduce(policykl, dist.ReduceOp.SUM)
            policykl /= self.accelerator.num_processes

            if policykl > 1.5 * self.config.target_kl:
                self.optimizer.zero_grad()
                early_stop = True
        return early_stop

    def gather_stats(self, stats):
        """
        Gather stats from all processes. Useful in the context of distributed training.

        Args:
            stats (dict[str, Any]):
            a dictionary of stats to be gathered. The stats should contain torch tensors.

        Returns:
            `dict[str, Any]`: A dictionary of stats with the tensors gathered.
        """
        import torch.distributed as dist

        # Wait for all processes to finish
        dist.barrier()

        for k, v in stats.items():
            if isinstance(v, torch.Tensor):
                dist.all_reduce(v, dist.ReduceOp.SUM)
                v /= self.accelerator.num_processes
            stats[k] = v
        return stats

    def prepare_model_inputs(self, queries: torch.Tensor, responses: torch.Tensor):
        if self.is_encoder_decoder:
            input_data = self.data_collator(
                [{"input_ids": q, "attention_mask": torch.ones_like(q)} for q in queries]
            ).to(self.current_device)

            decoder_inputs = self.data_collator(
                [{"input_ids": r, "attention_mask": torch.ones_like(r)} for r in responses]
            ).to(self.current_device)

            input_data["decoder_input_ids"] = decoder_inputs["input_ids"]
            input_data["decoder_attention_mask"] = decoder_inputs["attention_mask"]
        else:
            input_ids = [torch.cat([q, r]) for q, r in zip(queries, responses)]
            input_data = self.data_collator(
                [{"input_ids": ids, "attention_mask": torch.ones_like(ids)} for ids in input_ids]
            ).to(self.current_device)

        input_data.pop("labels", None)  # we don't want to compute LM losses
        return input_data

    @PPODecorators.empty_cuda_cache()
    def batched_forward_pass(
        self,
        model: PreTrainedModelWrapper,
        queries: torch.Tensor,
        responses: torch.Tensor,
        model_inputs: dict,
        return_logits: bool = False,
        response_masks: Optional[torch.Tensor] = None,
    ):
        """
        Calculate model outputs in multiple batches.

        Args:
            queries (`torch.LongTensor`):
                List of tensors containing the encoded queries, shape (`batch_size`, `query_length`)
            responses (`torch.LongTensor`):
                List of tensors containing the encoded responses, shape (`batch_size`, `response_length`)
            return_logits (`bool`, *optional*, defaults to `False`):
                Whether to return all_logits. Set to `False` if logits are not needed to reduce memory consumption.
        Returns:
            (tuple):
                - all_logprobs (`torch.FloatTensor`): Log probabilities of the responses,
                    shape (`batch_size`, `response_length`)
                - all_ref_logprobs (`torch.FloatTensor`): Log probabilities of the responses,
                    shape (`batch_size`, `response_length`)
                - all_values (`torch.FloatTensor`): Values of the responses, shape (`batch_size`, `response_length`)
        """
        bs = len(queries)
        fbs = self.config.mini_batch_size
        all_logprobs = []
        all_logits = []
        all_masks = []
        all_values = []

        for i in range(math.ceil(bs / fbs)):
            input_kwargs = {key: value[i * fbs : (i + 1) * fbs] for key, value in model_inputs.items()}
            query_batch = queries[i * fbs : (i + 1) * fbs]
            response_batch = responses[i * fbs : (i + 1) * fbs]
            if response_masks is not None:
                response_masks_batch = response_masks[i * fbs : (i + 1) * fbs]
            logits, _, values = model(**input_kwargs)

            if self.is_encoder_decoder:
                input_ids = input_kwargs["decoder_input_ids"]
                attention_mask = input_kwargs["decoder_attention_mask"]
            else:
                input_ids = input_kwargs["input_ids"]
                attention_mask = input_kwargs["attention_mask"]

            logprobs = logprobs_from_logits(logits[:, :-1, :], input_ids[:, 1:])
            masks = torch.zeros_like(attention_mask)
            masks[:, :-1] = attention_mask[:, 1:]

            for j in range(len(query_batch)):
                if self.is_encoder_decoder:
                    # Decoder sentence starts always in the index 1 after padding in the Enc-Dec Models
                    start = 1
                    end = attention_mask[j, :].sum() - 1
                else:
                    start = len(query_batch[j]) - 1
                    if attention_mask[j, 0] == 0:  # offset left padding
                        start += attention_mask[j, :].nonzero()[0]
                    end = start + len(response_batch[j])
                    if response_masks is not None:
                        response_masks_batch[j] = torch.cat(
                            (torch.zeros_like(query_batch[j]), response_masks_batch[j])
                        )[1:]

                masks[j, :start] = 0
                masks[j, end:] = 0
                if response_masks is not None:
                    masks[j, start:end] = masks[j, start:end] * response_masks_batch[j][start:end]

            if return_logits:
                all_logits.append(logits)
            else:
                del logits
            all_values.append(values)
            all_logprobs.append(logprobs)
            all_masks.append(masks)

        return (
            torch.cat(all_logprobs),
            torch.cat(all_logits)[:, :-1] if return_logits else None,
            torch.cat(all_values)[:, :-1],
            torch.cat(all_masks)[:, :-1],
        )

    @PPODecorators.empty_cuda_cache()
    def train_minibatch(
        self,
        old_logprobs: torch.FloatTensor,
        values: torch.FloatTensor,
        logprobs: torch.FloatTensor,
        logits: torch.FloatTensor,
        vpreds: torch.FloatTensor,
        mask: torch.LongTensor,
        advantages: torch.FloatTensor,
        returns: torch.FloatTensor,
    ):
        """
        Train one PPO minibatch

        Args:
            logprobs (`torch.FloatTensor`):
                Log probabilities of the model, shape [batch_size, response_length]
            values (`torch.FloatTensor`):
                Values of the value head, shape [batch_size, response_length]
            query (`torch.LongTensor`):
                Encoded queries, shape [batch_size, query_length]
            response (`torch.LongTensor`):
                Encoded responses, shape [batch_size, response_length]
            model_input (`torch.LongTensor`):
                Concatenated queries and responses, shape [batch_size, query_length+response_length]

        Returns:
            train_stats (dict[str, `torch.Tensor`]):
                Dictionary of training statistics
        """
        loss_p, loss_v, train_stats = self.loss(
            old_logprobs, values, logits, vpreds, logprobs, mask, advantages, returns
        )
        loss = loss_p + loss_v
        self.accelerator.backward(loss)
        if self.config.max_grad_norm is not None:
            if self.accelerator.sync_gradients:
                self.accelerator.clip_grad_norm_(self.model_params, self.config.max_grad_norm)
        self.optimizer.step()
        # we call optimizer.zero_grad() every time and let `accelerator` handle accumulation
        # see https://huggingface.co/docs/accelerate/usage_guides/gradient_accumulation#the-finished-code
        self.optimizer.zero_grad()
        return train_stats

    def compute_rewards(
        self,
        scores: torch.FloatTensor,
        logprobs: torch.FloatTensor,
        ref_logprobs: torch.FloatTensor,
        masks: torch.LongTensor,
    ):
        """
        Compute per token rewards from scores and KL-penalty.

        Args:
            scores (`torch.FloatTensor`):
                Scores from the reward model, shape (`batch_size`)
            logprobs (`torch.FloatTensor`):
                Log probabilities of the model, shape (`batch_size`, `response_length`)
            ref_logprobs (`torch.FloatTensor`):
                Log probabilities of the reference model, shape (`batch_size`, `response_length`)
        """
        rewards, non_score_rewards = [], []
        for score, logprob, ref_logprob, mask in zip(scores, logprobs, ref_logprobs, masks):
            # compute KL penalty (from difference in logprobs)
            kl = self._kl_penalty(logprob, ref_logprob)
            non_score_reward = -self.kl_ctl.value * kl
            non_score_rewards.append(non_score_reward)
            reward = non_score_reward.clone()
            last_non_masked_index = mask.nonzero()[-1]

            # reward is preference model score + KL penalty
            reward[last_non_masked_index] += score
            rewards.append(reward)
        return torch.stack(rewards), torch.stack(non_score_rewards)

    def _kl_penalty(self, logprob: torch.FloatTensor, ref_logprob: torch.FloatTensor) -> torch.FloatTensor:
        if self.config.kl_penalty == "kl":
            return logprob - ref_logprob

        if self.config.kl_penalty == "abs":
            return (logprob - ref_logprob).abs()

        if self.config.kl_penalty == "mse":
            return 0.5 * (logprob - ref_logprob).square()

        if self.config.kl_penalty == "full":
            # Flip is required due to this issue? :https://github.com/pytorch/pytorch/issues/57459
            return F.kl_div(ref_logprob, logprob, log_target=True, reduction="none").sum(-1)

        raise NotImplementedError

    def compute_advantages(
        self: torch.FloatTensor,
        values: torch.FloatTensor,
        rewards: torch.FloatTensor,
        mask: torch.FloatTensor,
    ):
        lastgaelam = 0
        advantages_reversed = []
        gen_len = rewards.shape[-1]

        values = values * mask
        rewards = rewards * mask

        for t in reversed(range(gen_len)):
            nextvalues = values[:, t + 1] if t < gen_len - 1 else 0.0
            delta = rewards[:, t] + self.config.gamma * nextvalues - values[:, t]
            lastgaelam = delta + self.config.gamma * self.config.lam * lastgaelam
            advantages_reversed.append(lastgaelam)
        advantages = torch.stack(advantages_reversed[::-1]).transpose(0, 1)

        returns = advantages + values
        advantages = masked_whiten(advantages, mask)
        advantages = advantages.detach()
        return values, advantages, returns

    def loss(
        self,
        old_logprobs: torch.FloatTensor,
        values: torch.FloatTensor,
        logits: torch.FloatTensor,
        vpreds: torch.FloatTensor,
        logprobs: torch.FloatTensor,
        mask: torch.LongTensor,
        advantages: torch.FloatTensor,
        returns: torch.FloatTensor,
    ):
        """
        Calculate policy and value losses.

        Args:
            old_logprobs (`torch.FloatTensor`):
                Log probabilities of the model, shape (`batch_size`, `response_length`)
            values (`torch.FloatTensor`):
                Values of the value head, shape (`batch_size`, `response_length`)
            rewards (`torch.FloatTensor`):
                Rewards from the reward model, shape (`batch_size`, `response_length`)
            logits (`torch.FloatTensor`):
                Logits of the model, shape (`batch_size`, `response_length`, `vocab_size`)
            v_pred (`torch.FloatTensor`):
                Values of the value head, shape (`batch_size`, `response_length`)
            logprobs (`torch.FloatTensor`):
                Log probabilities of the model, shape (`batch_size`, `response_length`)
        """

        vpredclipped = clip_by_value(
            vpreds,
            values - self.config.cliprange_value,
            values + self.config.cliprange_value,
        )

        vf_losses1 = (vpreds - returns) ** 2
        vf_losses2 = (vpredclipped - returns) ** 2
        vf_loss = 0.5 * masked_mean(torch.max(vf_losses1, vf_losses2), mask)
        vf_clipfrac = masked_mean(torch.gt(vf_losses2, vf_losses1).float(), mask)

        ratio = torch.exp(logprobs - old_logprobs)

        pg_losses = -advantages * ratio
        pg_losses2 = -advantages * torch.clamp(ratio, 1.0 - self.config.cliprange, 1.0 + self.config.cliprange)

        pg_loss = masked_mean(torch.max(pg_losses, pg_losses2), mask)
        pg_clipfrac = masked_mean(torch.gt(pg_losses2, pg_losses).float(), mask)

        loss = pg_loss + self.config.vf_coef * vf_loss

        avg_ratio = masked_mean(ratio, mask).item()
        if avg_ratio > self.config.ratio_threshold:
            warnings.warn(
                f"The average ratio of batch ({avg_ratio:.2f}) exceeds threshold {self.config.ratio_threshold:.2f}. Skipping batch."
            )
            pg_loss = pg_loss * 0.0
            vf_loss = vf_loss * 0.0
            loss = loss * 0.0

        entropy = masked_mean(entropy_from_logits(logits), mask)

        approxkl = 0.5 * masked_mean((logprobs - old_logprobs) ** 2, mask)
        policykl = masked_mean(old_logprobs - logprobs, mask)

        return_mean, return_var = masked_mean(returns, mask), masked_var(returns, mask)
        value_mean, value_var = masked_mean(values, mask), masked_var(values, mask)

        stats = dict(
            loss=dict(policy=pg_loss.detach(), value=vf_loss.detach(), total=loss.detach()),
            policy=dict(
                entropy=entropy.detach(),
                approxkl=approxkl.detach(),
                policykl=policykl.detach(),
                clipfrac=pg_clipfrac.detach(),
                advantages=advantages.detach(),
                advantages_mean=masked_mean(advantages, mask).detach(),
                ratio=ratio.detach(),
            ),
            returns=dict(mean=return_mean.detach(), var=return_var.detach()),
            val=dict(
                vpred=masked_mean(vpreds, mask).detach(),
                error=masked_mean((vpreds - returns) ** 2, mask).detach(),
                clipfrac=vf_clipfrac.detach(),
                mean=value_mean.detach(),
                var=value_var.detach(),
            ),
        )
        return pg_loss, self.config.vf_coef * vf_loss, flatten_dict(stats)

    def record_step_stats(self, kl_coef: float, **data):
        """
        Record training step statistics.


        Args:
            kl_coef (`float`):
                KL coefficient
            data (`dict`):
                Dictionary of training step data

        Returns:
            stats (`dict`):
                Dictionary of training step statistics
        """
        mask = data.pop("masks")

        kl_list = ((data["logprobs"] - data["ref_logprobs"]) * mask).sum(axis=-1)
        mean_kl = kl_list.mean()
        mean_entropy = (-data["logprobs"] * mask).sum(axis=-1).mean()

        mean_non_score_reward = masked_mean(
            data["non_score_reward"], mask
        )  # non_score_reward is size `batch_size`, `response_length`
        mean_scores = torch.stack(data["scores"]).mean()  # scores is size `batch_size`
        std_scores = torch.stack(data["scores"]).std()

        if mean_kl.item() < -1.0:
            # warn users
            warnings.warn(
                f"KL divergence is starting to become negative: {mean_kl.item():.2f} - this might be a precursor for failed training."
                " sometimes this happens because the generation kwargs are not correctly set. Please make sure"
                " that the generation kwargs are set correctly, or review your training hyperparameters."
            )

        stats = {
            "objective/kl": mean_kl,
            "objective/kl_dist": kl_list,
            "objective/logprobs": data["logprobs"],
            "objective/ref_logprobs": data["ref_logprobs"],
            "objective/kl_coef": kl_coef,
            "objective/entropy": mean_entropy,
            "ppo/mean_non_score_reward": mean_non_score_reward,
            "ppo/mean_scores": mean_scores,
            "ppo/std_scores": std_scores,
        }

        # Log text properties
        query_lens = torch.tensor([len(query) for query in data["queries"]], dtype=torch.float)
        response_lens = torch.tensor([len(response) for response in data["responses"]], dtype=torch.float)

        stats["tokens/queries_len_mean"] = torch.mean(query_lens).cpu().numpy().item()
        stats["tokens/queries_len_std"] = torch.std(query_lens).cpu().numpy().item()
        stats["tokens/queries_dist"] = query_lens.cpu().numpy()
        stats["tokens/responses_len_mean"] = torch.mean(response_lens).cpu().numpy().item()
        stats["tokens/responses_len_std"] = torch.std(response_lens).cpu().numpy().item()
        stats["tokens/responses_dist"] = response_lens.cpu().numpy()

        for k, v in data["train_stats"].items():
            stats[f"ppo/{k}"] = torch.mean(v, axis=0)
        stats["ppo/val/var_explained"] = 1 - stats["ppo/val/error"] / stats["ppo/returns/var"]
        return stats

    def log_stats(
        self,
        stats: dict,
        batch: dict,
        rewards: List[torch.FloatTensor],
    ):
        """
        A function that logs all the training stats. Call it at the end of each epoch.

        Args:
            stats (dict[str, Any]):
                A dictionary of training stats.
            batch (dict[str, Any]):
                A dictionary of batch data, this contains the queries and responses.
            rewards (`List[torch.FloatTensor]`):
                A tensor of rewards.
        """
        # Log only if we are in the main process
        if self.accelerator.is_main_process:
            logs = {}

            # Log stats
            if not isinstance(rewards, torch.Tensor):
                rewards = torch.tensor(rewards).to(self.current_device)

            if "query" not in batch.keys() and "response" not in batch.keys():
                # warn the user that the game logs will not be logged
                warnings.warn(
                    "The game logs will not be logged because the batch does not contain the keys 'query' and "
                    "'response'. "
                )
            elif self.config.log_with == "wandb":
                import wandb

                table_rows = [list(r) for r in zip(batch["query"], batch["response"], batch["answer"], rewards.cpu().tolist())]
                logs.update({"game_log": wandb.Table(columns=["query", "response", "answer", "reward"], rows=table_rows)})
            # All reduce rewards if distributed
            if self.is_distributed:
                import torch.distributed as dist

                dist.barrier()

                dist.all_reduce(rewards, op=torch.distributed.ReduceOp.SUM)
                rewards /= self.accelerator.num_processes

            logs.update(stats)

            # manually cast in fp32 for bf16 torch tensors
            for k, v in logs.items():
                if isinstance(v, torch.Tensor) and v.dtype == torch.bfloat16:
                    logs[k] = v.float()

            logs["env/reward_mean"] = torch.mean(rewards).cpu().numpy().item()
            logs["env/reward_std"] = torch.std(rewards).cpu().numpy().item()
            logs["env/reward_dist"] = rewards.cpu().numpy()

            logs["env/reward_mean"] = torch.mean(rewards).cpu().numpy().item()
            logs["env/reward_std"] = torch.std(rewards).cpu().numpy().item()
            logs["env/reward_dist"] = rewards.cpu().numpy()

            if self.config.log_with == "tensorboard":
                # update the current step
                self.current_step += 1

            self.accelerator.log(
                logs,
                step=self.current_step if self.config.log_with == "tensorboard" else None,
            )

        else:
            if self.is_distributed:
                import torch.distributed as dist

                if not isinstance(rewards, torch.Tensor):
                    rewards = torch.tensor(rewards).to(self.current_device)

                dist.barrier()
                dist.all_reduce(rewards, op=torch.distributed.ReduceOp.SUM)

    def create_model_card(self, path: str, model_name: Optional[str] = "TRL Model") -> None:
        """Creates and saves a model card for a TRL model.

        Args:
            path (`str`): The path to save the model card to.
            model_name (`str`, *optional*): The name of the model, defaults to `TRL Model`.
        """
        try:
            user = whoami()["name"]
        # handle the offline case
        except:  # noqa
            warnings.warn("Cannot retrieve user information assuming you are running in offline mode.")
            return

        if not os.path.exists(path):
            os.makedirs(path)

        model_card_content = MODEL_CARD_TEMPLATE.format(model_name=model_name, model_id=f"{user}/{path}")
        with open(os.path.join(path, "README.md"), "w", encoding="utf-8") as f:
            f.write(model_card_content)

    def _save_pretrained(self, save_directory: str) -> None:
        self.accelerator.unwrap_model(self.model).save_pretrained(save_directory)
        self.tokenizer.save_pretrained(save_directory)
        self.create_model_card(save_directory)

    def _show_tokens(self, tokens, masks):
        from rich import print
        from rich.text import Text

        text = Text()

        for i, (token, mask) in enumerate(zip(tokens, masks)):
            if mask == 1:
                text.append(self.tokenizer.decode(token.item()), style="black on deep_sky_blue1")
                text.append(" ")
            else:
                text.append(self.tokenizer.decode(token.item()), style="black on cyan3")
                text.append(" ")
        print(text)<|MERGE_RESOLUTION|>--- conflicted
+++ resolved
@@ -641,18 +641,9 @@
         full_kl_penalty = self.config.kl_penalty == "full"
 
         with torch.no_grad():
-<<<<<<< HEAD
-            all_logprobs, _, values, masks = self.batched_forward_pass(
-                self.model, queries, responses, model_inputs, response_masks=response_masks
-            )
-
-            # self._show_tokens(torch.cat((queries[0], responses[0]))[1:], masks[0])
-=======
             all_logprobs, logits_or_none, values, masks = self.batched_forward_pass(
-                self.model, queries, responses, model_inputs, return_logits=full_kl_penalty
-            )
->>>>>>> a00ab445
-
+                self.model, queries, responses, model_inputs, response_masks=response_masks, return_logits=full_kl_penalty
+            )
             # for when the model is a peft model
             if self.is_peft_model and hasattr(
                 self.accelerator.unwrap_model(self.model).pretrained_model,
