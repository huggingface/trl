--- conflicted
+++ resolved
@@ -597,15 +597,10 @@
         """
         bs = self.config.batch_size
 
-<<<<<<< HEAD
-        queries, responses, scores = self._step_safety_checker(bs, queries, responses, scores)
-        scores = torch.tensor(scores, device=self.current_device)
-=======
         queries, responses, scores, response_masks = self._step_safety_checker(
             bs, queries, responses, scores, response_masks
         )
         scores = torch.tensor(scores)
->>>>>>> b4899b29
         if self.config.use_score_scaling:
             # Score scaling
             scores_mean, scores_std = self.running.update(scores)
