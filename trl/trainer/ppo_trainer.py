--- conflicted
+++ resolved
@@ -593,11 +593,7 @@
             `dict[str, Any]`: A summary of the training statistics
         """
         bs = self.config.batch_size
-<<<<<<< HEAD
         queries, responses, scores = self._step_safety_checker(bs, queries, responses, scores, response_masks)
-=======
-
-        queries, responses, scores = self._step_safety_checker(bs, queries, responses, scores)
         scores = torch.tensor(scores)
         if self.config.use_score_scaling:
             # Score scaling
@@ -612,7 +608,6 @@
             scores_dtype = scores.dtype
             scores = torch.clip(scores.float(), -self.config.score_clip, self.config.score_clip).to(dtype=scores_dtype)
 
->>>>>>> d3bbee3a
         # if we want to push best model to the hub
         if hasattr(self, "highest_reward"):
             if self.compare_step % self.config.compare_steps == 0:
