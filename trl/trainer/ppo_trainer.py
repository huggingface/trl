# Copyright 2024 The HuggingFace Team. All rights reserved.
#
# Licensed under the Apache License, Version 2.0 (the "License");
# you may not use this file except in compliance with the License.
# You may obtain a copy of the License at
#
#     http://www.apache.org/licenses/LICENSE-2.0
#
# Unless required by applicable law or agreed to in writing, software
# distributed under the License is distributed on an "AS IS" BASIS,
# WITHOUT WARRANTIES OR CONDITIONS OF ANY KIND, either express or implied.
# See the License for the specific language governing permissions and
# limitations under the License.

import gc
import math
import os
import textwrap
import time
from collections import defaultdict
from contextlib import contextmanager, nullcontext
from typing import Optional, Union

import numpy as np
import pandas as pd
import torch
import torch.nn as nn
import torch.nn.functional as F
from accelerate import Accelerator
from accelerate.utils import broadcast, gather_object
from datasets import Dataset
from torch.utils.data import DataLoader
from transformers import (
    BaseImageProcessor,
    DataCollatorWithPadding,
    FeatureExtractionMixin,
    GenerationConfig,
    PreTrainedTokenizerBase,
    ProcessorMixin,
    Trainer,
    TrainerCallback,
    TrainerControl,
    is_wandb_available,
)
from transformers.integrations import get_reporting_integration_callbacks
from transformers.trainer import DEFAULT_CALLBACKS, DEFAULT_PROGRESS_CALLBACK
from transformers.trainer_callback import CallbackHandler, ExportableState, PrinterCallback
from transformers.utils import is_peft_available
from transformers.utils.deprecation import deprecate_kwarg

from ..core import masked_mean, masked_whiten
from ..models import create_reference_model
from ..models.utils import unwrap_model_for_generation
from ..utils import get_comet_experiment_url
from .ppo_config import PPOConfig
from .utils import (
    OnlineTrainerState,
    batch_generation,
    disable_dropout_in_model,
    exact_div,
    first_true_indices,
    forward,
    generate_model_card,
    get_reward,
    peft_module_casting_to_bf16,
    prepare_deepspeed,
    print_rich_table,
    truncate_response,
)


if is_peft_available():
    from peft import PeftConfig, PeftModel, get_peft_model

if is_wandb_available():
    import wandb


INVALID_LOGPROB = 1.0


# taken from https://github.com/OpenLMLab/MOSS-RLHF/blob/40b91eb2f2b71b16919addede0341d2bef70825d/ppo/ppo_trainer.py#L29
# we did this we can do a single `model = accelerator.prepare(model)`
class PolicyAndValueWrapper(nn.Module):
    def __init__(self, policy, value_model) -> None:
        super().__init__()
        self.policy = policy
        self.value_model = value_model
        self.critic_backbone = getattr(value_model, value_model.base_model_prefix)

    def forward(self, **kwargs):
        output = self.critic_backbone(**kwargs)
        logits = self.value_model.score(output.hidden_states[-1])
        return self.policy(**kwargs), logits


class PPOTrainer(Trainer):
    _tag_names = ["trl", "ppo"]

    @deprecate_kwarg("config", "0.15.0", "args", warn_if_greater_or_equal_version=True, raise_if_both_names=True)
    @deprecate_kwarg(
        "tokenizer", "0.15.0", "processing_class", warn_if_greater_or_equal_version=True, raise_if_both_names=True
    )
    @deprecate_kwarg("policy", "0.15.0", "model", warn_if_greater_or_equal_version=True, raise_if_both_names=True)
    @deprecate_kwarg(
        "ref_policy", "0.15.0", "ref_model", warn_if_greater_or_equal_version=True, raise_if_both_names=True
    )
    def __init__(
        self,
        args: PPOConfig,
        processing_class: Optional[
            Union[PreTrainedTokenizerBase, BaseImageProcessor, FeatureExtractionMixin, ProcessorMixin]
        ],
        model: nn.Module,
        ref_model: Optional[nn.Module],
        reward_model: nn.Module,
        train_dataset: Dataset,
        value_model: Optional[nn.Module] = None,
        data_collator: Optional[DataCollatorWithPadding] = None,
        eval_dataset: Optional[Union[Dataset, dict[str, Dataset]]] = None,
        # less commonly used
        optimizers: tuple[torch.optim.Optimizer, torch.optim.lr_scheduler.LambdaLR] = (None, None),
        callbacks: Optional[list[TrainerCallback]] = None,
        peft_config: Optional["PeftConfig"] = None,
    ) -> None:
        if ref_model is model:
            raise ValueError(
                "`model` and `ref_model` cannot be the same object. If you want `ref_model` to be the "
                "same as `model`, you must make a copy of it, or `None` if you use peft."
            )

        self.args = args
        self.processing_class = processing_class
        self.policy_model = model

        # Define the collator if not provided
        if data_collator is None:
            data_collator = DataCollatorWithPadding(self.processing_class)

        self.policy_model.generation_config.eos_token_id = (
            None  # disable `pad_token_id` and `eos_token_id` because we just want to
        )
        self.policy_model.generation_config.pad_token_id = None  # generate tokens without truncation / padding

        # peft support
        if not is_peft_available() and peft_config is not None:
            raise ImportError(
                "PEFT is not installed and you passed a `peft_config` in the trainer's kwargs, please install it to use the PEFT models"
            )
        elif is_peft_available() and peft_config is not None:
            # if model is a peft model and we have a peft_confg, we merge and unload it first
            if isinstance(self.policy_model, PeftModel):
                self.policy_model = self.policy_model.merge_and_unload()

            # get peft model with the given config
            self.policy_model = get_peft_model(self.policy_model, peft_config)
            if args.bf16 and getattr(self.policy_model, "is_loaded_in_4bit", False):
                peft_module_casting_to_bf16(self.policy_model)

        self.is_peft_model = is_peft_available() and isinstance(self.policy_model, PeftModel)
        self.model_adapter_name = args.model_adapter_name
        self.ref_adapter_name = args.ref_adapter_name

        if ref_model:
            self.ref_model = ref_model
        elif self.is_peft_model:
            self.ref_model = None
        else:
            self.ref_model = create_reference_model(self.policy_model)

        self.reward_model = reward_model
        self.train_dataset = train_dataset
        self.train_dataset_len = len(train_dataset)
        self.value_model = value_model
        self.data_collator = data_collator
        self.eval_dataset = eval_dataset
        self.optimizer, self.lr_scheduler = optimizers
        self.optimizer_cls_and_kwargs = None  # needed for transformers >= 4.47

        #########
        # calculate various batch sizes
        #########
        if args.total_episodes is None:  # allow the users to define episodes in terms of epochs.
            args.total_episodes = int(args.num_train_epochs * self.train_dataset_len)
        accelerator = Accelerator(gradient_accumulation_steps=args.gradient_accumulation_steps)
        self.accelerator = accelerator
        args.world_size = accelerator.num_processes
        args.local_batch_size = (
            args.per_device_train_batch_size * args.gradient_accumulation_steps * args.num_mini_batches
        )
        args.micro_batch_size = int(args.per_device_train_batch_size * args.world_size)
        args.batch_size = int(args.local_batch_size * args.world_size)
        args.mini_batch_size = exact_div(
            args.batch_size, args.num_mini_batches, "`batch_size` must be a multiple of `num_mini_batches`"
        )
        args.local_mini_batch_size = exact_div(
            args.local_batch_size, args.num_mini_batches, "`local_batch_size` must be a multiple of `num_mini_batches`"
        )
        if args.whiten_rewards:
            assert (
                args.local_mini_batch_size >= 8
            ), f"Per-rank minibatch size {args.local_mini_batch_size} is insufficient for whitening"
        # `per_rank_rollout_batch_size` is our `args.local_batch_size`
        # `per_rank_minibatch_size` is our `args.local_mini_batch_size`
        args.num_total_batches = math.ceil(
            args.total_episodes / args.batch_size
        )  # we may train for more than `total_episodes`
        time_tensor = torch.tensor(int(time.time()), device=accelerator.device)
        time_int = broadcast(time_tensor, 0).item()  # avoid different timestamps across processes
        args.run_name = f"{args.exp_name}__{args.seed}__{time_int}"
        self.local_seed = args.seed + accelerator.process_index * 100003  # Prime
        if args.num_sample_generations > 0:
            self.sample_generations_freq = max(1, args.num_total_batches // args.num_sample_generations)
        self.local_dataloader_batch_size = args.local_batch_size

        #########
        # setup model, optimizer, and others
        #########
        for module in [self.policy_model, self.ref_model, self.value_model, self.reward_model]:
            if module is not None:
                disable_dropout_in_model(module)
        if args.stop_token and args.stop_token == "eos":
            args.stop_token_id = processing_class.eos_token_id
        self.model = PolicyAndValueWrapper(self.policy_model, self.value_model)
        self.model.config = self.policy_model.config  # needed for pushing to hub
        self.create_optimizer_and_scheduler(
            num_training_steps=args.num_total_batches
        )  # note that we are calling `self.lr_scheduler.step()` manually only at the batch level

        #########
        ### trainer specifics
        #########
        default_callbacks = DEFAULT_CALLBACKS + get_reporting_integration_callbacks(self.args.report_to)
        self.callbacks = default_callbacks if callbacks is None else default_callbacks + callbacks
        self.callback_handler = CallbackHandler(
            self.callbacks, self.model, self.processing_class, self.optimizer, self.lr_scheduler
        )
        self.add_callback(PrinterCallback if self.args.disable_tqdm else DEFAULT_PROGRESS_CALLBACK)
        self.control = TrainerControl()
        self.state = OnlineTrainerState(
            is_local_process_zero=self.is_local_process_zero(),
            is_world_process_zero=self.is_world_process_zero(),
            stateful_callbacks=[
                cb for cb in self.callback_handler.callbacks + [self.control] if isinstance(cb, ExportableState)
            ],
        )
        self.current_flos = 0
        self.hp_search_backend = None
        self.is_deepspeed_enabled = getattr(self.accelerator.state, "deepspeed_plugin", None) is not None
        self.is_fsdp_enabled = getattr(self.accelerator.state, "fsdp_plugin", None) is not None
        # Create distant repo and output directory if needed
        self.hub_model_id = None
        if self.args.push_to_hub:
            self.init_hf_repo()
        if self.args.should_save:
            os.makedirs(self.args.output_dir, exist_ok=True)

        # Add tags for models that have been loaded with the correct transformers version
        if hasattr(self.model, "add_model_tags"):
            self.model.add_model_tags(self._tag_names)

        #########
        ### setup dataloader
        #########
        self.dataloader = DataLoader(
            self.train_dataset,
            batch_size=self.local_dataloader_batch_size,
            shuffle=True,
            collate_fn=self.data_collator,
            drop_last=True,  # needed; otherwise the last batch will be of ragged shape
        )
        # sync random states for DataLoader(shuffle=True) before `accelerator.prepare`
        # see https://gist.github.com/vwxyzjn/2581bff1e48e185e0b85b6dfe1def79c
        torch.manual_seed(args.seed)
        self.model, self.optimizer, self.dataloader = accelerator.prepare(self.model, self.optimizer, self.dataloader)
        torch.manual_seed(self.local_seed)  # reset the local seed again

        self.eval_dataloader = DataLoader(
            self.eval_dataset,
            batch_size=args.per_device_eval_batch_size,
            collate_fn=self.data_collator,
            drop_last=True,
        )  # no need to shuffle eval dataset
        self.eval_dataloader = accelerator.prepare(self.eval_dataloader)

        if self.is_deepspeed_enabled:
            self.reward_model = prepare_deepspeed(
                self.reward_model, args.per_device_train_batch_size, args.fp16, args.bf16
            )

            if self.ref_model is None:
                if not self.is_peft_model:
                    raise ValueError("No reference model and model is not a Peft model.")
            else:
                self.ref_model = prepare_deepspeed(
                    self.ref_model, args.per_device_train_batch_size, args.fp16, args.bf16
                )
        else:
            if self.ref_model is None:
                if not self.is_peft_model:
                    raise ValueError("No reference model and model is not a Peft model.")
            else:
                self.ref_model = self.ref_model.to(self.accelerator.device)
            self.reward_model = self.reward_model.to(self.accelerator.device)

    def get_train_dataloader(self) -> DataLoader:
        return self.dataloader

    def get_eval_dataloader(self) -> DataLoader:
        return self.eval_dataloader

    @contextmanager
    def null_ref_context(self):
        """Context manager for handling null reference model (that is, peft adapter manipulation)."""
        with self.accelerator.unwrap_model(
            self.model.policy
        ).disable_adapter() if self.is_peft_model and not self.ref_adapter_name else nullcontext():
            if self.ref_adapter_name:
                self.model.policy.set_adapter(self.ref_adapter_name)
            yield
            if self.ref_adapter_name:
                self.model.policy.set_adapter(self.model_adapter_name or "default")

    def save_model(self, output_dir: Optional[str] = None, _internal_call: bool = False):
<<<<<<< HEAD
        backup_model = self.policy_and_value
        if hasattr(self.policy_and_value, "policy"):
            self.policy_and_value = self.policy_and_value.policy  # save only the policy
=======
        backup_model = self.model
        self.model = self.model.policy  # save only the policy
>>>>>>> e3e171a2

        if self.is_deepspeed_enabled:
            backup_deepspeed = self.deepspeed
            self.deepspeed = self.model

        super().save_model(output_dir, _internal_call)

        self.model = backup_model

        if self.is_deepspeed_enabled:
            self.deepspeed = backup_deepspeed

    def train(self):
        args = self.args
        accelerator = self.accelerator
        optimizer = self.optimizer
        model = self.model
        ref_policy = self.ref_model
        reward_model = self.reward_model
        processing_class = self.processing_class
        dataloader = self.dataloader
        device = accelerator.device

        def repeat_generator():
            while True:
                yield from dataloader

        iter_dataloader = iter(repeat_generator())
        generation_config = GenerationConfig(
            max_new_tokens=args.response_length,
            temperature=(args.temperature + 1e-7),
            top_k=0.0,
            top_p=1.0,
            do_sample=True,
        )

        accelerator.print("===training policy===")
        start_time = time.time()
        stats_shape = (args.num_ppo_epochs, args.num_mini_batches, args.gradient_accumulation_steps)
        approxkl_stats = torch.zeros(stats_shape, device=device)
        pg_clipfrac_stats = torch.zeros(stats_shape, device=device)
        pg_loss_stats = torch.zeros(stats_shape, device=device)
        vf_loss_stats = torch.zeros(stats_shape, device=device)
        vf_clipfrac_stats = torch.zeros(stats_shape, device=device)
        entropy_stats = torch.zeros(stats_shape, device=device)
        ratio_stats = torch.zeros(stats_shape, device=device)
        model.train()

        # trainer state initialization
        self.state.global_step = 0
        self.state.episode = 0
        self.state.max_steps = args.num_total_batches * args.num_mini_batches
        self.state.num_train_epochs = args.total_episodes / self.train_dataset_len
        # Compute absolute values for logging, eval, and save if given as ratio
        if args.logging_steps is not None:
            if args.logging_steps < 1:
                self.state.logging_steps = math.ceil(self.state.max_steps * args.logging_steps)
            else:
                self.state.logging_steps = args.logging_steps
        if args.eval_steps is not None:
            if args.eval_steps < 1:
                self.state.eval_steps = math.ceil(self.state.max_steps * args.eval_steps)
            else:
                self.state.eval_steps = args.eval_steps
        if args.save_steps is not None:
            if args.save_steps < 1:
                self.state.save_steps = math.ceil(self.state.max_steps * args.save_steps)
            else:
                self.state.save_steps = args.save_steps
        self.control = self.callback_handler.on_train_begin(args, self.state, self.control)

        # backward compatibility
        if self.is_deepspeed_enabled:
            self.deepspeed = self.model
            self.model_wrapped = self.model

        for update in range(1, args.num_total_batches + 1):
            self.state.episode += 1 * args.batch_size
            data = next(iter_dataloader)
            with torch.no_grad():
                queries = data["input_ids"].to(device)
                context_length = queries.shape[1]
                responses = []
                postprocessed_responses = []
                logprobs = []
                ref_logprobs = []
                scores = []
                sequence_lengths = []
                values = []
                with unwrap_model_for_generation(model, self.accelerator) as unwrapped_model:
                    query_responses, logitss = batch_generation(
                        unwrapped_model.policy,
                        queries,
                        args.local_rollout_forward_batch_size,
                        processing_class.pad_token_id,
                        generation_config,
                    )

                for i in range(0, queries.shape[0], args.local_rollout_forward_batch_size):
                    query = queries[i : i + args.local_rollout_forward_batch_size]
                    query_response = query_responses[i : i + args.local_rollout_forward_batch_size]
                    response = query_response[:, context_length:]
                    logits = logitss[i : i + args.local_rollout_forward_batch_size]
                    all_logprob = F.log_softmax(logits, dim=-1)
                    logprob = torch.gather(all_logprob, 2, response.unsqueeze(-1)).squeeze(-1)
                    del logits, all_logprob
                    torch.cuda.empty_cache()

                    if ref_policy is None:
                        with self.null_ref_context():
                            ref_output = forward(model.policy, query_response, processing_class.pad_token_id)
                    else:
                        ref_output = forward(ref_policy, query_response, processing_class.pad_token_id)
                    ref_logits = ref_output.logits[:, context_length - 1 : -1]
                    ref_logits /= args.temperature + 1e-7
                    ref_all_logprob = F.log_softmax(ref_logits, dim=-1)
                    ref_logprob = torch.gather(ref_all_logprob, 2, response.unsqueeze(-1)).squeeze(-1)
                    del ref_output, ref_logits, ref_all_logprob
                    torch.cuda.empty_cache()

                    # Response Processing 1. truncate response after the first occurrence of `stop_token_id`
                    postprocessed_response = response
                    if args.stop_token_id is not None:  # handle the edge case when stop_token_id exists but is 0
                        postprocessed_response = truncate_response(
                            args.stop_token_id, processing_class.pad_token_id, response
                        )

                    # Response Processing 2. run reward model on the truncated responses
                    postprocessed_query_response = torch.cat((query, postprocessed_response), 1)
                    sequence_length = first_true_indices(postprocessed_response == processing_class.pad_token_id) - 1
                    unwrapped_value_model = accelerator.unwrap_model(model).value_model
                    full_value, _, _ = get_reward(
                        unwrapped_value_model, query_response, processing_class.pad_token_id, context_length
                    )
                    value = full_value[:, context_length - 1 : -1].squeeze(-1)
                    _, score, _ = get_reward(
                        reward_model, postprocessed_query_response, processing_class.pad_token_id, context_length
                    )

                    responses.append(response)
                    postprocessed_responses.append(postprocessed_response)
                    logprobs.append(logprob)
                    ref_logprobs.append(ref_logprob)
                    sequence_lengths.append(sequence_length)
                    scores.append(score)
                    values.append(value)
                responses = torch.cat(responses, 0)
                postprocessed_responses = torch.cat(postprocessed_responses, 0)
                logprobs = torch.cat(logprobs, 0)
                ref_logprobs = torch.cat(ref_logprobs, 0)
                sequence_lengths = torch.cat(sequence_lengths, 0)
                scores = torch.cat(scores, 0)
                values = torch.cat(values, 0)
                del (logprob, ref_logprob, full_value, value, score, unwrapped_model)
                torch.cuda.empty_cache()
                gc.collect()

                # Response Processing 3. Filter completion. Ensure that the sample contains stop_token_id
                # Completions not passing that filter will receive a lower score.
                contain_eos_token = torch.any(postprocessed_responses == self.processing_class.eos_token_id, dim=-1)
                if self.args.missing_eos_penalty is not None:
                    scores[~contain_eos_token] -= self.args.missing_eos_penalty
                # accelerator.print(f"{scores=}, {(contain_eos_token.sum() / len(contain_eos_token))=}")

                # be very careful with `padding_mask_p1`; see https://excalidraw.com/#json=LWnzG4w2k5DjF_EOL_xPt,e2w3a-hFJ_gX5vOfeyXGTw
                response_idxs = torch.arange(responses.shape[1], device=responses.device).repeat(responses.shape[0], 1)
                padding_mask = response_idxs > sequence_lengths.unsqueeze(1)
                logprobs = torch.masked_fill(logprobs, padding_mask, INVALID_LOGPROB)
                ref_logprobs = torch.masked_fill(ref_logprobs, padding_mask, INVALID_LOGPROB)
                sequence_lengths_p1 = sequence_lengths + 1
                padding_mask_p1 = response_idxs > (sequence_lengths_p1.unsqueeze(1))
                values = torch.masked_fill(values, padding_mask_p1, 0)

                # 4. compute rewards
                kl = logprobs - ref_logprobs
                non_score_reward = -args.kl_coef * kl
                rewards = non_score_reward.clone()
                actual_start = torch.arange(rewards.size(0), device=rewards.device)
                actual_end = torch.where(sequence_lengths_p1 < rewards.size(1), sequence_lengths_p1, sequence_lengths)
                rewards[[actual_start, actual_end]] += scores

                # 5. whiten rewards
                if args.whiten_rewards:
                    rewards = masked_whiten(rewards, mask=~padding_mask_p1, shift_mean=False)
                    rewards = torch.masked_fill(rewards, padding_mask_p1, 0)

                # 6. compute advantages and returns
                lastgaelam = 0
                advantages_reversed = []
                gen_length = responses.shape[1]
                for t in reversed(range(gen_length)):
                    nextvalues = values[:, t + 1] if t < gen_length - 1 else 0.0
                    delta = rewards[:, t] + args.gamma * nextvalues - values[:, t]
                    lastgaelam = delta + args.gamma * args.lam * lastgaelam
                    advantages_reversed.append(lastgaelam)
                advantages = torch.stack(advantages_reversed[::-1], axis=1)
                returns = advantages + values
                advantages = masked_whiten(advantages, ~padding_mask)
                advantages = torch.masked_fill(advantages, padding_mask, 0)
                torch.cuda.empty_cache()

            # Do multiple epochs of PPO training, with a fresh random shuffle in each epoch
            for ppo_epoch_idx in range(args.num_ppo_epochs):
                b_inds = np.random.permutation(args.local_batch_size)
                minibatch_idx = 0
                for mini_batch_start in range(0, args.local_batch_size, args.local_mini_batch_size):
                    mini_batch_end = mini_batch_start + args.local_mini_batch_size
                    mini_batch_inds = b_inds[mini_batch_start:mini_batch_end]
                    gradient_accumulation_idx = 0
                    for micro_batch_start in range(0, args.local_mini_batch_size, args.per_device_train_batch_size):
                        with accelerator.accumulate(model):
                            micro_batch_end = micro_batch_start + args.per_device_train_batch_size
                            micro_batch_inds = mini_batch_inds[micro_batch_start:micro_batch_end]
                            mb_advantage = advantages[micro_batch_inds]
                            mb_responses = responses[micro_batch_inds]
                            mb_query_responses = query_responses[micro_batch_inds]
                            mb_logprobs = logprobs[micro_batch_inds]
                            mb_return = returns[micro_batch_inds]
                            mb_values = values[micro_batch_inds]

                            output, vpred_temp = forward(model, mb_query_responses, processing_class.pad_token_id)
                            logits = output.logits[:, context_length - 1 : -1]
                            logits /= args.temperature + 1e-7
                            new_all_logprobs = F.log_softmax(logits, dim=-1)
                            new_logprobs = torch.gather(new_all_logprobs, 2, mb_responses.unsqueeze(-1)).squeeze(-1)
                            new_logprobs = torch.masked_fill(
                                new_logprobs, padding_mask[micro_batch_inds], INVALID_LOGPROB
                            )
                            vpred = vpred_temp[:, context_length - 1 : -1].squeeze(-1)
                            vpred = torch.masked_fill(vpred, padding_mask_p1[micro_batch_inds], 0)
                            vpredclipped = torch.clamp(
                                vpred,
                                mb_values - args.cliprange_value,
                                mb_values + args.cliprange_value,
                            )
                            vf_losses1 = torch.square(vpred - mb_return)
                            vf_losses2 = torch.square(vpredclipped - mb_return)
                            vf_loss_max = torch.max(vf_losses1, vf_losses2)
                            vf_loss = 0.5 * masked_mean(vf_loss_max, ~padding_mask_p1[micro_batch_inds])
                            vf_clipfrac = masked_mean(
                                (vf_losses2 > vf_losses1).float(), ~padding_mask_p1[micro_batch_inds]
                            )
                            logprobs_diff = new_logprobs - mb_logprobs
                            ratio = torch.exp(logprobs_diff)
                            pg_losses = -mb_advantage * ratio
                            pg_losses2 = -mb_advantage * torch.clamp(ratio, 1.0 - args.cliprange, 1.0 + args.cliprange)
                            pg_loss_max = torch.max(pg_losses, pg_losses2)
                            pg_loss = masked_mean(pg_loss_max, ~padding_mask[micro_batch_inds])
                            loss = pg_loss + args.vf_coef * vf_loss
                            accelerator.backward(loss)
                            optimizer.step()
                            optimizer.zero_grad()
                            with torch.no_grad():
                                pg_clipfrac = masked_mean(
                                    (pg_losses2 > pg_losses).float(), ~padding_mask[micro_batch_inds]
                                )
                                prob_dist = torch.nn.functional.softmax(logits, dim=-1)
                                entropy = torch.logsumexp(logits, dim=-1) - torch.sum(prob_dist * logits, dim=-1)
                                approxkl = 0.5 * (logprobs_diff**2).mean()
                                approxkl_stats[ppo_epoch_idx, minibatch_idx, gradient_accumulation_idx] = approxkl
                                pg_clipfrac_stats[ppo_epoch_idx, minibatch_idx, gradient_accumulation_idx] = (
                                    pg_clipfrac
                                )
                                pg_loss_stats[ppo_epoch_idx, minibatch_idx, gradient_accumulation_idx] = pg_loss
                                vf_loss_stats[ppo_epoch_idx, minibatch_idx, gradient_accumulation_idx] = vf_loss
                                vf_clipfrac_stats[ppo_epoch_idx, minibatch_idx, gradient_accumulation_idx] = (
                                    vf_clipfrac
                                )
                                entropy_stats[ppo_epoch_idx, minibatch_idx, gradient_accumulation_idx] = entropy.mean()
                                ratio_stats[ppo_epoch_idx, minibatch_idx, gradient_accumulation_idx] = ratio.mean()
                        gradient_accumulation_idx += 1
                    minibatch_idx += 1
                    # del everything and empty cache
                    # fmt: off
                    del (
                        output, vpred_temp, logits, new_all_logprobs, new_logprobs, vpred, vpredclipped,
                        vf_losses1, vf_losses2, vf_loss, vf_clipfrac, logprobs_diff, ratio, pg_losses, pg_losses2, pg_loss_max,
                        pg_loss, loss, pg_clipfrac, prob_dist, entropy, approxkl, mb_return,
                        mb_advantage, mb_values, mb_responses, mb_query_responses, mb_logprobs,
                    )
                    # fmt: on
                    torch.cuda.empty_cache()
            with torch.no_grad():
                mean_kl = kl.sum(1).mean()
                mean_entropy = (-logprobs).sum(1).mean()
                mean_non_score_reward = non_score_reward.sum(1).mean()
                rlhf_reward = mean_non_score_reward + scores.mean()
                eps = int(self.state.episode / (time.time() - start_time))
                metrics = {}
                metrics["eps"] = eps
                metrics["objective/kl"] = self.accelerator.gather(mean_kl).mean().item()
                metrics["objective/entropy"] = self.accelerator.gather(mean_entropy).mean().item()
                metrics["objective/non_score_reward"] = self.accelerator.gather(mean_non_score_reward).mean().item()
                metrics["objective/rlhf_reward"] = self.accelerator.gather(rlhf_reward).mean().item()
                metrics["objective/scores"] = self.accelerator.gather(scores.mean()).mean().item()
                metrics["policy/approxkl_avg"] = self.accelerator.gather(approxkl_stats).mean().item()
                metrics["policy/clipfrac_avg"] = self.accelerator.gather(pg_clipfrac_stats).mean().item()
                metrics["loss/policy_avg"] = self.accelerator.gather(pg_loss_stats).mean().item()
                metrics["loss/value_avg"] = self.accelerator.gather(vf_loss_stats).mean().item()
                metrics["val/clipfrac_avg"] = self.accelerator.gather(vf_clipfrac_stats).mean().item()
                metrics["policy/entropy_avg"] = self.accelerator.gather(entropy_stats).mean().item()
                metrics["val/ratio"] = self.accelerator.gather(ratio_stats).mean().item()
                metrics["val/ratio_var"] = self.accelerator.gather(ratio_stats).var().item()
                metrics["val/num_eos_tokens"] = (responses == processing_class.eos_token_id).sum().item()
                metrics["lr"] = self.lr_scheduler.get_last_lr()[0]
                metrics["episode"] = self.state.episode
                self.state.epoch = self.state.episode / self.train_dataset_len  # used by self.log
                self.state.global_step += 1
                self.log(metrics)

            self.lr_scheduler.step()
            self.control = self.callback_handler.on_step_end(args, self.state, self.control)
            if self.control.should_save:
                self._save_checkpoint(model, trial=None)
                self.control = self.callback_handler.on_save(self.args, self.state, self.control)
            del kl, mean_kl, mean_entropy, mean_non_score_reward, scores, metrics, non_score_reward
            torch.cuda.empty_cache()
            gc.collect()

            if args.num_sample_generations > 0 and (update - 1) % self.sample_generations_freq == 0:
                self.generate_completions(sampling=True)
                torch.cuda.empty_cache()
            del (
                query_responses,
                responses,
                postprocessed_responses,
                logprobs,
                ref_logprobs,
                values,
                sequence_lengths,
                contain_eos_token,
                sequence_lengths_p1,
                response_idxs,
                padding_mask,
                padding_mask_p1,
                rewards,
                actual_start,
                actual_end,
                advantages,
                returns,
            )
            torch.cuda.empty_cache()

        # HF trainer specifics
        self.control = self.callback_handler.on_train_end(args, self.state, self.control)
        if self.control.should_save:
            self._save_checkpoint(model, trial=None, metrics=None)
            self.control = self.callback_handler.on_save(self.args, self.state, self.control)

    def generate_completions(self, sampling: bool = False):
        args = self.args
        processing_class = self.processing_class
        generation_config = GenerationConfig(
            max_new_tokens=self.args.response_length,
            temperature=(0.01 + 1e-7),
            top_k=0.0,
            top_p=1.0,
            do_sample=True,
        )

        table = defaultdict(list)
        with unwrap_model_for_generation(self.model, self.accelerator) as unwrapped_model:
            for batch in self.eval_dataloader:
                query = batch["input_ids"]
                with torch.no_grad():
                    context_length = query.shape[1]
                    query_response, _ = batch_generation(
                        unwrapped_model.policy,
                        query,
                        query.shape[0],
                        processing_class.pad_token_id,
                        generation_config,
                    )
                    response = query_response[:, context_length:]
                    postprocessed_response = response
                    if args.stop_token_id is not None:  # handle the edge case when stop_token_id exists but is 0
                        postprocessed_response = truncate_response(
                            args.stop_token_id, processing_class.pad_token_id, response
                        )
                    table["query"].extend(
                        gather_object(processing_class.batch_decode(query, skip_special_tokens=True))
                    )
                    table["model response"].extend(
                        gather_object(processing_class.batch_decode(postprocessed_response))
                    )

                    postprocessed_query_response = torch.cat((query, postprocessed_response), 1)
                    _, score, _ = get_reward(
                        self.reward_model, postprocessed_query_response, processing_class.pad_token_id, context_length
                    )
                    table["score"].extend(self.accelerator.gather(score).float().cpu().numpy())

                if sampling:
                    break
        df = pd.DataFrame(table)

        if self.accelerator.is_main_process:
            print_rich_table(df.iloc[0 : 0 + 5])
            if "wandb" in args.report_to:
                import wandb

                if wandb.run is not None:
                    wandb.log({"completions": wandb.Table(dataframe=df)})

    def create_model_card(
        self,
        model_name: Optional[str] = None,
        dataset_name: Optional[str] = None,
        tags: Union[str, list[str], None] = None,
    ):
        """
        Creates a draft of a model card using the information available to the `Trainer`.

        Args:
            model_name (`str`, *optional*, defaults to `None`):
                The name of the model.
            dataset_name (`str`, *optional*, defaults to `None`):
                The name of the dataset used for training.
            tags (`str`, `list[str]` or `None`, *optional*, defaults to `None`):
                Tags to be associated with the model card.
        """
        if not self.is_world_process_zero():
            return

        if hasattr(self.model.config, "_name_or_path") and not os.path.isdir(self.model.config._name_or_path):
            base_model = self.model.config._name_or_path
        else:
            base_model = None

        tags = tags or []
        if isinstance(tags, str):
            tags = [tags]

        if hasattr(self.model.config, "unsloth_version"):
            tags.append("unsloth")

        citation = textwrap.dedent("""\
        @article{mziegler2019fine-tuning,
            title        = {{Fine-Tuning Language Models from Human Preferences}},
            author       = {Daniel M. Ziegler and Nisan Stiennon and Jeffrey Wu and Tom B. Brown and Alec Radford and Dario Amodei and Paul F. Christiano and Geoffrey Irving},
            year         = 2019,
            eprint       = {arXiv:1909.08593}
        }""")

        model_card = generate_model_card(
            base_model=base_model,
            model_name=model_name,
            hub_model_id=self.hub_model_id,
            dataset_name=dataset_name,
            tags=tags,
            wandb_url=wandb.run.get_url() if is_wandb_available() and wandb.run is not None else None,
            comet_url=get_comet_experiment_url(),
            trainer_name="PPO",
            trainer_citation=citation,
            paper_title="Fine-Tuning Language Models from Human Preferences",
            paper_id="1909.08593",
        )

        model_card.save(os.path.join(self.args.output_dir, "README.md"))<|MERGE_RESOLUTION|>--- conflicted
+++ resolved
@@ -322,14 +322,9 @@
                 self.model.policy.set_adapter(self.model_adapter_name or "default")
 
     def save_model(self, output_dir: Optional[str] = None, _internal_call: bool = False):
-<<<<<<< HEAD
         backup_model = self.policy_and_value
         if hasattr(self.policy_and_value, "policy"):
             self.policy_and_value = self.policy_and_value.policy  # save only the policy
-=======
-        backup_model = self.model
-        self.model = self.model.policy  # save only the policy
->>>>>>> e3e171a2
 
         if self.is_deepspeed_enabled:
             backup_deepspeed = self.deepspeed
