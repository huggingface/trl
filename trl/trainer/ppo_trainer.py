# Copyright 2022 The HuggingFace Team. All rights reserved.
#
# Licensed under the Apache License, Version 2.0 (the "License");
# you may not use this file except in compliance with the License.
# You may obtain a copy of the License at
#
#     http://www.apache.org/licenses/LICENSE-2.0
#
# Unless required by applicable law or agreed to in writing, software
# distributed under the License is distributed on an "AS IS" BASIS,
# WITHOUT WARRANTIES OR CONDITIONS OF ANY KIND, either express or implied.
# See the License for the specific language governing permissions and
# limitations under the License.
import inspect
import math
import os
import time
import typing
import warnings
from typing import Callable, List, Optional, Union

import datasets
import numpy as np
import torch
import torch.nn.functional as F
from accelerate import Accelerator
from accelerate.utils import ProjectConfiguration
from datasets import Dataset
from huggingface_hub import whoami
from packaging import version
from torch.optim import Adam
from transformers import (
    DataCollatorForLanguageModeling,
    PreTrainedTokenizer,
    PreTrainedTokenizerBase,
    PreTrainedTokenizerFast,
)

from ..core import (
    WANDB_PADDING,
    PPODecorators,
    clip_by_value,
    convert_to_scalar,
    entropy_from_logits,
    flatten_dict,
    logprobs_from_logits,
    masked_mean,
    masked_var,
    masked_whiten,
    set_seed,
    stack_dicts,
    stats_to_np,
)
from ..import_utils import is_torch_greater_2_0
from ..models import SUPPORTED_ARCHITECTURES, PreTrainedModelWrapper, create_reference_model
from . import AdaptiveKLController, BaseTrainer, FixedKLController, PPOConfig
from .utils import exact_div


MODEL_CARD_TEMPLATE = """---
license: apache-2.0
tags:
- trl
- transformers
- reinforcement-learning
---

# {model_name}

This is a [TRL language model](https://github.com/lvwerra/trl) that has been fine-tuned with reinforcement learning to
 guide the model outputs according to a value, function, or human feedback. The model can be used for text generation.

## Usage

To use this model for inference, first install the TRL library:

```bash
python -m pip install trl
```

You can then generate text as follows:

```python
from transformers import pipeline

generator = pipeline("text-generation", model="{model_id}")
outputs = generator("Hello, my llama is cute")
```

If you want to use the model for training or to obtain the outputs from the value head, load the model as follows:

```python
from transformers import AutoTokenizer
from trl import AutoModelForCausalLMWithValueHead

tokenizer = AutoTokenizer.from_pretrained("{model_id}")
model = AutoModelForCausalLMWithValueHead.from_pretrained("{model_id}")

inputs = tokenizer("Hello, my llama is cute", return_tensors="pt")
outputs = model(**inputs, labels=inputs["input_ids"])
```
"""


class PPOTrainer(BaseTrainer):
    """
    The PPOTrainer uses Proximal Policy Optimization to optimise language models.
    Note, this trainer is heavily inspired by the original OpenAI learning to summarize work here:
    https://github.com/openai/summarize-from-feedback

    Attributes:
        **config** (`PPOConfig`) -- Configuration object for PPOTrainer. Check the documentation of `PPOConfig` for more
         details.
        **model** (`PreTrainedModelWrapper`) -- Model to be optimized, Hugging Face transformer model with a value head.
            Check the documentation of `PreTrainedModelWrapper` for more details.
        **ref_model** (`PreTrainedModelWrapper`, *optional*) -- Reference model to be used for KL penalty, Hugging Face
            transformer model with a casual language modelling head. Check the documentation of `PreTrainedModelWrapper`
            for more details. If no reference model is provided, the trainer will create a reference model with the same
             architecture as the model to be optimized with shared layers.
        **tokenizer** (`PreTrainedTokenizerBase`) -- Tokenizer to be used for encoding the
            data. Check the documentation of `transformers.PreTrainedTokenizer` and
            `transformers.PreTrainedTokenizerFast` for more details.
        **dataset** (Union[`torch.utils.data.Dataset`, `datasets.Dataset`], *optional*) -- PyTorch dataset or Hugging
            Face dataset. This is used to create a PyTorch dataloader. If no dataset is provided, the dataloader must be
             created outside the trainer users needs to design their own dataloader and make sure the batch
            size that is used is the same as the one specified in the configuration object.
        **optimizer** (`torch.optim.Optimizer`, *optional*) -- Optimizer to be used for training. If no optimizer is
            provided, the trainer will create an Adam optimizer with the learning rate specified in the configuration
            object.
        **data_collator** (DataCollatorForLanguageModeling, *optional*) -- Data collator to be used for training and
            passed along the dataloader
        **num_shared_layers** (int, *optional*) -- Number of layers to be shared between the model and the reference
            model, if no reference model is passed. If no number is provided, all the layers will be shared.
        **lr_scheduler** (`torch.optim.lr_scheduler`, *optional*) -- Learning rate scheduler to be used for training.
    """

    def __init__(
        self,
        config: PPOConfig = None,
        model: PreTrainedModelWrapper = None,
        ref_model: Optional[PreTrainedModelWrapper] = None,
        tokenizer: PreTrainedTokenizerBase = None,
        dataset: Optional[Union[torch.utils.data.Dataset, Dataset]] = None,
        optimizer: Optional[torch.optim.Optimizer] = None,
        data_collator: Optional[typing.Callable] = None,
        num_shared_layers: Optional[int] = None,
        lr_scheduler: Optional[torch.optim.lr_scheduler._LRScheduler] = None,
    ):
        """
        Initialize PPOTrainer.

        Args:
            config (`PPOConfig`):
                Configuration object for PPOTrainer. Check the documentation of `PPOConfig` for more details.
            model (`PreTrainedModelWrapper`):
                Hugging Face transformer model with a value head.
            ref_model (`PreTrainedModelWrapper`):
                Hugging Face transformer model with a casual language modelling head. Used for KL penalty
            tokenizer (`transformers.PreTrainedTokenizerBase`):
                Hugging Face tokenizer
            dataset (Optional[Union[`torch.utils.data.Dataset`, `datasets.Dataset`]]):
                PyTorch dataset or Hugging Face dataset. If a Hugging Face dataset is passed, the dataset
                will be preprocessed by removing the columns that are not used by the model. If none is passed,
                a warning will be raised in a multi-GPU setting.
            optimizer (Optional[`torch.optim.Optimizer`]):
                Optimizer used for training. If `None`, the `Adam` is used as default.
            data_collator (Optional[function]):
                Data collator function.
            num_shared_layers (Optional[int]):
                Number of shared layers between the model and the reference model. If `None`, all layers are shared.
                used only if `ref_model` is `None`.
            lr_scheduler (Optional[`torch.optim.lr_scheduler`]):
                Learning rate scheduler used for training.
        """
        super().__init__(config)

        # initial seed for reproducible experiments
        set_seed(config.seed)

        # Step 0: check positional arguments validity
        if not isinstance(config, PPOConfig):
            raise ValueError(f"config must be a PPOConfig, got {type(config)}")
        if not isinstance(tokenizer, (PreTrainedTokenizerBase)):
            raise ValueError(
                f"tokenizer must be a PreTrainedTokenizerBase like a PreTrainedTokenizer or a PreTrainedTokenizerFast, got {type(tokenizer)}"
            )
        if not isinstance(model, (SUPPORTED_ARCHITECTURES)):
            raise ValueError(
                f"model must be a PreTrainedModelWrapper, got {type(model)} - supported architectures are: {SUPPORTED_ARCHITECTURES}"
            )
        # Step 1: Initialize Accelerator
        self.accelerator = Accelerator(
            log_with=config.log_with,
            gradient_accumulation_steps=config.gradient_accumulation_steps,
            project_config=ProjectConfiguration(**config.project_kwargs),
            **config.accelerator_kwargs,
        )

        is_using_tensorboard = config.log_with is not None and config.log_with == "tensorboard"

        self.accelerator.init_trackers(
            config.tracker_project_name,
            config=dict(trl_ppo_trainer_config=config.to_dict()) if not is_using_tensorboard else config.to_dict(),
            init_kwargs=config.tracker_kwargs,
        )

        self.model = model
        self.model_params = filter(lambda p: p.requires_grad, self.model.parameters())
        self.is_encoder_decoder = hasattr(self.model, "is_encoder_decoder")
        self.is_peft_model = getattr(self.model, "is_peft_model", False)

        if isinstance(ref_model, SUPPORTED_ARCHITECTURES):
            self.ref_model = ref_model
            if num_shared_layers is not None:
                warnings.warn(
                    "num_shared_layers is ignored when ref_model is provided. Two different models are used for the "
                    "model and the reference model and no layers are shared.",
                    UserWarning,
                )
        elif ref_model is None and not self.is_peft_model:
            self.ref_model = create_reference_model(self.model, num_shared_layers=num_shared_layers)
        elif self.is_peft_model:
            self.ref_model = None
        else:
            raise ValueError(
                f"ref_model must be a PreTrainedModelWrapper or `None`, got {type(ref_model)} - supported "
                f"architectures are: {SUPPORTED_ARCHITECTURES} "
            )

        if not (isinstance(tokenizer, PreTrainedTokenizer) or isinstance(tokenizer, PreTrainedTokenizerFast)):
            raise ValueError(
                "tokenizer must be a transformers.PreTrainedTokenizer or transformers.PreTrainedTokenizerFast"
            )
        self.tokenizer = tokenizer

        if dataset is not None and not (isinstance(dataset, torch.utils.data.Dataset) or isinstance(dataset, Dataset)):
            raise ValueError("dataset must be a torch.utils.data.Dataset or datasets.Dataset")
        elif dataset is None:
            warnings.warn(
                "No dataset is provided. Make sure to set config.batch_size to the correct value before training.",
                UserWarning,
            )
        self.dataset = dataset
        self._signature_columns = None
        if self.dataset is not None:
            self.dataloader = self.prepare_dataloader(self.dataset, data_collator)
        elif self.dataset is None and self.accelerator.num_processes > 1:
            warnings.warn(
                "No dataset is provided. In a multi-GPU setting, this will lead to an error. You should"
                " prepare your dataloader yourself with `dataloader = ppo_trainer.accelerator.prepare(dataloader)`"
                " and using `torch.utils.data.DataLoader`, or pass a dataset to the `PPOTrainer`. Please "
                " refer to the documentation for more details.",
                UserWarning,
            )
            self.dataloader = None
        else:
            self.dataloader = None

        self.config.micro_batch_size = exact_div(
            self.config.mini_batch_size,
            self.config.gradient_accumulation_steps,
            "`mini_batch_size` must be a multiple of `gradient_accumulation_steps`",
        )
        assert self.config.batch_size >= self.config.mini_batch_size >= self.config.micro_batch_size, (
            f"`batch_size` must be same or greater than `mini_batch_size` and `mini_batch_size` must be same or greater than"
            f"`micro_batch_size` - got batch_size: {self.config.batch_size}, mini_batch_size: {self.config.mini_batch_size},"
        )

        # Step 3: Initialize optimizer and data collator
        self.data_collator = DataCollatorForLanguageModeling(self.tokenizer, mlm=False)
        if optimizer is None:
            self.optimizer = Adam(
                filter(lambda p: p.requires_grad, self.model.parameters()),
                lr=self.config.learning_rate,
            )
        else:
            self.optimizer = optimizer

        self.lr_scheduler = lr_scheduler
        if self.lr_scheduler is not None:
            lr_scheduler_class = (
                torch.optim.lr_scheduler._LRScheduler
                if not is_torch_greater_2_0()
                else torch.optim.lr_scheduler.LRScheduler
            )

            if not isinstance(self.lr_scheduler, lr_scheduler_class):
                raise ValueError(
                    "lr_scheduler must be a torch.optim.lr_scheduler._LRScheduler or torch.optim.lr_scheduler.LRScheduler (for torch >= 2.0)"
                )

        if self.config.adap_kl_ctrl:
            self.kl_ctl = AdaptiveKLController(self.config.init_kl_coef, self.config.target, self.config.horizon)
        else:
            self.kl_ctl = FixedKLController(self.config.init_kl_coef)

        # Safety checkers for DS integration
        is_deepspeed_used = self.accelerator.distributed_type == "DEEPSPEED" and hasattr(
            self.accelerator.state, "deepspeed_plugin"
        )

        (
            self.model,
            self.optimizer,
            self.data_collator,
            self.dataloader,
            self.lr_scheduler,
        ) = self.accelerator.prepare(
            self.model,
            self.optimizer,
            self.data_collator,
            self.dataloader,
            self.lr_scheduler,
        )
        if is_deepspeed_used:
            # 8 bit models are already set on the correct device
            if not self.is_peft_model and not (
                getattr(self.ref_model.pretrained_model, "is_loaded_in_8bit", False)
                or getattr(self.ref_model.pretrained_model, "is_loaded_in_4bit", False)
            ):
                # DS integration only allows for single model and as `ref_model` is only used for
                # `KL divergence loss`,i.e, in eval model, just have it be on the respective device and
                # there is no need to pass it to the `accelerator.prepare` call
                self.ref_model = self.ref_model.to(self.accelerator.device)

            # this hack seems to be needed for DS stage 3 to work
            if self.accelerator.state.deepspeed_plugin.zero_stage == 3:
                self.model.train()
        else:
            self.ref_model = self.accelerator.prepare(self.ref_model)

        # In a distributed setup, only logging needs to be performed on the main process
        # check: https://pytorch.org/docs/stable/generated/torch.nn.parallel.DistributedDataParallel.html
        # or: https://discuss.pytorch.org/t/use-distributed-data-parallel-correctly/82500/11
        self.is_distributed = self.accelerator.distributed_type == "MULTI_GPU"

        # init the current step
        self.current_step = 0

        # init variables for pushing model to hub
        if config.push_to_hub_if_best_kwargs:
            if "repo_id" not in config.push_to_hub_if_best_kwargs:
                raise ValueError("You have to specify repo_id in order to push the model to the hub!")
            self.push_to_hub_kwargs = config.push_to_hub_if_best_kwargs
            self.compare_step = 0
            self.highest_reward = torch.tensor(-float("inf"))

        # post process for PP
        if not getattr(self.model, "is_sequential_parallel", False):
            self.current_device = self.accelerator.device
        else:
            self.current_device = torch.device("cuda:0")

        PPODecorators.optimize_cuda_cache = self.config.optimize_cuda_cache

    def _filter_kwargs(self, kwargs, target_func):
        """
        filter the keyword arguments that are supported by the target function.

        Args:
            kwargs (dict):
                Keyword arguments
            target_func (function):
                Target function
        """
        return {k: v for k, v in kwargs.items() if k in inspect.signature(target_func).parameters.keys()}

    def prepare_dataloader(self, dataset: Union[torch.utils.data.Dataset, Dataset], data_collator=None):
        """
        Prepare the dataloader for training.

        Args:
            dataset (Union[`torch.utils.data.Dataset`, `datasets.Dataset`]):
                PyTorch dataset or Hugging Face dataset. If a Hugging Face dataset is passed, the dataset
                will be preprocessed by removing the columns that are not used by the model.
            data_collator (Optional[function]):
                Data collator function.

        Returns:
            `torch.utils.data.DataLoader`: PyTorch dataloader
        """
        if isinstance(dataset, Dataset):
            dataset = self._remove_unused_columns(dataset)
        dataloader = torch.utils.data.DataLoader(
            dataset,
            batch_size=self.config.batch_size,
            collate_fn=data_collator,
            shuffle=True,
            drop_last=True,
        )
        return dataloader

    # Adapted from transformers.Trainer._set_signature_columns_if_needed
    def _set_signature_columns_if_needed(self):
        if self._signature_columns is None:
            # Inspect model forward signature to keep only the arguments it accepts.
            signature = inspect.signature(self.model.forward)
            self._signature_columns = list(signature.parameters.keys())
            # label => sentiment | we need query and response for logging purpose
            self._signature_columns += list(set(["label", "query", "response"]))

    # Adapted from transformers.Trainer._remove_unused_columns
    def _remove_unused_columns(self, dataset: "Dataset"):
        if not self.config.remove_unused_columns:
            return dataset
        self._set_signature_columns_if_needed()
        signature_columns = self._signature_columns

        ignored_columns = list(set(dataset.column_names) - set(signature_columns))

        columns = [k for k in signature_columns if k in dataset.column_names]

        if version.parse(datasets.__version__) < version.parse("1.4.0"):
            dataset.set_format(
                type=dataset.format["type"],
                columns=columns,
                format_kwargs=dataset.format["format_kwargs"],
            )
            return dataset
        else:
            return dataset.remove_columns(ignored_columns)

    def generate(
        self,
        query_tensor: Union[torch.Tensor, List[torch.Tensor]],
        length_sampler: Callable = None,
        batch_size: int = 4,
        return_prompt: bool = True,
        **generation_kwargs,
    ):
        """
        Generate response with the model given the query tensor.
        call the `generate` method of the model.

        Args:
            query_tensor (`torch.LongTensor`):
                A tensor of shape (`batch_size`, `seq_len`) containing query tokens.
            generation_kwargs (dict[str, Any]):
                Keyword arguments for generation.
            length_sampler (`Callable`, *optional*):
                Callable that returns the number of newly generated tokens.
            batch_size (`int`, *optional):
                Batch size used for generation, defaults to `4`.
            return_prompt (`bool`, *optional*):
                If set to `False` the prompt is not returned but only the newly generated tokens, defaults to `True`.

        Returns:
            `torch.LongTensor`: A tensor of shape (`batch_size`, `gen_len`) containing response tokens.
        """

        if isinstance(query_tensor, List):
            return self._generate_batched(
                query_tensor,
                length_sampler=length_sampler,
                batch_size=batch_size,
                return_prompt=return_prompt,
                **generation_kwargs,
            )

        else:
            if length_sampler is not None:
                generation_kwargs["max_new_tokens"] = length_sampler()
            response = self.accelerator.unwrap_model(self.model).generate(
                input_ids=query_tensor.unsqueeze(dim=0), **generation_kwargs
            )

            if not return_prompt and not self.is_encoder_decoder:
                return response[:, query_tensor.shape[0] :]
            return response

    def _generate_batched(
        self,
        query_tensors: List[torch.Tensor],
        length_sampler: Callable = None,
        batch_size: int = 4,
        return_prompt: bool = True,
        pad_to_multiple_of: int = None,
        remove_padding: bool = True,
        **generation_kwargs,
    ):
        outputs = []

        padding_side_default = self.tokenizer.padding_side
        if not self.is_encoder_decoder:
            self.tokenizer.padding_side = "left"

        # in case we have fewer examples than bs
        batch_size = min(len(query_tensors), batch_size)

        for i in range(0, len(query_tensors), batch_size):
            if length_sampler is not None:
                generation_kwargs["max_new_tokens"] = length_sampler()

            # prevent overflow if query tensors are not even multiple of bs
            end_index = min(len(query_tensors), i + batch_size)

            batch = query_tensors[i:end_index]
            batch_mask = [torch.ones_like(element) for element in batch]
            inputs = {"input_ids": batch, "attention_mask": batch_mask}

            padded_inputs = self.tokenizer.pad(
                inputs,
                padding=True,
                max_length=None,
                pad_to_multiple_of=pad_to_multiple_of,
                return_tensors="pt",
            ).to(self.current_device)

            generations = self.accelerator.unwrap_model(self.model).generate(**padded_inputs, **generation_kwargs)

            for generation, mask in zip(generations, padded_inputs["attention_mask"]):
                if not self.is_encoder_decoder:
                    output = generation[(1 - mask).sum() :]  # remove padding
                else:
                    output = generation

                if not return_prompt and not self.is_encoder_decoder:
                    output = output[(mask).sum() :]  # remove prompt

                if remove_padding and self.tokenizer.eos_token_id in output:
                    pad_mask = output == self.tokenizer.eos_token_id
                    pad_start = torch.nonzero(pad_mask, as_tuple=False)[0, 0].item()
                    output = output[: pad_start + 1]  # keep the eos token at the end

                outputs.append(output)

        self.tokenizer.padding_side = padding_side_default
        return outputs

    def _step_safety_checker(
        self,
        batch_size: int,
        queries: List[torch.LongTensor],
        responses: List[torch.LongTensor],
        scores: List[torch.FloatTensor],
    ):
        """
        Check if the input data is valid for training.

        Args:
            batch_size (int):
                Batch size from the config file.
            queries (List[`torch.LongTensor`]):
                List of tensors containing the encoded queries of shape (`query_length`)
            responses (List[`torch.LongTensor`]):
                List of tensors containing the encoded responses of shape (`response_length`)
            scores (List[`torch.FloatTensor`]):
                List of tensors containing the scores.
        Returns:
            `tuple`: The input processed data.
        """
        for name, tensor_list in zip(["queries", "responses", "scores"], [queries, responses, scores]):
            if not isinstance(tensor_list, list):
                raise ValueError(f"{name} must be a list of tensors - got {type(tensor_list)}")
            if not isinstance(tensor_list[0], torch.Tensor):
                raise ValueError(f"Elements in {name} must be tensors - got {type(tensor_list[0])}")
            if batch_size is not None and len(tensor_list) != batch_size:
                raise ValueError(
                    f"Batch size ({batch_size}) does not match number of examples - but got {len(tensor_list)} for: {name}"
                )

        # add queries, scores and responses on the correct device
        queries = [tensor.to(self.current_device) for tensor in queries]
        responses = [tensor.to(self.current_device) for tensor in responses]
        scores = [tensor.to(self.current_device) for tensor in scores]

        # squeeze scores if needed
        for i, score in enumerate(scores):
            if score.dim() > 1:
                raise ValueError(f"Scores must be 1-dimensional - got {score.dim()} for {score}")
            elif score.dim() == 1:
                scores[i] = score.squeeze()

        return queries, responses, scores

    @PPODecorators.empty_cuda_cache()
    def step(
        self,
        queries: List[torch.LongTensor],
        responses: List[torch.LongTensor],
        scores: List[torch.FloatTensor],
    ):
        """
        Run a PPO optimisation step given a list of queries, model responses, and rewards.

        Args:
            queries (List[`torch.LongTensor`]):
                List of tensors containing the encoded queries of shape (`query_length`)
            responses (List[`torch.LongTensor`]):
                List of tensors containing the encoded responses of shape (`response_length`)
            scores (List[`torch.FloatTensor`]):
                List of tensors containing the scores.

        Returns:
            `dict[str, Any]`: A summary of the training statistics
        """
        bs = self.config.batch_size

        queries, responses, scores = self._step_safety_checker(bs, queries, responses, scores)

        # if we want to push best model to the hub
        if hasattr(self, "highest_reward"):
            if self.compare_step % self.config.compare_steps == 0:
                curr_mean_reward = torch.tensor(scores).mean()
                # if the best reward ever seen
                if curr_mean_reward > self.highest_reward:
                    self.highest_reward = curr_mean_reward
                    # push model to hub
                    self.push_to_hub(**self.push_to_hub_kwargs)
            self.compare_step += 1

        timing = dict()
        t0 = time.time()

        t = time.time()

        model_inputs = self.prepare_model_inputs(queries, responses)

        if self.is_distributed:
            pad_first = self.tokenizer.padding_side == "left"

            model_inputs["input_ids"] = self.accelerator.pad_across_processes(
                model_inputs["input_ids"],
                dim=1,
                pad_index=self.tokenizer.pad_token_id,
                pad_first=pad_first,
            )
            model_inputs["attention_mask"] = self.accelerator.pad_across_processes(
                model_inputs["attention_mask"], dim=1, pad_index=0, pad_first=pad_first
            )
            if self.is_encoder_decoder:
                model_inputs["decoder_input_ids"] = self.accelerator.pad_across_processes(
                    model_inputs["decoder_input_ids"],
                    dim=1,
                    pad_index=self.tokenizer.pad_token_id,
                    pad_first=pad_first,
                )
                model_inputs["decoder_attention_mask"] = self.accelerator.pad_across_processes(
                    model_inputs["decoder_attention_mask"],
                    dim=1,
                    pad_index=0,
                    pad_first=pad_first,
                )

        model_inputs_names = list(model_inputs.keys())

        full_kl_penalty = self.config.kl_penalty == "full"

        with torch.no_grad():
            all_logprobs, logits_or_none, values, masks = self.batched_forward_pass(
                self.model, queries, responses, model_inputs, return_logits=full_kl_penalty
            )

            # for when the model is a peft model
            if self.is_peft_model and hasattr(
                self.accelerator.unwrap_model(self.model).pretrained_model,
                "disable_adapter",
            ):
                with self.accelerator.unwrap_model(self.model).pretrained_model.disable_adapter():
                    ref_logprobs, ref_logits_or_none, _, _ = self.batched_forward_pass(
                        self.model, queries, responses, model_inputs, return_logits=full_kl_penalty
                    )
            elif self.is_peft_model and not hasattr(self.model.pretrained_model, "disable_adapter"):
                raise ValueError(
                    "You are using a `peft` version that does not support `disable_adapter`. Please update your `peft` version to the latest version."
                )

            else:
                ref_logprobs, ref_logits_or_none, _, _ = self.batched_forward_pass(
                    self.ref_model, queries, responses, model_inputs, return_logits=full_kl_penalty
                )

        timing["time/ppo/forward_pass"] = time.time() - t

<<<<<<< HEAD
        with torch.no_grad():
            t = time.time()
            rewards, non_score_reward = self.compute_rewards(scores, all_logprobs, ref_logprobs, masks)
            timing["time/ppo/compute_rewards"] = time.time() - t

            t = time.time()
            values, advantages, returns = self.compute_advantages(values, rewards, masks)
            timing["time/ppo/compute_advantages"] = time.time() - t
=======
        t = time.time()

        if full_kl_penalty:
            active_full_logprobs = logprobs_from_logits(logits_or_none, None, gather=False)
            ref_full_logprobs = logprobs_from_logits(ref_logits_or_none, None, gather=False)

            rewards, non_score_reward = self.compute_rewards(scores, active_full_logprobs, ref_full_logprobs, masks)
        else:
            rewards, non_score_reward = self.compute_rewards(scores, all_logprobs, ref_logprobs, masks)
        timing["time/ppo/compute_rewards"] = time.time() - t
>>>>>>> 431f0c9a

        # upcast to float32 to avoid dataset issues
        batch_dict = {
            "queries": queries,
            "responses": responses,
            "logprobs": all_logprobs.to(torch.float32),
            "values": values.to(torch.float32),
            "masks": masks,
            "advantages": advantages,
            "returns": returns,
        }
        batch_dict.update(model_inputs)

        t = time.time()
        all_stats = []
        early_stop = False
        for _ in range(self.config.ppo_epochs):
            if early_stop:
                break
            b_inds = np.random.permutation(bs)
            for mini_batch_start in range(0, bs, self.config.mini_batch_size):
                mini_batch_end = mini_batch_start + self.config.mini_batch_size
                mini_batch_inds = b_inds[mini_batch_start:mini_batch_end]

                # set optimizer to zero for gradient accumulation
                for micro_batch_start in range(0, self.config.mini_batch_size, self.config.micro_batch_size):
                    micro_batch_end = micro_batch_start + self.config.micro_batch_size
                    micro_batch_inds = mini_batch_inds[micro_batch_start:micro_batch_end]
                    micro_batch_dict = {
                        "logprobs": batch_dict["logprobs"][micro_batch_inds],
                        "values": batch_dict["values"][micro_batch_inds],
                        "masks": batch_dict["masks"][micro_batch_inds],
                        # hacks: the queries and responses are ragged.
                        "queries": [batch_dict["queries"][i] for i in micro_batch_inds],
                        "responses": [batch_dict["responses"][i] for i in micro_batch_inds],
                        "advantages": batch_dict["advantages"][micro_batch_inds],
                        "returns": batch_dict["returns"][micro_batch_inds],
                    }
                    for k in model_inputs_names:
                        micro_batch_dict[k] = batch_dict[k][micro_batch_inds]
                    with self.accelerator.accumulate(self.model):
                        model_inputs = {k: micro_batch_dict[k] for k in model_inputs_names}

                        logprobs, logits, vpreds, _ = self.batched_forward_pass(
                            self.model,
                            micro_batch_dict["queries"],
                            micro_batch_dict["responses"],
                            model_inputs,
                            return_logits=True,
                        )
                        train_stats = self.train_microbatch(
                            micro_batch_dict["logprobs"],
                            micro_batch_dict["values"],
                            logprobs,
                            logits,
                            vpreds,
                            micro_batch_dict["masks"],
                            micro_batch_dict["advantages"],
                            micro_batch_dict["returns"],
                        )
                        all_stats.append(train_stats)

            # typically, early stopping is done at the epoch level
            if self.config.early_stopping:
                policykl = train_stats["policy/policykl"]
                early_stop = self._early_stop(policykl)
                if early_stop:
                    break

        timing["time/ppo/optimize_step"] = time.time() - t

        t = time.time()
        train_stats = stack_dicts(all_stats)

        # reshape advantages/ratios such that they are not averaged.
        train_stats["policy/advantages"] = torch.flatten(train_stats["policy/advantages"]).unsqueeze(0)
        train_stats["policy/advantages"] = torch.nan_to_num(train_stats["policy/advantages"], WANDB_PADDING)
        train_stats["policy/ratio"] = torch.flatten(train_stats["policy/ratio"]).unsqueeze(0)

        stats = self.record_step_stats(
            scores=scores,
            logprobs=all_logprobs,
            ref_logprobs=ref_logprobs,
            non_score_reward=non_score_reward,
            train_stats=train_stats,
            kl_coef=self.kl_ctl.value,
            masks=masks,
            queries=queries,
            responses=responses,
        )
        # Gather/Reduce stats from all processes
        if self.is_distributed:
            stats = self.gather_stats(stats)
        stats = stats_to_np(stats)
        timing["time/ppo/calc_stats"] = time.time() - t
        stats["ppo/learning_rate"] = self.optimizer.param_groups[0]["lr"]

        # Update the KL control - multiply the batch_size by the number of processes
        self.kl_ctl.update(
            stats["objective/kl"],
            self.config.batch_size * self.accelerator.num_processes,
        )

        # Log the total ppo time
        timing["time/ppo/total"] = time.time() - t0
        stats.update(timing)

        # post-process stats for tensorboard and other loggers
        if self.config.log_with != "wandb":
            stats = convert_to_scalar(stats)

        if self.lr_scheduler is not None:
            self.lr_scheduler.step()

        return stats

    def _early_stop(self, policykl):
        r"""
        Handles the early stopping logic. If the policy KL is greater than the target KL, then the gradient is zeroed and
        the optimization step is skipped.
        This also handles the multi-gpu case where the policy KL is averaged across all processes.

        Args:
            policy_kl (torch.Tensor):
                the policy KL

        Returns:
            `bool`: whether to early stop or not
        """
        early_stop = False
        if not self.config.early_stopping:
            return early_stop

        if not self.is_distributed and policykl > 1.5 * self.config.target_kl:
            self.optimizer.zero_grad()
            early_stop = True
        elif self.is_distributed:
            import torch.distributed as dist

            # Wait for all processes to finish
            dist.barrier()

            # all gather the policykl
            dist.all_reduce(policykl, dist.ReduceOp.SUM)
            policykl /= self.accelerator.num_processes

            if policykl > 1.5 * self.config.target_kl:
                self.optimizer.zero_grad()
                early_stop = True
        return early_stop

    def gather_stats(self, stats):
        """
        Gather stats from all processes. Useful in the context of distributed training.

        Args:
            stats (dict[str, Any]):
            a dictionary of stats to be gathered. The stats should contain torch tensors.

        Returns:
            `dict[str, Any]`: A dictionary of stats with the tensors gathered.
        """
        import torch.distributed as dist

        # Wait for all processes to finish
        dist.barrier()

        for k, v in stats.items():
            if isinstance(v, torch.Tensor):
                dist.all_reduce(v, dist.ReduceOp.SUM)
                v /= self.accelerator.num_processes
            stats[k] = v
        return stats

    def prepare_model_inputs(self, queries: torch.Tensor, responses: torch.Tensor):
        if self.is_encoder_decoder:
            input_data = self.data_collator(
                [{"input_ids": q, "attention_mask": torch.ones_like(q)} for q in queries]
            ).to(self.current_device)

            decoder_inputs = self.data_collator(
                [{"input_ids": r, "attention_mask": torch.ones_like(r)} for r in responses]
            ).to(self.current_device)

            input_data["decoder_input_ids"] = decoder_inputs["input_ids"]
            input_data["decoder_attention_mask"] = decoder_inputs["attention_mask"]

        else:
            input_ids = [torch.cat([q, r]) for q, r in zip(queries, responses)]
            input_data = self.data_collator(
                [{"input_ids": ids, "attention_mask": torch.ones_like(ids)} for ids in input_ids]
            ).to(self.current_device)

        input_data.pop("labels", None)  # we don't want to compute LM losses

        return input_data

    @PPODecorators.empty_cuda_cache()
    def batched_forward_pass(
        self,
        model: PreTrainedModelWrapper,
        queries: torch.Tensor,
        responses: torch.Tensor,
        model_inputs: dict,
        return_logits: bool = False,
    ):
        """
        Calculate model outputs in multiple batches.

        Args:
            queries (`torch.LongTensor`):
                List of tensors containing the encoded queries, shape (`batch_size`, `query_length`)
            responses (`torch.LongTensor`):
                List of tensors containing the encoded responses, shape (`batch_size`, `response_length`)
            return_logits (`bool`, *optional*, defaults to `False`):
                Whether to return all_logits. Set to `False` if logits are not needed to reduce memory consumption.
        Returns:
            (tuple):
                - all_logprobs (`torch.FloatTensor`): Log probabilities of the responses,
                    shape (`batch_size`, `response_length`)
                - all_ref_logprobs (`torch.FloatTensor`): Log probabilities of the responses,
                    shape (`batch_size`, `response_length`)
                - all_values (`torch.FloatTensor`): Values of the responses, shape (`batch_size`, `response_length`)
        """
        bs = len(queries)
        fbs = self.config.micro_batch_size
        all_logprobs = []
        all_logits = []
        all_masks = []
        all_values = []

        for i in range(math.ceil(bs / fbs)):
            input_kwargs = {key: value[i * fbs : (i + 1) * fbs] for key, value in model_inputs.items()}
            query_batch = queries[i * fbs : (i + 1) * fbs]
            response_batch = responses[i * fbs : (i + 1) * fbs]
            logits, _, values = model(**input_kwargs)

            if self.is_encoder_decoder:
                input_ids = input_kwargs["decoder_input_ids"]
                attention_mask = input_kwargs["decoder_attention_mask"]
            else:
                input_ids = input_kwargs["input_ids"]
                attention_mask = input_kwargs["attention_mask"]

            logprobs = logprobs_from_logits(logits[:, :-1, :], input_ids[:, 1:])
            masks = torch.zeros_like(attention_mask)
            masks[:, :-1] = attention_mask[:, 1:]

            for j in range(len(query_batch)):
                if self.is_encoder_decoder:
                    # Decoder sentence starts always in the index 1 after padding in the Enc-Dec Models
                    start = 1
                    end = attention_mask[j, :].sum() - 1
                else:
                    start = len(query_batch[j]) - 1
                    if attention_mask[j, 0] == 0:  # offset left padding
                        start += attention_mask[j, :].nonzero()[0]
                    end = start + len(response_batch[j])

                masks[j, :start] = 0
                masks[j, end:] = 0

            if return_logits:
                all_logits.append(logits)
            else:
                del logits
            all_values.append(values)
            all_logprobs.append(logprobs)
            all_masks.append(masks)

        return (
            torch.cat(all_logprobs),
            torch.cat(all_logits)[:, :-1] if return_logits else None,
            torch.cat(all_values)[:, :-1],
            torch.cat(all_masks)[:, :-1],
        )

    @PPODecorators.empty_cuda_cache()
    def train_microbatch(
        self,
        old_logprobs: torch.FloatTensor,
        values: torch.FloatTensor,
        logprobs: torch.FloatTensor,
        logits: torch.FloatTensor,
        vpreds: torch.FloatTensor,
        mask: torch.LongTensor,
        advantages: torch.FloatTensor,
        returns: torch.FloatTensor,
    ):
        """
        Train one PPO minibatch

        Args:
            logprobs (`torch.FloatTensor`):
                Log probabilities of the model, shape [batch_size, response_length]
            values (`torch.FloatTensor`):
                Values of the value head, shape [batch_size, response_length]
            query (`torch.LongTensor`):
                Encoded queries, shape [batch_size, query_length]
            response (`torch.LongTensor`):
                Encoded responses, shape [batch_size, response_length]
            model_input (`torch.LongTensor`):
                Concatenated queries and responses, shape [batch_size, query_length+response_length]

        Returns:
            train_stats (dict[str, `torch.Tensor`]):
                Dictionary of training statistics
        """
        loss_p, loss_v, train_stats = self.loss(
            old_logprobs, values, logits, vpreds, logprobs, mask, advantages, returns
        )
        loss = loss_p + loss_v
        self.accelerator.backward(loss)
        if self.config.max_grad_norm is not None:
            if self.accelerator.sync_gradients:
                self.accelerator.clip_grad_norm_(self.model_params, self.config.max_grad_norm)
        self.optimizer.step()
        self.optimizer.zero_grad()
        return train_stats

    def compute_rewards(
        self,
        scores: torch.FloatTensor,
        logprobs: torch.FloatTensor,
        ref_logprobs: torch.FloatTensor,
        masks: torch.LongTensor,
    ):
        """
        Compute per token rewards from scores and KL-penalty.

        Args:
            scores (`torch.FloatTensor`):
                Scores from the reward model, shape (`batch_size`)
            logprobs (`torch.FloatTensor`):
                Log probabilities of the model, shape (`batch_size`, `response_length`)
            ref_logprobs (`torch.FloatTensor`):
                Log probabilities of the reference model, shape (`batch_size`, `response_length`)
        """
        rewards, non_score_rewards = [], []
        for score, logprob, ref_logprob, mask in zip(scores, logprobs, ref_logprobs, masks):
            # compute KL penalty (from difference in logprobs)
            kl = self._kl_penalty(logprob, ref_logprob)
            non_score_reward = -self.kl_ctl.value * kl
            non_score_rewards.append(non_score_reward)
            reward = non_score_reward.clone()
            last_non_masked_index = mask.nonzero()[-1]

            # reward is preference model score + KL penalty
            reward[last_non_masked_index] += score
            rewards.append(reward)
        return torch.stack(rewards), torch.stack(non_score_rewards)

    def _kl_penalty(self, logprob: torch.FloatTensor, ref_logprob: torch.FloatTensor) -> torch.FloatTensor:
        if self.config.kl_penalty == "kl":
            return logprob - ref_logprob

        if self.config.kl_penalty == "abs":
            return (logprob - ref_logprob).abs()

        if self.config.kl_penalty == "mse":
            return 0.5 * (logprob - ref_logprob).square()

        if self.config.kl_penalty == "full":
            # Flip is required due to this issue? :https://github.com/pytorch/pytorch/issues/57459
            return F.kl_div(ref_logprob, logprob, log_target=True, reduction="none").sum(-1)

        raise NotImplementedError

    def compute_advantages(
        self: torch.FloatTensor,
        values: torch.FloatTensor,
        rewards: torch.FloatTensor,
        mask: torch.FloatTensor,
    ):
        lastgaelam = 0
        advantages_reversed = []
        gen_len = rewards.shape[-1]

        values = values * mask
        rewards = rewards * mask

        for t in reversed(range(gen_len)):
            nextvalues = values[:, t + 1] if t < gen_len - 1 else 0.0
            delta = rewards[:, t] + self.config.gamma * nextvalues - values[:, t]
            lastgaelam = delta + self.config.gamma * self.config.lam * lastgaelam
            advantages_reversed.append(lastgaelam)
        advantages = torch.stack(advantages_reversed[::-1]).transpose(0, 1)

        returns = advantages + values
        advantages = masked_whiten(advantages, mask)
        advantages = advantages.detach()
        return values, advantages, returns

    def loss(
        self,
        old_logprobs: torch.FloatTensor,
        values: torch.FloatTensor,
        logits: torch.FloatTensor,
        vpreds: torch.FloatTensor,
        logprobs: torch.FloatTensor,
        mask: torch.LongTensor,
        advantages: torch.FloatTensor,
        returns: torch.FloatTensor,
    ):
        """
        Calculate policy and value losses.

        Args:
            old_logprobs (`torch.FloatTensor`):
                Log probabilities of the model, shape (`batch_size`, `response_length`)
            values (`torch.FloatTensor`):
                Values of the value head, shape (`batch_size`, `response_length`)
            rewards (`torch.FloatTensor`):
                Rewards from the reward model, shape (`batch_size`, `response_length`)
            logits (`torch.FloatTensor`):
                Logits of the model, shape (`batch_size`, `response_length`, `vocab_size`)
            v_pred (`torch.FloatTensor`):
                Values of the value head, shape (`batch_size`, `response_length`)
            logprobs (`torch.FloatTensor`):
                Log probabilities of the model, shape (`batch_size`, `response_length`)
        """

        vpredclipped = clip_by_value(
            vpreds,
            values - self.config.cliprange_value,
            values + self.config.cliprange_value,
        )

        vf_losses1 = (vpreds - returns) ** 2
        vf_losses2 = (vpredclipped - returns) ** 2
        vf_loss = 0.5 * masked_mean(torch.max(vf_losses1, vf_losses2), mask)
        vf_clipfrac = masked_mean(torch.gt(vf_losses2, vf_losses1).float(), mask)

        ratio = torch.exp(logprobs - old_logprobs)

        pg_losses = -advantages * ratio
        pg_losses2 = -advantages * torch.clamp(ratio, 1.0 - self.config.cliprange, 1.0 + self.config.cliprange)

        pg_loss = masked_mean(torch.max(pg_losses, pg_losses2), mask)
        pg_clipfrac = masked_mean(torch.gt(pg_losses2, pg_losses).float(), mask)

        loss = pg_loss + self.config.vf_coef * vf_loss

        avg_ratio = masked_mean(ratio, mask).item()
        if avg_ratio > self.config.ratio_threshold:
            warnings.warn(
                f"The average ratio of batch ({avg_ratio:.2f}) exceeds threshold {self.config.ratio_threshold:.2f}. Skipping batch."
            )
            pg_loss = pg_loss * 0.0
            vf_loss = vf_loss * 0.0
            loss = loss * 0.0

        entropy = masked_mean(entropy_from_logits(logits), mask)

        approxkl = 0.5 * masked_mean((logprobs - old_logprobs) ** 2, mask)
        policykl = masked_mean(old_logprobs - logprobs, mask)

        return_mean, return_var = masked_mean(returns, mask), masked_var(returns, mask)
        value_mean, value_var = masked_mean(values, mask), masked_var(values, mask)

        stats = dict(
            loss=dict(policy=pg_loss.detach(), value=vf_loss.detach(), total=loss.detach()),
            policy=dict(
                entropy=entropy.detach(),
                approxkl=approxkl.detach(),
                policykl=policykl.detach(),
                clipfrac=pg_clipfrac.detach(),
                advantages=advantages.detach(),
                advantages_mean=masked_mean(advantages, mask).detach(),
                ratio=ratio.detach(),
            ),
            returns=dict(mean=return_mean.detach(), var=return_var.detach()),
            val=dict(
                vpred=masked_mean(vpreds, mask).detach(),
                error=masked_mean((vpreds - returns) ** 2, mask).detach(),
                clipfrac=vf_clipfrac.detach(),
                mean=value_mean.detach(),
                var=value_var.detach(),
            ),
        )
        return pg_loss, self.config.vf_coef * vf_loss, flatten_dict(stats)

    def record_step_stats(self, kl_coef: float, **data):
        """
        Record training step statistics.


        Args:
            kl_coef (`float`):
                KL coefficient
            data (`dict`):
                Dictionary of training step data

        Returns:
            stats (`dict`):
                Dictionary of training step statistics
        """
        mask = data.pop("masks")

        kl_list = ((data["logprobs"] - data["ref_logprobs"]) * mask).sum(axis=-1)
        mean_kl = kl_list.mean()
        mean_entropy = (-data["logprobs"] * mask).sum(axis=-1).mean()

        mean_non_score_reward = masked_mean(
            data["non_score_reward"], mask
        )  # non_score_reward is size `batch_size`, `response_length`
        mean_scores = torch.stack(data["scores"]).mean()  # scores is size `batch_size`
        std_scores = torch.stack(data["scores"]).std()

        if mean_kl.item() < -1.0:
            # warn users
            warnings.warn(
                f"KL divergence is starting to become negative: {mean_kl.item():.2f} - this might be a precursor for failed training."
                " sometimes this happens because the generation kwargs are not correctly set. Please make sure"
                " that the generation kwargs are set correctly, or review your training hyperparameters."
            )

        stats = {
            "objective/kl": mean_kl,
            "objective/kl_dist": kl_list,
            "objective/logprobs": data["logprobs"],
            "objective/ref_logprobs": data["ref_logprobs"],
            "objective/kl_coef": kl_coef,
            "objective/entropy": mean_entropy,
            "ppo/mean_non_score_reward": mean_non_score_reward,
            "ppo/mean_scores": mean_scores,
            "ppo/std_scores": std_scores,
        }

        # Log text properties
        query_lens = torch.tensor([len(query) for query in data["queries"]], dtype=torch.float)
        response_lens = torch.tensor([len(response) for response in data["responses"]], dtype=torch.float)

        stats["tokens/queries_len_mean"] = torch.mean(query_lens).cpu().numpy().item()
        stats["tokens/queries_len_std"] = torch.std(query_lens).cpu().numpy().item()
        stats["tokens/queries_dist"] = query_lens.cpu().numpy()
        stats["tokens/responses_len_mean"] = torch.mean(response_lens).cpu().numpy().item()
        stats["tokens/responses_len_std"] = torch.std(response_lens).cpu().numpy().item()
        stats["tokens/responses_dist"] = response_lens.cpu().numpy()

        for k, v in data["train_stats"].items():
            stats[f"ppo/{k}"] = torch.mean(v, axis=0)
        stats["ppo/val/var_explained"] = 1 - stats["ppo/val/error"] / stats["ppo/returns/var"]
        return stats

    def log_stats(
        self,
        stats: dict,
        batch: dict,
        rewards: List[torch.FloatTensor],
    ):
        """
        A function that logs all the training stats. Call it at the end of each epoch.

        Args:
            stats (dict[str, Any]):
                A dictionary of training stats.
            batch (dict[str, Any]):
                A dictionary of batch data, this contains the queries and responses.
            rewards (`List[torch.FloatTensor]`):
                A tensor of rewards.
        """
        # Log only if we are in the main process
        if self.accelerator.is_main_process:
            logs = {}

            # Log stats
            if not isinstance(rewards, torch.Tensor):
                rewards = torch.tensor(rewards).to(self.current_device)

            if "query" not in batch.keys() and "response" not in batch.keys():
                # warn the user that the game logs will not be logged
                warnings.warn(
                    "The game logs will not be logged because the batch does not contain the keys 'query' and "
                    "'response'. "
                )
            elif self.config.log_with == "wandb":
                import wandb

                table_rows = [list(r) for r in zip(batch["query"], batch["response"], rewards.cpu().tolist())]
                logs.update({"game_log": wandb.Table(columns=["query", "response", "reward"], rows=table_rows)})
            # All reduce rewards if distributed
            if self.is_distributed:
                import torch.distributed as dist

                dist.barrier()

                dist.all_reduce(rewards, op=torch.distributed.ReduceOp.SUM)
                rewards /= self.accelerator.num_processes

            logs.update(stats)

            # manually cast in fp32 for bf16 torch tensors
            for k, v in logs.items():
                if isinstance(v, torch.Tensor) and v.dtype == torch.bfloat16:
                    logs[k] = v.float()

            logs["env/reward_mean"] = torch.mean(rewards).cpu().numpy().item()
            logs["env/reward_std"] = torch.std(rewards).cpu().numpy().item()
            logs["env/reward_dist"] = rewards.cpu().numpy()

            logs["env/reward_mean"] = torch.mean(rewards).cpu().numpy().item()
            logs["env/reward_std"] = torch.std(rewards).cpu().numpy().item()
            logs["env/reward_dist"] = rewards.cpu().numpy()

            if self.config.log_with == "tensorboard":
                # update the current step
                self.current_step += 1

            self.accelerator.log(
                logs,
                step=self.current_step if self.config.log_with == "tensorboard" else None,
            )

        else:
            if self.is_distributed:
                import torch.distributed as dist

                if not isinstance(rewards, torch.Tensor):
                    rewards = torch.tensor(rewards).to(self.current_device)

                dist.barrier()
                dist.all_reduce(rewards, op=torch.distributed.ReduceOp.SUM)

    def create_model_card(self, path: str, model_name: Optional[str] = "TRL Model") -> None:
        """Creates and saves a model card for a TRL model.

        Args:
            path (`str`): The path to save the model card to.
            model_name (`str`, *optional*): The name of the model, defaults to `TRL Model`.
        """
        try:
            user = whoami()["name"]
        # handle the offline case
        except:  # noqa
            warnings.warn("Cannot retrieve user information assuming you are running in offline mode.")
            return

        if not os.path.exists(path):
            os.makedirs(path)

        model_card_content = MODEL_CARD_TEMPLATE.format(model_name=model_name, model_id=f"{user}/{path}")
        with open(os.path.join(path, "README.md"), "w", encoding="utf-8") as f:
            f.write(model_card_content)

    def _save_pretrained(self, save_directory: str) -> None:
        self.accelerator.unwrap_model(self.model).save_pretrained(save_directory)
        self.tokenizer.save_pretrained(save_directory)
        self.create_model_card(save_directory)<|MERGE_RESOLUTION|>--- conflicted
+++ resolved
@@ -672,27 +672,20 @@
 
         timing["time/ppo/forward_pass"] = time.time() - t
 
-<<<<<<< HEAD
         with torch.no_grad():
             t = time.time()
-            rewards, non_score_reward = self.compute_rewards(scores, all_logprobs, ref_logprobs, masks)
+            if full_kl_penalty:
+                active_full_logprobs = logprobs_from_logits(logits_or_none, None, gather=False)
+                ref_full_logprobs = logprobs_from_logits(ref_logits_or_none, None, gather=False)
+
+                rewards, non_score_reward = self.compute_rewards(scores, active_full_logprobs, ref_full_logprobs, masks)
+            else:
+                rewards, non_score_reward = self.compute_rewards(scores, all_logprobs, ref_logprobs, masks)
             timing["time/ppo/compute_rewards"] = time.time() - t
 
             t = time.time()
             values, advantages, returns = self.compute_advantages(values, rewards, masks)
             timing["time/ppo/compute_advantages"] = time.time() - t
-=======
-        t = time.time()
-
-        if full_kl_penalty:
-            active_full_logprobs = logprobs_from_logits(logits_or_none, None, gather=False)
-            ref_full_logprobs = logprobs_from_logits(ref_logits_or_none, None, gather=False)
-
-            rewards, non_score_reward = self.compute_rewards(scores, active_full_logprobs, ref_full_logprobs, masks)
-        else:
-            rewards, non_score_reward = self.compute_rewards(scores, all_logprobs, ref_logprobs, masks)
-        timing["time/ppo/compute_rewards"] = time.time() - t
->>>>>>> 431f0c9a
 
         # upcast to float32 to avoid dataset issues
         batch_dict = {
