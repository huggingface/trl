# Copyright 2025 The HuggingFace Team. All rights reserved.
#
# Licensed under the Apache License, Version 2.0 (the "License");
# you may not use this file except in compliance with the License.
# You may obtain a copy of the License at
#
#     http://www.apache.org/licenses/LICENSE-2.0
#
# Unless required by applicable law or agreed to in writing, software
# distributed under the License is distributed on an "AS IS" BASIS,
# WITHOUT WARRANTIES OR CONDITIONS OF ANY KIND, either express or implied.
# See the License for the specific language governing permissions and
# limitations under the License.

VERBOSE = True

import os
import textwrap
import warnings
from collections import defaultdict
from dataclasses import dataclass
from typing import Any, Callable, Optional, Union
from unittest.mock import patch
import copy

import torch
import torch.utils.data
import transformers
from accelerate.utils import broadcast_object_list, gather_object
from datasets import Dataset, IterableDataset
from packaging import version
from transformers import (
    AutoModelForCausalLM,
    AutoModelForSequenceClassification,
    AutoTokenizer,
    GenerationConfig,
    PreTrainedModel,
    PreTrainedTokenizerBase,
    Qwen2_5_VLForConditionalGeneration,
    Qwen2VLForConditionalGeneration,
    Qwen2_5_VLProcessor,
    Qwen2VLProcessor,
    Trainer,
    TrainerCallback,
    is_wandb_available,
)
from transformers.integrations.deepspeed import is_deepspeed_zero3_enabled
from transformers.utils import is_peft_available

from ..data_utils import apply_chat_template, is_conversational
from ..import_utils import is_vllm_available
from ..models import create_reference_model, prepare_deepspeed, unwrap_model_for_generation
from .grpo_config import GRPOConfig
from .utils import generate_model_card, get_comet_experiment_url, pad


if is_peft_available():
    from peft import PeftConfig, get_peft_model

if is_vllm_available():
    from vllm import LLM, SamplingParams

if is_wandb_available():
    import wandb

# What we call a reward function is a callable that takes a list of prompts and completions and returns a list of
# rewards. When it's a string, it's a model ID, so it's loaded as a pretrained model.
RewardFunc = Union[str, PreTrainedModel, Callable[[list, list], list[float]]]


@dataclass
class ToolDefinition:
    """Basic metadata that the trainer needs to know about the tools."""
    stop_string: str
    call_tool: Callable[[torch.Tensor], torch.Tensor]

    def completion_has_tool_call(self, completion_str: str) -> bool:
        """Check if the completion has a tool call."""
        return self.stop_string in completion_str


class SingleConversationWithTools:
    """Keeps track of the prompt, and knows how to put together the partial responses and the tool call responses."""

    def __init__(self, prompt_inputs: dict[str, torch.Tensor], tool_defn: ToolDefinition, processing_class: PreTrainedTokenizerBase):
        self.prompt_inputs = prompt_inputs
        self.tool_defn = tool_defn
        self.response = []
        self.processing_class = processing_class

    def process_response(self, prompt_completion_ids: torch.Tensor) -> bool:
        """Adds the response to the conversation, including calling the tool if necessary.
        Returns True if there was a tool call, and the conversation should continue.
        Returns False if there was no tool call, and the conversation is complete.
        """
        self.response.append(prompt_completion_ids)
        prompt_completion_str = self.processing_class.tokenizer.decode(prompt_completion_ids[0], skip_special_tokens=True)  
        # Check if the stop string is in the completions
        # We need to convert the tensor to a string.
        if self.tool_defn.completion_has_tool_call(prompt_completion_str):
            tool_response_str = self.tool_defn.call_tool(prompt_completion_str)
            tool_response_ids_list = self.processing_class.tokenizer.encode(tool_response_str, add_special_tokens=False)
            tool_response_ids = torch.tensor(tool_response_ids_list, device=prompt_completion_ids.device)  # [L]
            tool_response_ids = tool_response_ids[None, :]  # [1, L]
            self.response.append(tool_response_ids)
            self.prompt_inputs = self._add_response_to_prompt_inputs(self.prompt_inputs, prompt_completion_ids)
            self.prompt_inputs = self._add_response_to_prompt_inputs(self.prompt_inputs, tool_response_ids)
            # Note: we're gonna have to figure out images.
            return True
        else:
            # No tool call, so we're done.
            return False

    def _add_response_to_prompt_inputs(self, prompt_inputs: dict[str, torch.Tensor], response: torch.Tensor) -> dict[str, torch.Tensor]:
        """Add the response to the prompt inputs."""
        if VERBOSE:
            addition_str = self.processing_class.decode(response[0])
            print(f"Adding response: {addition_str}")
        prompt_inputs["input_ids"] = torch.cat([prompt_inputs["input_ids"], response], dim=1)
        ones = torch.ones_like(response, device=response.device)
        prompt_inputs["attention_mask"] = torch.cat([prompt_inputs["attention_mask"], ones], dim=1)
        return prompt_inputs


    def get_response(self) -> torch.Tensor:
        """Returns the response as a tensor."""
        # String together all the response tensors on their long dimension.
        return torch.cat(self.response, dim=1)

class QwenGRPOTrainer(Trainer):
    """
    Trainer for the Group Relative Policy Optimization (GRPO) method. This algorithm was initially proposed in the
    paper [DeepSeekMath: Pushing the Limits of Mathematical Reasoning in Open Language Models](https://huggingface.co/papers/2402.03300).

    Example:

    ```python
    from datasets import load_dataset
    from trl import GRPOTrainer

    dataset = load_dataset("trl-lib/tldr", split="train")

    trainer = GRPOTrainer(
        model="Qwen/Qwen2-0.5B-Instruct",
        reward_funcs="weqweasdas/RM-Gemma-2B",
        train_dataset=dataset,
    )

    trainer.train()
    ```

    Args:
        model (`Union[str, PreTrainedModel]`):
            Model to be trained. Can be either:

            - A string, being the *model id* of a pretrained model hosted inside a model repo on huggingface.co, or
              a path to a *directory* containing model weights saved using
              [`~transformers.PreTrainedModel.save_pretrained`], e.g., `'./my_model_directory/'`. The model is
              loaded using [`~transformers.AutoModelForCausalLM.from_pretrained`] with the keywork arguments
              in `args.model_init_kwargs`.
            - A [`~transformers.PreTrainedModel`] object. Only causal language models are supported.
        reward_funcs (`Union[RewardFunc, list[RewardFunc]]`):
            Reward functions to be used for computing the rewards. To compute the rewards, we call all the reward
            functions with the prompts and completions and sum the rewards. Can be either:

            - A single reward function, such as:
                - A string: The *model ID* of a pretrained model hosted inside a model repo on huggingface.co, or a
                path to a *directory* containing model weights saved using
                [`~transformers.PreTrainedModel.save_pretrained`], e.g., `'./my_model_directory/'`. The model is loaded
                using [`~transformers.AutoModelForSequenceClassification.from_pretrained`] with `num_labels=1` and the
                keyword arguments in `args.model_init_kwargs`.
                - A [`~transformers.PreTrainedModel`] object: Only sequence classification models are supported.
                - A custom reward function: The function is provided with the prompts and the generated completions,
                  plus any additional columns in the dataset. It should return a list of rewards. For more details, see
                  [Using a custom reward function](#using-a-custom-reward-function).
            - A list of reward functions, where each item can independently be any of the above types. Mixing different
            types within the list (e.g., a string model ID and a custom reward function) is allowed.
        args ([`GRPOConfig`], *optional*, defaults to `None`):
            Configuration for this trainer. If `None`, a default configuration is used.
        train_dataset ([`~datasets.Dataset`] or [`~datasets.IterableDataset`]):
            Dataset to use for training. It must include a column `"prompt"`. Any additional columns in the dataset is
            ignored. The format of the samples can be either:

            - [Standard](dataset_formats#standard): Each sample contains plain text.
            - [Conversational](dataset_formats#conversational): Each sample contains structured messages (e.g., role
              and content).
        eval_dataset ([`~datasets.Dataset`], [`~datasets.IterableDataset`] or `dict[str, Union[Dataset, IterableDataset]]`):
            Dataset to use for evaluation. It must meet the same requirements as `train_dataset`.
        processing_class ([`~transformers.PreTrainedTokenizerBase`], *optional*, defaults to `None`):
            Processing class used to process the data. The padding side must be set to "left". If `None`, the
            processing class is loaded from the model's name with [`~transformers.AutoTokenizer.from_pretrained`].
        reward_processing_classes (`Union[PreTrainedTokenizerBase, list[PreTrainedTokenizerBase]]`, *optional*, defaults to `None`):
            Processing classes corresponding to the reward functions specified in `reward_funcs`. Can be either:

            - A single processing class: Used when `reward_funcs` contains only one reward function.
            - A list of processing classes: Must match the order and length of the reward functions in `reward_funcs`.
            If set to `None`, or if an element of the list corresponding to a [`~transformers.PreTrainedModel`] is
            `None`, the tokenizer for the model is automatically loaded using [`~transformers.AutoTokenizer.from_pretrained`].
            For elements in `reward_funcs` that are custom reward functions (not [`~transformers.PreTrainedModel`]),
            the corresponding entries in `reward_processing_classes` are ignored.
        callbacks (list of [`~transformers.TrainerCallback`], *optional*, defaults to `None`):
            List of callbacks to customize the training loop. Will add those to the list of default callbacks
            detailed in [here](https://huggingface.co/docs/transformers/main_classes/callback).

            If you want to remove one of the default callbacks used, use the [`~transformers.Trainer.remove_callback`]
            method.
        optimizers (`tuple[torch.optim.Optimizer, torch.optim.lr_scheduler.LambdaLR]`, *optional*, defaults to `(None, None)`):
            A tuple containing the optimizer and the scheduler to use. Will default to an instance of [`AdamW`] on your
            model and a scheduler given by [`get_linear_schedule_with_warmup`] controlled by `args`.
        peft_config ([`~peft.PeftConfig`], *optional*, defaults to `None`):
            PEFT configuration used to wrap the model. If `None`, the model is not wrapped.
    """

    _tag_names = ["trl", "grpo"]

    def __init__(
        self,
        model: Qwen2_5_VLForConditionalGeneration,
        reward_funcs: Union[RewardFunc, list[RewardFunc]],
        processing_class: PreTrainedTokenizerBase,
        tokenize_and_inject_images: Callable,
        args: GRPOConfig = None,
        train_dataset: Optional[Union[Dataset, IterableDataset]] = None,
        eval_dataset: Optional[Union[Dataset, IterableDataset, dict[str, Union[Dataset, IterableDataset]]]] = None,
        reward_processing_classes: Optional[Union[PreTrainedTokenizerBase, list[PreTrainedTokenizerBase]]] = None,
        callbacks: Optional[list[TrainerCallback]] = None,
        optimizers: tuple[Optional[torch.optim.Optimizer], Optional[torch.optim.lr_scheduler.LambdaLR]] = (None, None),
        peft_config: Optional["PeftConfig"] = None,
        tool_defn: Optional[ToolDefinition] = None,
    ):
        # Args
        if args is None:
            model_name = model if isinstance(model, str) else model.config._name_or_path
            model_name = model_name.split("/")[-1]
            args = GRPOConfig(f"{model_name}-GRPO")

        # Models
        # Trained model
        model_init_kwargs = args.model_init_kwargs or {}
        if not isinstance(model, Qwen2_5_VLForConditionalGeneration) and not isinstance(model, Qwen2VLForConditionalGeneration):
            raise ValueError(
                "QwenGRPOTrainer only support passing a Qwen2_5_VLForConditionalGeneration or Qwen2VLForConditionalGeneration object as the `model` argument."
            )
        else:
            model_id = model.config._name_or_path
            if args.gradient_checkpointing and model.config.use_cache:
                raise ValueError(
                    "Gradient checkpointing is not supported when `use_cache` is True. Please set `use_cache` to False."
                )
            if args.model_init_kwargs is not None:
                raise ValueError(
                    "You passed `model_init_kwargs` to the `GRPOConfig`, but your model is already instantiated. "
                    "This argument can only be used when the `model` argument is a string."
                )

        if peft_config is not None:
            model = get_peft_model(model, peft_config)

        # Reference model
        if is_deepspeed_zero3_enabled():
            # TODO: this won't work because Qwen2_5_VLForConditionalGeneration is not a causal language model
            print("You're using DeepSpeed ZeRO-3 with Qwen2_5_VL. This is probably not supported yet.")
            self.ref_model = AutoModelForCausalLM.from_pretrained(model_id, **model_init_kwargs)
        elif peft_config is None:
            # If PEFT configuration is not provided, create a reference model based on the initial model.
            self.ref_model = create_reference_model(model)
        else:
            # If PEFT is used, the reference model is not needed since the adapter can be disabled
            # to revert to the initial model.
            self.ref_model = None

        # Processing class
        if not isinstance(processing_class, Qwen2_5_VLProcessor) and not isinstance(processing_class, Qwen2VLProcessor):
            raise ValueError("`processing_class` must be a `Qwen2_5_VLProcessor` or `Qwen2VLProcessor` object.")

        # Reward functions
        if not isinstance(reward_funcs, list):
            reward_funcs = [reward_funcs]
        for i, reward_func in enumerate(reward_funcs):
            if isinstance(reward_func, str):
                reward_funcs[i] = AutoModelForSequenceClassification.from_pretrained(
                    reward_func, num_labels=1, **model_init_kwargs
                )
        self.reward_funcs = reward_funcs

        self.tool_defn = tool_defn

        # Reward processing class
        if reward_processing_classes is None:
            reward_processing_classes = [None] * len(reward_funcs)
        elif not isinstance(reward_processing_classes, list):
            reward_processing_classes = [reward_processing_classes]
        else:
            if len(reward_processing_classes) != len(reward_funcs):
                raise ValueError("The number of reward processing classes must match the number of reward functions.")

        for i, (reward_processing_class, reward_func) in enumerate(zip(reward_processing_classes, reward_funcs)):
            if isinstance(reward_func, PreTrainedModel):
                if reward_processing_class is None:
                    reward_processing_class = AutoTokenizer.from_pretrained(reward_func.config._name_or_path)
                if reward_processing_class.pad_token_id is None:
                    reward_processing_class.pad_token = reward_processing_class.eos_token
                # The reward model computes the reward for the latest non-padded token in the input sequence.
                # So it's important to set the pad token ID to the padding token ID of the processing class.
                reward_func.config.pad_token_id = reward_processing_class.pad_token_id
                reward_processing_classes[i] = reward_processing_class
        self.reward_processing_classes = reward_processing_classes

        # Data collator
        def data_collator(features):  # No data collation is needed in GRPO
            return features

        # Training arguments
        self.max_prompt_length = args.max_prompt_length
        self.max_completion_length = args.max_completion_length  # = |o_i| in the GRPO paper
        self.num_generations = args.num_generations  # = G in the GRPO paper
        self.use_vllm = args.use_vllm

        self.beta = args.beta

        # The trainer estimates the number of FLOPs (floating-point operations) using the number of elements in the
        # input tensor associated with the key "input_ids". However, in GRPO, the sampled data does not include the
        # "input_ids" key. Instead, the available keys is "prompt". As a result, the trainer issues the warning:
        # "Could not estimate the number of tokens of the input, floating-point operations will not be computed." To
        # suppress this warning, we set the "estimate_tokens" key in the model's "warnings_issued" dictionary to True.
        # This acts as a flag to indicate that the warning has already been issued.
        model.warnings_issued["estimate_tokens"] = True

        # Initialize the metrics
        self._metrics = defaultdict(list)

        # function for tokenizing and handling images for self.compute_loss
        self.tokenize_and_inject_images = tokenize_and_inject_images

        super().__init__(
            model=model,
            args=args,
            data_collator=data_collator,
            train_dataset=train_dataset,
            eval_dataset=eval_dataset,
            processing_class=processing_class,
            callbacks=callbacks,
            optimizers=optimizers,
        )

        if self.use_vllm:
            print("You are using VLLM for inference. This probably won't work as I haven't adjusted it to host a VLM")
            if not is_vllm_available():
                raise ImportError(
                    "vLLM is not available and `use_vllm` is set to True. Please install vLLM with "
                    "`pip install vllm` to use it."
                )

            if self.accelerator.is_main_process:
                vllm_device = self.args.vllm_device
                if vllm_device == "auto":
                    vllm_device = f"cuda:{self.accelerator.num_processes}"  # take the next GPU idx
                # Check that the requested device is available
                if vllm_device.split(":")[0] == "cuda" and int(vllm_device.split(":")[1]) >= torch.cuda.device_count():
                    raise ValueError(
                        f"The requested device for vllm ({vllm_device}) is not available. You are likely using vLLM "
                        "without restricting the number of GPUs for training. Set the `--num_processes` argument to a "
                        "value lower than the number of GPUs available on your machine—typically, reducing it by one "
                        f"is sufficient. In your case: `--num_processes {torch.cuda.device_count() - 1}`."
                    )
                # Check that the requested device is not also used for training
                if vllm_device in {f"cuda:{idx}" for idx in range(self.accelerator.num_processes)}:
                    warnings.warn(
                        f"The requested device {vllm_device} is also used for training. This may lead to unexpected "
                        "behavior. It is recommended to use a dedicated device for vLLM."
                    )
                # vLLM is not compatible with accelerate. So we need to patch it to make sure we can (1) place the vLLM
                # model on the desired device (world_size_patch) and (2) avoid a test that is not designed for our
                # setting (profiling_patch).
                world_size_patch = patch("torch.distributed.get_world_size", return_value=1)
                profiling_patch = patch(
                    "vllm.worker.worker.Worker._assert_memory_footprint_increased_during_profiling", return_value=None
                )
                with world_size_patch, profiling_patch:
                    self.llm = LLM(
                        model=model.name_or_path,
                        device=vllm_device,
                        gpu_memory_utilization=self.args.vllm_gpu_memory_utilization,
                    )
                self.sampling_params = SamplingParams(
                    n=self.num_generations,
                    temperature=args.temperature,
                    max_tokens=self.max_completion_length,
                )

            self._last_loaded_step = 0  # tag to avoid useless loading during grad checkpointing

            # When using vLLM, the main process is responsible for loading the model weights. This can cause process
            # desynchronization and seems to lead to DeepSpeed hanging during initialization. To prevent this, we
            # synchronize all processes after vLLM has been fully initialized.
            self.accelerator.wait_for_everyone()
        else:
            # No vLLM, so we use the regular generation config

            stop_strings = None
            if self.tool_defn:
                stop_strings = [self.tool_defn.stop_string]

            self.generation_config = GenerationConfig(
                max_new_tokens=self.max_completion_length,
                do_sample=True,
                temperature=args.temperature,
                num_return_sequences=self.num_generations,
                pad_token_id=processing_class.tokenizer.pad_token_id,
                stop_strings=stop_strings,
            )

        # Gradient accumulation requires scaled loss. Normally, loss scaling in the parent class depends on whether the
        # model accepts loss-related kwargs. Since we compute our own loss, this check is irrelevant. We set
        # self.model_accepts_loss_kwargs to False to enable scaling.
        self.model_accepts_loss_kwargs = False

        # Add tags to the model
        self.model.add_model_tags(self._tag_names)

        if self.ref_model is not None:
            if self.is_deepspeed_enabled:
                self.ref_model = prepare_deepspeed(self.ref_model, self.accelerator)
            else:
                self.ref_model = self.accelerator.prepare_model(self.ref_model, evaluation_mode=True)

        for i, reward_func in enumerate(self.reward_funcs):
            if isinstance(reward_func, PreTrainedModel):
                self.reward_funcs[i] = self.accelerator.prepare_model(reward_func, evaluation_mode=True)

    def _set_signature_columns_if_needed(self):
        # If `self.args.remove_unused_columns` is True, non-signature columns are removed.
        # By default, this method sets `self._signature_columns` to the model's expected inputs.
        # In GRPOTrainer, we preprocess data, so using the model's signature columns doesn't work.
        # Instead, we set them to the columns expected by the `training_step` method, hence the override.
        if self._signature_columns is None:
            self._signature_columns = ["prompt"]

    # Trainer "prepares" the inputs before calling `compute_loss`. It converts to tensor and move to device.
    # Since we preprocess the data in `compute_loss`, we need to override this method to skip this step.
    def _prepare_inputs(self, inputs: dict[str, Union[torch.Tensor, Any]]) -> dict[str, Union[torch.Tensor, Any]]:
        return inputs

    def _generate_completions(
        self, model: PreTrainedModel, prompt_inputs: dict[str, torch.Tensor], num_generations: int | None = None
    ) -> torch.Tensor:
        """Generate completion(s) using the model."""
        if num_generations is not None:
            self.generation_config.num_return_sequences = num_generations
        prompt_completion_ids = model.generate(
                **prompt_inputs,
                generation_config=self.generation_config,
                tokenizer=self.processing_class.tokenizer,
        )
        return prompt_completion_ids

    def _generate_completions_with_tools(
        self, model: PreTrainedModel, prompt_inputs: dict[str, torch.Tensor]
    ) -> torch.Tensor:
        """Generate the full set of completions with tools, and stitch them together.
        """
        out = []
        for _ in range(self.num_generations):
            out.append(self._generate_single_completion_with_tools(model, prompt_inputs))
        # Now we have a ragged list of tensors. We need to pad them to the same length.
        max_length = max(completion.size(1) for completion in out)
        for i in range(len(out)):
            padding = torch.zeros(1, max_length - out[i].size(1), dtype=torch.long, device=out[i].device)
            out[i] = torch.cat([out[i], padding], dim=1)
        final = torch.cat(out, dim=0)
        return final

    def _generate_single_completion_with_tools(
        self, model: PreTrainedModel, prompt_inputs: dict[str, torch.Tensor], max_steps: int = 10
    ) -> torch.Tensor:
        """Iterates between generation and tool calling.

        Note this is currently only called from the non-vLLM path

        prompt_inputs is a dict with the following keys:
        - input_ids: [1, 710] ints.  Some stuff at the beginning and the end, the middle full of 151655
        - attention_mask: [1, 710] ints.  All 1
        - pixel_values: 2024x1176 floats.  The image.
        - image_grid_thw: a 1x3 tensor with values: [1, 46, 44].
        (Note that 46*44 is 2024).
        """
        conv = SingleConversationWithTools(prompt_inputs, self.tool_defn, self.processing_class)
        # Loop until tool isn't called, of we max out
        for step in range(max_steps):
            if VERBOSE:
                print(f"\n\n\nGenerating completion with tool call.  Step {step}.  Shapes of inputs:")
                for key, val in prompt_inputs.items():
                    print(f"{key}: {val.shape}")
                print(f"Text of the prompt: {self.processing_class.decode(prompt_inputs['input_ids'][0])}")
            prompt_completion_ids = self._generate_completions(model, prompt_inputs, num_generations=1)
            # prompt_completion_ids is a tensor of shape (1, L) Because we only generated one completion.
            # Note that L includes both the prompt and the response.
            # We only want to process the response, so we'll strip the prompt.
            ids_to_process = prompt_completion_ids[:, len(prompt_inputs["input_ids"][0]):]
            tool_was_used = conv.process_response(ids_to_process)
            if not tool_was_used:
                break

        response_ids = conv.get_response()
        if VERBOSE:
            print(f"\n\n\nDONE!")
            print(f"Text of the response: {self.processing_class.decode(response_ids[0,:])}")
        return response_ids

    def compute_loss(self, model, inputs, return_outputs=False, num_items_in_batch=None):
        if return_outputs:
            raise ValueError("The GRPOTrainer does not support returning outputs")

        device = self.accelerator.device
        prompt_inputs, prompts = self.tokenize_and_inject_images(inputs=inputs, processing_class=self.processing_class)
        prompt_inputs = super()._prepare_inputs(prompt_inputs)

        if self.max_prompt_length is not None:
            original_length = prompt_inputs["input_ids"].size(1)
            if original_length > self.max_prompt_length:
                print(f"Truncating prompt from {original_length} to {self.max_prompt_length} tokens")
            prompt_inputs["input_ids"] = prompt_inputs["input_ids"][:, -self.max_prompt_length :]
            prompt_inputs["attention_mask"] = prompt_inputs["attention_mask"][:, -self.max_prompt_length :]

        # Generate completions using either vLLM or regular generation
        if self.args.use_vllm:
            print("You are using vLLM for inference. This probably won't work as I fixed this yet to work with VLM")
            # First, have main process load weights if needed
            if self.state.global_step != self._last_loaded_step:
                with unwrap_model_for_generation(model, self.accelerator) as unwrapped_model:
                    state_dict = unwrapped_model.state_dict()
                if self.accelerator.is_main_process:
                    llm_model = self.llm.llm_engine.model_executor.driver_worker.model_runner.model
                    llm_model.load_weights(state_dict.items())
                self._last_loaded_step = self.state.global_step

            # Generate completions using vLLM: gather all prompts and use them in a single call in the main process
            all_prompts_text = gather_object(prompts_text)
            if self.accelerator.is_main_process:
                outputs = self.llm.generate(all_prompts_text, sampling_params=self.sampling_params, use_tqdm=False)
                completion_ids = [out.token_ids for completions in outputs for out in completions.outputs]
            else:
                completion_ids = [None] * len(all_prompts_text) * self.num_generations

            # Broadcast the completions from the main process to all processes, ensuring each process receives its
            # corresponding slice.
            completion_ids = broadcast_object_list(completion_ids, from_process=0)
            process_slice = slice(
                self.accelerator.process_index * len(prompts) * self.num_generations,
                (self.accelerator.process_index + 1) * len(prompts) * self.num_generations,
            )
            completion_ids = completion_ids[process_slice]

            # Pad the completions, and concatenate them with the prompts
            completion_ids = [torch.tensor(ids, device=device) for ids in completion_ids]
            completion_ids = pad(completion_ids, padding_value=self.processing_class.pad_token_id)
            prompt_inputs_repeated = torch.repeat_interleave(prompt_inputs["input_ids"], self.num_generations, dim=0)
            prompt_completion_ids = torch.cat([prompt_inputs_repeated, completion_ids], dim=1)
        else:
            # Regular generation path (not using vLLM)
            with unwrap_model_for_generation(model, self.accelerator) as unwrapped_model:
<<<<<<< HEAD
                if self.tool_defn:
                    prompt_completion_ids = self._generate_completions_with_tools(unwrapped_model, prompt_inputs)
                else:
                    prompt_completion_ids = self._generate_completions(unwrapped_model, prompt_inputs)
=======
                # Generate N times, each generate one with the temp_generation_config
                num_generations = self.generation_config.num_return_sequences
                temp_generation_config = copy.deepcopy(self.generation_config)
                temp_generation_config.num_return_sequences = 1

                all_completions = []

                for i in range(num_generations):
                    completion = unwrapped_model.generate(**prompt_inputs, generation_config=temp_generation_config)
                    all_completions.append(completion)
                
                # Stack all completions and pad if needed
                max_length = max(completion.size(1) for completion in all_completions)
                padded_completions = []

                for completion in all_completions:
                    if completion.size(1) < max_length:
                        padding = torch.full((completion.size(0), max_length - completion.size(1)), 
                                        self.processing_class.tokenizer.pad_token_id, 
                                        dtype=completion.dtype,
                                        device=completion.device)
                        padded_completion = torch.cat([completion, padding], dim=1)
                    else:
                        padded_completion = completion
                    padded_completions.append(padded_completion)

                # Stack all padded completions
                prompt_completion_ids = torch.cat(padded_completions, dim=0)
>>>>>>> e5e84c02

        prompt_length = prompt_inputs["input_ids"].size(1)
        completion_ids = prompt_completion_ids[:, prompt_length:]

        # Get the per-token log probabilities for the completions for the model and the reference model
        def get_per_token_logps(model, input_ids):
            logits = model(input_ids).logits  # (B, L, V)
            logits = logits[:, :-1, :]  # (B, L-1, V), exclude the last logit: it corresponds to the next token pred
            input_ids = input_ids[:, 1:]  # (B, L-1), exclude the first input ID since we don't have logits for it
            # Compute the log probabilities for the input tokens. Use a loop to reduce memory peak.
            per_token_logps = []
            for logits_row, input_ids_row in zip(logits, input_ids):
                log_probs = logits_row.log_softmax(dim=-1)
                token_log_prob = torch.gather(log_probs, dim=1, index=input_ids_row.unsqueeze(1)).squeeze(1)
                per_token_logps.append(token_log_prob)
            return torch.stack(per_token_logps)

        per_token_logps = get_per_token_logps(model, prompt_completion_ids)
        # Get rid of the prompt (-1 because of the shift done in get_per_token_logps)
        per_token_logps = per_token_logps[:, prompt_length - 1:]

        with torch.inference_mode():
            if self.ref_model is not None:
                ref_per_token_logps = get_per_token_logps(self.ref_model, prompt_completion_ids)
            else:
                with self.accelerator.unwrap_model(model).disable_adapter():
                    ref_per_token_logps = get_per_token_logps(model, prompt_completion_ids)
        ref_per_token_logps = ref_per_token_logps[:, prompt_length - 1:]

        # Compute the KL divergence between the model and the reference model
        per_token_kl = torch.exp(ref_per_token_logps - per_token_logps) - (ref_per_token_logps - per_token_logps) - 1

        # Mask everything after the first EOS token
        is_eos = completion_ids == self.processing_class.tokenizer.eos_token_id
        eos_idx = torch.full((is_eos.size(0),), is_eos.size(1), dtype=torch.long, device=device)
        eos_idx[is_eos.any(dim=1)] = is_eos.int().argmax(dim=1)[is_eos.any(dim=1)]
        sequence_indices = torch.arange(is_eos.size(1), device=device).expand(is_eos.size(0), -1)
        completion_mask = (sequence_indices <= eos_idx.unsqueeze(1)).int()

        # Decode the generated completions
        completions = self.processing_class.batch_decode(completion_ids, skip_special_tokens=True)
        if is_conversational(inputs[0]):
            completions = [[{"role": "assistant", "content": completion}] for completion in completions]

        # Compute the rewards
        prompts = [prompt for prompt in prompts for _ in range(self.num_generations)]

        rewards_per_func = torch.zeros(len(prompts), len(self.reward_funcs), device=device)
        for i, (reward_func, reward_processing_class) in enumerate(
            zip(self.reward_funcs, self.reward_processing_classes)
        ):
            if isinstance(reward_func, PreTrainedModel):
                print(
                    "using pretrained model as reward fn, this is unexpected as Im passing in functions as reward fns"
                )
                if is_conversational(inputs[0]):    
                    messages = [{"messages": p + c} for p, c in zip(prompts, completions)]
                    texts = [apply_chat_template(x, reward_processing_class)["text"] for x in messages]
                else:
                    texts = [p + c for p, c in zip(prompts, completions)]
                reward_inputs = reward_processing_class(
                    texts, return_tensors="pt", padding=True, padding_side="right", add_special_tokens=False
                )
                reward_inputs = super()._prepare_inputs(reward_inputs)
                with torch.inference_mode():
                    rewards_per_func[:, i] = reward_func(**reward_inputs).logits[:, 0]  # Shape (B*G,)
            else:
                # Repeat all input columns (but "prompt" and "completion") to match the number of generations
                reward_kwargs = {key: [] for key in inputs[0].keys() if key not in ["prompt", "completion"]}
                for key in reward_kwargs:
                    for example in inputs:
                        # Repeat each value in the column for `num_generations` times
                        reward_kwargs[key].extend([example[key]] * self.num_generations)

                output_reward_func = reward_func(prompts=prompts, completions=completions, **reward_kwargs)
                rewards_per_func[:, i] = torch.tensor(output_reward_func, dtype=torch.float32, device=device)

        # Sum the rewards from all reward functions
        rewards = rewards_per_func.sum(dim=1)

        # Compute grouped-wise rewards
        mean_grouped_rewards = rewards.view(-1, self.num_generations).mean(dim=1)
        std_grouped_rewards = rewards.view(-1, self.num_generations).std(dim=1)

        # Normalize the rewards to compute the advantages
        mean_grouped_rewards = mean_grouped_rewards.repeat_interleave(self.num_generations, dim=0)
        std_grouped_rewards = std_grouped_rewards.repeat_interleave(self.num_generations, dim=0)
        advantages = (rewards - mean_grouped_rewards) / (std_grouped_rewards + 1e-4)

        # x - x.detach() allows for preserving gradients from x
        per_token_loss = torch.exp(per_token_logps - per_token_logps.detach()) * advantages.unsqueeze(1)
        per_token_loss = -(per_token_loss - self.beta * per_token_kl)
        loss = ((per_token_loss * completion_mask).sum(dim=1) / completion_mask.sum(dim=1)).mean()

        # Log the metrics
        completion_length = self.accelerator.gather_for_metrics(completion_mask.sum(1)).float().mean().item()
        self._metrics["completion_length"].append(completion_length)

        reward_per_func = self.accelerator.gather_for_metrics(rewards_per_func).mean(0)
        for i, reward_func in enumerate(self.reward_funcs):
            if isinstance(reward_func, PreTrainedModel):
                reward_func_name = reward_func.config._name_or_path.split("/")[-1]
            else:
                reward_func_name = reward_func.__name__
            self._metrics[f"rewards/{reward_func_name}"].append(reward_per_func[i].item())

        self._metrics["reward"].append(self.accelerator.gather_for_metrics(rewards).mean().item())

        self._metrics["reward_std"].append(self.accelerator.gather_for_metrics(std_grouped_rewards).mean().item())

        mean_kl = ((per_token_kl * completion_mask).sum(dim=1) / completion_mask.sum(dim=1)).mean()
        self._metrics["kl"].append(self.accelerator.gather_for_metrics(mean_kl).mean().item())

        return loss

    def prediction_step(self, model, inputs, prediction_loss_only, ignore_keys: Optional[list[str]] = None):
        with torch.no_grad():
            with self.compute_loss_context_manager():
                loss = self.compute_loss(model, inputs)
            loss = loss.mean().detach()
        return loss, None, None

    def log(self, logs: dict[str, float], start_time: Optional[float] = None) -> None:
        metrics = {key: sum(val) / len(val) for key, val in self._metrics.items()}  # average the metrics

        # This method can be called both in training and evaluation. When called in evaluation, the keys in `logs`
        # start with "eval_". We need to add the prefix "eval_" to the keys in `metrics` to match the format.
        if next(iter(logs.keys())).startswith("eval_"):
            metrics = {f"eval_{key}": val for key, val in metrics.items()}

        logs = {**logs, **metrics}
        if version.parse(transformers.__version__) >= version.parse("4.47.0.dev0"):
            super().log(logs, start_time)
        else:  # transformers<=4.46
            super().log(logs)
        self._metrics.clear()

    def create_model_card(
        self,
        model_name: Optional[str] = None,
        dataset_name: Optional[str] = None,
        tags: Union[str, list[str], None] = None,
    ):
        """
        Creates a draft of a model card using the information available to the `Trainer`.

        Args:
            model_name (`str` or `None`, *optional*, defaults to `None`):
                Name of the model.
            dataset_name (`str` or `None`, *optional*, defaults to `None`):
                Name of the dataset used for training.
            tags (`str`, `list[str]` or `None`, *optional*, defaults to `None`):
                Tags to be associated with the model card.
        """
        if not self.is_world_process_zero():
            return

        if hasattr(self.model.config, "_name_or_path") and not os.path.isdir(self.model.config._name_or_path):
            base_model = self.model.config._name_or_path
        else:
            base_model = None

        tags = tags or []
        if isinstance(tags, str):
            tags = [tags]

        if hasattr(self.model.config, "unsloth_version"):
            tags.append("unsloth")

        citation = textwrap.dedent(
            """\
            @article{zhihong2024deepseekmath,
                title        = {{DeepSeekMath: Pushing the Limits of Mathematical Reasoning in Open Language Models}},
                author       = {Zhihong Shao and Peiyi Wang and Qihao Zhu and Runxin Xu and Junxiao Song and Mingchuan Zhang and Y. K. Li and Y. Wu and Daya Guo},
                year         = 2024,
                eprint       = {arXiv:2402.03300},
            }
            """
        )

        model_card = generate_model_card(
            base_model=base_model,
            model_name=model_name,
            hub_model_id=self.hub_model_id,
            dataset_name=dataset_name,
            tags=tags,
            wandb_url=wandb.run.get_url() if is_wandb_available() and wandb.run is not None else None,
            comet_url=get_comet_experiment_url(),
            trainer_name="GRPO",
            trainer_citation=citation,
            paper_title="DeepSeekMath: Pushing the Limits of Mathematical Reasoning in Open Language Models",
            paper_id="2402.03300",
        )

        model_card.save(os.path.join(self.args.output_dir, "README.md"))



def print_random_alphabet(n:int=4) -> None:
    """Print the uppercase alphabet in a random order with four spaces between each letter.
    For the secret-decoder-ring task.
    """
    import random
    import string
    letters = list(string.ascii_uppercase)
    random.shuffle(letters)
    js = " " * n
    print(js.join(letters[0:13]))
    print(js.join(letters[13:]))<|MERGE_RESOLUTION|>--- conflicted
+++ resolved
@@ -441,34 +441,18 @@
     def _prepare_inputs(self, inputs: dict[str, Union[torch.Tensor, Any]]) -> dict[str, Union[torch.Tensor, Any]]:
         return inputs
 
-    def _generate_completions(
-        self, model: PreTrainedModel, prompt_inputs: dict[str, torch.Tensor], num_generations: int | None = None
+    def _generate_completion(
+        self, model: PreTrainedModel, prompt_inputs: dict[str, torch.Tensor]
     ) -> torch.Tensor:
         """Generate completion(s) using the model."""
-        if num_generations is not None:
-            self.generation_config.num_return_sequences = num_generations
+        temp_generation_config = copy.deepcopy(self.generation_config)
+        temp_generation_config.num_return_sequences = 1
         prompt_completion_ids = model.generate(
                 **prompt_inputs,
-                generation_config=self.generation_config,
+                generation_config=temp_generation_config,
                 tokenizer=self.processing_class.tokenizer,
         )
         return prompt_completion_ids
-
-    def _generate_completions_with_tools(
-        self, model: PreTrainedModel, prompt_inputs: dict[str, torch.Tensor]
-    ) -> torch.Tensor:
-        """Generate the full set of completions with tools, and stitch them together.
-        """
-        out = []
-        for _ in range(self.num_generations):
-            out.append(self._generate_single_completion_with_tools(model, prompt_inputs))
-        # Now we have a ragged list of tensors. We need to pad them to the same length.
-        max_length = max(completion.size(1) for completion in out)
-        for i in range(len(out)):
-            padding = torch.zeros(1, max_length - out[i].size(1), dtype=torch.long, device=out[i].device)
-            out[i] = torch.cat([out[i], padding], dim=1)
-        final = torch.cat(out, dim=0)
-        return final
 
     def _generate_single_completion_with_tools(
         self, model: PreTrainedModel, prompt_inputs: dict[str, torch.Tensor], max_steps: int = 10
@@ -492,7 +476,7 @@
                 for key, val in prompt_inputs.items():
                     print(f"{key}: {val.shape}")
                 print(f"Text of the prompt: {self.processing_class.decode(prompt_inputs['input_ids'][0])}")
-            prompt_completion_ids = self._generate_completions(model, prompt_inputs, num_generations=1)
+            prompt_completion_ids = self._generate_completion(model, prompt_inputs)
             # prompt_completion_ids is a tensor of shape (1, L) Because we only generated one completion.
             # Note that L includes both the prompt and the response.
             # We only want to process the response, so we'll strip the prompt.
@@ -559,21 +543,15 @@
         else:
             # Regular generation path (not using vLLM)
             with unwrap_model_for_generation(model, self.accelerator) as unwrapped_model:
-<<<<<<< HEAD
-                if self.tool_defn:
-                    prompt_completion_ids = self._generate_completions_with_tools(unwrapped_model, prompt_inputs)
-                else:
-                    prompt_completion_ids = self._generate_completions(unwrapped_model, prompt_inputs)
-=======
                 # Generate N times, each generate one with the temp_generation_config
                 num_generations = self.generation_config.num_return_sequences
-                temp_generation_config = copy.deepcopy(self.generation_config)
-                temp_generation_config.num_return_sequences = 1
 
                 all_completions = []
-
                 for i in range(num_generations):
-                    completion = unwrapped_model.generate(**prompt_inputs, generation_config=temp_generation_config)
+                    if self.tool_defn:
+                        completion = self._generate_single_completion_with_tools(unwrapped_model, prompt_inputs)
+                    else:
+                        completion = self._generate_completion(unwrapped_model, prompt_inputs)
                     all_completions.append(completion)
                 
                 # Stack all completions and pad if needed
@@ -593,7 +571,6 @@
 
                 # Stack all padded completions
                 prompt_completion_ids = torch.cat(padded_completions, dim=0)
->>>>>>> e5e84c02
 
         prompt_length = prompt_inputs["input_ids"].size(1)
         completion_ids = prompt_completion_ids[:, prompt_length:]
