--- conflicted
+++ resolved
@@ -12,11 +12,7 @@
 # See the License for the specific language governing permissions and
 # limitations under the License.
 from dataclasses import dataclass
-<<<<<<< HEAD
-from typing import Any, Dict, Optional
-=======
-from typing import Dict, Literal, Optional
->>>>>>> 7acb9c23
+from typing import Any, Dict, Literal, Optional
 
 from transformers import TrainingArguments
 
@@ -31,7 +27,6 @@
     command line.
 
     Parameters:
-<<<<<<< HEAD
         max_length (`Optional[int]`, *optional*, defaults to `None`):
             Maximum length of the sequences (prompt + completion) in the batch. This argument is required if you want
             to use the default data collator.
@@ -43,6 +38,12 @@
         beta (`float`, *optional*, defaults to `0.1`):
             Parameter controlling the deviation from the reference model. Higher β means less deviation from the
             reference model.
+        loss_type (`str`, *optional*, defaults to `"kto"`):
+            Type of loss to use. Possible values are:
+
+                - `"kto"`: KTO loss from the [KTO](https://huggingface.co/papers/2402.01306) paper.
+                - `"apo_zero_unpaired"`: Unpaired variant of APO-zero loss from the [APO](https://huggingface.co/papers/2408.06266) paper.
+
         desirable_weight (`float`, *optional*, defaults to `1.0`):
             Desirable losses are weighed by this factor to counter unequal number of desirable and undesirable paris.
         undesirable_weight (`float`, *optional*, defaults to `1.0`):
@@ -69,54 +70,15 @@
         ref_model_init_kwargs (`Optional[Dict[str, Any]]`, *optional*, defaults to `None`):
             Keyword arguments to pass to `AutoModelForCausalLM.from_pretrained` when instantiating the reference model
             from a string.
-=======
-        loss_type (`str`, *optional*, defaults to `"kto"`):
-                The type of unpaired loss to use. Possible values are:
-
-                    - `"kto"`: KTO loss from the [KTO](https://huggingface.co/papers/2402.01306) paper.
-                    - `"apo_zero_unpaired"`: Unpaired variant of APO-zero loss from the [APO](https://huggingface.co/papers/2408.06266) paper.
-        max_length (`int`, *optional*, defaults to `None`):
-            The maximum length of the sequences in the batch. This argument is required if you want to use the default data collator.
-        max_prompt_length (`int`, *optional*, defaults to `None`):
-            The maximum length of the prompt. This argument is required if you want to use the default data collator.
-        max_completion_length (`int`, *optional*, defaults to `None`):
-            The maximum length of the target. This argument is required if you want to use the default data collator and your model is an encoder-decoder.
-        beta (`float`, defaults to 0.1):
-            The beta factor in KTO loss. Higher beta means less divergence from the initial policy.
-        desirable_weight (`float`, *optional*, defaults to 1.0):
-            The desirable losses are weighed by this factor to counter unequal number of desirable and undesirable paris.
-        undesirable_weight (`float`, *optional*, defaults to 1.0):
-            The undesirable losses are weighed by this factor to counter unequal number of desirable and undesirable pairs.
-        label_pad_token_id (`int`, defaults to `-100`):
-            The label pad token id. This argument is required if you want to use the default data collator.
-        padding_value (`int`, defaults to `0`):
-            The padding value if it is different to the tokenizer's pad_token_id.
-        truncation_mode (`str`, defaults to `keep_end`):
-            The truncation mode to use, either `keep_end` or `keep_start`. This argument is required if you want to use the default data collator.
-        generate_during_eval (`bool`, defaults to `False`):
-            Whether to sample and log generations during evaluation step.
-        is_encoder_decoder (`Optional[bool]`, `optional`, defaults to `None`):
-            If no model is provided, we need to know if the model_init returns an encoder-decoder.
-        precompute_ref_log_probs (`bool`, defaults to `False`):
-            Flag to precompute reference model log probabilities for training and evaluation datasets. This is useful if you want to train
-            without the reference model and reduce the total GPU memory needed.
-        model_init_kwargs: (`Optional[Dict]`, *optional*):
-            Dict of Optional kwargs to pass when instantiating the model from a string.
-        ref_model_init_kwargs: (`Optional[Dict]`, *optional*):
-            Dict of Optional kwargs to pass when instantiating the ref model from a string.
->>>>>>> 7acb9c23
         dataset_num_proc: (`Optional[int]`, *optional*, defaults to `None`):
             Number of processes to use for processing the dataset.
     """
 
-    loss_type: Literal[
-        "kto",
-        "apo_zero_unpaired",
-    ] = "kto"
     max_length: Optional[int] = None
     max_prompt_length: Optional[int] = None
     max_completion_length: Optional[int] = None
     beta: float = 0.1
+    loss_type: Literal["kto", "apo_zero_unpaired"] = "kto"
     desirable_weight: float = 1.0
     undesirable_weight: float = 1.0
     label_pad_token_id: int = -100
