--- conflicted
+++ resolved
@@ -6,13 +6,8 @@
 import torch
 import torch.nn as nn
 import torch.nn.functional as F
-<<<<<<< HEAD
-from accelerate import Accelerator
-from accelerate.utils import gather_object
-=======
 import torch.utils.data
 from accelerate import PartialState
->>>>>>> e755eee6
 from datasets import Dataset
 from packaging import version
 from torch.utils.data import DataLoader, IterableDataset
@@ -124,55 +119,6 @@
             raise NotImplementedError("Using `judge` is not yet supported.")
 
         self.reward_model = reward_model
-<<<<<<< HEAD
-        self.train_dataset = train_dataset
-        self.train_dataset_len = len(train_dataset)
-        self.data_collator = data_collator
-        self.eval_dataset = eval_dataset
-        self.optimizer, self.lr_scheduler = optimizers
-        self.num_generation_per_prompt = 2
-
-        #########
-        # calculate various batch sizes
-        #########
-        if args.total_episodes is None:  # allow the users to define episodes in terms of epochs.
-            args.total_episodes = int(args.num_train_epochs * self.train_dataset_len)
-        accelerator = Accelerator(gradient_accumulation_steps=args.gradient_accumulation_steps)
-        self.accelerator = accelerator
-        args.world_size = accelerator.num_processes
-        args.local_batch_size = (
-            args.per_device_train_batch_size * args.gradient_accumulation_steps * args.num_mini_batches
-        )
-        args.micro_batch_size = int(args.per_device_train_batch_size * args.world_size)
-        args.batch_size = int(args.local_batch_size * args.world_size)
-        args.mini_batch_size = exact_div(
-            args.batch_size, args.num_mini_batches, "`batch_size` must be a multiple of `num_mini_batches`"
-        )
-        args.local_mini_batch_size = exact_div(
-            args.local_batch_size, args.num_mini_batches, "`local_batch_size` must be a multiple of `num_mini_batches`"
-        )
-        args.num_total_batches = math.ceil(
-            args.total_episodes / args.batch_size
-        )  # we may train for more than `total_episodes`
-        self.local_seed = args.seed + accelerator.process_index * 100003  # Prime
-        if args.num_sample_generations > 0:
-            self.sample_generations_freq = max(1, args.num_total_batches // args.num_sample_generations)
-        self.local_dataloader_batch_size = exact_div(
-            args.local_batch_size,
-            self.num_generation_per_prompt,
-            "`local_batch_size` must be a multiple of `num_generation_per_prompt`",
-        )  # DPO logic: repeats the same prompt args.rloo_k times
-
-        ### DPO stuff
-        self.beta = config.beta
-        self.loss_type = config.loss_type
-
-        #########
-        # setup model, optimizer, and others
-        #########
-        if args.disable_dropout:
-            disable_dropout_in_model(model)
-=======
         self.judge = judge
 
         if args is None:
@@ -183,7 +129,6 @@
             raise ValueError("`tokenizer` must be provided.")
 
         # We don't optimize the reward model model nor the ref model, so we can set them to eval mode
->>>>>>> e755eee6
         self.ref_model.eval()
         if self.reward_model is not None:
             self.reward_model.eval()
