# Copyright 2020-2025 The HuggingFace Team. All rights reserved.
#
# Licensed under the Apache License, Version 2.0 (the "License");
# you may not use this file except in compliance with the License.
# You may obtain a copy of the License at
#
#     http://www.apache.org/licenses/LICENSE-2.0
#
# Unless required by applicable law or agreed to in writing, software
# distributed under the License is distributed on an "AS IS" BASIS,
# WITHOUT WARRANTIES OR CONDITIONS OF ANY KIND, either express or implied.
# See the License for the specific language governing permissions and
# limitations under the License.

import warnings
from dataclasses import dataclass

from ..experimental.online_dpo import OnlineDPOTrainer as _OnlineDPOTrainer

<<<<<<< HEAD
from ..data_utils import apply_chat_template, is_conversational, maybe_apply_chat_template
from ..extras.profiling import profiling_context
from ..extras.vllm_client import VLLMClient
from ..import_utils import is_vllm_available
from ..models import (
    create_reference_model,
    prepare_deepspeed,
    prepare_fsdp,
    prepare_model,
    unwrap_model_for_generation,
)
from .base_trainer import BaseTrainer
from .judges import BasePairwiseJudge
from .online_dpo_config import OnlineDPOConfig
from .utils import (
    SIMPLE_CHAT_TEMPLATE,
    DPODataCollatorWithPadding,
    disable_dropout_in_model,
    empty_cache,
    ensure_master_addr_port,
    get_config_model_id,
    pad,
    truncate_right,
)


if is_peft_available():
    from peft import PeftConfig, PeftModel


if is_sagemaker_mp_enabled():
    from smdistributed.modelparallel import __version__ as SMP_VERSION

    IS_SAGEMAKER_MP_POST_1_10 = version.parse(SMP_VERSION) >= version.parse("1.10")

else:
    IS_SAGEMAKER_MP_POST_1_10 = False


if is_vllm_available():
    from vllm import LLM, SamplingParams
    from vllm.sampling_params import GuidedDecodingParams


logger = logging.get_logger(__name__)

# What we call a reward function is a callable that takes a list of prompts and completions and returns a list of
# rewards. When it's a string, it's a model ID, so it's loaded as a pretrained model.
RewardFunc = Union[str, PreTrainedModel, Callable[[list, list], list[float]]]


class OnlineDPOTrainer(BaseTrainer):
    r"""
    Initialize OnlineDPOTrainer.

    Args:
        model (`Union[str, nn.Module, PreTrainedModel]`):
            Model to be trained. Can be either:

            - A string, being the *model id* of a pretrained model hosted inside a model repo on huggingface.co, or a
              path to a *directory* containing model weights saved using
              [`~transformers.PreTrainedModel.save_pretrained`], e.g., `'./my_model_directory/'`. The model is loaded
              using [`~transformers.AutoModelForCausalLM.from_pretrained`] with the keyword arguments in
              `args.model_init_kwargs`.
            - A [`~transformers.PreTrainedModel`] object. Only causal language models are supported.
        ref_model ([`~transformers.PreTrainedModel`] or `torch.nn.Module` or `None`):
            The reference model to use for training. If None is specified, the reference model will be created from the
            model.
        judge ([`BasePairwiseJudge`]):
            The judge to use for pairwise comparison of model completions.
        reward_funcs (`Union[RewardFunc, list[RewardFunc]]`, *optional*):
            Reward functions to be used for computing the rewards. To compute the rewards, we call all the reward
            functions with the prompts and completions and sum the rewards. Can be either:

            - A single reward function: Can be a string (path to model), a [`~transformers.PreTrainedModel`], or a
              custom callable function.
            - A list of reward functions: Must all be of compatible types.

            Note: Only one of `judge`, or `reward_funcs` should be provided.
        args ([`OnlineDPOConfig`]):
            The online DPO config arguments to use for training.
        data_collator ([`~transformers.DataCollator`]):
            The data collator to use for training. If None is specified, the default data collator
            ([`DPODataCollatorWithPadding`]) will be used which will pad the sequences to the maximum length of the
            sequences in the batch, given a dataset of paired sequences.
        train_dataset ([`~datasets.Dataset`] or [`~datasets.IterableDataset`]):
            The dataset to use for training.
        eval_dataset ([`~datasets.Dataset`], [`~datasets.IterableDataset`] or `dict[str, Union[Dataset, IterableDataset]]`):
            The dataset to use for evaluation.
        processing_class ([`~transformers.PreTrainedTokenizerBase`] or [`~transformers.ProcessorMixin`], *optional*):
            Processing class used to process the data. If provided, will be used to automatically process the inputs
            for the model, and it will be saved along the model to make it easier to rerun an interrupted training or
            reuse the fine-tuned model.
        reward_processing_classes ([`~transformers.PreTrainedTokenizerBase`] or `list[PreTrainedTokenizerBase]`, *optional*):
            Processing classes corresponding to the reward functions specified in `reward_funcs`. Can be either:

            - A single processing class: Used when `reward_funcs` contains only one reward function.
            - A list of processing classes: Must match the order and length of the reward functions in `reward_funcs`.

            If set to `None`, the tokenizer for each model-based reward function is automatically loaded using
            [`~transformers.AutoTokenizer.from_pretrained`].
        peft_config ([`~peft.PeftConfig`], *optional*):
            PEFT configuration used to wrap the model. If `None`, the model is not wrapped.
        compute_metrics (`Callable[[EvalPrediction], dict]`, *optional*):
            The function to use to compute the metrics. Must take a `EvalPrediction` and return a dictionary string to
            metric values.
        callbacks (`list[transformers.TrainerCallback]`):
            The callbacks to use for training.
        optimizers (`tuple[torch.optim.Optimizer, torch.optim.lr_scheduler.LambdaLR]`):
            The optimizer and scheduler to use for training.
        preprocess_logits_for_metrics (`Callable[[torch.Tensor, torch.Tensor], torch.Tensor]`):
            The function to use to preprocess the logits before computing the metrics.
    """

    _tag_names = ["trl", "online-dpo"]
    _name = "Online DPO"
    _paper = {
        "title": "Direct Language Model Alignment from Online AI Feedback",
        "id": "2402.04792",
        # docstyle-ignore
        "citation": textwrap.dedent("""\
            @article{guo2024direct,
                title        = {{Direct Language Model Alignment from Online AI Feedback}},
                author       = {Shangmin Guo and Biao Zhang and Tianlin Liu and Tianqi Liu and Misha Khalman and Felipe Llinares and Alexandre Ram{\'{e}} and Thomas Mesnard and Yao Zhao and Bilal Piot and Johan Ferret and Mathieu Blondel},
                year         = 2024,
                eprint       = {arXiv:2402.04792}
            }"""),
    }

    def __init__(
        self,
        model: Union[PreTrainedModel, nn.Module, str],
        ref_model: Union[PreTrainedModel, nn.Module, None] = None,
        reward_funcs: Optional[Union[RewardFunc, list[RewardFunc]]] = None,
        judge: Optional[BasePairwiseJudge] = None,
        args: Optional[OnlineDPOConfig] = None,
        data_collator: Optional[DataCollator] = None,
        train_dataset: Optional[Union[Dataset, IterableDataset]] = None,
        eval_dataset: Optional[Union[Dataset, IterableDataset, dict[str, Union[Dataset, IterableDataset]]]] = None,
        processing_class: Optional[Union[PreTrainedTokenizerBase, ProcessorMixin]] = None,
        reward_processing_classes: Optional[Union[PreTrainedTokenizerBase, list[PreTrainedTokenizerBase]]] = None,
        peft_config: Optional["PeftConfig"] = None,
        compute_metrics: Optional[Callable[[EvalPrediction], dict]] = None,
        callbacks: Optional[list[TrainerCallback]] = None,
        optimizers: tuple[torch.optim.Optimizer, torch.optim.lr_scheduler.LambdaLR] = (None, None),
        preprocess_logits_for_metrics: Optional[Callable[[torch.Tensor, torch.Tensor], torch.Tensor]] = None,
    ) -> None:
        if not os.environ.get("TRL_EXPERIMENTAL_SILENCE"):
            warnings.warn(
                "This trainer will soon be moved to trl.experimental and is a candidate for removal. If you rely on "
                "it and want it to remain, please share your comments here: "
                "https://github.com/huggingface/trl/issues/4223. Silence this warning by setting environment variable "
                "TRL_EXPERIMENTAL_SILENCE=1."
            )
        if ref_model is model:
            raise ValueError(
                "`model` and `ref_model` cannot be the same object. If you want `ref_model` to be the "
                "same as `model`, either omit the `ref_model` argument or pass `None`."
            )

        self.ref_model = ref_model

        # Validate reward configuration - must have exactly one of: judge, or reward_funcs
        reward_configs = sum(x is not None for x in [judge, reward_funcs])
        if reward_configs == 0:
            raise ValueError("One of `judge` or `reward_funcs` must be provided.")
        elif reward_configs > 1:
            if judge is not None:
                logger.warning(
                    "Both `judge` and `reward_funcs` are provided. Using `judge` and ignoring `reward_funcs`.",
                    UserWarning,
                )
                reward_funcs = None
        self.judge = judge

        # Handle reward_funcs
        if reward_funcs is not None:
            if not isinstance(reward_funcs, list):
                reward_funcs = [reward_funcs]
            self.reward_func_names = []

            # Process reward functions (convert strings to models, collect names)
            model_init_kwargs = args.model_init_kwargs or {}
            for i, reward_func in enumerate(reward_funcs):
                if isinstance(reward_func, str):
                    # Load model from string path
                    reward_funcs[i] = AutoModelForSequenceClassification.from_pretrained(
                        reward_func, num_labels=1, **model_init_kwargs
                    )
                if isinstance(reward_funcs[i], nn.Module):
                    self.reward_func_names.append(get_config_model_id(reward_funcs[i].config).split("/")[-1])
                else:
                    self.reward_func_names.append(reward_funcs[i].__name__)
            self.reward_funcs = reward_funcs

            # Handle reward processing classes for reward_funcs
            if reward_processing_classes is None:
                reward_processing_classes = [None] * len(reward_funcs)
            elif not isinstance(reward_processing_classes, list):
                reward_processing_classes = [reward_processing_classes]
            else:
                if len(reward_processing_classes) != len(reward_funcs):
                    raise ValueError(
                        "The number of reward processing classes must match the number of reward functions."
                    )

            self.reward_processing_classes = []
            for reward_processing_class_i, reward_func in zip(reward_processing_classes, reward_funcs):
                if isinstance(reward_func, PreTrainedModel):
                    if reward_processing_class_i is None:
                        reward_processing_class_i = AutoTokenizer.from_pretrained(reward_func.config._name_or_path)
                    if reward_processing_class_i.pad_token_id is None:
                        reward_processing_class_i.pad_token = reward_processing_class_i.eos_token
                    # Set pad token ID on reward model config
                    reward_func.config.pad_token_id = reward_processing_class_i.pad_token_id
                self.reward_processing_classes.append(reward_processing_class_i)
        else:
            self.reward_funcs = None
            self.reward_func_names = []
            self.reward_processing_classes = []

        # Handle reward_weights
        if reward_funcs is not None:
            if args.reward_weights is not None:
                if len(args.reward_weights) != len(self.reward_funcs):
                    raise ValueError(
                        f"Number of reward weights ({len(args.reward_weights)}) must match number of reward "
                        f"functions ({len(self.reward_funcs)})"
                    )
                self.reward_weights = torch.tensor(args.reward_weights, dtype=torch.float32)
            else:
                self.reward_weights = torch.ones(len(self.reward_funcs), dtype=torch.float32)
        else:
            self.reward_weights = None

        if args.missing_eos_penalty is not None and reward_funcs is None and judge is None:
            raise ValueError("`missing_eos_penalty` is only supported when `reward_funcs` is provided.")

        if args is None:
            raise ValueError("`args` must be provided.")

        # Check that the processing_class is provided
        if processing_class is None:
            raise ValueError("`processing_class` must be provided.")

        model_init_kwargs = args.model_init_kwargs or {}
        if isinstance(model, str):
            model_id = model

            # Handle dtype in model_init_kwargs
            dtype = model_init_kwargs.get("dtype")
            if isinstance(dtype, torch.dtype) or dtype == "auto" or dtype is None:
                pass
            elif isinstance(dtype, str):
                dtype = getattr(torch, dtype)
                model_init_kwargs["dtype"] = dtype
            else:
                raise ValueError(
                    "Invalid `dtype` passed to `OnlineDPOConfig`. Expected either 'auto' or a string "
                    f"representing a `torch.dtype` (e.g., 'float32'), but got {dtype}."
                )

            model = AutoModelForCausalLM.from_pretrained(model_id, **model_init_kwargs)
        else:
            if args.model_init_kwargs is not None:
                raise ValueError(
                    "You passed `model_init_kwargs` to the `OnlineDPOConfig`, but your model is already instantiated. "
                    "This argument can only be used when the `model` argument is a string."
                )
        self.is_encoder_decoder = model.config.is_encoder_decoder
        self.is_vision_model = model.config.model_type in MODEL_FOR_IMAGE_TEXT_TO_TEXT_MAPPING_NAMES.keys()

        if peft_config is not None or (is_peft_available() and isinstance(model, PeftModel)):
            model = prepare_model(model, peft_config, args)

        # Enable gradient checkpointing if requested
        if args.gradient_checkpointing:
            model = self._enable_gradient_checkpointing(model, args)

        # Disable dropout in the model and reference model
        if args.disable_dropout:
            disable_dropout_in_model(model)
            if self.ref_model is not None:
                disable_dropout_in_model(self.ref_model)

        # Handle the ref_model
        # Usually, the user wants the ref model to be the initial version of the model. When using PEFT, it's easy to
        # get the ref model, as it's just the model with a disabled adapter. When not using PEFT, we need to create
        # the ref model from the model by copying it and disable the gradients and set it in evaluation mode.
        if ref_model is None:  # No ref model provided, the most common case
            if peft_config is None:
                self.ref_model = create_reference_model(model)  # copy, disable gradients, set eval mode
            else:
                self.ref_model = None  # we don't need a ref model here, we can just disable the adapter.
        else:  # rare case, the user provided a ref model
            self.ref_model = ref_model
            self.ref_model.eval()

        # Disable the gradient and set the reward model in eval mode
        if reward_funcs is not None:
            for reward_func in reward_funcs:
                if isinstance(reward_func, PreTrainedModel):
                    reward_func.eval()

        self.max_length = args.max_length

        self.stats = {
            "objective/kl": [],
            "objective/entropy": [],
            "objective/non_score_reward": [],
            "rewards/chosen": [],
            "rewards/rejected": [],
            "rewards/accuracies": [],
            "rewards/margins": [],
            "logps/chosen": [],
            "logps/rejected": [],
            "val/contain_eos_token": [],
            "beta": [],
        }
        if self.reward_funcs is not None:
            self.stats["objective/rlhf_reward"] = []
            self.stats["objective/scores_margin"] = []
            self.stats["objective/scores"] = []

        # Store generation parameters for later use
        self.use_vllm = args.use_vllm
        self.num_generations = 2  # Generate 2 completions per prompt for Online DPO
        self.temperature = args.temperature
        self.top_p = args.top_p
        self.top_k = args.top_k
        self.min_p = args.min_p
        self.repetition_penalty = args.repetition_penalty
        self.use_transformers_paged = args.use_transformers_paged
        self.vllm_mode = args.vllm_mode if args.use_vllm else None
        self.vllm_gpu_memory_utilization = args.vllm_gpu_memory_utilization
        self.vllm_tensor_parallel_size = args.vllm_tensor_parallel_size
        self.vllm_model_impl = args.vllm_model_impl

        # Handle pad token for processors or tokenizers
        if isinstance(processing_class, ProcessorMixin):
            tokenizer = processing_class.tokenizer
        elif isinstance(processing_class, PreTrainedTokenizerBase):
            tokenizer = processing_class
        else:
            raise TypeError("The `processing_class` must be either a `PreTrainedTokenizerBase` or a `ProcessorMixin`")

        if tokenizer.pad_token is None:
            tokenizer.pad_token = tokenizer.eos_token

        self.pad_token = tokenizer.pad_token
        self.pad_token_id = tokenizer.pad_token_id
        self.eos_token_id = tokenizer.eos_token_id

        # Vision tokens for VLM support
        self.image_token_id = getattr(processing_class, "image_token_id", None)
        self.vision_start_token_id = getattr(processing_class, "vision_start_token_id", None)
        self.vision_end_token_id = getattr(processing_class, "vision_end_token_id", None)
        # Get the image token string for token collapsing
        self.image_token = None
        if self.image_token_id is not None:
            self.image_token = tokenizer.decode([self.image_token_id])

        # Define the collator if not provided
        if data_collator is None:
            data_collator = DPODataCollatorWithPadding(pad_token_id=self.pad_token_id)

        # The trainer estimates the number of FLOPs (floating-point operations) using the number of elements in the
        # input tensor associated with the key "input_ids". However, in Online DPO, the sampled data does not include
        # the "input_ids" key. As a result, the trainer issues the warning: "Could not estimate the number of tokens
        # of the input, floating-point operations will not be computed." To suppress this warning, we set the
        # "estimate_tokens" key in the model's "warnings_issued" dictionary to True. This acts as a flag to indicate
        # that the warning has already been issued.
        model.warnings_issued["estimate_tokens"] = True

        super().__init__(
            model=model,
            args=args,
            data_collator=data_collator,
            train_dataset=train_dataset,
            eval_dataset=eval_dataset,
            processing_class=processing_class,
            compute_metrics=compute_metrics,
            callbacks=callbacks,
            optimizers=optimizers,
            preprocess_logits_for_metrics=preprocess_logits_for_metrics,
        )

        # Add tags for models that have been loaded with the correct transformers version
        if hasattr(self.model, "add_model_tags"):
            self.model.add_model_tags(self._tag_names)

        self._beta = args.beta

        # Set up generation configuration and vLLM after super().__init__
        if self.use_vllm:
            if not is_vllm_available():
                raise ImportError(
                    "vLLM is not available and `use_vllm` is set to True. Please install vLLM with "
                    "`pip install trl[vllm]` to use it."
                )

            if self.vllm_mode == "server":
                if self.accelerator.is_main_process:
                    if args.vllm_server_base_url is not None:
                        base_url = args.vllm_server_base_url
                    else:
                        base_url = f"http://{args.vllm_server_host}:{args.vllm_server_port}"
                    self.vllm_client = VLLMClient(base_url=base_url, connection_timeout=args.vllm_server_timeout)
                    self.vllm_client.init_communicator(device=torch.cuda.current_device())
                else:
                    self.vllm_client = None
            elif self.vllm_mode == "colocate":
                # vLLM dynamically adjusts the size of the key-value cache based on available GPU memory at instantiation.
                # A larger cache size improves speed, so we would expect gpu_memory_utilization=1.
                # However, at this stage, the optimizer's weights are not yet loaded onto the GPU; they will be loaded
                # after the first optimizer step and remain in GPU memory throughout training. So we must reserve enough
                # space for them.
                # Configure vLLM parameters
                vllm_kwargs = {
                    "model": model.name_or_path,
                    "tensor_parallel_size": self.vllm_tensor_parallel_size,
                    "gpu_memory_utilization": self.vllm_gpu_memory_utilization,
                    "model_impl": self.vllm_model_impl,
                    "max_num_seqs": self.args.per_device_train_batch_size * self.vllm_tensor_parallel_size,
                    "max_model_len": args.max_length + args.max_new_tokens,  # max_length includes prompt + completion
                    "distributed_executor_backend": "external_launcher",
                    # Feed identical seed for tp groups to ensure sampling results are the same across workers
                    "seed": self.accelerator.process_index // self.vllm_tensor_parallel_size,
                    # Latest vLLM v1 memory profiler is misled by the high default value (i.e., 32768)
                    "max_num_batched_tokens": 4096,
                }

                # vLLM requires the environment variables to be set for distributed training.
                os.environ["RANK"] = str(self.accelerator.process_index)
                os.environ["LOCAL_RANK"] = str(self.accelerator.local_process_index)
                os.environ["WORLD_SIZE"] = str(self.accelerator.num_processes)
                # Ensure distributed rendezvous variables are set without colliding across concurrent runs
                ensure_master_addr_port()

                self.llm = LLM(**vllm_kwargs)
            else:
                raise ValueError(f"vllm_mode must be either 'server' or 'colocate', got '{self.vllm_mode}'.")
            # vLLM specific sampling arguments
            self.guided_decoding_regex = args.vllm_guided_decoding_regex
            self._last_loaded_step = -1  # tag to avoid useless loading during grad accumulation

            # Set up vLLM generation config
            generation_params = {
                "n": 2,  # 2 generations per prompt for Online DPO
                "repetition_penalty": self.repetition_penalty,
                "temperature": self.temperature,
                "top_p": self.top_p,
                "top_k": -1 if self.top_k is None else self.top_k,
                "min_p": 0.0 if self.min_p is None else self.min_p,
                "max_tokens": args.max_new_tokens,
                "detokenize": False,  # to avoid vllm to decode (we don't need it)
            }
            if args.generation_kwargs is not None:
                generation_params.update(args.generation_kwargs)
            if self.guided_decoding_regex:
                generation_params["guided_decoding"] = GuidedDecodingParams(regex=self.guided_decoding_regex)
            self.generation_config = SamplingParams(**generation_params)

            # When using vLLM, the main process is responsible for loading the model weights. This can cause process
            # desynchronization and seems to lead to DeepSpeed hanging during initialization. To prevent this, we
            # synchronize all processes after vLLM has been fully initialized.
            self.accelerator.wait_for_everyone()
        else:
            # Set up transformers generation config
            generation_kwargs = {
                "max_new_tokens": args.max_new_tokens,
                "do_sample": True,
                "pad_token_id": self.pad_token_id,
                "bos_token_id": tokenizer.bos_token_id,
                "eos_token_id": self.eos_token_id,
                "temperature": self.temperature,
                "top_k": self.top_k,
                "top_p": self.top_p,
                "repetition_penalty": self.repetition_penalty,
                "use_cache": True if not self.args.gradient_checkpointing else False,
            }
            # Add min_p if supported
            if self.min_p is not None:
                generation_kwargs["min_p"] = self.min_p
            if args.generation_kwargs is not None:
                generation_kwargs.update(args.generation_kwargs)
            # Remove None values
            generation_kwargs = {k: v for k, v in generation_kwargs.items() if v is not None}
            self.generation_config = GenerationConfig(**generation_kwargs)

        if self.ref_model is not None:
            if self.is_deepspeed_enabled:
                self.ref_model = prepare_deepspeed(self.ref_model, self.accelerator)
            elif self.is_fsdp_enabled:
                self.ref_model = prepare_fsdp(self.ref_model, self.accelerator)
            else:
                self.ref_model = self.accelerator.prepare_model(self.ref_model, evaluation_mode=True)
        if self.reward_funcs is not None:
            for i, reward_func in enumerate(self.reward_funcs):
                if isinstance(reward_func, PreTrainedModel):
                    if self.is_deepspeed_enabled:
                        self.reward_funcs[i] = prepare_deepspeed(reward_func, self.accelerator)
                    else:
                        # set device placement to True to make `prepare_model` move `reward_func` to device when using fsdp
                        self.reward_funcs[i] = self.accelerator.prepare_model(
                            reward_func, evaluation_mode=True, device_placement=True
                        )

    @property
    def beta(self):
        if isinstance(self._beta, list):
            epoch = self.state.epoch
            return self._beta[epoch] if epoch < len(self._beta) else self._beta[-1]
        else:
            return self._beta

    @staticmethod
    def tokenize_row(feature, is_encoder_decoder: bool, tokenizer: PreTrainedTokenizerBase) -> dict[str, Any]:
        """Tokenize a single row from a DPO specific dataset."""
        if not is_encoder_decoder:
            batch = tokenizer(feature["prompt"], add_special_tokens=False)
            # Add BOS token to head of prompt. Avoid adding if it's already there
            if tokenizer.bos_token_id is not None:
                prompt_len_input_ids = len(batch["input_ids"])
                if prompt_len_input_ids == 0 or tokenizer.bos_token_id != batch["input_ids"][0]:
                    batch["input_ids"] = [tokenizer.bos_token_id] + batch["input_ids"]
                    batch["attention_mask"] = [1] + batch["attention_mask"]
        else:
            batch = tokenizer(feature["prompt"], add_special_tokens=True)
        batch = {f"prompt_{key}": value for key, value in batch.items()}
        return batch

    # Same as Trainer.get_train_dataloader but skip the "remove_unused_columns".
    @wraps(Trainer.get_train_dataloader)
    def get_train_dataloader(self) -> DataLoader:
        if self.train_dataset is None:
            raise ValueError("Trainer: training requires a train_dataset.")

        train_dataset = self.train_dataset
        data_collator = self.data_collator
        dataloader_params = {
            "batch_size": self._train_batch_size,
            "collate_fn": data_collator,
            "num_workers": self.args.dataloader_num_workers,
            "pin_memory": self.args.dataloader_pin_memory,
            "persistent_workers": self.args.dataloader_persistent_workers,
        }

        if not isinstance(train_dataset, torch.utils.data.IterableDataset):
            dataloader_params["sampler"] = self._get_train_sampler()
            dataloader_params["drop_last"] = self.args.dataloader_drop_last
            dataloader_params["worker_init_fn"] = seed_worker
            dataloader_params["prefetch_factor"] = self.args.dataloader_prefetch_factor

        return self.accelerator.prepare(DataLoader(train_dataset, **dataloader_params))

    # Same as Trainer.get_eval_dataloader but skip the "remove_unused_columns".
    @wraps(Trainer.get_eval_dataloader)
    def get_eval_dataloader(self, eval_dataset: Optional[Union[str, Dataset]] = None) -> DataLoader:
        if eval_dataset is None and self.eval_dataset is None:
            raise ValueError("Trainer: evaluation requires an eval_dataset.")

        # If we have persistent workers, don't do a fork bomb especially as eval datasets
        # don't change during training
        dataloader_key = eval_dataset if isinstance(eval_dataset, str) else "eval"
        if (
            hasattr(self, "_eval_dataloaders")
            and dataloader_key in self._eval_dataloaders
            and self.args.dataloader_persistent_workers
        ):
            return self.accelerator.prepare(self._eval_dataloaders[dataloader_key])

        eval_dataset = (
            self.eval_dataset[eval_dataset]
            if isinstance(eval_dataset, str)
            else eval_dataset
            if eval_dataset is not None
            else self.eval_dataset
        )
        data_collator = self.data_collator

        dataloader_params = {
            "batch_size": self.args.eval_batch_size,
            "collate_fn": data_collator,
            "num_workers": self.args.dataloader_num_workers,
            "pin_memory": self.args.dataloader_pin_memory,
            "persistent_workers": self.args.dataloader_persistent_workers,
        }

        if not isinstance(eval_dataset, torch.utils.data.IterableDataset):
            dataloader_params["sampler"] = self._get_eval_sampler(eval_dataset)
            dataloader_params["drop_last"] = self.args.dataloader_drop_last
            dataloader_params["prefetch_factor"] = self.args.dataloader_prefetch_factor

        # accelerator.free_memory() will destroy the references, so
        # we need to store the non-prepared version
        eval_dataloader = DataLoader(eval_dataset, **dataloader_params)
        if self.args.dataloader_persistent_workers:
            if hasattr(self, "_eval_dataloaders"):
                self._eval_dataloaders[dataloader_key] = eval_dataloader
            else:
                self._eval_dataloaders = {dataloader_key: eval_dataloader}

        return self.accelerator.prepare(eval_dataloader)

    def _enable_gradient_checkpointing(self, model: PreTrainedModel, args: OnlineDPOConfig) -> PreTrainedModel:
        """Enables gradient checkpointing for the model."""
        # Ensure use_cache is disabled
        model.config.use_cache = False

        # Enable gradient checkpointing on the base model for PEFT
        if is_peft_model(model):
            model.base_model.gradient_checkpointing_enable()
        # Enable gradient checkpointing for non-PEFT models
        else:
            model.gradient_checkpointing_enable()

        gradient_checkpointing_kwargs = args.gradient_checkpointing_kwargs or {}
        use_reentrant = (
            "use_reentrant" not in gradient_checkpointing_kwargs or gradient_checkpointing_kwargs["use_reentrant"]
        )

        if use_reentrant:
            model.enable_input_require_grads()

        return model

    def _generate_vllm(self, prompts, images=None):
        eos_token_id = self.eos_token_id
        pad_token_id = self.pad_token_id

        # Generate completion_ids and prompt_ids based on mode
        if self.vllm_mode == "server":
            completion_ids, prompt_ids = self._generate_vllm_server(prompts, images)
        elif self.vllm_mode == "colocate":
            completion_ids, prompt_ids = self._generate_vllm_colocate(prompts, images)

        # Shared padding, masking, and tensor conversion logic
        max_prompt_length = max(len(ids) for ids in prompt_ids)
        prompt_mask = [[0] * (max_prompt_length - len(ids)) + [1] * len(ids) for ids in prompt_ids]
        prompt_ids = [[pad_token_id] * (max_prompt_length - len(ids)) + ids for ids in prompt_ids]
        max_tokens = self.generation_config.max_tokens
        completion_mask = [[1] * len(ids) + [0] * (max_tokens - len(ids)) for ids in completion_ids]
        completion_ids = [
            ids + [eos_token_id] if ids[-1] != eos_token_id and len(ids) < max_tokens else ids
            for ids in completion_ids
        ]
        completion_ids = [ids + [pad_token_id] * (max_tokens - len(ids)) for ids in completion_ids]

        # Convert to tensors
        prompt_ids = torch.tensor(prompt_ids, device=self.accelerator.device)
        prompt_mask = torch.tensor(prompt_mask, device=self.accelerator.device)
        completion_ids = torch.tensor(completion_ids, device=self.accelerator.device)
        completion_mask = torch.tensor(completion_mask, device=self.accelerator.device)

        return prompt_ids, prompt_mask, completion_ids, completion_mask

    def _generate_vllm_server(self, prompts, images=None):
        """Generate completions using vLLM server mode"""
        has_images = images is not None

        # Update vLLM server weights if needed
        if hasattr(self, "_last_loaded_step") and self.state.global_step != self._last_loaded_step:
            self._move_model_to_vllm()
            self._last_loaded_step = self.state.global_step
        elif not hasattr(self, "_last_loaded_step"):
            self._move_model_to_vllm()
            self._last_loaded_step = self.state.global_step

        # Apply chat template if conversational
        if is_conversational({"prompt": prompts[0]}):
            prompts_text = [apply_chat_template({"prompt": p}, self.processing_class)["prompt"] for p in prompts]
        else:
            prompts_text = prompts
        # Gather all prompts to main process
        all_prompts = gather_object(prompts_text)
        if has_images:
            all_images = gather_object(images)

        if self.accelerator.is_main_process:
            # Since 'prompts' contains 'num_generations' duplicates, we first take unique prompts, and generate
            # num_generations outputs for each one. This is faster than generating outputs for each duplicate
            # prompt individually.
            ordered_set_of_prompts = all_prompts[:: self.num_generations]
            if has_images:
                ordered_set_of_images = all_images[:: self.num_generations]
            else:
                ordered_set_of_images = None
            completion_ids = self.vllm_client.generate(
                prompts=ordered_set_of_prompts,
                images=ordered_set_of_images,
                n=self.num_generations,
                repetition_penalty=self.repetition_penalty,
                temperature=self.temperature,
                top_p=self.top_p,
                top_k=-1 if self.top_k is None else self.top_k,
                min_p=0.0 if self.min_p is None else self.min_p,
                max_tokens=self.generation_config.max_tokens,
                guided_decoding_regex=self.guided_decoding_regex if hasattr(self, "guided_decoding_regex") else None,
                generation_kwargs=self.args.generation_kwargs,
            )
            # Flatten: each prompt generates 2 completions
            completion_ids = [[comp_id] for prompt_completions in completion_ids for comp_id in prompt_completions]
        else:
            completion_ids = [None] * (len(all_prompts) * 2)

        # Broadcast completions to all processes
        completion_ids = broadcast_object_list(completion_ids, from_process=0)

        # Each process takes its slice
        process_slice = slice(
            self.accelerator.process_index * len(prompts) * 2,
            (self.accelerator.process_index + 1) * len(prompts) * 2,
        )
        completion_ids = completion_ids[process_slice]

        # Create prompt_ids by tokenizing locally
        prompt_inputs = self.processing_class(
            text=prompts_text,
            return_tensors="pt",
            padding=True,
            padding_side="left",
            add_special_tokens=False,
        )
        prompt_ids = []
        for prompt_tokens in prompt_inputs["input_ids"]:
            prompt_ids.extend([prompt_tokens.tolist(), prompt_tokens.tolist()])  # 2 copies for 2 completions
        return completion_ids, prompt_ids

    def _generate_vllm_colocate(self, prompts, images=None):
        """Generate completions using vLLM colocate mode"""
        # Update model weights if needed - only after gradient accumulation completes
        if self.state.global_step != self._last_loaded_step:
            self._move_model_to_vllm()
            self._last_loaded_step = self.state.global_step

        # Apply chat template if conversational
        if is_conversational({"prompt": prompts[0]}):
            prompts_text = [apply_chat_template({"prompt": p}, self.processing_class)["prompt"] for p in prompts]
        else:
            prompts_text = prompts

        # Prepare vLLM inputs with images if available
        if images is not None:
            vllm_inputs = []
            for prompt, image in zip(prompts_text, images):
                if image is not None:
                    vllm_inputs.append({"prompt": prompt, "multi_modal_data": {"image": image}})
                else:
                    vllm_inputs.append(prompt)
        else:
            vllm_inputs = prompts_text

        outputs = self.llm.generate(vllm_inputs, self.generation_config, use_tqdm=False)

        completion_ids = [list(output.outputs[i].token_ids) for i in range(2) for output in outputs]
        prompt_ids = [list(output.prompt_token_ids) for _ in range(2) for output in outputs]

        return completion_ids, prompt_ids

    def _move_model_to_vllm(self):
        """Synchronize model weights to vLLM server with support for PEFT, DeepSpeed, and FSDP"""
        # For DeepSpeed ZeRO-3 and FSDP, we need to gather all parameters before operations
        deepspeed_plugin = self.accelerator.state.deepspeed_plugin
        zero_stage_3 = deepspeed_plugin is not None and deepspeed_plugin.zero_stage == 3
        if zero_stage_3:
            import deepspeed

            gather_if_zero3 = deepspeed.zero.GatheredParameters
        else:
            gather_if_zero3 = nullcontext

        if is_peft_model(self.model):
            # With PEFT and FSDP/DeepSpeed ZeRO Stage 3, we must gather the full model at once before merging, as
            # merging adapters in a sharded manner is not supported.
            # TODO: does this work with FSDP?
            with gather_if_zero3(list(self.model.parameters())):
                self.model.merge_adapter()

                # Update vLLM weights while parameters are gathered
                if self.is_fsdp_enabled:  # note if using FSDP, gather_if_zero3 is nullcontext
                    # Update vLLM weights while parameters are gathered
                    # For PEFT with FSDP we need to use the memory efficient post-order traversal
                    fsdp_plugin = getattr(self.accelerator.state, "fsdp_plugin", None)
                    fsdp_version = getattr(fsdp_plugin, "fsdp_version", 1) if fsdp_plugin else 1
                    if fsdp_version == 1:
                        # use memory-efficient post-order traversal for FSDP
                        self._sync_fsdp1_params_to_vllm(self.model)
                    elif fsdp_version == 2:
                        self._sync_fsdp2_params_to_vllm(self.model)
                else:
                    # DeepSpeed ZeRO-3 with PEFT
                    for name, param in self.model.named_parameters():
                        # When using PEFT, we need to recover the original parameter name and discard some parameters
                        name = name.removeprefix("base_model.model.").replace(".base_layer", "")
                        if self.model.prefix in name:
                            continue
                        # When module to save, remove its prefix and discard the original module
                        if "original_module" in name:
                            continue
                        name = self._fix_param_name_to_vllm(name, extra_prefixes=["modules_to_save.default."])

                        if self.vllm_mode == "server" and self.accelerator.is_main_process:
                            self.vllm_client.update_named_param(name, param.data)
                        elif self.vllm_mode == "colocate":
                            llm_model = self.llm.llm_engine.model_executor.driver_worker.model_runner.model
                            llm_model.load_weights([(name, param.data)])
                # Unmerge adapters while parameters are still gathered
                self.model.unmerge_adapter()
                # Parameters will automatically be repartitioned when exiting the context
        else:
            # For non-PEFT models, simply gather (if needed) and update each parameter individually.
            if self.is_fsdp_enabled:
                fsdp_plugin = getattr(self.accelerator.state, "fsdp_plugin", None)
                fsdp_version = getattr(fsdp_plugin, "fsdp_version", 1) if fsdp_plugin else 1
                if fsdp_version == 1:
                    self._sync_fsdp1_params_to_vllm(self.model)  # use memory-efficient post-order traversal for FSDP
                elif fsdp_version == 2:
                    self._sync_fsdp2_params_to_vllm(self.model)
            else:
                for name, param in self.model.named_parameters():
                    name = self._fix_param_name_to_vllm(name)
                    with gather_if_zero3([param]):
                        if self.vllm_mode == "server" and self.accelerator.is_main_process:
                            self.vllm_client.update_named_param(name, param.data)
                        elif self.vllm_mode == "colocate":
                            llm_model = self.llm.llm_engine.model_executor.driver_worker.model_runner.model
                            llm_model.load_weights([(name, param.data)])

        # Reset cache on vLLM
        if self.vllm_mode == "server" and self.accelerator.is_main_process:
            self.vllm_client.reset_prefix_cache()
        elif self.vllm_mode == "colocate":
            self.llm.reset_prefix_cache()

    def _sync_fsdp1_params_to_vllm(self, module: nn.Module, prefix: str = "", visited=None):
        """Memory-efficient post-order traversal of FSDP modules to extract full parameters and sync with vLLM."""
        # For FSDP1, we need to recurse into children and also use summon_full_params
        if visited is None:
            visited = set()
        for child_name, child_module in module.named_children():
            child_prefix = f"{prefix}.{child_name}" if prefix else child_name
            self._sync_fsdp1_params_to_vllm(
                child_module, prefix=child_prefix, visited=visited
            )  # recurse into the child

        if isinstance(module, FSDP):
            with FSDP.summon_full_params(module, recurse=False, writeback=False):
                for param_name, param in module.named_parameters():
                    full_name = f"{prefix}.{param_name}" if prefix else param_name
                    full_name = self._fix_param_name_to_vllm(full_name, extra_prefixes=["_fsdp_wrapped_module."])

                    if full_name in visited:
                        continue  # skip FSDP subtrees already traversed
                    visited.add(full_name)

                    if self.vllm_mode == "server" and self.accelerator.is_main_process:
                        self.vllm_client.update_named_param(full_name, param.data)
                    elif self.vllm_mode == "colocate":
                        llm_model = self.llm.llm_engine.model_executor.driver_worker.model_runner.model
                        llm_model.load_weights([(full_name, param.data)])

    def _sync_fsdp2_params_to_vllm(self, module: nn.Module):
        # For FSDP2, module.state_dict() already covers all parameters, so no need for recursion
        for name, param in module.state_dict().items():
            if param.is_cpu:
                param = param.to(torch.device("cuda"))
            param = param.full_tensor()

            if self.vllm_mode == "server" and self.accelerator.is_main_process:
                self.vllm_client.update_named_param(name, param)
            elif self.vllm_mode == "colocate":
                llm_model = self.llm.llm_engine.model_executor.driver_worker.model_runner.model
                llm_model.load_weights([(name, param)])

    def _fix_param_name_to_vllm(self, name, extra_prefixes: Optional[list[str]] = None):
        """Clean parameter names for vLLM compatibility"""
        extra_prefixes = extra_prefixes or []
        prefixes = ["_checkpoint_wrapped_module."] + extra_prefixes
        for prefix in prefixes:
            name = name.replace(prefix, "")
        return name

    def process_vision_row(
        self, features: dict[str, Union[list, torch.Tensor]], processing_class=None
    ) -> dict[str, list[int]]:
        """
        Process a vision row for VLM models (adapted from DPO trainer)
        """
        processor = processing_class or self.processing_class
        processed_features = processor(images=[features["image"]], text=features["prompt"], add_special_tokens=False)

        prompt_input_ids = processed_features["input_ids"][0]

        # Create the output dict with required fields
        output = {
            "prompt_input_ids": prompt_input_ids,
            "prompt_attention_mask": processed_features["attention_mask"][0],
        }

        # Add vision-specific fields
        if "pixel_values" in processed_features:
            output["pixel_values"] = processed_features["pixel_values"][0]
        if "pixel_attention_mask" in processed_features:
            output["pixel_attention_mask"] = processed_features["pixel_attention_mask"][0]
        if "image_sizes" in processed_features:
            output["image_sizes"] = processed_features["image_sizes"][0]

        return output

    def _generate(self, model, prompts, images=None):
        """Generate completions using the model"""
        device = next(model.parameters()).device
        eos_token_id = self.eos_token_id
        pad_token_id = self.pad_token_id

        # Apply chat template and tokenize the input
        inputs = [{"prompt": prompt} for prompt in prompts]

        # Add images if provided (VLM support)
        if images is not None:
            for i, image in enumerate(images):
                inputs[i]["image"] = image

        # Apply chat template to get text prompts
        prompts_text = [maybe_apply_chat_template(x, self.processing_class)["prompt"] for x in inputs]

        # Handle image token collapsing/removal
        # The chat template sometimes inserts a single image token into the prompt text. However, when this text is
        # later tokenized, the single image token string is expanded into multiple image token IDs, depending on the
        # image size. We need to handle this properly.
        if self.image_token is not None and images is not None:
            escaped_img_token = re.escape(self.image_token)
            # Search for the image token in the chat template
            if hasattr(self.processing_class, "chat_template") and self.processing_class.chat_template:
                if re.search(escaped_img_token, self.processing_class.chat_template):
                    # Collapse repeated image tokens back into a single token
                    prompts_text = [
                        re.sub(rf"({escaped_img_token})+", self.image_token, text) for text in prompts_text
                    ]
                else:
                    # If the chat template doesn't use the image token, remove all instances
                    if self.vision_end_token_id is not None:
                        escaped_eoi_token = re.escape(
                            self.processing_class.tokenizer.decode([self.vision_end_token_id])
                        )
                        prompts_text = [
                            re.sub(rf"({escaped_img_token})+{escaped_eoi_token}", "", text) for text in prompts_text
                        ]
                    else:
                        # If vision_end_token_id is None, just remove the image tokens
                        prompts_text = [re.sub(rf"({escaped_img_token})+", "", text) for text in prompts_text]

        # Prepare kwargs for processing class
        kwargs = {}
        if images is not None:
            kwargs = {"images": [[img] for img in images]}

        # Process inputs using the processing class (handles both VLM and LLM)
        prompt_inputs = self.processing_class(
            text=prompts_text,
            return_tensors="pt",
            padding=True,
            padding_side="left",
            add_special_tokens=False,
            **kwargs,
=======

@dataclass
class OnlineDPOTrainer(_OnlineDPOTrainer):
    def __init__(self, *args, **kwargs):
        warnings.warn(
            "The `OnlineDPOTrainer` is now located in `trl.experimental`. Please update your imports to "
            "`from trl.experimental.online_dpo import OnlineDPOTrainer`. The current import path will be removed and "
            "no longer supported in TRL 0.29. For more information, see "
            "https://github.com/huggingface/trl/issues/4223."
>>>>>>> cac9f1d8
        )
        super().__init__(*args, **kwargs)<|MERGE_RESOLUTION|>--- conflicted
+++ resolved
@@ -17,974 +17,6 @@
 
 from ..experimental.online_dpo import OnlineDPOTrainer as _OnlineDPOTrainer
 
-<<<<<<< HEAD
-from ..data_utils import apply_chat_template, is_conversational, maybe_apply_chat_template
-from ..extras.profiling import profiling_context
-from ..extras.vllm_client import VLLMClient
-from ..import_utils import is_vllm_available
-from ..models import (
-    create_reference_model,
-    prepare_deepspeed,
-    prepare_fsdp,
-    prepare_model,
-    unwrap_model_for_generation,
-)
-from .base_trainer import BaseTrainer
-from .judges import BasePairwiseJudge
-from .online_dpo_config import OnlineDPOConfig
-from .utils import (
-    SIMPLE_CHAT_TEMPLATE,
-    DPODataCollatorWithPadding,
-    disable_dropout_in_model,
-    empty_cache,
-    ensure_master_addr_port,
-    get_config_model_id,
-    pad,
-    truncate_right,
-)
-
-
-if is_peft_available():
-    from peft import PeftConfig, PeftModel
-
-
-if is_sagemaker_mp_enabled():
-    from smdistributed.modelparallel import __version__ as SMP_VERSION
-
-    IS_SAGEMAKER_MP_POST_1_10 = version.parse(SMP_VERSION) >= version.parse("1.10")
-
-else:
-    IS_SAGEMAKER_MP_POST_1_10 = False
-
-
-if is_vllm_available():
-    from vllm import LLM, SamplingParams
-    from vllm.sampling_params import GuidedDecodingParams
-
-
-logger = logging.get_logger(__name__)
-
-# What we call a reward function is a callable that takes a list of prompts and completions and returns a list of
-# rewards. When it's a string, it's a model ID, so it's loaded as a pretrained model.
-RewardFunc = Union[str, PreTrainedModel, Callable[[list, list], list[float]]]
-
-
-class OnlineDPOTrainer(BaseTrainer):
-    r"""
-    Initialize OnlineDPOTrainer.
-
-    Args:
-        model (`Union[str, nn.Module, PreTrainedModel]`):
-            Model to be trained. Can be either:
-
-            - A string, being the *model id* of a pretrained model hosted inside a model repo on huggingface.co, or a
-              path to a *directory* containing model weights saved using
-              [`~transformers.PreTrainedModel.save_pretrained`], e.g., `'./my_model_directory/'`. The model is loaded
-              using [`~transformers.AutoModelForCausalLM.from_pretrained`] with the keyword arguments in
-              `args.model_init_kwargs`.
-            - A [`~transformers.PreTrainedModel`] object. Only causal language models are supported.
-        ref_model ([`~transformers.PreTrainedModel`] or `torch.nn.Module` or `None`):
-            The reference model to use for training. If None is specified, the reference model will be created from the
-            model.
-        judge ([`BasePairwiseJudge`]):
-            The judge to use for pairwise comparison of model completions.
-        reward_funcs (`Union[RewardFunc, list[RewardFunc]]`, *optional*):
-            Reward functions to be used for computing the rewards. To compute the rewards, we call all the reward
-            functions with the prompts and completions and sum the rewards. Can be either:
-
-            - A single reward function: Can be a string (path to model), a [`~transformers.PreTrainedModel`], or a
-              custom callable function.
-            - A list of reward functions: Must all be of compatible types.
-
-            Note: Only one of `judge`, or `reward_funcs` should be provided.
-        args ([`OnlineDPOConfig`]):
-            The online DPO config arguments to use for training.
-        data_collator ([`~transformers.DataCollator`]):
-            The data collator to use for training. If None is specified, the default data collator
-            ([`DPODataCollatorWithPadding`]) will be used which will pad the sequences to the maximum length of the
-            sequences in the batch, given a dataset of paired sequences.
-        train_dataset ([`~datasets.Dataset`] or [`~datasets.IterableDataset`]):
-            The dataset to use for training.
-        eval_dataset ([`~datasets.Dataset`], [`~datasets.IterableDataset`] or `dict[str, Union[Dataset, IterableDataset]]`):
-            The dataset to use for evaluation.
-        processing_class ([`~transformers.PreTrainedTokenizerBase`] or [`~transformers.ProcessorMixin`], *optional*):
-            Processing class used to process the data. If provided, will be used to automatically process the inputs
-            for the model, and it will be saved along the model to make it easier to rerun an interrupted training or
-            reuse the fine-tuned model.
-        reward_processing_classes ([`~transformers.PreTrainedTokenizerBase`] or `list[PreTrainedTokenizerBase]`, *optional*):
-            Processing classes corresponding to the reward functions specified in `reward_funcs`. Can be either:
-
-            - A single processing class: Used when `reward_funcs` contains only one reward function.
-            - A list of processing classes: Must match the order and length of the reward functions in `reward_funcs`.
-
-            If set to `None`, the tokenizer for each model-based reward function is automatically loaded using
-            [`~transformers.AutoTokenizer.from_pretrained`].
-        peft_config ([`~peft.PeftConfig`], *optional*):
-            PEFT configuration used to wrap the model. If `None`, the model is not wrapped.
-        compute_metrics (`Callable[[EvalPrediction], dict]`, *optional*):
-            The function to use to compute the metrics. Must take a `EvalPrediction` and return a dictionary string to
-            metric values.
-        callbacks (`list[transformers.TrainerCallback]`):
-            The callbacks to use for training.
-        optimizers (`tuple[torch.optim.Optimizer, torch.optim.lr_scheduler.LambdaLR]`):
-            The optimizer and scheduler to use for training.
-        preprocess_logits_for_metrics (`Callable[[torch.Tensor, torch.Tensor], torch.Tensor]`):
-            The function to use to preprocess the logits before computing the metrics.
-    """
-
-    _tag_names = ["trl", "online-dpo"]
-    _name = "Online DPO"
-    _paper = {
-        "title": "Direct Language Model Alignment from Online AI Feedback",
-        "id": "2402.04792",
-        # docstyle-ignore
-        "citation": textwrap.dedent("""\
-            @article{guo2024direct,
-                title        = {{Direct Language Model Alignment from Online AI Feedback}},
-                author       = {Shangmin Guo and Biao Zhang and Tianlin Liu and Tianqi Liu and Misha Khalman and Felipe Llinares and Alexandre Ram{\'{e}} and Thomas Mesnard and Yao Zhao and Bilal Piot and Johan Ferret and Mathieu Blondel},
-                year         = 2024,
-                eprint       = {arXiv:2402.04792}
-            }"""),
-    }
-
-    def __init__(
-        self,
-        model: Union[PreTrainedModel, nn.Module, str],
-        ref_model: Union[PreTrainedModel, nn.Module, None] = None,
-        reward_funcs: Optional[Union[RewardFunc, list[RewardFunc]]] = None,
-        judge: Optional[BasePairwiseJudge] = None,
-        args: Optional[OnlineDPOConfig] = None,
-        data_collator: Optional[DataCollator] = None,
-        train_dataset: Optional[Union[Dataset, IterableDataset]] = None,
-        eval_dataset: Optional[Union[Dataset, IterableDataset, dict[str, Union[Dataset, IterableDataset]]]] = None,
-        processing_class: Optional[Union[PreTrainedTokenizerBase, ProcessorMixin]] = None,
-        reward_processing_classes: Optional[Union[PreTrainedTokenizerBase, list[PreTrainedTokenizerBase]]] = None,
-        peft_config: Optional["PeftConfig"] = None,
-        compute_metrics: Optional[Callable[[EvalPrediction], dict]] = None,
-        callbacks: Optional[list[TrainerCallback]] = None,
-        optimizers: tuple[torch.optim.Optimizer, torch.optim.lr_scheduler.LambdaLR] = (None, None),
-        preprocess_logits_for_metrics: Optional[Callable[[torch.Tensor, torch.Tensor], torch.Tensor]] = None,
-    ) -> None:
-        if not os.environ.get("TRL_EXPERIMENTAL_SILENCE"):
-            warnings.warn(
-                "This trainer will soon be moved to trl.experimental and is a candidate for removal. If you rely on "
-                "it and want it to remain, please share your comments here: "
-                "https://github.com/huggingface/trl/issues/4223. Silence this warning by setting environment variable "
-                "TRL_EXPERIMENTAL_SILENCE=1."
-            )
-        if ref_model is model:
-            raise ValueError(
-                "`model` and `ref_model` cannot be the same object. If you want `ref_model` to be the "
-                "same as `model`, either omit the `ref_model` argument or pass `None`."
-            )
-
-        self.ref_model = ref_model
-
-        # Validate reward configuration - must have exactly one of: judge, or reward_funcs
-        reward_configs = sum(x is not None for x in [judge, reward_funcs])
-        if reward_configs == 0:
-            raise ValueError("One of `judge` or `reward_funcs` must be provided.")
-        elif reward_configs > 1:
-            if judge is not None:
-                logger.warning(
-                    "Both `judge` and `reward_funcs` are provided. Using `judge` and ignoring `reward_funcs`.",
-                    UserWarning,
-                )
-                reward_funcs = None
-        self.judge = judge
-
-        # Handle reward_funcs
-        if reward_funcs is not None:
-            if not isinstance(reward_funcs, list):
-                reward_funcs = [reward_funcs]
-            self.reward_func_names = []
-
-            # Process reward functions (convert strings to models, collect names)
-            model_init_kwargs = args.model_init_kwargs or {}
-            for i, reward_func in enumerate(reward_funcs):
-                if isinstance(reward_func, str):
-                    # Load model from string path
-                    reward_funcs[i] = AutoModelForSequenceClassification.from_pretrained(
-                        reward_func, num_labels=1, **model_init_kwargs
-                    )
-                if isinstance(reward_funcs[i], nn.Module):
-                    self.reward_func_names.append(get_config_model_id(reward_funcs[i].config).split("/")[-1])
-                else:
-                    self.reward_func_names.append(reward_funcs[i].__name__)
-            self.reward_funcs = reward_funcs
-
-            # Handle reward processing classes for reward_funcs
-            if reward_processing_classes is None:
-                reward_processing_classes = [None] * len(reward_funcs)
-            elif not isinstance(reward_processing_classes, list):
-                reward_processing_classes = [reward_processing_classes]
-            else:
-                if len(reward_processing_classes) != len(reward_funcs):
-                    raise ValueError(
-                        "The number of reward processing classes must match the number of reward functions."
-                    )
-
-            self.reward_processing_classes = []
-            for reward_processing_class_i, reward_func in zip(reward_processing_classes, reward_funcs):
-                if isinstance(reward_func, PreTrainedModel):
-                    if reward_processing_class_i is None:
-                        reward_processing_class_i = AutoTokenizer.from_pretrained(reward_func.config._name_or_path)
-                    if reward_processing_class_i.pad_token_id is None:
-                        reward_processing_class_i.pad_token = reward_processing_class_i.eos_token
-                    # Set pad token ID on reward model config
-                    reward_func.config.pad_token_id = reward_processing_class_i.pad_token_id
-                self.reward_processing_classes.append(reward_processing_class_i)
-        else:
-            self.reward_funcs = None
-            self.reward_func_names = []
-            self.reward_processing_classes = []
-
-        # Handle reward_weights
-        if reward_funcs is not None:
-            if args.reward_weights is not None:
-                if len(args.reward_weights) != len(self.reward_funcs):
-                    raise ValueError(
-                        f"Number of reward weights ({len(args.reward_weights)}) must match number of reward "
-                        f"functions ({len(self.reward_funcs)})"
-                    )
-                self.reward_weights = torch.tensor(args.reward_weights, dtype=torch.float32)
-            else:
-                self.reward_weights = torch.ones(len(self.reward_funcs), dtype=torch.float32)
-        else:
-            self.reward_weights = None
-
-        if args.missing_eos_penalty is not None and reward_funcs is None and judge is None:
-            raise ValueError("`missing_eos_penalty` is only supported when `reward_funcs` is provided.")
-
-        if args is None:
-            raise ValueError("`args` must be provided.")
-
-        # Check that the processing_class is provided
-        if processing_class is None:
-            raise ValueError("`processing_class` must be provided.")
-
-        model_init_kwargs = args.model_init_kwargs or {}
-        if isinstance(model, str):
-            model_id = model
-
-            # Handle dtype in model_init_kwargs
-            dtype = model_init_kwargs.get("dtype")
-            if isinstance(dtype, torch.dtype) or dtype == "auto" or dtype is None:
-                pass
-            elif isinstance(dtype, str):
-                dtype = getattr(torch, dtype)
-                model_init_kwargs["dtype"] = dtype
-            else:
-                raise ValueError(
-                    "Invalid `dtype` passed to `OnlineDPOConfig`. Expected either 'auto' or a string "
-                    f"representing a `torch.dtype` (e.g., 'float32'), but got {dtype}."
-                )
-
-            model = AutoModelForCausalLM.from_pretrained(model_id, **model_init_kwargs)
-        else:
-            if args.model_init_kwargs is not None:
-                raise ValueError(
-                    "You passed `model_init_kwargs` to the `OnlineDPOConfig`, but your model is already instantiated. "
-                    "This argument can only be used when the `model` argument is a string."
-                )
-        self.is_encoder_decoder = model.config.is_encoder_decoder
-        self.is_vision_model = model.config.model_type in MODEL_FOR_IMAGE_TEXT_TO_TEXT_MAPPING_NAMES.keys()
-
-        if peft_config is not None or (is_peft_available() and isinstance(model, PeftModel)):
-            model = prepare_model(model, peft_config, args)
-
-        # Enable gradient checkpointing if requested
-        if args.gradient_checkpointing:
-            model = self._enable_gradient_checkpointing(model, args)
-
-        # Disable dropout in the model and reference model
-        if args.disable_dropout:
-            disable_dropout_in_model(model)
-            if self.ref_model is not None:
-                disable_dropout_in_model(self.ref_model)
-
-        # Handle the ref_model
-        # Usually, the user wants the ref model to be the initial version of the model. When using PEFT, it's easy to
-        # get the ref model, as it's just the model with a disabled adapter. When not using PEFT, we need to create
-        # the ref model from the model by copying it and disable the gradients and set it in evaluation mode.
-        if ref_model is None:  # No ref model provided, the most common case
-            if peft_config is None:
-                self.ref_model = create_reference_model(model)  # copy, disable gradients, set eval mode
-            else:
-                self.ref_model = None  # we don't need a ref model here, we can just disable the adapter.
-        else:  # rare case, the user provided a ref model
-            self.ref_model = ref_model
-            self.ref_model.eval()
-
-        # Disable the gradient and set the reward model in eval mode
-        if reward_funcs is not None:
-            for reward_func in reward_funcs:
-                if isinstance(reward_func, PreTrainedModel):
-                    reward_func.eval()
-
-        self.max_length = args.max_length
-
-        self.stats = {
-            "objective/kl": [],
-            "objective/entropy": [],
-            "objective/non_score_reward": [],
-            "rewards/chosen": [],
-            "rewards/rejected": [],
-            "rewards/accuracies": [],
-            "rewards/margins": [],
-            "logps/chosen": [],
-            "logps/rejected": [],
-            "val/contain_eos_token": [],
-            "beta": [],
-        }
-        if self.reward_funcs is not None:
-            self.stats["objective/rlhf_reward"] = []
-            self.stats["objective/scores_margin"] = []
-            self.stats["objective/scores"] = []
-
-        # Store generation parameters for later use
-        self.use_vllm = args.use_vllm
-        self.num_generations = 2  # Generate 2 completions per prompt for Online DPO
-        self.temperature = args.temperature
-        self.top_p = args.top_p
-        self.top_k = args.top_k
-        self.min_p = args.min_p
-        self.repetition_penalty = args.repetition_penalty
-        self.use_transformers_paged = args.use_transformers_paged
-        self.vllm_mode = args.vllm_mode if args.use_vllm else None
-        self.vllm_gpu_memory_utilization = args.vllm_gpu_memory_utilization
-        self.vllm_tensor_parallel_size = args.vllm_tensor_parallel_size
-        self.vllm_model_impl = args.vllm_model_impl
-
-        # Handle pad token for processors or tokenizers
-        if isinstance(processing_class, ProcessorMixin):
-            tokenizer = processing_class.tokenizer
-        elif isinstance(processing_class, PreTrainedTokenizerBase):
-            tokenizer = processing_class
-        else:
-            raise TypeError("The `processing_class` must be either a `PreTrainedTokenizerBase` or a `ProcessorMixin`")
-
-        if tokenizer.pad_token is None:
-            tokenizer.pad_token = tokenizer.eos_token
-
-        self.pad_token = tokenizer.pad_token
-        self.pad_token_id = tokenizer.pad_token_id
-        self.eos_token_id = tokenizer.eos_token_id
-
-        # Vision tokens for VLM support
-        self.image_token_id = getattr(processing_class, "image_token_id", None)
-        self.vision_start_token_id = getattr(processing_class, "vision_start_token_id", None)
-        self.vision_end_token_id = getattr(processing_class, "vision_end_token_id", None)
-        # Get the image token string for token collapsing
-        self.image_token = None
-        if self.image_token_id is not None:
-            self.image_token = tokenizer.decode([self.image_token_id])
-
-        # Define the collator if not provided
-        if data_collator is None:
-            data_collator = DPODataCollatorWithPadding(pad_token_id=self.pad_token_id)
-
-        # The trainer estimates the number of FLOPs (floating-point operations) using the number of elements in the
-        # input tensor associated with the key "input_ids". However, in Online DPO, the sampled data does not include
-        # the "input_ids" key. As a result, the trainer issues the warning: "Could not estimate the number of tokens
-        # of the input, floating-point operations will not be computed." To suppress this warning, we set the
-        # "estimate_tokens" key in the model's "warnings_issued" dictionary to True. This acts as a flag to indicate
-        # that the warning has already been issued.
-        model.warnings_issued["estimate_tokens"] = True
-
-        super().__init__(
-            model=model,
-            args=args,
-            data_collator=data_collator,
-            train_dataset=train_dataset,
-            eval_dataset=eval_dataset,
-            processing_class=processing_class,
-            compute_metrics=compute_metrics,
-            callbacks=callbacks,
-            optimizers=optimizers,
-            preprocess_logits_for_metrics=preprocess_logits_for_metrics,
-        )
-
-        # Add tags for models that have been loaded with the correct transformers version
-        if hasattr(self.model, "add_model_tags"):
-            self.model.add_model_tags(self._tag_names)
-
-        self._beta = args.beta
-
-        # Set up generation configuration and vLLM after super().__init__
-        if self.use_vllm:
-            if not is_vllm_available():
-                raise ImportError(
-                    "vLLM is not available and `use_vllm` is set to True. Please install vLLM with "
-                    "`pip install trl[vllm]` to use it."
-                )
-
-            if self.vllm_mode == "server":
-                if self.accelerator.is_main_process:
-                    if args.vllm_server_base_url is not None:
-                        base_url = args.vllm_server_base_url
-                    else:
-                        base_url = f"http://{args.vllm_server_host}:{args.vllm_server_port}"
-                    self.vllm_client = VLLMClient(base_url=base_url, connection_timeout=args.vllm_server_timeout)
-                    self.vllm_client.init_communicator(device=torch.cuda.current_device())
-                else:
-                    self.vllm_client = None
-            elif self.vllm_mode == "colocate":
-                # vLLM dynamically adjusts the size of the key-value cache based on available GPU memory at instantiation.
-                # A larger cache size improves speed, so we would expect gpu_memory_utilization=1.
-                # However, at this stage, the optimizer's weights are not yet loaded onto the GPU; they will be loaded
-                # after the first optimizer step and remain in GPU memory throughout training. So we must reserve enough
-                # space for them.
-                # Configure vLLM parameters
-                vllm_kwargs = {
-                    "model": model.name_or_path,
-                    "tensor_parallel_size": self.vllm_tensor_parallel_size,
-                    "gpu_memory_utilization": self.vllm_gpu_memory_utilization,
-                    "model_impl": self.vllm_model_impl,
-                    "max_num_seqs": self.args.per_device_train_batch_size * self.vllm_tensor_parallel_size,
-                    "max_model_len": args.max_length + args.max_new_tokens,  # max_length includes prompt + completion
-                    "distributed_executor_backend": "external_launcher",
-                    # Feed identical seed for tp groups to ensure sampling results are the same across workers
-                    "seed": self.accelerator.process_index // self.vllm_tensor_parallel_size,
-                    # Latest vLLM v1 memory profiler is misled by the high default value (i.e., 32768)
-                    "max_num_batched_tokens": 4096,
-                }
-
-                # vLLM requires the environment variables to be set for distributed training.
-                os.environ["RANK"] = str(self.accelerator.process_index)
-                os.environ["LOCAL_RANK"] = str(self.accelerator.local_process_index)
-                os.environ["WORLD_SIZE"] = str(self.accelerator.num_processes)
-                # Ensure distributed rendezvous variables are set without colliding across concurrent runs
-                ensure_master_addr_port()
-
-                self.llm = LLM(**vllm_kwargs)
-            else:
-                raise ValueError(f"vllm_mode must be either 'server' or 'colocate', got '{self.vllm_mode}'.")
-            # vLLM specific sampling arguments
-            self.guided_decoding_regex = args.vllm_guided_decoding_regex
-            self._last_loaded_step = -1  # tag to avoid useless loading during grad accumulation
-
-            # Set up vLLM generation config
-            generation_params = {
-                "n": 2,  # 2 generations per prompt for Online DPO
-                "repetition_penalty": self.repetition_penalty,
-                "temperature": self.temperature,
-                "top_p": self.top_p,
-                "top_k": -1 if self.top_k is None else self.top_k,
-                "min_p": 0.0 if self.min_p is None else self.min_p,
-                "max_tokens": args.max_new_tokens,
-                "detokenize": False,  # to avoid vllm to decode (we don't need it)
-            }
-            if args.generation_kwargs is not None:
-                generation_params.update(args.generation_kwargs)
-            if self.guided_decoding_regex:
-                generation_params["guided_decoding"] = GuidedDecodingParams(regex=self.guided_decoding_regex)
-            self.generation_config = SamplingParams(**generation_params)
-
-            # When using vLLM, the main process is responsible for loading the model weights. This can cause process
-            # desynchronization and seems to lead to DeepSpeed hanging during initialization. To prevent this, we
-            # synchronize all processes after vLLM has been fully initialized.
-            self.accelerator.wait_for_everyone()
-        else:
-            # Set up transformers generation config
-            generation_kwargs = {
-                "max_new_tokens": args.max_new_tokens,
-                "do_sample": True,
-                "pad_token_id": self.pad_token_id,
-                "bos_token_id": tokenizer.bos_token_id,
-                "eos_token_id": self.eos_token_id,
-                "temperature": self.temperature,
-                "top_k": self.top_k,
-                "top_p": self.top_p,
-                "repetition_penalty": self.repetition_penalty,
-                "use_cache": True if not self.args.gradient_checkpointing else False,
-            }
-            # Add min_p if supported
-            if self.min_p is not None:
-                generation_kwargs["min_p"] = self.min_p
-            if args.generation_kwargs is not None:
-                generation_kwargs.update(args.generation_kwargs)
-            # Remove None values
-            generation_kwargs = {k: v for k, v in generation_kwargs.items() if v is not None}
-            self.generation_config = GenerationConfig(**generation_kwargs)
-
-        if self.ref_model is not None:
-            if self.is_deepspeed_enabled:
-                self.ref_model = prepare_deepspeed(self.ref_model, self.accelerator)
-            elif self.is_fsdp_enabled:
-                self.ref_model = prepare_fsdp(self.ref_model, self.accelerator)
-            else:
-                self.ref_model = self.accelerator.prepare_model(self.ref_model, evaluation_mode=True)
-        if self.reward_funcs is not None:
-            for i, reward_func in enumerate(self.reward_funcs):
-                if isinstance(reward_func, PreTrainedModel):
-                    if self.is_deepspeed_enabled:
-                        self.reward_funcs[i] = prepare_deepspeed(reward_func, self.accelerator)
-                    else:
-                        # set device placement to True to make `prepare_model` move `reward_func` to device when using fsdp
-                        self.reward_funcs[i] = self.accelerator.prepare_model(
-                            reward_func, evaluation_mode=True, device_placement=True
-                        )
-
-    @property
-    def beta(self):
-        if isinstance(self._beta, list):
-            epoch = self.state.epoch
-            return self._beta[epoch] if epoch < len(self._beta) else self._beta[-1]
-        else:
-            return self._beta
-
-    @staticmethod
-    def tokenize_row(feature, is_encoder_decoder: bool, tokenizer: PreTrainedTokenizerBase) -> dict[str, Any]:
-        """Tokenize a single row from a DPO specific dataset."""
-        if not is_encoder_decoder:
-            batch = tokenizer(feature["prompt"], add_special_tokens=False)
-            # Add BOS token to head of prompt. Avoid adding if it's already there
-            if tokenizer.bos_token_id is not None:
-                prompt_len_input_ids = len(batch["input_ids"])
-                if prompt_len_input_ids == 0 or tokenizer.bos_token_id != batch["input_ids"][0]:
-                    batch["input_ids"] = [tokenizer.bos_token_id] + batch["input_ids"]
-                    batch["attention_mask"] = [1] + batch["attention_mask"]
-        else:
-            batch = tokenizer(feature["prompt"], add_special_tokens=True)
-        batch = {f"prompt_{key}": value for key, value in batch.items()}
-        return batch
-
-    # Same as Trainer.get_train_dataloader but skip the "remove_unused_columns".
-    @wraps(Trainer.get_train_dataloader)
-    def get_train_dataloader(self) -> DataLoader:
-        if self.train_dataset is None:
-            raise ValueError("Trainer: training requires a train_dataset.")
-
-        train_dataset = self.train_dataset
-        data_collator = self.data_collator
-        dataloader_params = {
-            "batch_size": self._train_batch_size,
-            "collate_fn": data_collator,
-            "num_workers": self.args.dataloader_num_workers,
-            "pin_memory": self.args.dataloader_pin_memory,
-            "persistent_workers": self.args.dataloader_persistent_workers,
-        }
-
-        if not isinstance(train_dataset, torch.utils.data.IterableDataset):
-            dataloader_params["sampler"] = self._get_train_sampler()
-            dataloader_params["drop_last"] = self.args.dataloader_drop_last
-            dataloader_params["worker_init_fn"] = seed_worker
-            dataloader_params["prefetch_factor"] = self.args.dataloader_prefetch_factor
-
-        return self.accelerator.prepare(DataLoader(train_dataset, **dataloader_params))
-
-    # Same as Trainer.get_eval_dataloader but skip the "remove_unused_columns".
-    @wraps(Trainer.get_eval_dataloader)
-    def get_eval_dataloader(self, eval_dataset: Optional[Union[str, Dataset]] = None) -> DataLoader:
-        if eval_dataset is None and self.eval_dataset is None:
-            raise ValueError("Trainer: evaluation requires an eval_dataset.")
-
-        # If we have persistent workers, don't do a fork bomb especially as eval datasets
-        # don't change during training
-        dataloader_key = eval_dataset if isinstance(eval_dataset, str) else "eval"
-        if (
-            hasattr(self, "_eval_dataloaders")
-            and dataloader_key in self._eval_dataloaders
-            and self.args.dataloader_persistent_workers
-        ):
-            return self.accelerator.prepare(self._eval_dataloaders[dataloader_key])
-
-        eval_dataset = (
-            self.eval_dataset[eval_dataset]
-            if isinstance(eval_dataset, str)
-            else eval_dataset
-            if eval_dataset is not None
-            else self.eval_dataset
-        )
-        data_collator = self.data_collator
-
-        dataloader_params = {
-            "batch_size": self.args.eval_batch_size,
-            "collate_fn": data_collator,
-            "num_workers": self.args.dataloader_num_workers,
-            "pin_memory": self.args.dataloader_pin_memory,
-            "persistent_workers": self.args.dataloader_persistent_workers,
-        }
-
-        if not isinstance(eval_dataset, torch.utils.data.IterableDataset):
-            dataloader_params["sampler"] = self._get_eval_sampler(eval_dataset)
-            dataloader_params["drop_last"] = self.args.dataloader_drop_last
-            dataloader_params["prefetch_factor"] = self.args.dataloader_prefetch_factor
-
-        # accelerator.free_memory() will destroy the references, so
-        # we need to store the non-prepared version
-        eval_dataloader = DataLoader(eval_dataset, **dataloader_params)
-        if self.args.dataloader_persistent_workers:
-            if hasattr(self, "_eval_dataloaders"):
-                self._eval_dataloaders[dataloader_key] = eval_dataloader
-            else:
-                self._eval_dataloaders = {dataloader_key: eval_dataloader}
-
-        return self.accelerator.prepare(eval_dataloader)
-
-    def _enable_gradient_checkpointing(self, model: PreTrainedModel, args: OnlineDPOConfig) -> PreTrainedModel:
-        """Enables gradient checkpointing for the model."""
-        # Ensure use_cache is disabled
-        model.config.use_cache = False
-
-        # Enable gradient checkpointing on the base model for PEFT
-        if is_peft_model(model):
-            model.base_model.gradient_checkpointing_enable()
-        # Enable gradient checkpointing for non-PEFT models
-        else:
-            model.gradient_checkpointing_enable()
-
-        gradient_checkpointing_kwargs = args.gradient_checkpointing_kwargs or {}
-        use_reentrant = (
-            "use_reentrant" not in gradient_checkpointing_kwargs or gradient_checkpointing_kwargs["use_reentrant"]
-        )
-
-        if use_reentrant:
-            model.enable_input_require_grads()
-
-        return model
-
-    def _generate_vllm(self, prompts, images=None):
-        eos_token_id = self.eos_token_id
-        pad_token_id = self.pad_token_id
-
-        # Generate completion_ids and prompt_ids based on mode
-        if self.vllm_mode == "server":
-            completion_ids, prompt_ids = self._generate_vllm_server(prompts, images)
-        elif self.vllm_mode == "colocate":
-            completion_ids, prompt_ids = self._generate_vllm_colocate(prompts, images)
-
-        # Shared padding, masking, and tensor conversion logic
-        max_prompt_length = max(len(ids) for ids in prompt_ids)
-        prompt_mask = [[0] * (max_prompt_length - len(ids)) + [1] * len(ids) for ids in prompt_ids]
-        prompt_ids = [[pad_token_id] * (max_prompt_length - len(ids)) + ids for ids in prompt_ids]
-        max_tokens = self.generation_config.max_tokens
-        completion_mask = [[1] * len(ids) + [0] * (max_tokens - len(ids)) for ids in completion_ids]
-        completion_ids = [
-            ids + [eos_token_id] if ids[-1] != eos_token_id and len(ids) < max_tokens else ids
-            for ids in completion_ids
-        ]
-        completion_ids = [ids + [pad_token_id] * (max_tokens - len(ids)) for ids in completion_ids]
-
-        # Convert to tensors
-        prompt_ids = torch.tensor(prompt_ids, device=self.accelerator.device)
-        prompt_mask = torch.tensor(prompt_mask, device=self.accelerator.device)
-        completion_ids = torch.tensor(completion_ids, device=self.accelerator.device)
-        completion_mask = torch.tensor(completion_mask, device=self.accelerator.device)
-
-        return prompt_ids, prompt_mask, completion_ids, completion_mask
-
-    def _generate_vllm_server(self, prompts, images=None):
-        """Generate completions using vLLM server mode"""
-        has_images = images is not None
-
-        # Update vLLM server weights if needed
-        if hasattr(self, "_last_loaded_step") and self.state.global_step != self._last_loaded_step:
-            self._move_model_to_vllm()
-            self._last_loaded_step = self.state.global_step
-        elif not hasattr(self, "_last_loaded_step"):
-            self._move_model_to_vllm()
-            self._last_loaded_step = self.state.global_step
-
-        # Apply chat template if conversational
-        if is_conversational({"prompt": prompts[0]}):
-            prompts_text = [apply_chat_template({"prompt": p}, self.processing_class)["prompt"] for p in prompts]
-        else:
-            prompts_text = prompts
-        # Gather all prompts to main process
-        all_prompts = gather_object(prompts_text)
-        if has_images:
-            all_images = gather_object(images)
-
-        if self.accelerator.is_main_process:
-            # Since 'prompts' contains 'num_generations' duplicates, we first take unique prompts, and generate
-            # num_generations outputs for each one. This is faster than generating outputs for each duplicate
-            # prompt individually.
-            ordered_set_of_prompts = all_prompts[:: self.num_generations]
-            if has_images:
-                ordered_set_of_images = all_images[:: self.num_generations]
-            else:
-                ordered_set_of_images = None
-            completion_ids = self.vllm_client.generate(
-                prompts=ordered_set_of_prompts,
-                images=ordered_set_of_images,
-                n=self.num_generations,
-                repetition_penalty=self.repetition_penalty,
-                temperature=self.temperature,
-                top_p=self.top_p,
-                top_k=-1 if self.top_k is None else self.top_k,
-                min_p=0.0 if self.min_p is None else self.min_p,
-                max_tokens=self.generation_config.max_tokens,
-                guided_decoding_regex=self.guided_decoding_regex if hasattr(self, "guided_decoding_regex") else None,
-                generation_kwargs=self.args.generation_kwargs,
-            )
-            # Flatten: each prompt generates 2 completions
-            completion_ids = [[comp_id] for prompt_completions in completion_ids for comp_id in prompt_completions]
-        else:
-            completion_ids = [None] * (len(all_prompts) * 2)
-
-        # Broadcast completions to all processes
-        completion_ids = broadcast_object_list(completion_ids, from_process=0)
-
-        # Each process takes its slice
-        process_slice = slice(
-            self.accelerator.process_index * len(prompts) * 2,
-            (self.accelerator.process_index + 1) * len(prompts) * 2,
-        )
-        completion_ids = completion_ids[process_slice]
-
-        # Create prompt_ids by tokenizing locally
-        prompt_inputs = self.processing_class(
-            text=prompts_text,
-            return_tensors="pt",
-            padding=True,
-            padding_side="left",
-            add_special_tokens=False,
-        )
-        prompt_ids = []
-        for prompt_tokens in prompt_inputs["input_ids"]:
-            prompt_ids.extend([prompt_tokens.tolist(), prompt_tokens.tolist()])  # 2 copies for 2 completions
-        return completion_ids, prompt_ids
-
-    def _generate_vllm_colocate(self, prompts, images=None):
-        """Generate completions using vLLM colocate mode"""
-        # Update model weights if needed - only after gradient accumulation completes
-        if self.state.global_step != self._last_loaded_step:
-            self._move_model_to_vllm()
-            self._last_loaded_step = self.state.global_step
-
-        # Apply chat template if conversational
-        if is_conversational({"prompt": prompts[0]}):
-            prompts_text = [apply_chat_template({"prompt": p}, self.processing_class)["prompt"] for p in prompts]
-        else:
-            prompts_text = prompts
-
-        # Prepare vLLM inputs with images if available
-        if images is not None:
-            vllm_inputs = []
-            for prompt, image in zip(prompts_text, images):
-                if image is not None:
-                    vllm_inputs.append({"prompt": prompt, "multi_modal_data": {"image": image}})
-                else:
-                    vllm_inputs.append(prompt)
-        else:
-            vllm_inputs = prompts_text
-
-        outputs = self.llm.generate(vllm_inputs, self.generation_config, use_tqdm=False)
-
-        completion_ids = [list(output.outputs[i].token_ids) for i in range(2) for output in outputs]
-        prompt_ids = [list(output.prompt_token_ids) for _ in range(2) for output in outputs]
-
-        return completion_ids, prompt_ids
-
-    def _move_model_to_vllm(self):
-        """Synchronize model weights to vLLM server with support for PEFT, DeepSpeed, and FSDP"""
-        # For DeepSpeed ZeRO-3 and FSDP, we need to gather all parameters before operations
-        deepspeed_plugin = self.accelerator.state.deepspeed_plugin
-        zero_stage_3 = deepspeed_plugin is not None and deepspeed_plugin.zero_stage == 3
-        if zero_stage_3:
-            import deepspeed
-
-            gather_if_zero3 = deepspeed.zero.GatheredParameters
-        else:
-            gather_if_zero3 = nullcontext
-
-        if is_peft_model(self.model):
-            # With PEFT and FSDP/DeepSpeed ZeRO Stage 3, we must gather the full model at once before merging, as
-            # merging adapters in a sharded manner is not supported.
-            # TODO: does this work with FSDP?
-            with gather_if_zero3(list(self.model.parameters())):
-                self.model.merge_adapter()
-
-                # Update vLLM weights while parameters are gathered
-                if self.is_fsdp_enabled:  # note if using FSDP, gather_if_zero3 is nullcontext
-                    # Update vLLM weights while parameters are gathered
-                    # For PEFT with FSDP we need to use the memory efficient post-order traversal
-                    fsdp_plugin = getattr(self.accelerator.state, "fsdp_plugin", None)
-                    fsdp_version = getattr(fsdp_plugin, "fsdp_version", 1) if fsdp_plugin else 1
-                    if fsdp_version == 1:
-                        # use memory-efficient post-order traversal for FSDP
-                        self._sync_fsdp1_params_to_vllm(self.model)
-                    elif fsdp_version == 2:
-                        self._sync_fsdp2_params_to_vllm(self.model)
-                else:
-                    # DeepSpeed ZeRO-3 with PEFT
-                    for name, param in self.model.named_parameters():
-                        # When using PEFT, we need to recover the original parameter name and discard some parameters
-                        name = name.removeprefix("base_model.model.").replace(".base_layer", "")
-                        if self.model.prefix in name:
-                            continue
-                        # When module to save, remove its prefix and discard the original module
-                        if "original_module" in name:
-                            continue
-                        name = self._fix_param_name_to_vllm(name, extra_prefixes=["modules_to_save.default."])
-
-                        if self.vllm_mode == "server" and self.accelerator.is_main_process:
-                            self.vllm_client.update_named_param(name, param.data)
-                        elif self.vllm_mode == "colocate":
-                            llm_model = self.llm.llm_engine.model_executor.driver_worker.model_runner.model
-                            llm_model.load_weights([(name, param.data)])
-                # Unmerge adapters while parameters are still gathered
-                self.model.unmerge_adapter()
-                # Parameters will automatically be repartitioned when exiting the context
-        else:
-            # For non-PEFT models, simply gather (if needed) and update each parameter individually.
-            if self.is_fsdp_enabled:
-                fsdp_plugin = getattr(self.accelerator.state, "fsdp_plugin", None)
-                fsdp_version = getattr(fsdp_plugin, "fsdp_version", 1) if fsdp_plugin else 1
-                if fsdp_version == 1:
-                    self._sync_fsdp1_params_to_vllm(self.model)  # use memory-efficient post-order traversal for FSDP
-                elif fsdp_version == 2:
-                    self._sync_fsdp2_params_to_vllm(self.model)
-            else:
-                for name, param in self.model.named_parameters():
-                    name = self._fix_param_name_to_vllm(name)
-                    with gather_if_zero3([param]):
-                        if self.vllm_mode == "server" and self.accelerator.is_main_process:
-                            self.vllm_client.update_named_param(name, param.data)
-                        elif self.vllm_mode == "colocate":
-                            llm_model = self.llm.llm_engine.model_executor.driver_worker.model_runner.model
-                            llm_model.load_weights([(name, param.data)])
-
-        # Reset cache on vLLM
-        if self.vllm_mode == "server" and self.accelerator.is_main_process:
-            self.vllm_client.reset_prefix_cache()
-        elif self.vllm_mode == "colocate":
-            self.llm.reset_prefix_cache()
-
-    def _sync_fsdp1_params_to_vllm(self, module: nn.Module, prefix: str = "", visited=None):
-        """Memory-efficient post-order traversal of FSDP modules to extract full parameters and sync with vLLM."""
-        # For FSDP1, we need to recurse into children and also use summon_full_params
-        if visited is None:
-            visited = set()
-        for child_name, child_module in module.named_children():
-            child_prefix = f"{prefix}.{child_name}" if prefix else child_name
-            self._sync_fsdp1_params_to_vllm(
-                child_module, prefix=child_prefix, visited=visited
-            )  # recurse into the child
-
-        if isinstance(module, FSDP):
-            with FSDP.summon_full_params(module, recurse=False, writeback=False):
-                for param_name, param in module.named_parameters():
-                    full_name = f"{prefix}.{param_name}" if prefix else param_name
-                    full_name = self._fix_param_name_to_vllm(full_name, extra_prefixes=["_fsdp_wrapped_module."])
-
-                    if full_name in visited:
-                        continue  # skip FSDP subtrees already traversed
-                    visited.add(full_name)
-
-                    if self.vllm_mode == "server" and self.accelerator.is_main_process:
-                        self.vllm_client.update_named_param(full_name, param.data)
-                    elif self.vllm_mode == "colocate":
-                        llm_model = self.llm.llm_engine.model_executor.driver_worker.model_runner.model
-                        llm_model.load_weights([(full_name, param.data)])
-
-    def _sync_fsdp2_params_to_vllm(self, module: nn.Module):
-        # For FSDP2, module.state_dict() already covers all parameters, so no need for recursion
-        for name, param in module.state_dict().items():
-            if param.is_cpu:
-                param = param.to(torch.device("cuda"))
-            param = param.full_tensor()
-
-            if self.vllm_mode == "server" and self.accelerator.is_main_process:
-                self.vllm_client.update_named_param(name, param)
-            elif self.vllm_mode == "colocate":
-                llm_model = self.llm.llm_engine.model_executor.driver_worker.model_runner.model
-                llm_model.load_weights([(name, param)])
-
-    def _fix_param_name_to_vllm(self, name, extra_prefixes: Optional[list[str]] = None):
-        """Clean parameter names for vLLM compatibility"""
-        extra_prefixes = extra_prefixes or []
-        prefixes = ["_checkpoint_wrapped_module."] + extra_prefixes
-        for prefix in prefixes:
-            name = name.replace(prefix, "")
-        return name
-
-    def process_vision_row(
-        self, features: dict[str, Union[list, torch.Tensor]], processing_class=None
-    ) -> dict[str, list[int]]:
-        """
-        Process a vision row for VLM models (adapted from DPO trainer)
-        """
-        processor = processing_class or self.processing_class
-        processed_features = processor(images=[features["image"]], text=features["prompt"], add_special_tokens=False)
-
-        prompt_input_ids = processed_features["input_ids"][0]
-
-        # Create the output dict with required fields
-        output = {
-            "prompt_input_ids": prompt_input_ids,
-            "prompt_attention_mask": processed_features["attention_mask"][0],
-        }
-
-        # Add vision-specific fields
-        if "pixel_values" in processed_features:
-            output["pixel_values"] = processed_features["pixel_values"][0]
-        if "pixel_attention_mask" in processed_features:
-            output["pixel_attention_mask"] = processed_features["pixel_attention_mask"][0]
-        if "image_sizes" in processed_features:
-            output["image_sizes"] = processed_features["image_sizes"][0]
-
-        return output
-
-    def _generate(self, model, prompts, images=None):
-        """Generate completions using the model"""
-        device = next(model.parameters()).device
-        eos_token_id = self.eos_token_id
-        pad_token_id = self.pad_token_id
-
-        # Apply chat template and tokenize the input
-        inputs = [{"prompt": prompt} for prompt in prompts]
-
-        # Add images if provided (VLM support)
-        if images is not None:
-            for i, image in enumerate(images):
-                inputs[i]["image"] = image
-
-        # Apply chat template to get text prompts
-        prompts_text = [maybe_apply_chat_template(x, self.processing_class)["prompt"] for x in inputs]
-
-        # Handle image token collapsing/removal
-        # The chat template sometimes inserts a single image token into the prompt text. However, when this text is
-        # later tokenized, the single image token string is expanded into multiple image token IDs, depending on the
-        # image size. We need to handle this properly.
-        if self.image_token is not None and images is not None:
-            escaped_img_token = re.escape(self.image_token)
-            # Search for the image token in the chat template
-            if hasattr(self.processing_class, "chat_template") and self.processing_class.chat_template:
-                if re.search(escaped_img_token, self.processing_class.chat_template):
-                    # Collapse repeated image tokens back into a single token
-                    prompts_text = [
-                        re.sub(rf"({escaped_img_token})+", self.image_token, text) for text in prompts_text
-                    ]
-                else:
-                    # If the chat template doesn't use the image token, remove all instances
-                    if self.vision_end_token_id is not None:
-                        escaped_eoi_token = re.escape(
-                            self.processing_class.tokenizer.decode([self.vision_end_token_id])
-                        )
-                        prompts_text = [
-                            re.sub(rf"({escaped_img_token})+{escaped_eoi_token}", "", text) for text in prompts_text
-                        ]
-                    else:
-                        # If vision_end_token_id is None, just remove the image tokens
-                        prompts_text = [re.sub(rf"({escaped_img_token})+", "", text) for text in prompts_text]
-
-        # Prepare kwargs for processing class
-        kwargs = {}
-        if images is not None:
-            kwargs = {"images": [[img] for img in images]}
-
-        # Process inputs using the processing class (handles both VLM and LLM)
-        prompt_inputs = self.processing_class(
-            text=prompts_text,
-            return_tensors="pt",
-            padding=True,
-            padding_side="left",
-            add_special_tokens=False,
-            **kwargs,
-=======
 
 @dataclass
 class OnlineDPOTrainer(_OnlineDPOTrainer):
@@ -994,6 +26,5 @@
             "`from trl.experimental.online_dpo import OnlineDPOTrainer`. The current import path will be removed and "
             "no longer supported in TRL 0.29. For more information, see "
             "https://github.com/huggingface/trl/issues/4223."
->>>>>>> cac9f1d8
         )
         super().__init__(*args, **kwargs)