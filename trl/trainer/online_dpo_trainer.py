# Copyright 2024 The HuggingFace Inc. team. All rights reserved.
#
# Licensed under the Apache License, Version 2.0 (the "License");
# you may not use this file except in compliance with the License.
# You may obtain a copy of the License at
#
#     http://www.apache.org/licenses/LICENSE-2.0
#
# Unless required by applicable law or agreed to in writing, software
# distributed under the License is distributed on an "AS IS" BASIS,
# WITHOUT WARRANTIES OR CONDITIONS OF ANY KIND, either express or implied.
# See the License for the specific language governing permissions and
# limitations under the License.

import warnings
from functools import wraps
from typing import Any, Callable, Dict, List, Optional, Tuple, Union

import datasets
import torch
import torch.nn as nn
import torch.nn.functional as F
import torch.utils.data
from accelerate import PartialState
from datasets import Dataset
from packaging import version
from torch.utils.data import DataLoader, IterableDataset
from transformers import (
    DataCollator,
    GenerationConfig,
    PreTrainedTokenizerBase,
    Trainer,
    TrainerCallback,
    is_apex_available,
)
from transformers.modeling_utils import PreTrainedModel
from transformers.trainer_utils import EvalPrediction, seed_worker
from transformers.training_args import OptimizerNames
from transformers.utils import is_peft_available, is_sagemaker_mp_enabled, logging

from ..models import create_reference_model
from ..models.utils import unwrap_model_for_generation
from .judges import BasePairwiseJudge
from .online_dpo_config import OnlineDPOConfig
from .utils import (
    DPODataCollatorWithPadding,
    disable_dropout_in_model,
    empty_cache,
    get_reward,
    prepare_deepspeed,
    trl_sanitze_kwargs_for_tagging,
    truncate_right,
)


if is_peft_available():
    from peft import PeftModel, get_peft_model

if is_apex_available():
    from apex import amp


if is_sagemaker_mp_enabled():
    from smdistributed.modelparallel import __version__ as SMP_VERSION

    IS_SAGEMAKER_MP_POST_1_10 = version.parse(SMP_VERSION) >= version.parse("1.10")

else:
    IS_SAGEMAKER_MP_POST_1_10 = False

logger = logging.get_logger(__name__)


class OnlineDPOTrainer(Trainer):
    r"""
    Initialize OnlineDPOTrainer.

    Args:
        model (`transformers.PreTrainedModel` or `torch.nn.Module`):
            The model to train, preferably an `AutoModelForCausalLM`.
        ref_model (`transformers.PreTrainedModel` or `torch.nn.Module` or `None`):
            The reference model to use for training. If None is specified, the reference model will be created from
            the model.
        reward_model (`transformers.PreTrainedModel` or `torch.nn.Module` or `None`):
            The reward model to score completions with, preferably an `AutoModelForSequenceClassification`.
        judge (`BasePairwiseJudge`):
            The judge to use for pairwise comparison of model completions.
        args (`OnlineDPOConfig`):
            The online DPO config arguments to use for training.
        data_collator (`transformers.DataCollator`):
            The data collator to use for training. If None is specified, the default data collator (`DPODataCollatorWithPadding`) will be used
            which will pad the sequences to the maximum length of the sequences in the batch, given a dataset of paired sequences.
        train_dataset (`datasets.Dataset`):
            The dataset to use for training.
        eval_dataset (`datasets.Dataset`):
            The dataset to use for evaluation.
        tokenizer (`transformers.PreTrainedTokenizerBase`):
            The tokenizer to use for training. This argument is required if you want to use the default data collator.
        peft_config (`Dict`):
            The peft config to use for training.
        compute_metrics (`Callable[[EvalPrediction], Dict]`, *optional*):
            The function to use to compute the metrics. Must take a `EvalPrediction` and return
            a dictionary string to metric values.
        callbacks (`List[transformers.TrainerCallback]`):
            The callbacks to use for training.
        optimizers (`Tuple[torch.optim.Optimizer, torch.optim.lr_scheduler.LambdaLR]`):
            The optimizer and scheduler to use for training.
        preprocess_logits_for_metrics (`Callable[[torch.Tensor, torch.Tensor], torch.Tensor]`):
            The function to use to preprocess the logits before computing the metrics.
    """

    _tag_names = ["trl", "online-dpo"]

    def __init__(
        self,
        model: Union[PreTrainedModel, nn.Module],
        ref_model: Union[PreTrainedModel, nn.Module, None] = None,
        reward_model: Union[PreTrainedModel, nn.Module, None] = None,
        judge: Optional[BasePairwiseJudge] = None,
        args: Optional[OnlineDPOConfig] = None,
        data_collator: Optional[DataCollator] = None,
        train_dataset: Optional[Union[Dataset, IterableDataset, "datasets.Dataset"]] = None,
        eval_dataset: Optional[Union[Dataset, Dict[str, Dataset], "datasets.Dataset"]] = None,
        tokenizer: Optional[PreTrainedTokenizerBase] = None,
        peft_config: Optional[Dict] = None,
        compute_metrics: Optional[Callable[[EvalPrediction], Dict]] = None,
        callbacks: Optional[List[TrainerCallback]] = None,
        optimizers: Tuple[torch.optim.Optimizer, torch.optim.lr_scheduler.LambdaLR] = (None, None),
        preprocess_logits_for_metrics: Optional[Callable[[torch.Tensor, torch.Tensor], torch.Tensor]] = None,
    ) -> None:
<<<<<<< HEAD

        if ref_model is model:
            raise ValueError("`policy` and `ref_policy` are the same Python object but should not be. You probably want two copies of the same model.")

        self.ref_model = ref_model

=======
>>>>>>> 41fe2286
        if reward_model is not None and judge is not None:
            warnings.warn(
                "Both `reward_model` and `judge` are provided. Please choose provide only one of them. "
                "Ignoring `judge` and using `reward_model`."
            )
        elif reward_model is None and judge is None:
            raise ValueError("Either `reward_model` or `judge` must be provided.")
        elif reward_model is None and judge is not None:
            raise NotImplementedError("Using `judge` is not yet supported.")

        self.reward_model = reward_model
        self.judge = judge

        if args is None:
            raise ValueError("`args` must be provided.")

        # Check that the tokenizer is provided
        if tokenizer is None:
            raise ValueError("`tokenizer` must be provided.")

        # Convert to PEFT model if peft_config is provided
        if peft_config is not None:
            # Check if PEFT is available
            if not is_peft_available():
                raise ImportError(
                    "PEFT is not available and passed `peft_config`. Please install PEFT with "
                    "`pip install peft` to use it."
                )

            # If the model is already a PeftModel, we need to merge and unload it.
            # Further information here: https://huggingface.co/docs/trl/dpo_trainer#reference-model-considerations-with-peft
            if isinstance(model, PeftModel):
                model = model.merge_and_unload()

            # Get peft model with the given config
            model = get_peft_model(model, peft_config)

        # Disable dropout in the model if specified
        if args.disable_dropout:
            disable_dropout_in_model(model)

        # Handle the ref_model
        # Usually, the user wants the ref model to be the initial version of the model. When using PEFT, it's easy to
        # get the ref model, as it's just the model with a disabled adapter. When not using PEFT, we need to create
        # the ref model from the model by copying it and disable the gradients and set it in evaluation mode.
        if ref_model is None:  # No ref model provided, the most common case
            if peft_config is None:
                self.ref_model = create_reference_model(model)  # copy, disable gradients, set eval mode
            else:
                self.ref_model = None  # we don't need a ref model here, we can just disable the adapter.
        else:  # rare case, the user provided a ref model
            self.ref_model = ref_model
            self.ref_model.eval()

        # Disable the gradient and set the reward model in eval mode
        if self.reward_model is not None:
            self.reward_model.eval()

        # Define the collator is not provided
        if data_collator is None:
            data_collator = DPODataCollatorWithPadding(pad_token_id=tokenizer.pad_token_id)

        # Compute that only on the main process for faster data processing.
        # see: https://github.com/huggingface/trl/pull/1255
        with PartialState().local_main_process_first():
            # Tokenize the dataset
            fn_kwargs = {"is_encoder_decoder": model.config.is_encoder_decoder, "tokenizer": tokenizer}
            train_dataset = train_dataset.map(self.tokenize_row, fn_kwargs=fn_kwargs, num_proc=args.dataset_num_proc)
            if eval_dataset is not None:
                eval_dataset = eval_dataset.map(self.tokenize_row, fn_kwargs=fn_kwargs, num_proc=args.dataset_num_proc)

        self.stats = {
            "objective/kl": [],
            "objective/entropy": [],
            "objective/non_score_reward": [],
            "objective/rlhf_reward": [],
            "objective/scores": [],
            "objective/scores_margin": [],
            "rewards/chosen": [],
            "rewards/rejected": [],
            "rewards/accuracies": [],
            "rewards/margins": [],
            "logps/chosen": [],
            "logps/rejected": [],
            "val/contain_eos_token": [],
            "beta": [],
        }

        self.generation_config = GenerationConfig(
            max_new_tokens=args.max_new_tokens,
            temperature=args.temperature,
            top_k=0,
            top_p=1.0,
            do_sample=True,
            use_cache=False if args.gradient_checkpointing else True,
        )

        super().__init__(
            model=model,
            args=args,
            data_collator=data_collator,
            train_dataset=train_dataset,
            eval_dataset=eval_dataset,
            tokenizer=tokenizer,
            compute_metrics=compute_metrics,
            callbacks=callbacks,
            optimizers=optimizers,
            preprocess_logits_for_metrics=preprocess_logits_for_metrics,
        )

        self._beta = args.beta

        # Placed after the super().__init__ because we need self.is_deepspeed_enabled and self.accelerator
        if self.is_deepspeed_enabled:
            if self.reward_model is not None:
                self.reward_model = prepare_deepspeed(
                    self.reward_model, args.per_device_train_batch_size, args.fp16, args.bf16
                )
            self.ref_model = prepare_deepspeed(self.ref_model, args.per_device_train_batch_size, args.fp16, args.bf16)
        else:
            if self.ref_model is not None:
                self.ref_model = self.ref_model.to(self.accelerator.device)
            if self.reward_model is not None:
                self.reward_model = self.reward_model.to(self.accelerator.device)

    @property
    def beta(self):
        if isinstance(self._beta, list):
            epoch = self.state.epoch
            return self._beta[epoch] if epoch < len(self._beta) else self._beta[-1]
        else:
            return self._beta

    @staticmethod
    def tokenize_row(feature, is_encoder_decoder: bool, tokenizer: PreTrainedTokenizerBase) -> Dict[str, Any]:
        """Tokenize a single row from a DPO specific dataset."""
        if not is_encoder_decoder:
            batch = tokenizer(feature["prompt"], add_special_tokens=False)
            # Add BOS token to head of prompt. Avoid adding if it's already there
            if tokenizer.bos_token_id is not None:
                prompt_len_input_ids = len(batch["input_ids"])
                if prompt_len_input_ids == 0 or tokenizer.bos_token_id != batch["input_ids"][0]:
                    batch["input_ids"] = [tokenizer.bos_token_id] + batch["input_ids"]
                    batch["attention_mask"] = [1] + batch["attention_mask"]
        else:
            batch = tokenizer(feature["prompt"], add_special_tokens=True)
        batch = {f"prompt_{key}": value for key, value in batch.items()}
        return batch

    # Same as Trainer.get_train_dataloader but skip the "remove_unused_columns".
    @wraps(Trainer.get_train_dataloader)
    def get_train_dataloader(self) -> DataLoader:
        if self.train_dataset is None:
            raise ValueError("Trainer: training requires a train_dataset.")

        train_dataset = self.train_dataset
        data_collator = self.data_collator
        dataloader_params = {
            "batch_size": self._train_batch_size,
            "collate_fn": data_collator,
            "num_workers": self.args.dataloader_num_workers,
            "pin_memory": self.args.dataloader_pin_memory,
            "persistent_workers": self.args.dataloader_persistent_workers,
        }

        if not isinstance(train_dataset, torch.utils.data.IterableDataset):
            dataloader_params["sampler"] = self._get_train_sampler()
            dataloader_params["drop_last"] = self.args.dataloader_drop_last
            dataloader_params["worker_init_fn"] = seed_worker
            dataloader_params["prefetch_factor"] = self.args.dataloader_prefetch_factor

        return self.accelerator.prepare(DataLoader(train_dataset, **dataloader_params))

    # Same as Trainer.get_eval_dataloader but skip the "remove_unused_columns".
    @wraps(Trainer.get_eval_dataloader)
    def get_eval_dataloader(self, eval_dataset: Optional[Union[str, Dataset]] = None) -> DataLoader:
        if eval_dataset is None and self.eval_dataset is None:
            raise ValueError("Trainer: evaluation requires an eval_dataset.")

        # If we have persistent workers, don't do a fork bomb especially as eval datasets
        # don't change during training
        dataloader_key = eval_dataset if isinstance(eval_dataset, str) else "eval"
        if (
            hasattr(self, "_eval_dataloaders")
            and dataloader_key in self._eval_dataloaders
            and self.args.dataloader_persistent_workers
        ):
            return self.accelerator.prepare(self._eval_dataloaders[dataloader_key])

        eval_dataset = (
            self.eval_dataset[eval_dataset]
            if isinstance(eval_dataset, str)
            else eval_dataset
            if eval_dataset is not None
            else self.eval_dataset
        )
        data_collator = self.data_collator

        dataloader_params = {
            "batch_size": self.args.eval_batch_size,
            "collate_fn": data_collator,
            "num_workers": self.args.dataloader_num_workers,
            "pin_memory": self.args.dataloader_pin_memory,
            "persistent_workers": self.args.dataloader_persistent_workers,
        }

        if not isinstance(eval_dataset, torch.utils.data.IterableDataset):
            dataloader_params["sampler"] = self._get_eval_sampler(eval_dataset)
            dataloader_params["drop_last"] = self.args.dataloader_drop_last
            dataloader_params["prefetch_factor"] = self.args.dataloader_prefetch_factor

        # accelerator.free_memory() will destroy the references, so
        # we need to store the non-prepared version
        eval_dataloader = DataLoader(eval_dataset, **dataloader_params)
        if self.args.dataloader_persistent_workers:
            if hasattr(self, "_eval_dataloaders"):
                self._eval_dataloaders[dataloader_key] = eval_dataloader
            else:
                self._eval_dataloaders = {dataloader_key: eval_dataloader}

        return self.accelerator.prepare(eval_dataloader)

    def training_step(self, model: nn.Module, inputs: Dict[str, Union[torch.Tensor, Any]]) -> torch.Tensor:
        model.train()

        # Sample 2 completations per prompt of size `max_new_tokens` from the model
        inputs = self._prepare_inputs(inputs)
        num_examples, context_length = inputs["prompt_input_ids"].shape
        prompt_ids = inputs["prompt_input_ids"].repeat(2, 1)
        prompt_mask = inputs["prompt_attention_mask"].repeat(2, 1)
        with unwrap_model_for_generation(model, self.accelerator) as unwrapped_model:
            output = unwrapped_model.generate(
                input_ids=prompt_ids,
                attention_mask=prompt_mask,
                generation_config=self.generation_config,
            )
        del inputs

        completion_ids = output[:, context_length:]
        completion_ids, completion_mask = truncate_right(
            completion_ids, self.tokenizer.eos_token_id, self.tokenizer.pad_token_id
        )
        prompt_completion_ids = torch.cat((prompt_ids, completion_ids), dim=1)
        prompt_completion_mask = torch.cat((prompt_mask, completion_mask), dim=1)

        # Get the logprobs of the completions from the model
        output = model(prompt_completion_ids, attention_mask=prompt_completion_mask)
        # There is 1 offset, because the model predict the next token
        logits = output.logits[:, context_length - 1 : -1]
        # Turn logits into logprobs
        all_logprobs = F.log_softmax(logits, dim=-1)
        # Take the completion tokens logprob
        logprobs = torch.take_along_dim(all_logprobs, completion_ids.unsqueeze(-1), dim=2).squeeze(-1)
        del output, logits, all_logprobs  # free memory

        # Same for the reference model
        with torch.no_grad():
            if self.ref_model is not None:
                ref_output = self.ref_model(prompt_completion_ids, attention_mask=prompt_completion_mask)
            else:  # peft case: we just need to disable the adapter
                with self.model.disable_adapter():
                    ref_output = self.model(prompt_completion_ids, attention_mask=prompt_completion_mask)
            ref_logits = ref_output.logits[:, context_length - 1 : -1]
            ref_all_logprobs = F.log_softmax(ref_logits, dim=-1)
            ref_logprobs = torch.take_along_dim(ref_all_logprobs, completion_ids.unsqueeze(-1), dim=2).squeeze(-1)
            del ref_output, ref_logits, ref_all_logprobs  # free memory

            # Get the reward from the reward model
            _, scores, _ = get_reward(
                self.reward_model, prompt_completion_ids, self.tokenizer.pad_token_id, context_length
            )

        # Filter completion. Ensure that the sample contains stop_token_id
        # Completions not passing that filter will receive a lower score.
        contain_eos_token = torch.any(completion_ids == self.tokenizer.eos_token_id, dim=-1)
        if self.args.missing_eos_penalty is not None:
            scores[~contain_eos_token] -= self.args.missing_eos_penalty

        # Split the scores in 2 (the prompts of the first half are the same as the second half)
        first_half, second_half = scores.split(num_examples)

        # Get the indices of the chosen and rejected examples
        num_examples_range = torch.arange(num_examples, device=scores.device)
        mask = first_half >= second_half
        chosen_indices = num_examples_range + (~mask * num_examples)
        rejected_indices = num_examples_range + (mask * num_examples)

        # Build tensor so that the first half is the chosen examples and the second half the rejected examples
        cr_indices = torch.cat((chosen_indices, rejected_indices), dim=0)  # cr = chosen and rejected
        cr_logprobs = logprobs[cr_indices]
        cr_ref_logprobs = ref_logprobs[cr_indices]

        # mask out the padding tokens
        padding_mask = ~completion_mask.bool()
        cr_padding_mask = padding_mask[cr_indices]

        cr_logprobs_sum = (cr_logprobs * ~cr_padding_mask).sum(1)
        cr_ref_logprobs_sum = (cr_ref_logprobs * ~cr_padding_mask).sum(1)

        # Split the chosen and rejected examples
        chosen_logprobs_sum, rejected_logprobs_sum = torch.split(cr_logprobs_sum, num_examples)
        chosen_ref_logprobs_sum, rejected_ref_logprobs_sum = torch.split(cr_ref_logprobs_sum, num_examples)
        pi_logratios = chosen_logprobs_sum - rejected_logprobs_sum
        ref_logratios = chosen_ref_logprobs_sum - rejected_ref_logprobs_sum

        logits = pi_logratios - ref_logratios

        if self.args.loss_type == "sigmoid":
            losses = -F.logsigmoid(self.beta * logits)
        elif self.args.loss_type == "ipo":
            losses = (logits - 1 / (2 * self.beta)) ** 2
        else:
            raise NotImplementedError(f"invalid loss type {self.loss_type}")

        loss = losses.mean()

        # Log everything
        self.stats["val/contain_eos_token"].append(contain_eos_token.float().mean().item())
        self.stats["logps/chosen"].append(self.accelerator.gather(chosen_logprobs_sum).mean().item())
        self.stats["logps/rejected"].append(self.accelerator.gather(rejected_logprobs_sum).mean().item())
        self.stats["objective/scores"].append(self.accelerator.gather(scores.mean()).mean().item())
        kl = logprobs - ref_logprobs
        mean_kl = kl.sum(1).mean()
        self.stats["objective/kl"].append(self.accelerator.gather(mean_kl).mean().item())
        non_score_reward = (-self.beta * kl).sum(1)
        mean_non_score_reward = non_score_reward.mean()
        self.stats["objective/non_score_reward"].append(self.accelerator.gather(mean_non_score_reward).mean().item())
        rlhf_reward = scores + non_score_reward
        self.stats["objective/rlhf_reward"].append(self.accelerator.gather(rlhf_reward).mean().item())
        mean_entropy = -logprobs.sum(1).mean()
        self.stats["objective/entropy"].append(self.accelerator.gather(mean_entropy).mean().item())
        scores_margin = scores[chosen_indices] - scores[rejected_indices]
        self.stats["objective/scores_margin"].append(self.accelerator.gather(scores_margin.mean()).mean().item())
        chosen_rewards = self.beta * (chosen_logprobs_sum - chosen_ref_logprobs_sum)
        gathered_chosen_rewards = self.accelerator.gather(chosen_rewards)
        self.stats["rewards/chosen"].append(gathered_chosen_rewards.mean().item())
        rejected_rewards = self.beta * (rejected_logprobs_sum - rejected_ref_logprobs_sum)
        gathered_rejected_rewards = self.accelerator.gather(rejected_rewards)
        self.stats["rewards/rejected"].append(gathered_rejected_rewards.mean().item())
        margin = gathered_chosen_rewards - gathered_rejected_rewards
        self.stats["rewards/margins"].append(margin.mean().item())
        accuracy = margin > 0
        self.stats["rewards/accuracies"].append(accuracy.float().mean().item())
        self.stats["beta"].append(self.beta)

        if (
            self.args.torch_empty_cache_steps is not None
            and self.state.global_step % self.args.torch_empty_cache_steps == 0
        ):
            empty_cache()

        kwargs = {}

        # For LOMO optimizers you need to explicitly use the learnign rate
        if self.args.optim in [OptimizerNames.LOMO, OptimizerNames.ADALOMO]:
            kwargs["learning_rate"] = self._get_learning_rate()

        if self.args.n_gpu > 1:
            loss = loss.mean()  # mean() to average on multi-gpu parallel training

        if self.use_apex:
            with amp.scale_loss(loss, self.optimizer) as scaled_loss:
                scaled_loss.backward()
        else:
            self.accelerator.backward(loss, **kwargs)

        return loss.detach() / self.args.gradient_accumulation_steps

    # Same as Trainer.evaluate but log our metrics
    def _maybe_log_save_evaluate(self, tr_loss, grad_norm, model, trial, epoch, ignore_keys_for_eval):
        if self.control.should_log and self.state.global_step > self._globalstep_last_logged:
            logs: Dict[str, float] = {}

            # all_gather + mean() to get average loss over all processes
            tr_loss_scalar = self._nested_gather(tr_loss).mean().item()

            # reset tr_loss to zero
            tr_loss -= tr_loss

            logs["loss"] = round(tr_loss_scalar / (self.state.global_step - self._globalstep_last_logged), 4)
            if grad_norm is not None:
                logs["grad_norm"] = grad_norm.detach().item() if isinstance(grad_norm, torch.Tensor) else grad_norm
            logs["learning_rate"] = self._get_learning_rate()

            # Add our metrics
            for key, val in self.stats.items():
                logs[key] = sum(val) / len(val)
            self.stats = {key: [] for key in self.stats}  # reset stats

            self._total_loss_scalar += tr_loss_scalar
            self._globalstep_last_logged = self.state.global_step
            self.store_flos()

            self.log(logs)

        metrics = None
        if self.control.should_evaluate:
            metrics = self._evaluate(trial, ignore_keys_for_eval)

        if self.control.should_save:
            self._save_checkpoint(model, trial, metrics=metrics)
            self.control = self.callback_handler.on_save(self.args, self.state, self.control)

    @wraps(Trainer.push_to_hub)
    def push_to_hub(
        self,
        commit_message: Optional[str] = "End of training",
        blocking: bool = True,
        **kwargs,
    ) -> str:
        """
        Overwrite the `push_to_hub` method in order to force-add the tag "online-dpo" when pushing the
        model on the Hub. Please refer to `~transformers.Trainer.push_to_hub` for more details.
        Unlike the parent class, we don't use the `token` argument to mitigate security risks.
        """
        kwargs = trl_sanitze_kwargs_for_tagging(model=self.model, tag_names=self._tag_names, kwargs=kwargs)
        return super().push_to_hub(commit_message=commit_message, blocking=blocking, **kwargs)<|MERGE_RESOLUTION|>--- conflicted
+++ resolved
@@ -128,15 +128,15 @@
         optimizers: Tuple[torch.optim.Optimizer, torch.optim.lr_scheduler.LambdaLR] = (None, None),
         preprocess_logits_for_metrics: Optional[Callable[[torch.Tensor, torch.Tensor], torch.Tensor]] = None,
     ) -> None:
-<<<<<<< HEAD
 
         if ref_model is model:
-            raise ValueError("`policy` and `ref_policy` are the same Python object but should not be. You probably want two copies of the same model.")
+            raise ValueError(
+                "`model` and `ref_model` cannot be the same object. If you want `ref_model` to be the "
+                "same as `model`, either omit the `ref_model` argument or pass `None`."
+            )
 
         self.ref_model = ref_model
 
-=======
->>>>>>> 41fe2286
         if reward_model is not None and judge is not None:
             warnings.warn(
                 "Both `reward_model` and `judge` are provided. Please choose provide only one of them. "
@@ -329,9 +329,7 @@
         eval_dataset = (
             self.eval_dataset[eval_dataset]
             if isinstance(eval_dataset, str)
-            else eval_dataset
-            if eval_dataset is not None
-            else self.eval_dataset
+            else eval_dataset if eval_dataset is not None else self.eval_dataset
         )
         data_collator = self.data_collator
 
