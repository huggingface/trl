# Copyright 2020-2025 The HuggingFace Team. All rights reserved.
#
# Licensed under the Apache License, Version 2.0 (the "License");
# you may not use this file except in compliance with the License.
# You may obtain a copy of the License at
#
#     http://www.apache.org/licenses/LICENSE-2.0
#
# Unless required by applicable law or agreed to in writing, software
# distributed under the License is distributed on an "AS IS" BASIS,
# WITHOUT WARRANTIES OR CONDITIONS OF ANY KIND, either express or implied.
# See the License for the specific language governing permissions and
# limitations under the License.

import os
import re
import textwrap
import warnings
from collections.abc import Callable
from contextlib import nullcontext
from functools import wraps
from pathlib import Path
from typing import Any

import jinja2
import torch
import torch.nn as nn
import torch.nn.functional as F
import torch.utils.data
import transformers
from accelerate import logging
from accelerate.utils import broadcast_object_list, gather_object, is_peft_model
from datasets import Dataset
from packaging import version
from torch.distributed.fsdp import FullyShardedDataParallel as FSDP
from torch.utils.data import DataLoader, IterableDataset
from transformers import (
    AutoModelForCausalLM,
    AutoModelForSequenceClassification,
    AutoTokenizer,
    DataCollator,
    GenerationConfig,
    PreTrainedModel,
    PreTrainedTokenizerBase,
    ProcessorMixin,
    Trainer,
    TrainerCallback,
)
from transformers.models.auto.modeling_auto import MODEL_FOR_IMAGE_TEXT_TO_TEXT_MAPPING_NAMES
from transformers.trainer_utils import EvalPrediction, seed_worker
from transformers.training_args import OptimizerNames
from transformers.utils import (
    is_flash_attn_2_available,
    is_peft_available,
    is_sagemaker_mp_enabled,
)

from ..data_utils import apply_chat_template, is_conversational, maybe_apply_chat_template
from ..extras.profiling import profiling_context
from ..extras.vllm_client import VLLMClient
from ..import_utils import is_vllm_available
from ..models import (
    create_reference_model,
    prepare_deepspeed,
    prepare_fsdp,
    prepare_peft_model,
    unwrap_model_for_generation,
)
from .base_trainer import BaseTrainer
from .judges import BasePairwiseJudge
from .online_dpo_config import OnlineDPOConfig
from .utils import (
    SIMPLE_CHAT_TEMPLATE,
    DPODataCollatorWithPadding,
    disable_dropout_in_model,
    empty_cache,
    ensure_master_addr_port,
    get_config_model_id,
    pad,
    truncate_right,
)


if is_peft_available():
    from peft import PeftConfig, PeftModel


if is_sagemaker_mp_enabled():
    from smdistributed.modelparallel import __version__ as SMP_VERSION

    IS_SAGEMAKER_MP_POST_1_10 = version.parse(SMP_VERSION) >= version.parse("1.10")

else:
    IS_SAGEMAKER_MP_POST_1_10 = False


if is_vllm_available():
    from vllm import LLM, SamplingParams
    from vllm.sampling_params import GuidedDecodingParams


logger = logging.get_logger(__name__)

# What we call a reward function is a callable that takes a list of prompts and completions and returns a list of
# rewards. When it's a string, it's a model ID, so it's loaded as a pretrained model.
RewardFunc = str | PreTrainedModel | Callable[[list, list], list[float]]

# What we call a rollout function is a callable that takes prompts (list) and the trainer as
# as parameters and returns a dict of generation results. Those results must include "prompt_ids", "completion_ids", and
# optionally "logprobs" fields. Any extra fields (per-completion) are forwarded to the reward functions.
RolloutFunc = Callable[[list[str], "OnlineDPOTrainer"], dict[str, list]]


class OnlineDPOTrainer(BaseTrainer):
    r"""
    Initialize OnlineDPOTrainer.

    Args:
        model (`str | nn.Module | PreTrainedModel`):
            Model to be trained. Can be either:

            - A string, being the *model id* of a pretrained model hosted inside a model repo on huggingface.co, or a
              path to a *directory* containing model weights saved using
              [`~transformers.PreTrainedModel.save_pretrained`], e.g., `'./my_model_directory/'`. The model is loaded
              using [`~transformers.AutoModelForCausalLM.from_pretrained`] with the keyword arguments in
              `args.model_init_kwargs`.
            - A [`~transformers.PreTrainedModel`] object. Only causal language models are supported.
        ref_model ([`~transformers.PreTrainedModel`] or `torch.nn.Module` or `None`):
            The reference model to use for training. If None is specified, the reference model will be created from the
            model.
        judge ([`BasePairwiseJudge`]):
            The judge to use for pairwise comparison of model completions.
        reward_funcs (`RewardFunc | list[RewardFunc]`, *optional*):
            Reward functions to be used for computing the rewards. To compute the rewards, we call all the reward
            functions with the prompts and completions and sum the rewards. Can be either:

            - A single reward function: Can be a string (path to model), a [`~transformers.PreTrainedModel`], or a
              custom callable function.
            - A list of reward functions: Must all be of compatible types.

            Note: Only one of `judge`, or `reward_funcs` should be provided.
        args ([`OnlineDPOConfig`]):
            The online DPO config arguments to use for training.
        data_collator ([`~transformers.DataCollator`]):
            The data collator to use for training. If None is specified, the default data collator
            ([`DPODataCollatorWithPadding`]) will be used which will pad the sequences to the maximum length of the
            sequences in the batch, given a dataset of paired sequences.
        train_dataset ([`~datasets.Dataset`] or [`~datasets.IterableDataset`]):
            The dataset to use for training.
        eval_dataset ([`~datasets.Dataset`], [`~datasets.IterableDataset`] or `dict[str, Dataset | IterableDataset]`):
            The dataset to use for evaluation.
        processing_class ([`~transformers.PreTrainedTokenizerBase`] or [`~transformers.ProcessorMixin`], *optional*):
            Processing class used to process the data. If provided, will be used to automatically process the inputs
            for the model, and it will be saved along the model to make it easier to rerun an interrupted training or
            reuse the fine-tuned model.
        reward_processing_classes ([`~transformers.PreTrainedTokenizerBase`] or `list[PreTrainedTokenizerBase]`, *optional*):
            Processing classes corresponding to the reward functions specified in `reward_funcs`. Can be either:

            - A single processing class: Used when `reward_funcs` contains only one reward function.
            - A list of processing classes: Must match the order and length of the reward functions in `reward_funcs`.

            If set to `None`, the tokenizer for each model-based reward function is automatically loaded using
            [`~transformers.AutoTokenizer.from_pretrained`].
        peft_config ([`~peft.PeftConfig`], *optional*):
            PEFT configuration used to wrap the model. If `None`, the model is not wrapped.
        compute_metrics (`Callable[[EvalPrediction], dict]`, *optional*):
            The function to use to compute the metrics. Must take a `EvalPrediction` and return a dictionary string to
            metric values.
        callbacks (`list[transformers.TrainerCallback]`):
            The callbacks to use for training.
        optimizers (`tuple[torch.optim.Optimizer, torch.optim.lr_scheduler.LambdaLR]`):
            The optimizer and scheduler to use for training.
        preprocess_logits_for_metrics (`Callable[[torch.Tensor, torch.Tensor], torch.Tensor]`):
            The function to use to preprocess the logits before computing the metrics.
        rollout_func (`RolloutFunc`, *optional*):
            Function to use for generating completions. It must take prompts, and the trainer as parameters and return
            a dict with `"prompt_ids"`, `"completion_ids"`, and optionally `"logprobs"` fields. Any other fields are
            forwarded to the reward functions. This feature is experimental and may change or be removed at any time
            without prior notice.
    """

    _tag_names = ["trl", "online-dpo"]
    _name = "Online DPO"
    _paper = {
        "title": "Direct Language Model Alignment from Online AI Feedback",
        "id": "2402.04792",
        # docstyle-ignore
        "citation": textwrap.dedent("""\
            @article{guo2024direct,
                title        = {{Direct Language Model Alignment from Online AI Feedback}},
                author       = {Shangmin Guo and Biao Zhang and Tianlin Liu and Tianqi Liu and Misha Khalman and Felipe Llinares and Alexandre Ram{\'{e}} and Thomas Mesnard and Yao Zhao and Bilal Piot and Johan Ferret and Mathieu Blondel},
                year         = 2024,
                eprint       = {arXiv:2402.04792}
            }"""),
    }

    def __init__(
        self,
        model: PreTrainedModel | nn.Module | str,
        ref_model: PreTrainedModel | nn.Module | None = None,
        reward_funcs: RewardFunc | list[RewardFunc] | None = None,
        judge: BasePairwiseJudge | None = None,
        args: OnlineDPOConfig | None = None,
        data_collator: DataCollator | None = None,
        train_dataset: Dataset | IterableDataset | None = None,
        eval_dataset: Dataset | IterableDataset | dict[str, Dataset | IterableDataset] | None = None,
        processing_class: PreTrainedTokenizerBase | ProcessorMixin | None = None,
        reward_processing_classes: PreTrainedTokenizerBase | list[PreTrainedTokenizerBase] | None = None,
        peft_config: "PeftConfig | None" = None,
        compute_metrics: Callable[[EvalPrediction], dict] | None = None,
        callbacks: list[TrainerCallback] | None = None,
        optimizers: tuple[torch.optim.Optimizer, torch.optim.lr_scheduler.LambdaLR] = (None, None),
<<<<<<< HEAD
        preprocess_logits_for_metrics: Optional[Callable[[torch.Tensor, torch.Tensor], torch.Tensor]] = None,
        rollout_func: Optional[RolloutFunc] = None,
=======
        preprocess_logits_for_metrics: Callable[[torch.Tensor, torch.Tensor], torch.Tensor] | None = None,
>>>>>>> e39d8522
    ) -> None:
        if not os.environ.get("TRL_EXPERIMENTAL_SILENCE"):
            warnings.warn(
                "This trainer will soon be moved to trl.experimental and is a candidate for removal. If you rely on "
                "it and want it to remain, please share your comments here: "
                "https://github.com/huggingface/trl/issues/4223. Silence this warning by setting environment variable "
                "TRL_EXPERIMENTAL_SILENCE=1."
            )
        if ref_model is model:
            raise ValueError(
                "`model` and `ref_model` cannot be the same object. If you want `ref_model` to be the "
                "same as `model`, either omit the `ref_model` argument or pass `None`."
            )

        self.ref_model = ref_model

        # Validate reward configuration - must have exactly one of: judge, or reward_funcs
        reward_configs = sum(x is not None for x in [judge, reward_funcs])
        if reward_configs == 0:
            raise ValueError("One of `judge` or `reward_funcs` must be provided.")
        elif reward_configs > 1:
            if judge is not None:
                logger.warning(
                    "Both `judge` and `reward_funcs` are provided. Using `judge` and ignoring `reward_funcs`.",
                    UserWarning,
                )
                reward_funcs = None
        self.judge = judge

        # Handle reward_funcs
        if reward_funcs is not None:
            if not isinstance(reward_funcs, list):
                reward_funcs = [reward_funcs]
            self.reward_func_names = []

            # Process reward functions (convert strings to models, collect names)
            model_init_kwargs = args.model_init_kwargs or {}
            for i, reward_func in enumerate(reward_funcs):
                if isinstance(reward_func, str):
                    # Load model from string path
                    reward_funcs[i] = AutoModelForSequenceClassification.from_pretrained(
                        reward_func, num_labels=1, **model_init_kwargs
                    )
                if isinstance(reward_funcs[i], nn.Module):
                    self.reward_func_names.append(get_config_model_id(reward_funcs[i].config).split("/")[-1])
                else:
                    self.reward_func_names.append(reward_funcs[i].__name__)
            self.reward_funcs = reward_funcs

            # Handle reward processing classes for reward_funcs
            if reward_processing_classes is None:
                reward_processing_classes = [None] * len(reward_funcs)
            elif not isinstance(reward_processing_classes, list):
                reward_processing_classes = [reward_processing_classes]
            else:
                if len(reward_processing_classes) != len(reward_funcs):
                    raise ValueError(
                        "The number of reward processing classes must match the number of reward functions."
                    )

            self.reward_processing_classes = []
            for reward_processing_class_i, reward_func in zip(reward_processing_classes, reward_funcs, strict=True):
                if isinstance(reward_func, PreTrainedModel):
                    if reward_processing_class_i is None:
                        reward_processing_class_i = AutoTokenizer.from_pretrained(reward_func.config._name_or_path)
                    if reward_processing_class_i.pad_token_id is None:
                        reward_processing_class_i.pad_token = reward_processing_class_i.eos_token
                    # Set pad token ID on reward model config
                    reward_func.config.pad_token_id = reward_processing_class_i.pad_token_id
                self.reward_processing_classes.append(reward_processing_class_i)
        else:
            self.reward_funcs = None
            self.reward_func_names = []
            self.reward_processing_classes = []

        # Handle reward_weights
        if reward_funcs is not None:
            if args.reward_weights is not None:
                if len(args.reward_weights) != len(self.reward_funcs):
                    raise ValueError(
                        f"Number of reward weights ({len(args.reward_weights)}) must match number of reward "
                        f"functions ({len(self.reward_funcs)})"
                    )
                self.reward_weights = torch.tensor(args.reward_weights, dtype=torch.float32)
            else:
                self.reward_weights = torch.ones(len(self.reward_funcs), dtype=torch.float32)
        else:
            self.reward_weights = None

        # Rollout function
        if rollout_func is not None and os.environ.get("TRL_EXPERIMENTAL_SILENCE", "0") != "1":
            warnings.warn(
                "You are using 'rollout_func', which is an experimental feature. This API may change or be "
                "removed at any time without prior notice. Silence this warning by setting environment variable "
                "TRL_EXPERIMENTAL_SILENCE=1.",
                UserWarning,
                stacklevel=2,
            )
        self.rollout_func = rollout_func

        if args.missing_eos_penalty is not None and reward_funcs is None and judge is None:
            raise ValueError("`missing_eos_penalty` is only supported when `reward_funcs` is provided.")

        if args is None:
            raise ValueError("`args` must be provided.")

        # Check that the processing_class is provided
        if processing_class is None:
            raise ValueError("`processing_class` must be provided.")

        model_init_kwargs = args.model_init_kwargs or {}
        if isinstance(model, str):
            model_id = model

            # Handle dtype in model_init_kwargs
            dtype = model_init_kwargs.get("dtype")
            if isinstance(dtype, torch.dtype) or dtype == "auto" or dtype is None:
                pass
            elif isinstance(dtype, str):
                dtype = getattr(torch, dtype)
                model_init_kwargs["dtype"] = dtype
            else:
                raise ValueError(
                    "Invalid `dtype` passed to `OnlineDPOConfig`. Expected either 'auto' or a string "
                    f"representing a `torch.dtype` (e.g., 'float32'), but got {dtype}."
                )

            model = AutoModelForCausalLM.from_pretrained(model_id, **model_init_kwargs)
        else:
            if args.model_init_kwargs is not None:
                raise ValueError(
                    "You passed `model_init_kwargs` to the `OnlineDPOConfig`, but your model is already instantiated. "
                    "This argument can only be used when the `model` argument is a string."
                )
        self.is_encoder_decoder = model.config.is_encoder_decoder
        self.is_vision_model = model.config.model_type in MODEL_FOR_IMAGE_TEXT_TO_TEXT_MAPPING_NAMES.keys()

        if peft_config is not None or (is_peft_available() and isinstance(model, PeftModel)):
            model = prepare_peft_model(model, peft_config, args)

        # Enable gradient checkpointing if requested
        if args.gradient_checkpointing:
            model = self._enable_gradient_checkpointing(model, args)

        # Disable dropout in the model and reference model
        if args.disable_dropout:
            disable_dropout_in_model(model)
            if self.ref_model is not None:
                disable_dropout_in_model(self.ref_model)

        # Handle the ref_model
        # Usually, the user wants the ref model to be the initial version of the model. When using PEFT, it's easy to
        # get the ref model, as it's just the model with a disabled adapter. When not using PEFT, we need to create
        # the ref model from the model by copying it and disable the gradients and set it in evaluation mode.
        if ref_model is None:  # No ref model provided, the most common case
            if peft_config is None:
                self.ref_model = create_reference_model(model)  # copy, disable gradients, set eval mode
            else:
                self.ref_model = None  # we don't need a ref model here, we can just disable the adapter.
        else:  # rare case, the user provided a ref model
            self.ref_model = ref_model
            self.ref_model.eval()

        # Disable the gradient and set the reward model in eval mode
        if reward_funcs is not None:
            for reward_func in reward_funcs:
                if isinstance(reward_func, PreTrainedModel):
                    reward_func.eval()

        self.max_length = args.max_length

        self.stats = {
            "objective/kl": [],
            "objective/entropy": [],
            "objective/non_score_reward": [],
            "rewards/chosen": [],
            "rewards/rejected": [],
            "rewards/accuracies": [],
            "rewards/margins": [],
            "logps/chosen": [],
            "logps/rejected": [],
            "val/contain_eos_token": [],
            "beta": [],
        }
        if self.reward_funcs is not None:
            self.stats["objective/rlhf_reward"] = []
            self.stats["objective/scores_margin"] = []
            self.stats["objective/scores"] = []

        # Store generation parameters for later use
        self.use_vllm = args.use_vllm
        self.num_generations = 2  # Generate 2 completions per prompt for Online DPO
        self.temperature = args.temperature
        self.top_p = args.top_p
        self.top_k = args.top_k
        self.min_p = args.min_p
        self.repetition_penalty = args.repetition_penalty
        self.use_transformers_paged = args.use_transformers_paged
        self.vllm_mode = args.vllm_mode if args.use_vllm else None
        self.vllm_gpu_memory_utilization = args.vllm_gpu_memory_utilization
        self.vllm_tensor_parallel_size = args.vllm_tensor_parallel_size
        self.vllm_model_impl = args.vllm_model_impl

        # Handle pad token for processors or tokenizers
        if isinstance(processing_class, ProcessorMixin):
            tokenizer = processing_class.tokenizer
        elif isinstance(processing_class, PreTrainedTokenizerBase):
            tokenizer = processing_class
        else:
            raise TypeError("The `processing_class` must be either a `PreTrainedTokenizerBase` or a `ProcessorMixin`")

        if tokenizer.pad_token is None:
            tokenizer.pad_token = tokenizer.eos_token

        self.pad_token = tokenizer.pad_token
        self.pad_token_id = tokenizer.pad_token_id
        self.eos_token_id = tokenizer.eos_token_id

        # Vision tokens for VLM support
        self.image_token_id = getattr(processing_class, "image_token_id", None)
        self.vision_start_token_id = getattr(processing_class, "vision_start_token_id", None)
        self.vision_end_token_id = getattr(processing_class, "vision_end_token_id", None)
        # Get the image token string for token collapsing
        self.image_token = None
        if self.image_token_id is not None:
            self.image_token = tokenizer.decode([self.image_token_id])

        # Define the collator if not provided
        if data_collator is None:
            data_collator = DPODataCollatorWithPadding(pad_token_id=self.pad_token_id)

        # The trainer estimates the number of FLOPs (floating-point operations) using the number of elements in the
        # input tensor associated with the key "input_ids". However, in Online DPO, the sampled data does not include
        # the "input_ids" key. As a result, the trainer issues the warning: "Could not estimate the number of tokens
        # of the input, floating-point operations will not be computed." To suppress this warning, we set the
        # "estimate_tokens" key in the model's "warnings_issued" dictionary to True. This acts as a flag to indicate
        # that the warning has already been issued.
        model.warnings_issued["estimate_tokens"] = True

        super().__init__(
            model=model,
            args=args,
            data_collator=data_collator,
            train_dataset=train_dataset,
            eval_dataset=eval_dataset,
            processing_class=processing_class,
            compute_metrics=compute_metrics,
            callbacks=callbacks,
            optimizers=optimizers,
            preprocess_logits_for_metrics=preprocess_logits_for_metrics,
        )

        # Add tags for models that have been loaded with the correct transformers version
        if hasattr(self.model, "add_model_tags"):
            self.model.add_model_tags(self._tag_names)

        self._beta = args.beta

        # Set up generation configuration and vLLM after super().__init__
        if self.use_vllm:
            if not is_vllm_available():
                raise ImportError(
                    "vLLM is not available and `use_vllm` is set to True. Please install vLLM with "
                    "`pip install trl[vllm]` to use it."
                )

            if self.vllm_mode == "server":
                if self.accelerator.is_main_process:
                    if args.vllm_server_base_url is not None:
                        base_url = args.vllm_server_base_url
                    else:
                        base_url = f"http://{args.vllm_server_host}:{args.vllm_server_port}"
                    self.vllm_client = VLLMClient(base_url=base_url, connection_timeout=args.vllm_server_timeout)
                    self.vllm_client.init_communicator(device=torch.cuda.current_device())
                else:
                    self.vllm_client = None
            elif self.vllm_mode == "colocate":
                # vLLM dynamically adjusts the size of the key-value cache based on available GPU memory at instantiation.
                # A larger cache size improves speed, so we would expect gpu_memory_utilization=1.
                # However, at this stage, the optimizer's weights are not yet loaded onto the GPU; they will be loaded
                # after the first optimizer step and remain in GPU memory throughout training. So we must reserve enough
                # space for them.
                # Configure vLLM parameters
                vllm_kwargs = {
                    "model": model.name_or_path,
                    "tensor_parallel_size": self.vllm_tensor_parallel_size,
                    "gpu_memory_utilization": self.vllm_gpu_memory_utilization,
                    "model_impl": self.vllm_model_impl,
                    "max_num_seqs": self.args.per_device_train_batch_size * self.vllm_tensor_parallel_size,
                    "max_model_len": args.max_length + args.max_new_tokens,  # max_length includes prompt + completion
                    "distributed_executor_backend": "external_launcher",
                    # Feed identical seed for tp groups to ensure sampling results are the same across workers
                    "seed": self.accelerator.process_index // self.vllm_tensor_parallel_size,
                    # Latest vLLM v1 memory profiler is misled by the high default value (i.e., 32768)
                    "max_num_batched_tokens": 4096,
                }

                # vLLM requires the environment variables to be set for distributed training.
                os.environ["RANK"] = str(self.accelerator.process_index)
                os.environ["LOCAL_RANK"] = str(self.accelerator.local_process_index)
                os.environ["WORLD_SIZE"] = str(self.accelerator.num_processes)
                # Ensure distributed rendezvous variables are set without colliding across concurrent runs
                ensure_master_addr_port()

                self.llm = LLM(**vllm_kwargs)
            else:
                raise ValueError(f"vllm_mode must be either 'server' or 'colocate', got '{self.vllm_mode}'.")
            # vLLM specific sampling arguments
            self.guided_decoding_regex = args.vllm_guided_decoding_regex
            self._last_loaded_step = -1  # tag to avoid useless loading during grad accumulation

            # Set up vLLM generation config
            generation_params = {
                "n": 2,  # 2 generations per prompt for Online DPO
                "repetition_penalty": self.repetition_penalty,
                "temperature": self.temperature,
                "top_p": self.top_p,
                "top_k": -1 if self.top_k is None else self.top_k,
                "min_p": 0.0 if self.min_p is None else self.min_p,
                "max_tokens": args.max_new_tokens,
                "detokenize": False,  # to avoid vllm to decode (we don't need it)
            }
            if args.generation_kwargs is not None:
                generation_params.update(args.generation_kwargs)
            if self.guided_decoding_regex:
                generation_params["guided_decoding"] = GuidedDecodingParams(regex=self.guided_decoding_regex)
            self.generation_config = SamplingParams(**generation_params)

            # When using vLLM, the main process is responsible for loading the model weights. This can cause process
            # desynchronization and seems to lead to DeepSpeed hanging during initialization. To prevent this, we
            # synchronize all processes after vLLM has been fully initialized.
            self.accelerator.wait_for_everyone()
        else:
            # Set up transformers generation config
            generation_kwargs = {
                "max_new_tokens": args.max_new_tokens,
                "do_sample": True,
                "pad_token_id": self.pad_token_id,
                "bos_token_id": tokenizer.bos_token_id,
                "eos_token_id": self.eos_token_id,
                "temperature": self.temperature,
                "top_k": self.top_k,
                "top_p": self.top_p,
                "repetition_penalty": self.repetition_penalty,
                "use_cache": True if not self.args.gradient_checkpointing else False,
            }
            # Add min_p if supported
            if self.min_p is not None:
                generation_kwargs["min_p"] = self.min_p
            if args.generation_kwargs is not None:
                generation_kwargs.update(args.generation_kwargs)
            # Remove None values
            generation_kwargs = {k: v for k, v in generation_kwargs.items() if v is not None}
            self.generation_config = GenerationConfig(**generation_kwargs)

        if self.ref_model is not None:
            if self.is_deepspeed_enabled:
                self.ref_model = prepare_deepspeed(self.ref_model, self.accelerator)
            elif self.is_fsdp_enabled:
                self.ref_model = prepare_fsdp(self.ref_model, self.accelerator)
            else:
                self.ref_model = self.accelerator.prepare_model(self.ref_model, evaluation_mode=True)
        if self.reward_funcs is not None:
            for i, reward_func in enumerate(self.reward_funcs):
                if isinstance(reward_func, PreTrainedModel):
                    if self.is_deepspeed_enabled:
                        self.reward_funcs[i] = prepare_deepspeed(reward_func, self.accelerator)
                    else:
                        # set device placement to True to make `prepare_model` move `reward_func` to device when using fsdp
                        self.reward_funcs[i] = self.accelerator.prepare_model(
                            reward_func, evaluation_mode=True, device_placement=True
                        )

    @property
    def beta(self):
        if isinstance(self._beta, list):
            epoch = self.state.epoch
            return self._beta[epoch] if epoch < len(self._beta) else self._beta[-1]
        else:
            return self._beta

    @staticmethod
    def tokenize_row(feature, is_encoder_decoder: bool, tokenizer: PreTrainedTokenizerBase) -> dict[str, Any]:
        """Tokenize a single row from a DPO specific dataset."""
        if not is_encoder_decoder:
            batch = tokenizer(feature["prompt"], add_special_tokens=False)
            # Add BOS token to head of prompt. Avoid adding if it's already there
            if tokenizer.bos_token_id is not None:
                prompt_len_input_ids = len(batch["input_ids"])
                if prompt_len_input_ids == 0 or tokenizer.bos_token_id != batch["input_ids"][0]:
                    batch["input_ids"] = [tokenizer.bos_token_id] + batch["input_ids"]
                    batch["attention_mask"] = [1] + batch["attention_mask"]
        else:
            batch = tokenizer(feature["prompt"], add_special_tokens=True)
        batch = {f"prompt_{key}": value for key, value in batch.items()}
        return batch

    # Same as Trainer.get_train_dataloader but skip the "remove_unused_columns".
    @wraps(Trainer.get_train_dataloader)
    def get_train_dataloader(self) -> DataLoader:
        if self.train_dataset is None:
            raise ValueError("Trainer: training requires a train_dataset.")

        train_dataset = self.train_dataset
        data_collator = self.data_collator
        dataloader_params = {
            "batch_size": self._train_batch_size,
            "collate_fn": data_collator,
            "num_workers": self.args.dataloader_num_workers,
            "pin_memory": self.args.dataloader_pin_memory,
            "persistent_workers": self.args.dataloader_persistent_workers,
        }

        if not isinstance(train_dataset, torch.utils.data.IterableDataset):
            dataloader_params["sampler"] = self._get_train_sampler()
            dataloader_params["drop_last"] = self.args.dataloader_drop_last
            dataloader_params["worker_init_fn"] = seed_worker
            dataloader_params["prefetch_factor"] = self.args.dataloader_prefetch_factor

        return self.accelerator.prepare(DataLoader(train_dataset, **dataloader_params))

    # Same as Trainer.get_eval_dataloader but skip the "remove_unused_columns".
    @wraps(Trainer.get_eval_dataloader)
    def get_eval_dataloader(self, eval_dataset: str | Dataset | None = None) -> DataLoader:
        if eval_dataset is None and self.eval_dataset is None:
            raise ValueError("Trainer: evaluation requires an eval_dataset.")

        # If we have persistent workers, don't do a fork bomb especially as eval datasets
        # don't change during training
        dataloader_key = eval_dataset if isinstance(eval_dataset, str) else "eval"
        if (
            hasattr(self, "_eval_dataloaders")
            and dataloader_key in self._eval_dataloaders
            and self.args.dataloader_persistent_workers
        ):
            return self.accelerator.prepare(self._eval_dataloaders[dataloader_key])

        eval_dataset = (
            self.eval_dataset[eval_dataset]
            if isinstance(eval_dataset, str)
            else eval_dataset
            if eval_dataset is not None
            else self.eval_dataset
        )
        data_collator = self.data_collator

        dataloader_params = {
            "batch_size": self.args.eval_batch_size,
            "collate_fn": data_collator,
            "num_workers": self.args.dataloader_num_workers,
            "pin_memory": self.args.dataloader_pin_memory,
            "persistent_workers": self.args.dataloader_persistent_workers,
        }

        if not isinstance(eval_dataset, torch.utils.data.IterableDataset):
            dataloader_params["sampler"] = self._get_eval_sampler(eval_dataset)
            dataloader_params["drop_last"] = self.args.dataloader_drop_last
            dataloader_params["prefetch_factor"] = self.args.dataloader_prefetch_factor

        # accelerator.free_memory() will destroy the references, so
        # we need to store the non-prepared version
        eval_dataloader = DataLoader(eval_dataset, **dataloader_params)
        if self.args.dataloader_persistent_workers:
            if hasattr(self, "_eval_dataloaders"):
                self._eval_dataloaders[dataloader_key] = eval_dataloader
            else:
                self._eval_dataloaders = {dataloader_key: eval_dataloader}

        return self.accelerator.prepare(eval_dataloader)

    def _enable_gradient_checkpointing(self, model: PreTrainedModel, args: OnlineDPOConfig) -> PreTrainedModel:
        """Enables gradient checkpointing for the model."""
        # Ensure use_cache is disabled
        model.config.use_cache = False

        # Enable gradient checkpointing on the base model for PEFT
        if is_peft_model(model):
            model.base_model.gradient_checkpointing_enable()
        # Enable gradient checkpointing for non-PEFT models
        else:
            model.gradient_checkpointing_enable()

        gradient_checkpointing_kwargs = args.gradient_checkpointing_kwargs or {}
        use_reentrant = (
            "use_reentrant" not in gradient_checkpointing_kwargs or gradient_checkpointing_kwargs["use_reentrant"]
        )

        if use_reentrant:
            model.enable_input_require_grads()

        return model

    def _generate_vllm(self, prompts, images=None):
        eos_token_id = self.eos_token_id
        pad_token_id = self.pad_token_id

        # Generate completion_ids and prompt_ids based on mode
        if self.vllm_mode == "server":
            completion_ids, prompt_ids, extra_fields = self._generate_vllm_server(prompts, images)
        elif self.vllm_mode == "colocate":
            completion_ids, prompt_ids = self._generate_vllm_colocate(prompts, images)
            extra_fields = {}  # No extra fields for colocate mode (unless we add support later)

        # Shared padding, masking, and tensor conversion logic
        max_prompt_length = max(len(ids) for ids in prompt_ids)
        prompt_mask = [[0] * (max_prompt_length - len(ids)) + [1] * len(ids) for ids in prompt_ids]
        prompt_ids = [[pad_token_id] * (max_prompt_length - len(ids)) + ids for ids in prompt_ids]
        max_tokens = self.generation_config.max_tokens
        completion_mask = [[1] * len(ids) + [0] * (max_tokens - len(ids)) for ids in completion_ids]
        completion_ids = [
            ids + [eos_token_id] if ids[-1] != eos_token_id and len(ids) < max_tokens else ids
            for ids in completion_ids
        ]
        completion_ids = [ids + [pad_token_id] * (max_tokens - len(ids)) for ids in completion_ids]

        # Convert to tensors
        prompt_ids = torch.tensor(prompt_ids, device=self.accelerator.device)
        prompt_mask = torch.tensor(prompt_mask, device=self.accelerator.device)
        completion_ids = torch.tensor(completion_ids, device=self.accelerator.device)
        completion_mask = torch.tensor(completion_mask, device=self.accelerator.device)

        return prompt_ids, prompt_mask, completion_ids, completion_mask, extra_fields

    def _generate_vllm_server(self, prompts, images=None):
        """Generate completions using vLLM server mode"""
        has_images = images is not None

        # Update vLLM server weights if needed
        if hasattr(self, "_last_loaded_step") and self.state.global_step != self._last_loaded_step:
            self._move_model_to_vllm()
            self._last_loaded_step = self.state.global_step
        elif not hasattr(self, "_last_loaded_step"):
            self._move_model_to_vllm()
            self._last_loaded_step = self.state.global_step

        # Apply chat template if conversational
        if is_conversational({"prompt": prompts[0]}):
            prompts_text = [apply_chat_template({"prompt": p}, self.processing_class)["prompt"] for p in prompts]
        else:
            prompts_text = prompts
        # Gather all prompts to main process
        all_prompts = gather_object(prompts_text)
        if has_images:
            all_images = gather_object(images)

        if self.accelerator.is_main_process:
            # Since 'prompts' contains 'num_generations' duplicates, we first take unique prompts, and generate
            # num_generations outputs for each one. This is faster than generating outputs for each duplicate
            # prompt individually.
            ordered_set_of_prompts = all_prompts[:: self.num_generations]
            if has_images:
                ordered_set_of_images = all_images[:: self.num_generations]
            else:
                ordered_set_of_images = None

            if self.rollout_func is not None:
                # Use custom rollout function
                output = self.rollout_func(ordered_set_of_prompts, trainer=self)
                # Extract required fields and collect any extra fields for reward functions
                required_keys = {"prompt_ids", "completion_ids"}
                extra_fields = {k: v for k, v in output.items() if k not in required_keys}
                payload = (output["prompt_ids"], output["completion_ids"], extra_fields)
            else:
                # Use standard vLLM generation
                completion_ids = self.vllm_client.generate(
                    prompts=ordered_set_of_prompts,
                    images=ordered_set_of_images,
                    n=self.num_generations,
                    repetition_penalty=self.repetition_penalty,
                    temperature=self.temperature,
                    top_p=self.top_p,
                    top_k=-1 if self.top_k is None else self.top_k,
                    min_p=0.0 if self.min_p is None else self.min_p,
                    max_tokens=self.generation_config.max_tokens,
                    guided_decoding_regex=self.guided_decoding_regex
                    if hasattr(self, "guided_decoding_regex")
                    else None,
                    generation_kwargs=self.args.generation_kwargs,
                )
                # Flatten: each prompt generates 2 completions
                completion_ids = [[comp_id] for prompt_completions in completion_ids for comp_id in prompt_completions]
                # Create prompt_ids by tokenizing locally
                prompt_inputs = self.processing_class(
                    text=prompts_text,
                    return_tensors="pt",
                    padding=True,
                    padding_side="left",
                    add_special_tokens=False,
                )
                prompt_ids = []
                for prompt_tokens in prompt_inputs["input_ids"]:
                    prompt_ids.extend([prompt_tokens.tolist(), prompt_tokens.tolist()])  # 2 copies for 2 completions
                payload = (prompt_ids, completion_ids, {})
        else:
            payload = None

        # Broadcast the payload from main process to all processes
        obj_list = [payload]
        broadcast_object_list(obj_list, from_process=0)
        all_prompt_ids, all_completion_ids, all_extra_fields = obj_list[0]

        # Each process takes its slice
        process_slice = slice(
            self.accelerator.process_index * len(prompts) * 2,
            (self.accelerator.process_index + 1) * len(prompts) * 2,
        )
        prompt_ids = all_prompt_ids[process_slice]
        completion_ids = all_completion_ids[process_slice]

        # Slice extra fields dict-of-lists per process (extra fields are per-completion, like completion_ids)
        extra_fields = {}
        for key, values in all_extra_fields.items():
            if isinstance(values, list):
                extra_fields[key] = values[process_slice]
            else:
                extra_fields[key] = values

        return completion_ids, prompt_ids, extra_fields

    def _generate_vllm_colocate(self, prompts, images=None):
        """Generate completions using vLLM colocate mode"""
        # Update model weights if needed - only after gradient accumulation completes
        if self.state.global_step != self._last_loaded_step:
            self._move_model_to_vllm()
            self._last_loaded_step = self.state.global_step

        # Apply chat template if conversational
        if is_conversational({"prompt": prompts[0]}):
            prompts_text = [apply_chat_template({"prompt": p}, self.processing_class)["prompt"] for p in prompts]
        else:
            prompts_text = prompts

        # Prepare vLLM inputs with images if available
        if images is not None:
            vllm_inputs = []
            for prompt, image in zip(prompts_text, images, strict=True):
                if image is not None:
                    vllm_inputs.append({"prompt": prompt, "multi_modal_data": {"image": image}})
                else:
                    vllm_inputs.append(prompt)
        else:
            vllm_inputs = prompts_text

        outputs = self.llm.generate(vllm_inputs, self.generation_config, use_tqdm=False)

        completion_ids = [list(output.outputs[i].token_ids) for i in range(2) for output in outputs]
        prompt_ids = [list(output.prompt_token_ids) for _ in range(2) for output in outputs]

        return completion_ids, prompt_ids

    def _move_model_to_vllm(self):
        """Synchronize model weights to vLLM server with support for PEFT, DeepSpeed, and FSDP"""
        # For DeepSpeed ZeRO-3 and FSDP, we need to gather all parameters before operations
        deepspeed_plugin = self.accelerator.state.deepspeed_plugin
        zero_stage_3 = deepspeed_plugin is not None and deepspeed_plugin.zero_stage == 3
        if zero_stage_3:
            import deepspeed

            gather_if_zero3 = deepspeed.zero.GatheredParameters
        else:
            gather_if_zero3 = nullcontext

        if is_peft_model(self.model):
            # With PEFT and FSDP/DeepSpeed ZeRO Stage 3, we must gather the full model at once before merging, as
            # merging adapters in a sharded manner is not supported.
            # TODO: does this work with FSDP?
            with gather_if_zero3(list(self.model.parameters())):
                self.model.merge_adapter()

                # Update vLLM weights while parameters are gathered
                if self.is_fsdp_enabled:  # note if using FSDP, gather_if_zero3 is nullcontext
                    # Update vLLM weights while parameters are gathered
                    # For PEFT with FSDP we need to use the memory efficient post-order traversal
                    fsdp_plugin = getattr(self.accelerator.state, "fsdp_plugin", None)
                    fsdp_version = getattr(fsdp_plugin, "fsdp_version", 1) if fsdp_plugin else 1
                    if fsdp_version == 1:
                        # use memory-efficient post-order traversal for FSDP
                        self._sync_fsdp1_params_to_vllm(self.model)
                    elif fsdp_version == 2:
                        self._sync_fsdp2_params_to_vllm(self.model)
                else:
                    # DeepSpeed ZeRO-3 with PEFT
                    for name, param in self.model.named_parameters():
                        # When using PEFT, we need to recover the original parameter name and discard some parameters
                        name = name.removeprefix("base_model.model.").replace(".base_layer", "")
                        if self.model.prefix in name:
                            continue
                        # When module to save, remove its prefix and discard the original module
                        if "original_module" in name:
                            continue
                        name = self._fix_param_name_to_vllm(name, extra_prefixes=["modules_to_save.default."])

                        if self.vllm_mode == "server" and self.accelerator.is_main_process:
                            self.vllm_client.update_named_param(name, param.data)
                        elif self.vllm_mode == "colocate":
                            llm_model = self.llm.llm_engine.model_executor.driver_worker.model_runner.model
                            llm_model.load_weights([(name, param.data)])
                # Unmerge adapters while parameters are still gathered
                self.model.unmerge_adapter()
                # Parameters will automatically be repartitioned when exiting the context
        else:
            # For non-PEFT models, simply gather (if needed) and update each parameter individually.
            if self.is_fsdp_enabled:
                fsdp_plugin = getattr(self.accelerator.state, "fsdp_plugin", None)
                fsdp_version = getattr(fsdp_plugin, "fsdp_version", 1) if fsdp_plugin else 1
                if fsdp_version == 1:
                    self._sync_fsdp1_params_to_vllm(self.model)  # use memory-efficient post-order traversal for FSDP
                elif fsdp_version == 2:
                    self._sync_fsdp2_params_to_vllm(self.model)
            else:
                for name, param in self.model.named_parameters():
                    name = self._fix_param_name_to_vllm(name)
                    with gather_if_zero3([param]):
                        if self.vllm_mode == "server" and self.accelerator.is_main_process:
                            self.vllm_client.update_named_param(name, param.data)
                        elif self.vllm_mode == "colocate":
                            llm_model = self.llm.llm_engine.model_executor.driver_worker.model_runner.model
                            llm_model.load_weights([(name, param.data)])

        # Reset cache on vLLM
        if self.vllm_mode == "server" and self.accelerator.is_main_process:
            self.vllm_client.reset_prefix_cache()
        elif self.vllm_mode == "colocate":
            self.llm.reset_prefix_cache()

    def _sync_fsdp1_params_to_vllm(self, module: nn.Module, prefix: str = "", visited=None):
        """Memory-efficient post-order traversal of FSDP modules to extract full parameters and sync with vLLM."""
        # For FSDP1, we need to recurse into children and also use summon_full_params
        if visited is None:
            visited = set()
        for child_name, child_module in module.named_children():
            child_prefix = f"{prefix}.{child_name}" if prefix else child_name
            self._sync_fsdp1_params_to_vllm(
                child_module, prefix=child_prefix, visited=visited
            )  # recurse into the child

        if isinstance(module, FSDP):
            with FSDP.summon_full_params(module, recurse=False, writeback=False):
                for param_name, param in module.named_parameters():
                    full_name = f"{prefix}.{param_name}" if prefix else param_name
                    full_name = self._fix_param_name_to_vllm(full_name, extra_prefixes=["_fsdp_wrapped_module."])

                    if full_name in visited:
                        continue  # skip FSDP subtrees already traversed
                    visited.add(full_name)

                    if self.vllm_mode == "server" and self.accelerator.is_main_process:
                        self.vllm_client.update_named_param(full_name, param.data)
                    elif self.vllm_mode == "colocate":
                        llm_model = self.llm.llm_engine.model_executor.driver_worker.model_runner.model
                        llm_model.load_weights([(full_name, param.data)])

    def _sync_fsdp2_params_to_vllm(self, module: nn.Module):
        # For FSDP2, module.state_dict() already covers all parameters, so no need for recursion
        for name, param in module.state_dict().items():
            if param.is_cpu:
                param = param.to(torch.device("cuda"))
            param = param.full_tensor()

            if self.vllm_mode == "server" and self.accelerator.is_main_process:
                self.vllm_client.update_named_param(name, param)
            elif self.vllm_mode == "colocate":
                llm_model = self.llm.llm_engine.model_executor.driver_worker.model_runner.model
                llm_model.load_weights([(name, param)])

    def _fix_param_name_to_vllm(self, name, extra_prefixes: list[str] | None = None):
        """Clean parameter names for vLLM compatibility"""
        extra_prefixes = extra_prefixes or []
        prefixes = ["_checkpoint_wrapped_module."] + extra_prefixes
        for prefix in prefixes:
            name = name.replace(prefix, "")
        return name

    def process_vision_row(
        self, features: dict[str, list | torch.Tensor], processing_class=None
    ) -> dict[str, list[int]]:
        """
        Process a vision row for VLM models (adapted from DPO trainer)
        """
        processor = processing_class or self.processing_class
        processed_features = processor(images=[features["image"]], text=features["prompt"], add_special_tokens=False)

        prompt_input_ids = processed_features["input_ids"][0]

        # Create the output dict with required fields
        output = {
            "prompt_input_ids": prompt_input_ids,
            "prompt_attention_mask": processed_features["attention_mask"][0],
        }

        # Add vision-specific fields
        if "pixel_values" in processed_features:
            output["pixel_values"] = processed_features["pixel_values"][0]
        if "pixel_attention_mask" in processed_features:
            output["pixel_attention_mask"] = processed_features["pixel_attention_mask"][0]
        if "image_sizes" in processed_features:
            output["image_sizes"] = processed_features["image_sizes"][0]

        return output

    def _generate(self, model, prompts, images=None):
        """Generate completions using the model"""
        device = next(model.parameters()).device
        eos_token_id = self.eos_token_id
        pad_token_id = self.pad_token_id

        # Apply chat template and tokenize the input
        inputs = [{"prompt": prompt} for prompt in prompts]

        # Add images if provided (VLM support)
        if images is not None:
            for i, image in enumerate(images):
                inputs[i]["image"] = image

        # Apply chat template to get text prompts
        prompts_text = [maybe_apply_chat_template(x, self.processing_class)["prompt"] for x in inputs]

        # Handle image token collapsing/removal
        # The chat template sometimes inserts a single image token into the prompt text. However, when this text is
        # later tokenized, the single image token string is expanded into multiple image token IDs, depending on the
        # image size. We need to handle this properly.
        if self.image_token is not None and images is not None:
            escaped_img_token = re.escape(self.image_token)
            # Search for the image token in the chat template
            if hasattr(self.processing_class, "chat_template") and self.processing_class.chat_template:
                if re.search(escaped_img_token, self.processing_class.chat_template):
                    # Collapse repeated image tokens back into a single token
                    prompts_text = [
                        re.sub(rf"({escaped_img_token})+", self.image_token, text) for text in prompts_text
                    ]
                else:
                    # If the chat template doesn't use the image token, remove all instances
                    if self.vision_end_token_id is not None:
                        escaped_eoi_token = re.escape(
                            self.processing_class.tokenizer.decode([self.vision_end_token_id])
                        )
                        prompts_text = [
                            re.sub(rf"({escaped_img_token})+{escaped_eoi_token}", "", text) for text in prompts_text
                        ]
                    else:
                        # If vision_end_token_id is None, just remove the image tokens
                        prompts_text = [re.sub(rf"({escaped_img_token})+", "", text) for text in prompts_text]

        # Prepare kwargs for processing class
        kwargs = {}
        if images is not None:
            kwargs = {"images": [[img] for img in images]}

        # Process inputs using the processing class (handles both VLM and LLM)
        prompt_inputs = self.processing_class(
            text=prompts_text,
            return_tensors="pt",
            padding=True,
            padding_side="left",
            add_special_tokens=False,
            **kwargs,
        )

        prompt_inputs = {k: v.to(device) for k, v in prompt_inputs.items()}
        # Convert vision inputs to model's dtype for proper computation
        if "pixel_values" in prompt_inputs:
            # Handle DataParallel wrapped models
            model_dtype = getattr(model, "dtype", None)
            if model_dtype is None and hasattr(model, "module"):
                model_dtype = model.module.dtype
            if model_dtype is not None:
                prompt_inputs["pixel_values"] = prompt_inputs["pixel_values"].to(model_dtype)

        # Sample 2 completions per prompt of size `max_new_tokens` from the model
        prompt_ids = prompt_inputs["input_ids"].repeat(2, 1)
        prompt_mask = prompt_inputs["attention_mask"].repeat(2, 1)

        # Prepare vision inputs if available
        vision_generation_kwargs = {}
        if self.is_vision_model and images is not None:
            if "pixel_values" in prompt_inputs:
                vision_generation_kwargs["pixel_values"] = prompt_inputs["pixel_values"].repeat(2, 1, 1, 1)
            if "pixel_attention_mask" in prompt_inputs:
                vision_generation_kwargs["pixel_attention_mask"] = prompt_inputs["pixel_attention_mask"].repeat(2, 1)
            if "image_sizes" in prompt_inputs:
                vision_generation_kwargs["image_sizes"] = prompt_inputs["image_sizes"].repeat(2, 1)
            if "image_grid_thw" in prompt_inputs:
                vision_generation_kwargs["image_grid_thw"] = prompt_inputs["image_grid_thw"].repeat(2, 1)

        if self.use_transformers_paged:
            previous_attn = self.model_wrapped.config._attn_implementation

            if version.parse(transformers.__version__).release >= version.parse("5.0.0").release:
                new_attn = "paged|flash_attention_2" if is_flash_attn_2_available() else "paged|sdpa"
            else:
                new_attn = "paged_attention" if is_flash_attn_2_available() else "sdpa_paged"
            self.model_wrapped.config._attn_implementation = new_attn
            with (
                profiling_context(self, "transformers.generate_batch"),
                unwrap_model_for_generation(
                    model, self.accelerator, gather_deepspeed3_params=self.args.ds3_gather_for_generation
                ) as unwrapped_model,
                torch.no_grad(),
                FSDP.summon_full_params(self.model_wrapped, recurse=False) if self.is_fsdp_enabled else nullcontext(),
            ):
                # Cast to the appropriate dtype based on training configuration
                if self.args.bf16:
                    unwrapped_model.to(torch.bfloat16)
                elif self.args.fp16:
                    unwrapped_model.to(torch.float16)
                with torch.inference_mode():
                    all_outputs = unwrapped_model.generate_batch(
                        prompt_ids.tolist(),
                        generation_config=self.generation_config,
                        progress_bar=False,
                    )
                    unwrapped_model.train()  # restore training mode, as generate_batch forces eval mode
            completion_ids = [output.generated_tokens for output in all_outputs.values()]
            completion_ids = [torch.tensor(ids, device=device) for ids in completion_ids]
            completion_ids = pad(completion_ids, padding_value=self.pad_token_id, padding_side="right")
            prompt_completion_ids = torch.cat([prompt_ids, completion_ids], dim=1)
            # Restore the original attention implementation, training mode
            self.model_wrapped.config._attn_implementation = previous_attn

            # Extract completion_ids and create completion_mask
            prompt_length = prompt_ids.size(1)
            completion_ids = prompt_completion_ids[:, prompt_length:]
            completion_ids, completion_mask = truncate_right(completion_ids, eos_token_id, pad_token_id)

            return prompt_ids, prompt_mask, completion_ids, completion_mask
        else:
            # Regular generation path
            with (
                profiling_context(self, "transformers.generate"),
                unwrap_model_for_generation(
                    model, self.accelerator, gather_deepspeed3_params=self.args.ds3_gather_for_generation
                ) as unwrapped_model,
                torch.no_grad(),
                FSDP.summon_full_params(self.model_wrapped, recurse=False) if self.is_fsdp_enabled else nullcontext(),
            ):
                # Setup cache implementation if specified
                if self.args.cache_implementation is not None:
                    unwrapped_model.generation_config.cache_implementation = self.args.cache_implementation

                # Standard generation
                output = unwrapped_model.generate(
                    input_ids=prompt_ids,
                    attention_mask=prompt_mask,
                    generation_config=self.generation_config,
                    **vision_generation_kwargs,
                )

            completion_ids = output[:, prompt_ids.size(1) :]
            completion_ids, completion_mask = truncate_right(completion_ids, eos_token_id, pad_token_id)

            return prompt_ids, prompt_mask, completion_ids, completion_mask

    def _calculate_rewards_from_functions(self, prompts, completions, completion_ids_list, **reward_kwargs):
        """
        Calculate rewards using reward functions
        """
        device = self.accelerator.device
        rewards_per_func = torch.zeros(len(prompts), len(self.reward_funcs), device=device)

        # Add trainer state to reward kwargs for dynamic reward shaping
        reward_kwargs["trainer_state"] = self.state

        for i, (reward_func, reward_processing_class) in enumerate(
            zip(self.reward_funcs, self.reward_processing_classes, strict=True)
        ):
            if isinstance(reward_func, nn.Module):  # Model-based reward function
                # Handle conversational vs text input
                if is_conversational({"prompt": prompts[0]}):
                    messages = [{"messages": p + c} for p, c in zip(prompts, completions, strict=True)]
                    texts = [apply_chat_template(x, reward_processing_class)["text"] for x in messages]
                else:
                    texts = [p + c for p, c in zip(prompts, completions, strict=True)]

                # Tokenize and get reward scores
                reward_inputs = reward_processing_class(
                    text=texts, return_tensors="pt", padding=True, padding_side="right", add_special_tokens=False
                )
                reward_inputs = {k: v.to(device) for k, v in reward_inputs.items()}

                with torch.inference_mode():
                    rewards_per_func[:, i] = reward_func(**reward_inputs).logits[:, 0]  # Shape (B*G,)
            else:
                # Custom reward function
                output_reward_func = reward_func(
                    prompts=prompts, completions=completions, completion_ids=completion_ids_list, **reward_kwargs
                )
                # Convert None values to NaN
                output_reward_func = [reward if reward is not None else torch.nan for reward in output_reward_func]
                rewards_per_func[:, i] = torch.tensor(output_reward_func, dtype=torch.float32, device=device)

        # Weight and sum across all reward functions
        if self.reward_weights is not None:
            total_rewards = (rewards_per_func * self.reward_weights.to(device).unsqueeze(0)).nansum(dim=1)
        else:
            total_rewards = rewards_per_func.nansum(dim=1)

        return total_rewards

    def _forward(self, model, prompt_ids, prompt_mask, completion_ids, completion_mask, vision_inputs=None):
        # Get the number of tokens to truncate from prompt
        num_tokens_to_truncate = max(prompt_ids.size(1) + completion_ids.size(1) - self.max_length, 0)

        # Truncate left to avoid oom
        prompt_ids = prompt_ids[:, num_tokens_to_truncate:]
        prompt_mask = prompt_mask[:, num_tokens_to_truncate:]

        # Concat the prompt and completion
        prompt_completion_ids = torch.cat((prompt_ids, completion_ids), dim=1)
        prompt_completion_mask = torch.cat((prompt_mask, completion_mask), dim=1)

        # Prepare model kwargs with vision inputs if available
        model_kwargs = {"attention_mask": prompt_completion_mask}
        if vision_inputs is not None:
            if "pixel_values" in vision_inputs:
                model_kwargs["pixel_values"] = vision_inputs["pixel_values"]
            if "pixel_attention_mask" in vision_inputs:
                model_kwargs["pixel_attention_mask"] = vision_inputs["pixel_attention_mask"]
            if "image_sizes" in vision_inputs:
                model_kwargs["image_sizes"] = vision_inputs["image_sizes"]
            if "image_grid_thw" in vision_inputs:
                model_kwargs["image_grid_thw"] = vision_inputs["image_grid_thw"]

        # Get the logprobs of the completions from the model
        output = model(prompt_completion_ids, **model_kwargs)

        # There is 1 offset, because the model predicts the next token
        prompt_len = prompt_ids.size(1)
        start_idx = prompt_len - 1 if prompt_len > 0 else 0
        # Only slice off the last logit when we have a prompt, otherwise we need all logits
        end_idx = -1 if prompt_len > 0 else None
        logits = output.logits[:, start_idx:end_idx]

        # Take the completion tokens logprob
        logprobs = torch.take_along_dim(logits.log_softmax(dim=-1), completion_ids.unsqueeze(-1), dim=2).squeeze(-1)
        return logprobs

    def training_step(
        self, model: nn.Module, inputs: dict[str, torch.Tensor | Any], num_items_in_batch: int | None = None
    ) -> torch.Tensor:
        model.train()

        prompts = inputs["prompt"]
        batch_size = len(prompts)

        # Handle images for VLM support
        has_images = "image" in inputs
        images = None
        if has_images:
            images = inputs["image"]
            # Convert conversational prompts to include image tokens
            for prompt in prompts:
                if isinstance(prompt, list):
                    for message in prompt:
                        if not isinstance(message, dict):
                            continue
                        content = message.get("content")
                        role = message.get("role")
                        if isinstance(content, str):
                            if role == "user":
                                message["content"] = [{"type": "image"}, {"type": "text", "text": content}]
                            elif role == "system":
                                message["content"] = [{"type": "text", "text": content}]

        if self.args.use_vllm:
            prompt_ids, prompt_mask, completion_ids, completion_mask, extra_fields = self._generate_vllm(
                prompts, images
            )
        else:
            prompt_ids, prompt_mask, completion_ids, completion_mask = self._generate(model, prompts, images)
            extra_fields = {}  # No extra fields for non-vllm generation (unless we add support later)

        contain_eos_token = torch.any(completion_ids == self.eos_token_id, dim=-1)

        # Extract vision inputs if available for VLM support
        vision_inputs = None
        if has_images and self.is_vision_model and not self.args.use_vllm:
            # For vision models with transformers generation, we need to prepare vision inputs
            # Process the images to get vision inputs that can be passed through the forward pass
            vision_inputs = {}
            kwargs = {"images": [[img] for img in images]}
            processed = self.processing_class(
                text=[""] * len(images),  # Dummy text for vision processing
                return_tensors="pt",
                **kwargs,
            )
            # Handle DataParallel wrapped models
            model_device = getattr(model, "device", None)
            model_dtype = getattr(model, "dtype", None)
            if model_device is None and hasattr(model, "module"):
                model_device = model.module.device
                model_dtype = model.module.dtype
            # Move vision tensors to device and convert to model dtype
            # Need to duplicate for 2 completions per prompt
            if "pixel_values" in processed:
                vision_inputs["pixel_values"] = (
                    processed["pixel_values"].to(model_device, dtype=model_dtype).repeat(2, 1, 1, 1)
                )
            if "pixel_attention_mask" in processed:
                vision_inputs["pixel_attention_mask"] = processed["pixel_attention_mask"].to(model_device).repeat(2, 1)
            if "image_sizes" in processed:
                vision_inputs["image_sizes"] = processed["image_sizes"].to(model_device).repeat(2, 1)
            if "image_grid_thw" in processed:
                vision_inputs["image_grid_thw"] = processed["image_grid_thw"].to(model_device).repeat(2, 1)

        logprobs = self._forward(model, prompt_ids, prompt_mask, completion_ids, completion_mask, vision_inputs)
        with torch.no_grad():
            if self.ref_model is not None:
                ref_logprobs = self._forward(
                    self.ref_model, prompt_ids, prompt_mask, completion_ids, completion_mask, vision_inputs
                )
            else:  # peft case: we just need to disable the adapter
                with self.model.disable_adapter():
                    ref_logprobs = self._forward(
                        self.model, prompt_ids, prompt_mask, completion_ids, completion_mask, vision_inputs
                    )

        # Decode the completions, and format them if the input is conversational
        device = logprobs.device
        completions = self.processing_class.batch_decode(completion_ids, skip_special_tokens=True)
        if is_conversational({"prompt": prompts[0]}):
            completions = [[{"role": "assistant", "content": completion}] for completion in completions]

        # Get the reward from reward functions or judge
        if self.reward_funcs is not None:
            # First create completion_ids_list for custom reward functions
            completion_ids_list = [completion_ids[i].tolist() for i in range(completion_ids.shape[0])]

            # Extract additional fields from inputs for reward functions
            reward_kwargs = {}
            keys = [key for key in inputs if key not in ["prompt"]]
            for key in keys:
                if isinstance(inputs[key], (list, tuple)):
                    # Repeat input fields to match number of completions (2 per prompt)
                    reward_kwargs[key] = inputs[key] * 2
                else:
                    reward_kwargs[key] = inputs[key]

            # Merge extra_fields from rollout_func into reward_kwargs
            if extra_fields:
                for key, values in extra_fields.items():
                    reward_kwargs[key] = values

            # Calculate rewards using reward functions
            rewards = self._calculate_rewards_from_functions(
                prompts=2 * prompts, completions=completions, completion_ids_list=completion_ids_list, **reward_kwargs
            )

            # Apply missing EOS penalty if configured
            if self.args.missing_eos_penalty is not None:
                rewards[~contain_eos_token] -= self.args.missing_eos_penalty

            # Split rewards into chosen/rejected pairs
            first_half, second_half = rewards.split(batch_size)
            mask = first_half >= second_half
        elif self.judge is not None:
            # Once formatted, conversational data may contain special tokens (such as <|im_start|>) that are not
            # directly understandable by the judge and could alter its judgment. To avoid this and make the judge
            # independent of the model's chat template, we use the raw conversation data, and apply our own chat
            # template to it.
            if is_conversational({"prompt": prompts[0]}):
                environment = jinja2.Environment()
                template = environment.from_string(SIMPLE_CHAT_TEMPLATE)
                prompts = [template.render(messages=prompt) for prompt in prompts]
                completions = [template.render(messages=completion) for completion in completions]

            ranks_of_first_completion = self.judge.judge(
                prompts, list(zip(completions[:batch_size], completions[batch_size:], strict=True))
            )

            # convert ranks to a True/False mask:
            # when rank == 0, it means the first completion is the best
            # when rank == 1, it means the second completion is the best
            mask = torch.tensor([rank == 0 for rank in ranks_of_first_completion], device=device)

        batch_range = torch.arange(batch_size, device=device)
        chosen_indices = batch_range + (~mask * batch_size)
        rejected_indices = batch_range + (mask * batch_size)

        # Build tensor so that the first half is the chosen examples and the second half the rejected examples
        cr_indices = torch.cat((chosen_indices, rejected_indices), dim=0)  # cr = chosen and rejected
        cr_logprobs = logprobs[cr_indices]
        cr_ref_logprobs = ref_logprobs[cr_indices]

        # mask out the padding tokens
        padding_mask = ~completion_mask.bool()
        cr_padding_mask = padding_mask[cr_indices]

        cr_logprobs_sum = (cr_logprobs * ~cr_padding_mask).sum(1)
        cr_ref_logprobs_sum = (cr_ref_logprobs * ~cr_padding_mask).sum(1)

        # Split the chosen and rejected examples
        chosen_logprobs_sum, rejected_logprobs_sum = torch.split(cr_logprobs_sum, batch_size)
        chosen_ref_logprobs_sum, rejected_ref_logprobs_sum = torch.split(cr_ref_logprobs_sum, batch_size)
        pi_logratios = chosen_logprobs_sum - rejected_logprobs_sum
        ref_logratios = chosen_ref_logprobs_sum - rejected_ref_logprobs_sum

        logits = pi_logratios - ref_logratios

        if self.args.loss_type == "sigmoid":
            losses = -F.logsigmoid(self.beta * logits)
        elif self.args.loss_type == "ipo":
            losses = (logits - 1 / (2 * self.beta)) ** 2
        else:
            raise NotImplementedError(f"invalid loss type {self.loss_type}")

        loss = losses.mean()

        # Log everything
        if self.reward_funcs is not None:
            # When using reward_funcs, we have rewards instead of scores
            scores_margin = rewards[chosen_indices] - rewards[rejected_indices]
            self.stats["objective/scores_margin"].append(
                self.accelerator.gather_for_metrics(scores_margin.mean()).mean().item()
            )
            self.stats["objective/scores"].append(self.accelerator.gather_for_metrics(rewards.mean()).mean().item())
        self.stats["val/contain_eos_token"].append(contain_eos_token.float().mean().item())
        self.stats["logps/chosen"].append(self.accelerator.gather_for_metrics(chosen_logprobs_sum).mean().item())
        self.stats["logps/rejected"].append(self.accelerator.gather_for_metrics(rejected_logprobs_sum).mean().item())

        kl = logprobs - ref_logprobs
        mean_kl = kl.sum(1).mean()
        self.stats["objective/kl"].append(self.accelerator.gather_for_metrics(mean_kl).mean().item())
        non_score_reward = (-self.beta * kl).sum(1)
        mean_non_score_reward = non_score_reward.mean()
        self.stats["objective/non_score_reward"].append(
            self.accelerator.gather_for_metrics(mean_non_score_reward).mean().item()
        )
        if self.reward_funcs is not None:
            # Calculate RLHF reward by combining rewards with non_score_reward
            rlhf_reward = rewards + non_score_reward
            self.stats["objective/rlhf_reward"].append(self.accelerator.gather_for_metrics(rlhf_reward).mean().item())

        mean_entropy = -logprobs.sum(1).mean()
        self.stats["objective/entropy"].append(self.accelerator.gather_for_metrics(mean_entropy).mean().item())
        chosen_rewards = self.beta * (chosen_logprobs_sum - chosen_ref_logprobs_sum)
        gathered_chosen_rewards = self.accelerator.gather_for_metrics(chosen_rewards)
        self.stats["rewards/chosen"].append(gathered_chosen_rewards.mean().item())
        rejected_rewards = self.beta * (rejected_logprobs_sum - rejected_ref_logprobs_sum)
        gathered_rejected_rewards = self.accelerator.gather_for_metrics(rejected_rewards)
        self.stats["rewards/rejected"].append(gathered_rejected_rewards.mean().item())
        margin = gathered_chosen_rewards - gathered_rejected_rewards
        self.stats["rewards/margins"].append(margin.mean().item())
        accuracy = margin > 0
        self.stats["rewards/accuracies"].append(accuracy.float().mean().item())
        self.stats["beta"].append(self.beta)

        if (
            self.args.torch_empty_cache_steps is not None
            and self.state.global_step % self.args.torch_empty_cache_steps == 0
        ):
            empty_cache()

        kwargs = {}

        # For LOMO optimizers you need to explicitly use the learning rate
        if self.args.optim in [OptimizerNames.LOMO, OptimizerNames.ADALOMO]:
            kwargs["learning_rate"] = self._get_learning_rate()

        if self.args.n_gpu > 1:
            loss = loss.mean()  # mean() to average on multi-gpu parallel training

        self.accelerator.backward(loss, **kwargs)

        return loss.detach() / self.args.gradient_accumulation_steps

    # Same as Trainer._maybe_log_save_evaluate but log our metrics
    def _maybe_log_save_evaluate(
        self, tr_loss, grad_norm, model, trial, epoch, ignore_keys_for_eval, start_time, learning_rate=None
    ):
        if self.control.should_log and self.state.global_step > self._globalstep_last_logged:
            logs: dict[str, float] = {}

            # all_gather + mean() to get average loss over all processes
            tr_loss_scalar = self._nested_gather(tr_loss).mean().item()

            # reset tr_loss to zero
            tr_loss -= tr_loss

            logs["loss"] = round(tr_loss_scalar / (self.state.global_step - self._globalstep_last_logged), 4)
            if grad_norm is not None:
                logs["grad_norm"] = grad_norm.detach().item() if isinstance(grad_norm, torch.Tensor) else grad_norm
            if learning_rate is not None:
                logs["learning_rate"] = learning_rate
            else:
                logs["learning_rate"] = self._get_learning_rate()

            # Add our metrics
            for key, val in self.stats.items():
                logs[key] = sum(val) / len(val)
            self.stats = {key: [] for key in self.stats}  # reset stats

            self._total_loss_scalar += tr_loss_scalar
            self._globalstep_last_logged = self.state.global_step
            self.store_flos()
            self.log(logs, start_time)

        metrics = None
        if self.control.should_evaluate:
            metrics = self._evaluate(trial, ignore_keys_for_eval)
            is_new_best_metric = self._determine_best_metric(metrics=metrics, trial=trial)

            if self.args.save_strategy == "best":
                self.control.should_save = is_new_best_metric

        if self.control.should_save:
            self._save_checkpoint(model, trial)
            self.control = self.callback_handler.on_save(self.args, self.state, self.control)

    # Ensure the model card is saved along with the checkpoint
    def _save_checkpoint(self, model, trial):
        if self.args.hub_model_id is None:
            model_name = Path(self.args.output_dir).name
        else:
            model_name = self.args.hub_model_id.split("/")[-1]
        self.create_model_card(model_name=model_name)
        super()._save_checkpoint(model, trial)<|MERGE_RESOLUTION|>--- conflicted
+++ resolved
@@ -210,12 +210,8 @@
         compute_metrics: Callable[[EvalPrediction], dict] | None = None,
         callbacks: list[TrainerCallback] | None = None,
         optimizers: tuple[torch.optim.Optimizer, torch.optim.lr_scheduler.LambdaLR] = (None, None),
-<<<<<<< HEAD
-        preprocess_logits_for_metrics: Optional[Callable[[torch.Tensor, torch.Tensor], torch.Tensor]] = None,
-        rollout_func: Optional[RolloutFunc] = None,
-=======
         preprocess_logits_for_metrics: Callable[[torch.Tensor, torch.Tensor], torch.Tensor] | None = None,
->>>>>>> e39d8522
+        rollout_func: RolloutFunc | None = None,
     ) -> None:
         if not os.environ.get("TRL_EXPERIMENTAL_SILENCE"):
             warnings.warn(
