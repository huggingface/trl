--- conflicted
+++ resolved
@@ -43,11 +43,6 @@
     ProcessorMixin,
     Trainer,
     TrainerCallback,
-<<<<<<< HEAD
-    is_wandb_available,
-=======
-    is_apex_available,
->>>>>>> 3b9ac65a
 )
 from transformers.models.auto.modeling_auto import MODEL_FOR_IMAGE_TEXT_TO_TEXT_MAPPING_NAMES
 from transformers.trainer_utils import EvalPrediction, seed_worker
