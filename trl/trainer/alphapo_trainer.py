# Copyright 2020-2025 The HuggingFace Team. All rights reserved.
#
# Licensed under the Apache License, Version 2.0 (the "License");
# you may not use this file except in compliance with the License.
# You may obtain a copy of the License at
#
#     http://www.apache.org/licenses/LICENSE-2.0
#
# Unless required by applicable law or agreed to in writing, software
# distributed under the License is distributed on an "AS IS" BASIS,
# WITHOUT WARRANTIES OR CONDITIONS OF ANY KIND, either express or implied.
# See the License for the specific language governing permissions and
# limitations under the License.

import inspect
import os
import random
import textwrap
import warnings
from collections import defaultdict
from contextlib import nullcontext
from pathlib import Path
from typing import Any, Callable, Literal, Optional, Union

import numpy as np
import pandas as pd
import torch
import torch.nn as nn
import torch.nn.functional as F
from accelerate import PartialState
from datasets import Dataset
from torch import autocast
from torch.utils.data import DataLoader
from transformers import (
    AutoModelForCausalLM,
    BaseImageProcessor,
    DataCollator,
    FeatureExtractionMixin,
    PreTrainedModel,
    PreTrainedTokenizerBase,
    ProcessorMixin,
    Trainer,
    is_comet_available,
    is_torch_xla_available,
    is_wandb_available,
)
from transformers.trainer_callback import TrainerCallback
from transformers.trainer_utils import EvalLoopOutput
from transformers.utils import is_peft_available, is_torch_fx_proxy

from ..data_utils import maybe_apply_chat_template, maybe_extract_prompt
from .alphapo_config import AlphaPOConfig
from .utils import (
    DPODataCollatorWithPadding,
    add_bos_token_if_needed,
    add_eos_token_if_needed,
    disable_dropout_in_model,
    generate_model_card,
    get_comet_experiment_url,
    log_table_to_comet_experiment,
    pad_to_length,
    peft_module_casting_to_bf16,
    selective_log_softmax,
)


if is_peft_available():
    from peft import PeftModel, get_peft_model, prepare_model_for_kbit_training


if is_wandb_available():
    import wandb

if is_torch_xla_available():
    import torch_xla.core.xla_model as xm


class AlphaPOTrainer(Trainer):
    r"""
    Initialize AlphaPOTrainer.

    Args:
        model (`transformers.PreTrainedModel`):
            The model to train, preferably an `AutoModelForSequenceClassification`.
        args (`AlphaPOConfig`):
            The AlphaPO config arguments to use for training.
        data_collator (`transformers.DataCollator`):
            The data collator to use for training. If None is specified, the default data collator
            (`DPODataCollatorWithPadding`) will be used which will pad the sequences to the maximum length of the
            sequences in the batch, given a dataset of paired sequences.
       train_dataset (`datasets.Dataset`):
            The dataset to use for training.
        eval_dataset (`datasets.Dataset`):
            The dataset to use for evaluation.
        processing_class ([`~transformers.PreTrainedTokenizerBase`], [`~transformers.BaseImageProcessor`], [`~transformers.FeatureExtractionMixin`] or [`~transformers.ProcessorMixin`], *optional*, defaults to `None`):
            Processing class used to process the data. If provided, will be used to automatically process the inputs
            for the model, and it will be saved along the model to make it easier to rerun an interrupted training or
            reuse the fine-tuned model.
        model_init (`Callable[[], transformers.PreTrainedModel]`):
            The model initializer to use for training. If None is specified, the default model initializer will be
            used.
        callbacks (`list[transformers.TrainerCallback]`):
            The callbacks to use for training.
        optimizers (`tuple[torch.optim.Optimizer, torch.optim.lr_scheduler.LambdaLR]`):
            The optimizer and scheduler to use for training.
        preprocess_logits_for_metrics (`Callable[[torch.Tensor, torch.Tensor], torch.Tensor]`):
            The function to use to preprocess the logits before computing the metrics.
        peft_config (`dict`, defaults to `None`):
            The PEFT configuration to use for training. If you pass a PEFT configuration, the model will be wrapped in
            a PEFT model.
        compute_metrics (`Callable[[EvalPrediction], dict]`, *optional*):
            The function to use to compute the metrics. Must take a `EvalPrediction` and return a dictionary string to
            metric values.
    """

    _tag_names = ["trl", "alphapo"]

    def __init__(
        self,
        model: Optional[Union[PreTrainedModel, nn.Module, str]] = None,
        args: Optional[AlphaPOConfig] = None,
        data_collator: Optional[DataCollator] = None,
        train_dataset: Optional[Dataset] = None,
        eval_dataset: Optional[Union[Dataset, dict[str, Dataset]]] = None,
        processing_class: Optional[
            Union[PreTrainedTokenizerBase, BaseImageProcessor, FeatureExtractionMixin, ProcessorMixin]
        ] = None,
        model_init: Optional[Callable[[], PreTrainedModel]] = None,
        callbacks: Optional[list[TrainerCallback]] = None,
        optimizers: tuple[torch.optim.Optimizer, torch.optim.lr_scheduler.LambdaLR] = (None, None),
        preprocess_logits_for_metrics: Optional[Callable[[torch.Tensor, torch.Tensor], torch.Tensor]] = None,
        peft_config: Optional[dict] = None,
        compute_metrics: Optional[Callable[[EvalLoopOutput], dict]] = None,
    ):
        if args.model_init_kwargs is None:
            model_init_kwargs = {}
        elif not isinstance(model, str):
            raise ValueError("You passed model_kwargs to the AlphaPOTrainer. But your model is already instantiated.")
        else:
            model_init_kwargs = args.model_init_kwargs
            torch_dtype = model_init_kwargs.get("torch_dtype")
            if torch_dtype is not None:
                # Convert to `torch.dtype` if an str is passed
                if isinstance(torch_dtype, str) and torch_dtype != "auto":
                    torch_dtype = getattr(torch, torch_dtype)
                if torch_dtype != "auto" and not isinstance(torch_dtype, torch.dtype):
                    raise ValueError(
                        f"Invalid `torch_dtype` passed to the AlphaPOConfig. Expected a string with either `torch.dtype` or 'auto', but got {torch_dtype}."
                    )
                model_init_kwargs["torch_dtype"] = torch_dtype

        if isinstance(model, str):
            model = AutoModelForCausalLM.from_pretrained(model, **model_init_kwargs)

        # Initialize this variable to False. This helps tracking the case when `peft_module_casting_to_bf16`
        # has been called in order to properly call autocast if needed.
        self._peft_has_been_casted_to_bf16 = False

        if not is_peft_available() and peft_config is not None:
            raise ValueError(
                "PEFT is not installed and you passed a `peft_config` in the trainer's kwargs, please install it to use the PEFT models"
            )
        elif is_peft_available() and peft_config is not None:
            # if model is a peft model and we have a peft_config, we merge and unload it first
            if isinstance(model, PeftModel):
                model = model.merge_and_unload()

            if getattr(model, "is_loaded_in_8bit", False) or getattr(model, "is_loaded_in_4bit", False):
                _support_gc_kwargs = hasattr(
                    args, "gradient_checkpointing_kwargs"
                ) and "gradient_checkpointing_kwargs" in list(
                    inspect.signature(prepare_model_for_kbit_training).parameters
                )

                prepare_model_kwargs = {"use_gradient_checkpointing": args.gradient_checkpointing}

                if _support_gc_kwargs:
                    prepare_model_kwargs["gradient_checkpointing_kwargs"] = args.gradient_checkpointing_kwargs

                model = prepare_model_for_kbit_training(model, **prepare_model_kwargs)
            elif args.gradient_checkpointing:
                # For backward compatibility with older versions of transformers
                if hasattr(model, "enable_input_require_grads"):
                    model.enable_input_require_grads()
                else:

                    def make_inputs_require_grad(module, input, output):
                        output.requires_grad_(True)

                    model.get_input_embeddings().register_forward_hook(make_inputs_require_grad)

            # get peft model with the given config
            model = get_peft_model(model, peft_config)
            if args.bf16 and getattr(model, "is_loaded_in_4bit", False):
                peft_module_casting_to_bf16(model)
                # If args.bf16 we need to explicitly call `generate` with torch amp autocast context manager
                self._peft_has_been_casted_to_bf16 = True

        # For models that use gradient_checkpointing, we need to attach a hook that enables input
        # to explicitly have `requires_grad=True`, otherwise training will either silently
        # fail or completely fail.
        elif args.gradient_checkpointing:
            # For backward compatibility with older versions of transformers
            if hasattr(model, "enable_input_require_grads"):
                model.enable_input_require_grads()
            else:

                def make_inputs_require_grad(module, input, output):
                    output.requires_grad_(True)

                model.get_input_embeddings().register_forward_hook(make_inputs_require_grad)

        if args.generate_during_eval and not (is_wandb_available() or is_comet_available()):
            raise ValueError(
                "`generate_during_eval=True` requires Weights and Biases or Comet to be installed."
                " Please install `wandb` or `comet-ml` to resolve."
            )

        if model is not None:
            self.is_encoder_decoder = model.config.is_encoder_decoder
        elif args.is_encoder_decoder is None:
            raise ValueError("When no model is provided, you need to pass the parameter is_encoder_decoder.")
        else:
            self.is_encoder_decoder = args.is_encoder_decoder

        if self.is_encoder_decoder:
            self.decoder_start_token_id = model.config.decoder_start_token_id
            self.pad_token_id = model.config.pad_token_id

        if processing_class is None:
            raise ValueError("processing_class must be specified to tokenize a AlphaPO dataset.")
        if args.max_length is None:
            warnings.warn(
                "`max_length` is not set in the AlphaPOConfig's init"
                " it will default to `512` by default, but you should do it yourself in the future.",
                UserWarning,
            )
            max_length = 512
        else:
            max_length = args.max_length
        if args.max_prompt_length is None:
            warnings.warn(
                "`max_prompt_length` is not set in the AlphaPOConfig's init"
                " it will default to `128` by default, but you should do it yourself in the future.",
                UserWarning,
            )
            max_prompt_length = 128
        else:
            max_prompt_length = args.max_prompt_length

        if args.max_completion_length is None and self.is_encoder_decoder:
            warnings.warn(
                "When using an encoder decoder architecture, you should set `max_completion_length` in the AlphaPOConfig's init"
                " it will default to `128` by default, but you should do it yourself in the future.",
                UserWarning,
            )
            self.max_completion_length = 128
        else:
            self.max_completion_length = args.max_completion_length

        if data_collator is None:
            data_collator = DPODataCollatorWithPadding(
                pad_token_id=processing_class.pad_token_id,
                label_pad_token_id=args.label_pad_token_id,
                is_encoder_decoder=self.is_encoder_decoder,
            )

            if args.remove_unused_columns:
                args.remove_unused_columns = False
                # warn users
                warnings.warn(
                    "When using DPODataCollatorWithPadding, you should set `remove_unused_columns=False` in your TrainingArguments"
                    " we have set it for you, but you should do it yourself in the future.",
                    UserWarning,
                )

            self.use_dpo_data_collator = True
        else:
            self.use_dpo_data_collator = False

        # Disable dropout in the model and reference model
        if args.disable_dropout:
            disable_dropout_in_model(model)

        self.max_length = max_length
        self.generate_during_eval = args.generate_during_eval
        self.label_pad_token_id = args.label_pad_token_id
        self.padding_value = args.padding_value if args.padding_value is not None else processing_class.pad_token_id
        self.max_prompt_length = max_prompt_length
        self.truncation_mode = args.truncation_mode
        self.processing_class = processing_class

        self.alpha = args.alpha
        self.beta = args.beta
        self.gamma_beta_ratio = args.gamma_beta_ratio
        self.aux_loss_enabled = getattr(model.config, "output_router_logits", False)
        self.aux_loss_coef = getattr(model.config, "router_aux_loss_coef", 0.0)
        if self.aux_loss_enabled and self.aux_loss_coef == 0.0:
            warnings.warn(
                "You set `output_router_logits` to `True` in the model config, but `router_aux_loss_coef` is set to "
                "`0.0`, meaning the auxiliary loss will not be used. Either set `router_aux_loss_coef` to a value "
                "greater than `0.0`, or set `output_router_logits` to `False` if you don't want to use the auxiliary "
                "loss.",
                UserWarning,
            )

        self._stored_metrics = defaultdict(lambda: defaultdict(list))

        # The trainer estimates the number of FLOPs (floating-point operations) using the number of elements in the
        # input tensor associated with the key "input_ids". However, in AlphaPO, the sampled data does not include the
        # "input_ids" key. Instead, the available keys are "prompt_input_ids", "chosen_input_ids", and
        # "rejected_input_ids". As a result, the trainer issues the warning: "Could not estimate the number of tokens
        # of the input, floating-point operations will not be computed." To suppress this warning, we set the
        # "estimate_tokens" key in the model's "warnings_issued" dictionary to True. This acts as a flag to indicate
        # that the warning has already been issued.
        model.warnings_issued["estimate_tokens"] = True

        # Compute that only on the main process for faster data processing.
        # see: https://github.com/huggingface/trl/pull/1255
        with PartialState().main_process_first():
            # Extract the prompt if needed, and apply the chat template if needed
            train_dataset = train_dataset.map(maybe_extract_prompt, num_proc=args.dataset_num_proc)
            train_dataset = train_dataset.map(
                maybe_apply_chat_template, fn_kwargs={"tokenizer": processing_class}, num_proc=args.dataset_num_proc
            )
            train_dataset = train_dataset.map(self.tokenize_row, num_proc=args.dataset_num_proc)
            if eval_dataset is not None:
                eval_dataset = eval_dataset.map(maybe_extract_prompt, num_proc=args.dataset_num_proc)
                eval_dataset = eval_dataset.map(
                    maybe_apply_chat_template,
                    fn_kwargs={"tokenizer": processing_class},
                    num_proc=args.dataset_num_proc,
                )
                eval_dataset = eval_dataset.map(self.tokenize_row, num_proc=args.dataset_num_proc)

        super().__init__(
            model=model,
            args=args,
            data_collator=data_collator,
            train_dataset=train_dataset,
            eval_dataset=eval_dataset,
            processing_class=processing_class,
            model_init=model_init,
            compute_metrics=compute_metrics,
            callbacks=callbacks,
            optimizers=optimizers,
            preprocess_logits_for_metrics=preprocess_logits_for_metrics,
        )


        # Gradient accumulation requires scaled loss. Normally, loss scaling in the parent class depends on whether the
        # model accepts loss-related kwargs. Since we compute our own loss, this check is irrelevant. We set
        # self.model_accepts_loss_kwargs to False to enable scaling.
        self.model_accepts_loss_kwargs = False

        # Add tags for models that have been loaded with the correct transformers version
        if hasattr(self.model, "add_model_tags"):
            self.model.add_model_tags(self._tag_names)

        if not hasattr(self, "accelerator"):
            raise AttributeError(
                "Your `Trainer` does not have an `accelerator` object. Consider upgrading `transformers`."
            )

    def build_tokenized_answer(self, prompt, answer):
        """
        Llama tokenizer does satisfy `enc(a + b) = enc(a) + enc(b)`. It does ensure `enc(a + b) = enc(a) + enc(a +
        b)[len(enc(a)):]`. Reference:
            https://github.com/EleutherAI/lm-evaluation-harness/pull/531#issuecomment-1595586257
        """

        full_tokenized = self.processing_class(prompt + answer, add_special_tokens=False)
        prompt_input_ids = self.processing_class(prompt, add_special_tokens=False)["input_ids"]

        answer_input_ids = full_tokenized["input_ids"][len(prompt_input_ids) :]
        answer_attention_mask = full_tokenized["attention_mask"][len(prompt_input_ids) :]

        # Concat tokens to form `enc(a) + enc(a + b)[len(enc(a)):]`
        full_concat_input_ids = np.concatenate([prompt_input_ids, answer_input_ids])

        # Prepare input tokens for token by token comparison
        full_input_ids = np.array(full_tokenized["input_ids"])

        if len(full_input_ids) != len(full_concat_input_ids):
            raise ValueError("Prompt input ids and answer input ids should have the same length.")

        # On some tokenizers, like Llama-2 tokenizer, there are occasions where tokens
        # can be merged together when tokenizing prompt+answer. This could result
        # on the last token from the prompt being different when tokenized on its own
        # vs when done as prompt+answer.
        response_token_ids_start_idx = len(prompt_input_ids)

        # If tokenized prompt is different than both prompt+answer, then it means the
        # last token has changed due to merging.
        if prompt_input_ids != full_tokenized["input_ids"][:response_token_ids_start_idx]:
            response_token_ids_start_idx -= 1

        prompt_input_ids = full_tokenized["input_ids"][:response_token_ids_start_idx]
        prompt_attention_mask = full_tokenized["attention_mask"][:response_token_ids_start_idx]

        if len(prompt_input_ids) != len(prompt_attention_mask):
            raise ValueError("Prompt input ids and attention mask should have the same length.")

        answer_input_ids = full_tokenized["input_ids"][response_token_ids_start_idx:]
        answer_attention_mask = full_tokenized["attention_mask"][response_token_ids_start_idx:]

        return dict(
            prompt_input_ids=prompt_input_ids,
            prompt_attention_mask=prompt_attention_mask,
            input_ids=answer_input_ids,
            attention_mask=answer_attention_mask,
        )

    def tokenize_row(self, feature, model: Optional[Union[PreTrainedModel, nn.Module]] = None) -> dict:
        """Tokenize a single row from a ORPO specific dataset.

        At this stage, we don't convert to PyTorch tensors yet; we just handle the truncation in case the prompt +
        chosen or prompt + rejected responses is/are too long. First we truncate the prompt; if we're still too long,
        we truncate the chosen/rejected.

        We also create the labels for the chosen/rejected responses, which are of length equal to the sum of the length
        of the prompt and the chosen/rejected response, with label_pad_token_id for the prompt tokens.
        """
        batch = {}
        prompt = feature["prompt"]
        chosen = feature["chosen"]
        rejected = feature["rejected"]

        if not self.is_encoder_decoder:
            # Check issues below for more details
            #  1. https://github.com/huggingface/trl/issues/907
            #  2. https://github.com/EleutherAI/lm-evaluation-harness/pull/531#issuecomment-1595586257
            #  3. https://github.com/LianjiaTech/BELLE/issues/337

            if not isinstance(prompt, str):
                raise ValueError(f"prompt should be an str but got {type(prompt)}")
            prompt_tokens = self.processing_class(prompt, add_special_tokens=False)
            prompt_tokens = {f"prompt_{k}": v for k, v in prompt_tokens.items()}

            if not isinstance(chosen, str):
                raise ValueError(f"chosen should be an str but got {type(chosen)}")
            chosen_tokens = self.build_tokenized_answer(prompt, chosen)

            if not isinstance(rejected, str):
                raise ValueError(f"rejected should be an str but got {type(rejected)}")
            rejected_tokens = self.build_tokenized_answer(prompt, rejected)

            # Last prompt token might get merged by tokenizer and
            # it should not be included for generation if that happens
            prompt_len_input_ids = len(prompt_tokens["prompt_input_ids"])

            chosen_prompt_len_input_ids = len(chosen_tokens["prompt_input_ids"])
            rejected_prompt_len_input_ids = len(rejected_tokens["prompt_input_ids"])
            prompt_len_input_ids = min(chosen_prompt_len_input_ids, rejected_prompt_len_input_ids)

            for k, v in prompt_tokens.items():
                prompt_tokens[k] = v[:prompt_len_input_ids]

            # Make sure prompts only have one different token at most an
            # and length only differs by 1 at most
            num_diff_tokens = sum(
                [a != b for a, b in zip(chosen_tokens["prompt_input_ids"], rejected_tokens["prompt_input_ids"])]
            )
            num_diff_len = abs(chosen_prompt_len_input_ids - rejected_prompt_len_input_ids)
            if num_diff_tokens > 1 or num_diff_len > 1:
                raise ValueError(
                    "Chosen and rejected prompt_input_ids might only differ on the "
                    "last token due to tokenizer merge ops."
                )

            # add BOS token to head of prompt. Avoid adding if it's already there
            prompt_tokens, chosen_tokens, rejected_tokens = add_bos_token_if_needed(
                self.processing_class.bos_token_id,
                prompt_len_input_ids,
                prompt_tokens,
                chosen_prompt_len_input_ids,
                chosen_tokens,
                rejected_prompt_len_input_ids,
                rejected_tokens,
            )

            # add EOS token to end of answer. Avoid adding if it's already there
            chosen_tokens, rejected_tokens = add_eos_token_if_needed(
                self.processing_class.eos_token_id, chosen_tokens, rejected_tokens
            )

            longer_response_length = max(len(chosen_tokens["input_ids"]), len(rejected_tokens["input_ids"]))

            # if combined sequence is too long, truncate the prompt
            for answer_tokens in [chosen_tokens, rejected_tokens, prompt_tokens]:
                if len(answer_tokens["prompt_input_ids"]) + longer_response_length > self.max_length:
                    if self.truncation_mode == "keep_start":
                        for k in ["prompt_input_ids", "prompt_attention_mask"]:
                            answer_tokens[k] = answer_tokens[k][: self.max_prompt_length]
                    elif self.truncation_mode == "keep_end":
                        for k in ["prompt_input_ids", "prompt_attention_mask"]:
                            answer_tokens[k] = answer_tokens[k][-self.max_prompt_length :]
                    else:
                        raise ValueError(f"Unknown truncation mode: {self.truncation_mode}")

            # if that's still too long, truncate the response
            for answer_tokens in [chosen_tokens, rejected_tokens]:
                if len(answer_tokens["prompt_input_ids"]) + longer_response_length > self.max_length:
                    for k in ["input_ids", "attention_mask"]:
                        answer_tokens[k] = answer_tokens[k][: self.max_length - self.max_prompt_length]

            # Create labels
            chosen_sequence_tokens = {
                k: chosen_tokens[f"prompt_{k}"] + chosen_tokens[k] for k in ["input_ids", "attention_mask"]
            }
            rejected_sequence_tokens = {
                k: rejected_tokens[f"prompt_{k}"] + rejected_tokens[k] for k in ["input_ids", "attention_mask"]
            }
            chosen_sequence_tokens["labels"] = chosen_sequence_tokens["input_ids"][:]
            chosen_sequence_tokens["labels"][: len(chosen_tokens["prompt_input_ids"])] = [
                self.label_pad_token_id
            ] * len(chosen_tokens["prompt_input_ids"])
            rejected_sequence_tokens["labels"] = rejected_sequence_tokens["input_ids"][:]
            rejected_sequence_tokens["labels"][: len(rejected_tokens["prompt_input_ids"])] = [
                self.label_pad_token_id
            ] * len(rejected_tokens["prompt_input_ids"])

            for k, toks in {
                "chosen_": chosen_sequence_tokens,
                "rejected_": rejected_sequence_tokens,
                "": prompt_tokens,
            }.items():
                for type_key, tokens in toks.items():
                    if type_key == "token_type_ids":
                        continue
                    batch[f"{k}{type_key}"] = tokens

        else:
            chosen_tokens = self.processing_class(
                chosen, truncation=True, max_length=self.max_completion_length, add_special_tokens=True
            )
            rejected_tokens = self.processing_class(
                rejected, truncation=True, max_length=self.max_completion_length, add_special_tokens=True
            )
            prompt_tokens = self.processing_class(
                prompt, truncation=True, max_length=self.max_prompt_length, add_special_tokens=True
            )

            batch["chosen_labels"] = chosen_tokens["input_ids"]
            batch["rejected_labels"] = rejected_tokens["input_ids"]
            batch["prompt_input_ids"] = prompt_tokens["input_ids"]
            batch["prompt_attention_mask"] = prompt_tokens["attention_mask"]

            if model is not None and hasattr(model, "prepare_decoder_input_ids_from_labels"):
                batch["rejected_decoder_input_ids"] = model.prepare_decoder_input_ids_from_labels(
                    labels=torch.tensor(batch["rejected_labels"])
                )
                batch["chosen_decoder_input_ids"] = model.prepare_decoder_input_ids_from_labels(
                    labels=torch.tensor(batch["chosen_labels"])
                )

        if is_torch_xla_available():
            # Pad the sequences to global max_length to avoid TorchXLA recompilation
            for k in batch:
                if "labels" in k or self.is_encoder_decoder:
                    pad_value = self.label_pad_token_id
                elif k.endswith("_input_ids"):
                    pad_value = self.padding_value
                elif k.endswith("_attention_mask"):
                    pad_value = 0
                batch[k] = batch[k] + [pad_value] * (self.max_length - len(batch[k]))
        return batch

    @staticmethod
    def concatenated_inputs(
        batch: dict[str, Union[list, torch.LongTensor]],
        is_encoder_decoder: bool = False,
        label_pad_token_id: int = -100,
        padding_value: int = 0,
        device: Optional[torch.device] = None,
    ) -> dict[str, torch.LongTensor]:
        """Concatenate the chosen and rejected inputs into a single tensor.

        Args:
            batch:
                A batch of data. Must contain the keys 'chosen_input_ids' and 'rejected_input_ids', which are tensors
                of shape (batch_size, sequence_length).
            is_encoder_decoder:
                Whether the model is an encoder-decoder model.
            label_pad_token_id:
                The label pad token id.
            padding_value:
                The padding value to use for the concatenated inputs_ids.
            device:
                The device for the concatenated inputs.

        Returns:
            A dictionary containing the concatenated inputs under the key 'concatenated_input_ids'.
        """
        concatenated_batch = {}

        if is_encoder_decoder:
            max_length = max(batch["chosen_labels"].shape[1], batch["rejected_labels"].shape[1])
        else:
            max_length = max(batch["chosen_input_ids"].shape[1], batch["rejected_input_ids"].shape[1])

        for k in batch:
            if k.startswith("chosen") and isinstance(batch[k], torch.Tensor):
                if "labels" in k or is_encoder_decoder:
                    pad_value = label_pad_token_id
                elif k.endswith("_input_ids"):
                    pad_value = padding_value
                elif k.endswith("_attention_mask"):
                    pad_value = 0
                concatenated_key = k.replace("chosen", "concatenated")
                concatenated_batch[concatenated_key] = pad_to_length(batch[k], max_length, pad_value=pad_value)
        for k in batch:
            if k.startswith("rejected") and isinstance(batch[k], torch.Tensor):
                if "labels" in k or is_encoder_decoder:
                    pad_value = label_pad_token_id
                elif k.endswith("_input_ids"):
                    pad_value = padding_value
                elif k.endswith("_attention_mask"):
                    pad_value = 0
                concatenated_key = k.replace("rejected", "concatenated")
                concatenated_batch[concatenated_key] = torch.cat(
                    (
                        concatenated_batch[concatenated_key],
                        pad_to_length(batch[k], max_length, pad_value=pad_value),
                    ),
                    dim=0,
                ).to(device=device)

        if is_encoder_decoder:
            concatenated_batch["concatenated_input_ids"] = batch["prompt_input_ids"].repeat(2, 1).to(device=device)
            concatenated_batch["concatenated_attention_mask"] = (
                batch["prompt_attention_mask"].repeat(2, 1).to(device=device)
            )

        return concatenated_batch

    def alphapo_loss(
        self,
        policy_chosen_logps: torch.FloatTensor,
        policy_rejected_logps: torch.FloatTensor,
    ) -> tuple[torch.FloatTensor, torch.FloatTensor, torch.FloatTensor]:
        """Compute AlphaPO's loss for a batch of policy and chosen/reject rewards.

        Args:
            policy_chosen_logps: Log probabilities of the policy model for the chosen responses. Shape: (batch_size,)
            policy_rejected_logps: Log probabilities of the policy model for the rejected responses. Shape: (batch_size,)

        Returns:
            A tuple of three tensors: (losses, chosen_rewards, rejected_rewards).
            The losses tensor contains the AlphaPO loss for each example in the batch.
            The chosen_rewards and rejected_rewards tensors contain the rewards for the chosen and rejected responses, respectively.
        """
<<<<<<< HEAD
        # Implementation of the AlphaPO loss, based on the AlphaPO paper, equation (4): https://arxiv.org/abs/2501.03884
        # The reward function is r(y, x) = beta * (1 - pi_len_norm(y|x)^(-alpha)) / alpha, where pi_len_norm is the length-normalized probability.
        # The loss is -log_sigmoid(r(y_w, x) - r(y_l, x) - gamma)
        policy_chosen_probs_pow_alpha = torch.exp(-self.alpha * policy_chosen_logps)
        policy_rejected_probs_pow_alpha = torch.exp(-self.alpha * policy_rejected_logps)

        chosen_rewards_unscaled = (1 - policy_chosen_probs_pow_alpha) / self.alpha
        rejected_rewards_unscaled = (1 - policy_rejected_probs_pow_alpha) / self.alpha

        logits = chosen_rewards_unscaled - rejected_rewards_unscaled - self.gamma_beta_ratio
        losses = -F.logsigmoid(self.beta * logits)

        chosen_rewards = self.beta * chosen_rewards_unscaled.to(self.accelerator.device).detach()
        rejected_rewards = self.beta * rejected_rewards_unscaled.to(self.accelerator.device).detach()

=======
        # Implementation based on the AlphaPO loss, equation (9) from AlphaPO - Reward shape matters for LLM alignment
        # https://arxiv.org/abs/2501.03884
        policy_chosen_ps = torch.exp(-self.alpha * policy_chosen_logps)
        policy_rejected_ps = torch.exp(-self.alpha * policy_rejected_logps)
        policy_chosen_ps = (-policy_chosen_ps / self.alpha).to(self.accelerator.device)
        policy_rejected_ps = (-policy_rejected_ps / self.alpha).to(self.accelerator.device)
        logits = policy_chosen_ps - policy_rejected_ps - self.gamma_beta_ratio
        losses = -F.logsigmoid(self.beta * logits)
        # Implementation based on the AlphaPO reward, equation (8) from AlphaPO - Reward shape matters for LLM alignment
        chosen_rewards = self.beta * (1 / self.alpha + policy_chosen_ps).to(self.accelerator.device).detach()
        rejected_rewards = self.beta * (1 / self.alpha + policy_rejected_ps).to(self.accelerator.device).detach()
>>>>>>> 8bed7347
        return losses, chosen_rewards, rejected_rewards

    @staticmethod
    def get_batch_logps(
        logits: torch.FloatTensor,
        labels: torch.LongTensor,
        average_log_prob: bool = False,
        label_pad_token_id: int = -100,
        is_encoder_decoder: bool = False,
    ) -> torch.FloatTensor:
        """Compute the log probabilities of the given labels under the given logits.

        Args:
            logits: Logits of the model (unnormalized). Shape: (batch_size, sequence_length, vocab_size)
            labels: Labels for which to compute the log probabilities. Label tokens with a value of label_pad_token_id are ignored. Shape: (batch_size, sequence_length)
            average_log_prob: If True, return the average log probability per (non-masked) token. Otherwise, return the sum of the log probabilities of the (non-masked) tokens.
            label_pad_token_id: The label pad token id.
            is_encoder_decoder: Whether the model is an encoder-decoder model.

        Returns:
            A tensor of shape (batch_size,) containing the average/sum log probabilities of the given labels under the given logits.
        """
        if logits.shape[:-1] != labels.shape:
            raise ValueError("Logits (batch and sequence length dim) and labels must have the same shape.")

        if not is_encoder_decoder:
            labels = labels[:, 1:].clone()
            logits = logits[:, :-1, :]
        loss_mask = labels != label_pad_token_id

        # dummy token; we'll ignore the losses on these tokens later
        labels = torch.where(labels == label_pad_token_id, 0, labels)

        per_token_logps = selective_log_softmax(logits, labels)

        if average_log_prob:
            return (per_token_logps * loss_mask).sum(-1) / loss_mask.sum(-1)
        else:
            return (per_token_logps * loss_mask).sum(-1)

    def concatenated_forward(
        self, model: nn.Module, batch: dict[str, Union[list, torch.LongTensor]]
    ) -> tuple[torch.FloatTensor, torch.FloatTensor, torch.FloatTensor, torch.FloatTensor]:
        """Run the given model on the given batch of inputs, concatenating the chosen and rejected inputs together.

        We do this to avoid doing two forward passes, because it's faster for FSDP.
        """
        concatenated_batch = self.concatenated_inputs(
            batch,
            is_encoder_decoder=self.is_encoder_decoder,
            label_pad_token_id=self.label_pad_token_id,
            padding_value=self.padding_value,
            device=self.accelerator.device,
        )
        len_chosen = batch["chosen_labels"].shape[0]

        model_kwargs = (
            {
                "decoder_input_ids": self._shift_right(concatenated_batch["concatenated_labels"]),
            }
            if self.is_encoder_decoder
            else {}
        )

        if self.aux_loss_enabled:
            model_kwargs["output_router_logits"] = True

        outputs = model(
            concatenated_batch["concatenated_input_ids"],
            attention_mask=concatenated_batch["concatenated_attention_mask"],
            use_cache=False,
            **model_kwargs,
        )
        all_logits = outputs.logits

        def cross_entropy_loss(logits, labels):
            if not self.is_encoder_decoder:
                # Shift so that tokens < n predict n
                logits = logits[..., :-1, :].contiguous()
                labels = labels[..., 1:].contiguous()
            # Flatten the tokens
            loss_fct = nn.CrossEntropyLoss()
            logits = logits.view(-1, logits.shape[-1])
            labels = labels.view(-1)
            # Enable model parallelism
            labels = labels.to(logits.device)
            loss = loss_fct(logits, labels)
            return loss

        if self.is_encoder_decoder:
            labels = concatenated_batch["concatenated_labels"].clone()
        else:
            labels = concatenated_batch["concatenated_input_ids"].clone()
            attention_mask = concatenated_batch["concatenated_attention_mask"]
            labels = torch.where(attention_mask == 1, labels, self.label_pad_token_id)
        # alphapo chosen nll loss is computed over the full prompt and response
        chosen_nll_loss = cross_entropy_loss(all_logits[:len_chosen], labels[:len_chosen])

        all_logps = self.get_batch_logps(
            all_logits,
            concatenated_batch["concatenated_labels"],
            average_log_prob=True,
            is_encoder_decoder=self.is_encoder_decoder,
            label_pad_token_id=self.label_pad_token_id,
        )

        chosen_logps = all_logps[:len_chosen]
        rejected_logps = all_logps[len_chosen:]

        if not self.is_encoder_decoder:
            chosen_logits = all_logits[:len_chosen, :-1, :]
            rejected_logits = all_logits[len_chosen:, :-1, :]
        else:
            chosen_logits = all_logits[:len_chosen]
            rejected_logits = all_logits[len_chosen:]

        if self.aux_loss_enabled:
            return (chosen_logps, rejected_logps, chosen_logits, rejected_logits, chosen_nll_loss, outputs.aux_loss)

        return (chosen_logps, rejected_logps, chosen_logits, rejected_logits, chosen_nll_loss)

    def get_batch_loss_metrics(
        self,
        model,
        batch: dict[str, Union[list, torch.LongTensor]],
        train_eval: Literal["train", "eval"] = "train",
    ):
        """Compute the AlphaPO loss and other metrics for the given batch of inputs for train or test."""
        metrics = {}

        forward_output = self.concatenated_forward(model, batch)
        (
            policy_chosen_logps,
            policy_rejected_logps,
            policy_chosen_logits,
            policy_rejected_logits,
            policy_nll_loss,
        ) = forward_output[:5]
        if self.aux_loss_enabled:
            aux_loss = forward_output[5]

        losses, chosen_rewards, rejected_rewards = self.alphapo_loss(
            policy_chosen_logps,
            policy_rejected_logps,
        )

        # full AlphaPO loss
        loss = policy_nll_loss - losses.mean()

        reward_accuracies = (chosen_rewards > rejected_rewards).float()

        prefix = "eval_" if train_eval == "eval" else ""
        metrics[f"{prefix}rewards/chosen"] = self.accelerator.gather_for_metrics(chosen_rewards).mean()
        metrics[f"{prefix}rewards/rejected"] = self.accelerator.gather_for_metrics(rejected_rewards).mean()
        metrics[f"{prefix}rewards/accuracies"] = self.accelerator.gather_for_metrics(reward_accuracies).mean()
        metrics[f"{prefix}rewards/margins"] = self.accelerator.gather_for_metrics(
            chosen_rewards - rejected_rewards
        ).mean()
        metrics[f"{prefix}logps/rejected"] = self.accelerator.gather_for_metrics(policy_rejected_logps).detach().mean()
        metrics[f"{prefix}logps/chosen"] = self.accelerator.gather_for_metrics(policy_chosen_logps).detach().mean()
        metrics[f"{prefix}logits/rejected"] = self.accelerator.gather_for_metrics(
            policy_rejected_logits.detach().mean()
        ).mean()
        metrics[f"{prefix}logits/chosen"] = self.accelerator.gather_for_metrics(
            policy_chosen_logits.detach().mean()
        ).mean()
        metrics[f"{prefix}nll_loss"] = self.accelerator.gather_for_metrics(policy_nll_loss).detach().mean()

        if is_torch_xla_available():
            xm.mark_step()  # needed because .item() calls
        for k, v in metrics.items():
            metrics[k] = v.item()
        if self.aux_loss_enabled:
            loss += self.aux_loss_coef * aux_loss

        return loss, metrics

    def compute_loss(
        self,
        model: Union[PreTrainedModel, nn.Module],
        inputs: dict[str, Union[torch.Tensor, Any]],
        return_outputs=False,
        num_items_in_batch=None,
    ) -> Union[torch.Tensor, tuple[torch.Tensor, dict[str, torch.Tensor]]]:
        compute_loss_context_manager = (
            autocast(self.accelerator.device.type) if self._peft_has_been_casted_to_bf16 else nullcontext()
        )

        with compute_loss_context_manager:
            loss, metrics = self.get_batch_loss_metrics(model, inputs, train_eval="train")

        # Make sure to move the loss to the device the original accumulating loss is at back in the `Trainer` class:
        loss = loss.to(self.args.device)

        # force log the metrics
        self.store_metrics(metrics, train_eval="train")

        if return_outputs:
            return (loss, metrics)
        return loss

    def generate_from_model(self, model, batch: dict[str, torch.LongTensor]) -> str:
        """Generate samples from the model and reference model for the given batch of inputs."""

        # If one uses `generate_during_eval` with peft + bf16, we need to explicitly call generate with
        # the torch amp context manager as some hidden states are silently casted to full precision.
        generate_context_manager = (
            autocast(self.accelerator.device.type) if self._peft_has_been_casted_to_bf16 else nullcontext()
        )
        with generate_context_manager:
            policy_output = model.generate(
                input_ids=batch["prompt_input_ids"],
                attention_mask=batch["prompt_attention_mask"],
                max_length=self.max_length,
                do_sample=True,
                pad_token_id=self.processing_class.pad_token_id,
            )

        policy_output = pad_to_length(policy_output, self.max_length, self.processing_class.pad_token_id)
        policy_output_decoded = self.processing_class.batch_decode(policy_output, skip_special_tokens=True)

        return policy_output_decoded

    def prediction_step(
        self,
        model: Union[PreTrainedModel, nn.Module],
        inputs: dict[str, Union[torch.Tensor, Any]],
        prediction_loss_only: bool,
        ignore_keys: Optional[list[str]] = None,
    ):
        if not self.use_dpo_data_collator:
            warnings.warn(
                "prediction_step is only implemented for DPODataCollatorWithPadding, and you passed a datacollator that is different than "
                "DPODataCollatorWithPadding - you might see unexpected behavior. Alternatively, you can implement your own prediction_step method if you are using a custom data collator"
            )
        if ignore_keys is None:
            if hasattr(model, "config"):
                ignore_keys = getattr(model.config, "keys_to_ignore_at_inference", [])
            else:
                ignore_keys = []

        prediction_context_manager = (
            autocast(self.accelerator.device.type) if self._peft_has_been_casted_to_bf16 else nullcontext()
        )

        with torch.no_grad(), prediction_context_manager:
            loss, metrics = self.get_batch_loss_metrics(model, inputs, train_eval="eval")

        # force log the metrics
        self.store_metrics(metrics, train_eval="eval")

        if prediction_loss_only:
            return (loss.detach(), None, None)

        # logits for the chosen and rejected samples from model
        logits_dict = {
            "eval_logits/chosen": metrics["eval_logits/chosen"],
            "eval_logits/rejected": metrics["eval_logits/rejected"],
        }
        logits = [v for k, v in logits_dict.items() if k not in ignore_keys]
        logits = torch.tensor(logits, device=self.accelerator.device)
        labels = torch.zeros(logits.shape[0], device=self.accelerator.device)

        return (loss.detach(), logits, labels)

    def store_metrics(self, metrics: dict[str, float], train_eval: Literal["train", "eval"] = "train") -> None:
        for key, value in metrics.items():
            self._stored_metrics[train_eval][key].append(value)

    def evaluation_loop(
        self,
        dataloader: DataLoader,
        description: str,
        prediction_loss_only: Optional[bool] = None,
        ignore_keys: Optional[list[str]] = None,
        metric_key_prefix: str = "eval",
    ) -> EvalLoopOutput:
        """
        Overriding built-in evaluation loop to store metrics for each batch. Prediction/evaluation loop, shared by
        `Trainer.evaluate()` and `Trainer.predict()`.

        Works both with or without labels.
        """

        # Sample and save to game log if requested (for one batch to save time)
        if self.generate_during_eval:
            # Generate random indices within the range of the total number of samples
            num_samples = len(dataloader.dataset)
            random_indices = random.sample(range(num_samples), k=self.args.eval_batch_size)

            # Use dataloader.dataset.select to get the random batch without iterating over the DataLoader
            random_batch_dataset = dataloader.dataset.select(random_indices)
            random_batch = self.data_collator(random_batch_dataset)
            random_batch = self._prepare_inputs(random_batch)

            policy_output_decoded = self.generate_from_model(self.model, random_batch)

            table = pd.DataFrame(
                columns=["Prompt", "Policy"],
                data=[
                    [prompt, pol[len(prompt) :]] for prompt, pol in zip(random_batch["prompt"], policy_output_decoded)
                ],
            )
            if "wandb" in self.args.report_to:
                wandb.log({"game_log": wandb.Table(data=table)})

            if "comet_ml" in self.args.report_to:
                log_table_to_comet_experiment(
                    name="game_log.csv",
                    table=table,
                )

        # Base evaluation
        initial_output = super().evaluation_loop(
            dataloader, description, prediction_loss_only, ignore_keys, metric_key_prefix
        )

        return initial_output

    def log(self, logs: dict[str, float], start_time: Optional[float] = None) -> None:
        """
        Log `logs` on the various objects watching training, including stored metrics.

        Args:
            logs (`dict[str, float]`):
                The values to log.
            start_time (`float` or `None`, *optional*, defaults to `None`):
                Start time of the training.
        """
        # logs either has 'loss' or 'eval_loss'
        train_eval = "train" if "loss" in logs else "eval"
        # Add averaged stored metrics to logs
        for key, metrics in self._stored_metrics[train_eval].items():
            logs[key] = torch.tensor(metrics).mean().item()
        del self._stored_metrics[train_eval]
        return super().log(logs, start_time)

    def _shift_right(self, input_ids):
        if self.decoder_start_token_id is None:
            raise ValueError(
                "model.config.decoder_start_token_id has to be defined. It is usually set to the pad_token_id."
            )

        # shift inputs to the right
        if is_torch_fx_proxy(input_ids):
            # Item assignment is not supported natively for proxies.
            shifted_input_ids = torch.full(input_ids.shape[:-1] + (1,), self.decoder_start_token_id)
            shifted_input_ids = torch.cat([shifted_input_ids, input_ids[..., :-1]], dim=-1)
        else:
            shifted_input_ids = input_ids.new_zeros(input_ids.shape)
            shifted_input_ids[..., 1:] = input_ids[..., :-1].clone()
            shifted_input_ids[..., 0] = self.decoder_start_token_id

        if self.pad_token_id is None:
            raise ValueError("model.config.pad_token_id has to be defined.")
        # replace possible -100 values in labels by `pad_token_id`
        shifted_input_ids.masked_fill_(shifted_input_ids == -100, self.pad_token_id)

        return shifted_input_ids

    # Ensure the model card is saved along with the checkpoint
    def _save_checkpoint(self, model, trial):
        if self.args.hub_model_id is None:
            model_name = Path(self.args.output_dir).name
        else:
            model_name = self.args.hub_model_id.split("/")[-1]
        self.create_model_card(model_name=model_name)
        super()._save_checkpoint(model, trial)

    def create_model_card(
        self,
        model_name: Optional[str] = None,
        dataset_name: Optional[str] = None,
        tags: Union[str, list[str], None] = None,
    ):
        """
        Creates a draft of a model card using the information available to the `Trainer`.

        Args:
            model_name (`str` or `None`, *optional*, defaults to `None`):
                Name of the model.
            dataset_name (`str` or `None`, *optional*, defaults to `None`):
                Name of the dataset used for training.
            tags (`str`, `list[str]` or `None`, *optional*, defaults to `None`):
                Tags to be associated with the model card.
        """
        if not self.is_world_process_zero():
            return

        if hasattr(self.model.config, "_name_or_path") and not os.path.isdir(self.model.config._name_or_path):
            base_model = self.model.config._name_or_path
        else:
            base_model = None

        # normalize `tags` to a mutable set
        if tags is None:
            tags = set()
        elif isinstance(tags, str):
            tags = {tags}
        else:
            tags = set(tags)

        if hasattr(self.model.config, "unsloth_version"):
            tags.append("unsloth")

        tags.update(self._tag_names)

        citation = textwrap.dedent("""\
        @inproceedings{
        gupta2025alphapo,
        title={Alpha{PO}: Reward Shape Matters for {LLM} Alignment},
        author={Aman Gupta and Shao Tang and Qingquan Song and Sirou Zhu and Jiwoo Hong and Ankan Saha and Viral Gupta and Noah Lee and Eunki Kim and Siyu Zhu and Parag Agrawal and Natesh S. Pillai and Sathiya Keerthi},
        booktitle={Forty-second International Conference on Machine Learning},
        year={2025},
        url={https://openreview.net/forum?id=LmdZ0pSWtG}
        }""")

        model_card = generate_model_card(
            base_model=base_model,
            model_name=model_name,
            hub_model_id=self.hub_model_id,
            dataset_name=dataset_name,
            tags=tags,
            wandb_url=wandb.run.url if is_wandb_available() and wandb.run is not None else None,
            comet_url=get_comet_experiment_url(),
            trainer_name="AlphaPO",
            trainer_citation=citation,
            paper_title="AlphaPO -- Reward shape matters for LLM alignment",
            paper_id="2501.03884",
        )

        model_card.save(os.path.join(self.args.output_dir, "README.md"))<|MERGE_RESOLUTION|>--- conflicted
+++ resolved
@@ -650,7 +650,7 @@
             The losses tensor contains the AlphaPO loss for each example in the batch.
             The chosen_rewards and rejected_rewards tensors contain the rewards for the chosen and rejected responses, respectively.
         """
-<<<<<<< HEAD
+
         # Implementation of the AlphaPO loss, based on the AlphaPO paper, equation (4): https://arxiv.org/abs/2501.03884
         # The reward function is r(y, x) = beta * (1 - pi_len_norm(y|x)^(-alpha)) / alpha, where pi_len_norm is the length-normalized probability.
         # The loss is -log_sigmoid(r(y_w, x) - r(y_l, x) - gamma)
@@ -666,19 +666,6 @@
         chosen_rewards = self.beta * chosen_rewards_unscaled.to(self.accelerator.device).detach()
         rejected_rewards = self.beta * rejected_rewards_unscaled.to(self.accelerator.device).detach()
 
-=======
-        # Implementation based on the AlphaPO loss, equation (9) from AlphaPO - Reward shape matters for LLM alignment
-        # https://arxiv.org/abs/2501.03884
-        policy_chosen_ps = torch.exp(-self.alpha * policy_chosen_logps)
-        policy_rejected_ps = torch.exp(-self.alpha * policy_rejected_logps)
-        policy_chosen_ps = (-policy_chosen_ps / self.alpha).to(self.accelerator.device)
-        policy_rejected_ps = (-policy_rejected_ps / self.alpha).to(self.accelerator.device)
-        logits = policy_chosen_ps - policy_rejected_ps - self.gamma_beta_ratio
-        losses = -F.logsigmoid(self.beta * logits)
-        # Implementation based on the AlphaPO reward, equation (8) from AlphaPO - Reward shape matters for LLM alignment
-        chosen_rewards = self.beta * (1 / self.alpha + policy_chosen_ps).to(self.accelerator.device).detach()
-        rejected_rewards = self.beta * (1 / self.alpha + policy_rejected_ps).to(self.accelerator.device).detach()
->>>>>>> 8bed7347
         return losses, chosen_rewards, rejected_rewards
 
     @staticmethod
