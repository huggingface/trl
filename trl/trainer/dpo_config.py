--- conflicted
+++ resolved
@@ -77,12 +77,10 @@
             If True, we ignore the _provided_ reference model and implicitly use a reference model that assigns equal probability to all responses.
         force_use_ref_model (`bool`, defaults to `False`):
             In case one passes a PEFT model for the active model and you want to use a different model for the ref_model, set this flag to `True`.
-<<<<<<< HEAD
         f_divergence_type (`FDivergenceType`, *optional*, defaults to `FDivergenceType.REVERSE_KL`):
             The type of f-divergence regularization function to compute divergence between policy and reference model. This argument is optional, defaults to `FDivergenceType.REVERSE_KL`.
         f_alpha_divergence_coef (`float`, *optional*, defaults to `1.0`):
             The alpha coef in alpha-divergence(u^-alpha) regularization function for DPO loss.
-=======
         sync_ref_model ('bool', defaults to `False`):
             The flag for syncing reference model during training from the [TR-DPO](https://arxiv.org/pdf/2404.09656) paper.
         ref_model_mixup_alpha ('float', defaults to 1.0):
@@ -91,7 +89,6 @@
             The tau parameter from the [TR-DPO](https://arxiv.org/pdf/2404.09656) paper.
         rpo_alpha ('float', defaults to `None`):
             The alpha parameter from the [RPO](https://arxiv.org/pdf/2404.19733) paper. If None, no weighting is applied and the loss is the same as the DPO loss.
->>>>>>> 1d84e2b8
     """
 
     beta: float = 0.1
@@ -116,12 +113,9 @@
     ref_adapter_name: Optional[str] = None
     reference_free: bool = False
     force_use_ref_model: bool = False
-<<<<<<< HEAD
     f_divergence_type: Optional[FDivergenceType] = FDivergenceType.REVERSE_KL
     f_alpha_divergence_coef: Optional[float] = 1.0
-=======
     sync_ref_model: bool = False
     ref_model_mixup_alpha: float = 0.9
     ref_model_sync_steps: int = 64
-    rpo_alpha: Optional[float] = None
->>>>>>> 1d84e2b8
+    rpo_alpha: Optional[float] = None