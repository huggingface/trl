--- conflicted
+++ resolved
@@ -105,11 +105,7 @@
     beta: float = 0.1
     label_smoothing: float = 0
     loss_type: Literal[
-<<<<<<< HEAD
-        "sigmoid", "hinge", "ipo", "bco_pair", "sppo_hard", "nca_pair", "robust", "aot", "aot_pair", "exo_pair", "apo_zero", "apo_down"
-=======
-        "sigmoid", "hinge", "ipo", "exo_pair", "nca_pair", "robust", "bco_pair", "sppo_hard", "aot", "aot_pair"
->>>>>>> b0372e66
+        "sigmoid", "hinge", "ipo", "exo_pair", "nca_pair", "robust", "bco_pair", "sppo_hard", "aot", "aot_pair", "apo_zero", "apo_down"
     ] = "sigmoid"
     label_pad_token_id: int = -100
     padding_value: Optional[int] = None
