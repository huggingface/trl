# Copyright 2020-2025 The HuggingFace Team. All rights reserved.
#
# Licensed under the Apache License, Version 2.0 (the "License");
# you may not use this file except in compliance with the License.
# You may obtain a copy of the License at
#
#     http://www.apache.org/licenses/LICENSE-2.0
#
# Unless required by applicable law or agreed to in writing, software
# distributed under the License is distributed on an "AS IS" BASIS,
# WITHOUT WARRANTIES OR CONDITIONS OF ANY KIND, either express or implied.
# See the License for the specific language governing permissions and
# limitations under the License.

import warnings
from dataclasses import dataclass, field
from enum import Enum
from typing import Any, Callable, Optional, Union

from transformers import TrainingArguments


class FDivergenceType(Enum):
    REVERSE_KL = "reverse_kl"
    JS_DIVERGENCE = "js_divergence"
    ALPHA_DIVERGENCE = "alpha_divergence"


class FDivergenceConstants:
    ALPHA_DIVERGENCE_COEF_KEY = "alpha_divergence_coef"
    ALPHA_DIVERGENCE_COEF_DEFAULT = 1.0


@dataclass
class DPOConfig(TrainingArguments):
    r"""
    Configuration class for the [`DPOTrainer`].

    This class includes only the parameters that are specific to DPO training. For a full list of training arguments,
    please refer to the [`~transformers.TrainingArguments`] documentation. Note that default values in this class may
    differ from those in [`~transformers.TrainingArguments`].

    Using [`~transformers.HfArgumentParser`] we can turn this class into
    [argparse](https://docs.python.org/3/library/argparse#module-argparse) arguments that can be specified on the
    command line.

    Parameters:
        > Parameters that control the model and reference model

        model_init_kwargs (`dict[str, Any]`, *optional*):
            Keyword arguments for `AutoModelForCausalLM.from_pretrained`, used when the `model` argument of the
            [`DPOTrainer`] is provided as a string.
        ref_model_init_kwargs (`dict[str, Any]`, *optional*):
            Keyword arguments for `AutoModelForCausalLM.from_pretrained`, used when the `ref_model` argument of the
            [`DPOTrainer`] is provided as a string.
        model_adapter_name (`str`, *optional*):
            Name of the train target PEFT adapter, when using LoRA with multiple adapters.
        ref_adapter_name (`str`, *optional*):
            Name of the reference PEFT adapter, when using LoRA with multiple adapters.
        force_use_ref_model (`bool`, *optional*, defaults to `False`):
            If you provide a PEFT model as the active model and wish to use a different model for the `ref_model`, set
            this flag to `True`.
        disable_dropout (`bool`, *optional*, defaults to `True`):
            Whether to disable dropout in the model and reference model.
        use_logits_to_keep (`bool`, *optional*, defaults to `False`):
            If `True`, only a specified number of logits are computed in the forward pass. This can be useful for
            saving memory and speeding up training by not computing the logits for all tokens, especially in scenarios
            when working with very long prompts where labels are ignored (-100).

        > Parameters that control the data preprocessing

        dataset_num_proc (`int`, *optional*):
            Number of processes to use for processing the dataset.
<<<<<<< HEAD
        pad_token (`str` or `None`, *optional*, defaults to `None`):
            Token used for padding. If `None`, it defaults to `processing_class.pad_token`, or if that is also `None`,
            it falls back to `processing_class.eos_token`.
=======
        padding_value (`int`, *optional*):
            Padding value to use. If `None`, the padding value of the tokenizer is used.
>>>>>>> 69e288eb
        label_pad_token_id (`int`, *optional*, defaults to `-100`):
            Padding value to use for labels.
        max_prompt_length (`int` or `None`, *optional*, defaults to `512`):
            Maximum length of the prompt.
        max_completion_length (`int`, *optional*):
            Maximum length of the completion.
        max_length (`int` or `None`, *optional*, defaults to `1024`):
            Maximum length of the full sequence (prompt + completion).
        truncation_mode (`str`, *optional*, defaults to `"keep_end"`):
            Truncation mode to use when the sequence exceeds `max_length`. Possible values are `"keep_end"` and
            `"keep_start"`.
        padding_free (`bool`, *optional*, defaults to `False`):
            Whether to perform forward passes without padding by flattening all sequences in the batch into a single
            continuous sequence. This reduces memory usage by eliminating padding overhead. Currently, this is only
            supported with the `flash_attention_2` attention implementation, which can efficiently handle the flattened
            batch structure.
        precompute_ref_log_probs (`bool`, *optional*, defaults to `False`):
            Whether to precompute the log probabilities from the reference model. Setting this to `True` allows
            training without needing the reference model during training, which can help reduce GPU memory usage. If
            set to `False` (default), the reference model will be used during training to compute log probabilities
            on-the-fly.
        precompute_ref_batch_size (`int`, *optional*):
            Batch size to use when precomputing reference model log probabilities. This can be set higher than the
            training batch size to speed up preprocessing. If `None`, defaults to `per_device_train_batch_size` for
            training and `per_device_eval_batch_size` for evaluation.
        tools (`Optional[list[Union[dict, Callable]]]`, *optional*):
            List of tools (callable functions) that will be accessible to the model. If the template does not support
            function calling, this argument will have no effect.

        > Parameters that control the training

        loss_type (`str` or `list[str]`, *optional*, defaults to `"sigmoid"`):
            Type of loss to use. Possible values are:

                - `"sigmoid"`: sigmoid loss from the original [DPO](https://huggingface.co/papers/2305.18290) paper.
                - `"hinge"`: hinge loss on the normalized likelihood from the
                  [SLiC](https://huggingface.co/papers/2305.10425) paper.
                - `"ipo"`: IPO loss from the [IPO](https://huggingface.co/papers/2310.12036) paper.
                - `"exo_pair"`: pairwise EXO loss from the [EXO](https://huggingface.co/papers/2402.00856) paper.
                - `"nca_pair"`: pairwise NCA loss from the [NCA](https://huggingface.co/papers/2402.05369) paper.
                - `"robust"`: unbiased estimate of the DPO loss that is robust to preference noise from the [Robust
                  DPO](https://huggingface.co/papers/2403.00409) paper.
                - `"bco_pair"`: pairwise BCO loss from the [BCO](https://huggingface.co/papers/2404.04656) paper.
                - `"sppo_hard"`: SPPO loss with hard label from the [SPPO](https://huggingface.co/papers/2405.00675)
                  paper.
                - `"aot"`: AOT loss for paired datasets from the [AOT](https://huggingface.co/papers/2406.05882) paper.
                - `"aot_pair"`: AOT loss for unpaired datasets from the [AOT](https://huggingface.co/papers/2406.05882)
                  paper.
                - `"discopop"`: DiscoPOP (a.k.a Log-Ratio Modulated Loss, LRML) loss from the
                  [DiscoPOP](https://huggingface.co/papers/2406.08414) paper.
                - `"apo_zero"`: APO-zero loss from the [APO](https://huggingface.co/papers/2408.06266) paper.
                - `"apo_down"`: APO-down loss from the [APO](https://huggingface.co/papers/2408.06266) paper.
                - `"sft"`: Negative log-likelihood loss (standard supervised fine-tuning loss).

            Multiple loss types can be combined using comma separation (e.g., `["sigmoid", "bco_pair", "sft"]` for
            [MPO](https://huggingface.co/papers/2411.10442)). The `loss_weights` parameter can be used to specify
            corresponding weights for each loss type.

        use_liger_loss (`bool`, *optional*, defaults to `False`):
            Whether to use Liger loss.
        base_model_attribute_name (`str`, *optional*, defaults to `"model"`):
            Name of the attribute in the model that contains the base model. This is used to get the base model from
            the model when the model does not have a `get_decoder` method in the case when `use_liger_loss` is `True`.
        beta (`float`, *optional*, defaults to `0.1`):
            Parameter controlling the deviation from the reference model. Higher β means less deviation from the
            reference model. For the IPO loss (`loss_type="ipo"`), β is the regularization parameter denoted by τ in
            the [paper](https://huggingface.co/papers/2310.12036).
        f_divergence_type (`str`, *optional*, defaults to `FDivergenceType.REVERSE_KL`):
            Type of f-divergence regularization function to compute divergence between policy and reference model.
        f_alpha_divergence_coef (`float`, *optional*, defaults to `1.0`):
            α coefficient in the α-divergence u^-α regularization function for DPO loss.
        reference_free (`bool`, *optional*, defaults to `False`):
            Whether to ignore the provided reference model and implicitly use a reference model that assigns equal
            probability to all responses.
        label_smoothing (`float`, *optional*, defaults to `0.0`):
            Robust DPO label smoothing parameter from the [cDPO report](https://ericmitchell.ai/cdpo.pdf) and [Robust
            DPO](https://huggingface.co/papers/2403.00409) paper that should be between `0.0` and `0.5`.
        use_weighting (`bool`, *optional*, defaults to `False`):
            Whether to weight the loss as done in the [WPO paper](https://huggingface.co/papers/2406.11827).
        rpo_alpha (`float`, *optional*):
            α parameter from the [RPO paper](https://huggingface.co/papers/2404.19733) (v3), which controls the
            weighting of the NLL term in the loss. If `None`, no weighting is applied and the loss is the same as the
            DPO loss. The paper recommends `rpo_alpha=1.0`.
        ld_alpha (`float`, *optional*):
            α parameter from the [LD-DPO paper](https://huggingface.co/papers/2409.06411), which controls the weighting
            of the verbose token log-probabilities in responses. If `None`, no weighting is applied to the verbose
            part, and the loss is equivalent to the standard DPO loss. The paper recommends setting `ld_alpha` between
            `0.0` and `1.0`.
        discopop_tau (`float`, *optional*, defaults to `0.05`):
            τ/temperature parameter from the [DiscoPOP](https://huggingface.co/papers/2406.08414) paper, which controls
            the shape of log ratio modulated loss. The paper recommends the default value `discopop_tau=0.05`.
        loss_weights (`list[float]`, *optional*):
            List of loss weights for multi-loss combinations. Used when combining multiple loss types. Example: `[0.8,
            0.2, 1.0]` for [MPO](https://huggingface.co/papers/2411.10442). If not provided, defaults to equal weights
            (`1.0`) for all loss types.
        sync_ref_model (`bool`, *optional*, defaults to `False`):
            Whether to synchronize the reference model with the active model every `ref_model_sync_steps` steps, using
            the `ref_model_mixup_alpha` parameter. This synchronization originates from the
            [TR-DPO](https://huggingface.co/papers/2404.09656) paper.
        ref_model_mixup_alpha (`float`, *optional*, defaults to `0.6`):
            α parameter from the [TR-DPO](https://huggingface.co/papers/2404.09656) paper, which controls the mix
            between the current policy and the previous reference policy during updates. The reference policy is
            updated according to the equation: `π_ref = α * π_θ + (1 - α) * π_ref_prev`. To use this parameter, you
            must set `sync_ref_model=True`.
        ref_model_sync_steps (`int`, *optional*, defaults to `512`):
            τ parameter from the [TR-DPO](https://huggingface.co/papers/2404.09656) paper, which determines how
            frequently the current policy is synchronized with the reference policy. To use this parameter, you must
            set `sync_ref_model=True`.

        > Parameters that control the logging

        generate_during_eval (`bool`, *optional*, defaults to `False`):
            Whether to generate and log completions from both the model and the reference model to W&B or Comet during
            evaluation.
    """

    _VALID_DICT_FIELDS = TrainingArguments._VALID_DICT_FIELDS + ["model_init_kwargs", "ref_model_init_kwargs"]

    # Parameters whose default values are overridden from TrainingArguments
    learning_rate: float = field(
        default=1e-6,
        metadata={"help": "The initial learning rate for AdamW."},
    )
    logging_steps: float = field(
        default=10,
        metadata={
            "help": "Log every X updates steps. Should be an integer or a float in range `[0,1)`. If smaller than 1, "
            "will be interpreted as ratio of total training steps."
        },
    )
    gradient_checkpointing: bool = field(
        default=True,
        metadata={
            "help": "If True, use gradient checkpointing to save memory at the expense of slower backward pass."
        },
    )
    bf16: Optional[bool] = field(
        default=None,
        metadata={
            "help": "Whether to use bf16 (mixed) precision instead of 32-bit. Requires Ampere or higher NVIDIA "
            "architecture or Intel XPU or using CPU (use_cpu) or Ascend NPU. If not set, it defaults to `True` if "
            "`fp16` is not set."
        },
    )

    # Parameters that control the model and reference model
    model_init_kwargs: Optional[dict[str, Any]] = field(
        default=None,
        metadata={
            "help": "Keyword arguments for `AutoModelForCausalLM.from_pretrained`, used when the `model` argument of "
            "the `DPOTrainer` is provided as a string."
        },
    )
    ref_model_init_kwargs: Optional[dict[str, Any]] = field(
        default=None,
        metadata={
            "help": "Keyword arguments for `AutoModelForCausalLM.from_pretrained`, used when the `ref_model` argument "
            "of the `DPOTrainer` is provided as a string."
        },
    )
    model_adapter_name: Optional[str] = field(
        default=None,
        metadata={"help": "Name of the train target PEFT adapter, when using LoRA with multiple adapters."},
    )
    ref_adapter_name: Optional[str] = field(
        default=None,
        metadata={"help": "Name of the reference PEFT adapter, when using LoRA with multiple adapters."},
    )
    force_use_ref_model: bool = field(
        default=False,
        metadata={
            "help": "If you provide a PEFT model as the active model and wish to use a different model for the "
            "`ref_model`, set this flag to `True`."
        },
    )
    disable_dropout: bool = field(
        default=True,
        metadata={"help": "Whether to disable dropout in the model and reference model."},
    )
    use_logits_to_keep: bool = field(
        default=False,
        metadata={
            "help": "If `True`, only a specified number of logits are computed in the forward pass. This can be "
            "useful for saving memory and speeding up training by not computing the logits for all tokens, especially "
            "in scenarios when working with very long prompts where labels are ignored (-100)."
        },
    )

    # Parameters that control the data preprocessing
    dataset_num_proc: Optional[int] = field(
        default=None,
        metadata={"help": "Number of processes to use for processing the dataset."},
    )
    pad_token: Optional[str] = field(
        default=None,
        metadata={
            "help": "Token used for padding. If `None`, it defaults to `processing_class.pad_token`, or if that "
            "is also `None`, it falls back to `processing_class.eos_token`."
        },
    )
    label_pad_token_id: int = field(
        default=-100,
        metadata={"help": "Padding value to use for labels."},
    )
    max_prompt_length: Optional[int] = field(
        default=512,
        metadata={"help": "Maximum length of the prompt."},
    )
    max_completion_length: Optional[int] = field(
        default=None,
        metadata={"help": "Maximum length of the completion."},
    )
    max_length: Optional[int] = field(
        default=1024,
        metadata={"help": "Maximum length of the full sequence (prompt + completion)."},
    )
    truncation_mode: str = field(
        default="keep_end",
        metadata={
            "help": "Truncation mode to use when the sequence exceeds `max_length`. Possible values are `'keep_end'` "
            "and `'keep_start'`.",
            "choices": ["keep_end", "keep_start"],
        },
    )
    padding_free: bool = field(
        default=False,
        metadata={
            "help": "Whether to perform forward passes without padding by flattening all sequences in the batch into "
            "a single continuous sequence. This reduces memory usage by eliminating padding overhead. Currently, "
            "this is only supported with the `flash_attention_2` attention implementation, which can efficiently "
            "handle the flattened batch structure."
        },
    )
    precompute_ref_log_probs: bool = field(
        default=False,
        metadata={
            "help": "Whether to precompute the log probabilities from the reference model. Setting this to `True` "
            "allows training without needing the reference model during training, which can help reduce GPU memory "
            "usage. If set to `False` (default), the reference model will be used during training to compute log "
            "probabilities on-the-fly."
        },
    )
    precompute_ref_batch_size: Optional[int] = field(
        default=None,
        metadata={
            "help": "Batch size to use when precomputing reference model log probabilities. This can be set higher "
            "than the training batch size to speed up preprocessing. If `None`, defaults to "
            "`per_device_train_batch_size` for training and `per_device_eval_batch_size` for evaluation."
        },
    )
    tools: Optional[list[Union[dict, Callable]]] = field(
        default=None,
        metadata={
            "help": "List of tools (callable functions) that will be accessible to the model. If the template does "
            "not support function calling, this argument will have no effect."
        },
    )

    # Parameters that control the training
    loss_type: list[str] = field(
        default_factory=lambda: ["sigmoid"],
        metadata={
            "help": "Type of loss to use. Possible values are: `'sigmoid'`, `'hinge'`, `'ipo'`, `'exo_pair'`, "
            "`'nca_pair'`, `'robust'`, `'bco_pair'`, `'sppo_hard'`, `'aot'`, `'aot_pair'`, `'discopop'`, "
            "`'apo_zero'`, `'apo_down'` and `'sft'`. Multiple loss types can be combined using comma separation "
            "(e.g., `['sigmoid', 'bco_pair', 'sft']` for MPO). The `loss_weights` parameter can be used to specify "
            "corresponding weights for each loss type."
        },
    )
    use_liger_loss: bool = field(
        default=False,
        metadata={"help": "Whether to use Liger loss."},
    )
    base_model_attribute_name: str = field(
        default="model",
        metadata={
            "help": "Name of the attribute in the model that contains the base model. This is used to get the base "
            "model  from the model when the model does not have a `get_decoder` method in the case when "
            "`use_liger_loss` is `True`."
        },
    )
    beta: float = field(
        default=0.1,
        metadata={
            "help": "Parameter controlling the deviation from the reference model. "
            "Higher β means less deviation from the reference model."
        },
    )
    f_divergence_type: FDivergenceType = field(
        default=FDivergenceType.REVERSE_KL,
        metadata={
            "help": "Type of f-divergence regularization function to compute divergence between policy and reference "
            "model."
        },
    )
    f_alpha_divergence_coef: float = field(
        default=1.0,
        metadata={"help": "α coefficient in the α-divergence u^-α regularization function for DPO loss."},
    )
    reference_free: bool = field(
        default=False,
        metadata={
            "help": "Whether to ignore the provided reference model and implicitly use a reference model that assigns "
            "equal probability to all responses."
        },
    )
    label_smoothing: float = field(
        default=0.0,
        metadata={
            "help": "Robust DPO label smoothing parameter from the cDPO report and Robust DPO paper that should "
            "be between `0.0` and `0.5`."
        },
    )
    use_weighting: bool = field(
        default=False,
        metadata={"help": "Whether to weight the loss as done in the WPO paper."},
    )
    rpo_alpha: Optional[float] = field(
        default=None,
        metadata={
            "help": "α parameter from the RPO paper (v3), which controls the weighting of the NLL term in the loss. "
            "If `None`, no weighting is applied and the loss is the same as the DPO loss. The paper recommends "
            "`rpo_alpha=1.0`."
        },
    )
    ld_alpha: Optional[float] = field(
        default=None,
        metadata={
            "help": "α parameter from the LD-DPO paper, which controls the weighting of the verbose token "
            "log-probabilities in responses. If `None`, no weighting is applied to the verbose part, and the loss is "
            "equivalent to the standard DPO loss. The paper recommends setting `ld_alpha` between `0.0` and `1.0`.",
        },
    )
    discopop_tau: float = field(
        default=0.05,
        metadata={
            "help": "τ/temperature parameter from the DiscoPOP paper, which controls the shape of log ratio modulated "
            "loss. The paper recommends the default value `discopop_tau=0.05`."
        },
    )
    loss_weights: Optional[list[float]] = field(
        default=None,
        metadata={
            "help": "List of loss weights for multi-loss combinations. Used when combining multiple loss types. "
            "Example: `[0.8, 0.2, 1.0]` for MPO. If not provided, defaults to equal weights (`1.0`) for all loss "
            "types."
        },
    )
    sync_ref_model: bool = field(
        default=False,
        metadata={
            "help": "Whether to synchronize the reference model with the active model every `ref_model_sync_steps` "
            "steps, using the `ref_model_mixup_alpha` parameter."
        },
    )
    ref_model_mixup_alpha: float = field(
        default=0.6,
        metadata={
            "help": "α parameter from the TR-DPO paper, which controls the mix between the current policy and the "
            "previous reference policy during updates. The reference policy is updated according to the equation: "
            "`π_ref = α * π_θ + (1 - α) * π_ref_prev`. To use this parameter, you must set `sync_ref_model=True`."
        },
    )
    ref_model_sync_steps: int = field(
        default=512,
        metadata={
            "help": "τ parameter from the TR-DPO paper, which determines how frequently the current policy is "
            "synchronized with the reference policy. To use this parameter, you must set `sync_ref_model=True`."
        },
    )

    # Parameters that control the logging
    generate_during_eval: bool = field(
        default=False,
        metadata={
            "help": "Whether to generate and log completions from both the model and the reference model to W&B, MLFLow "
            "or Comet during evaluation."
        },
    )

    # Deprecated arguments
    padding_value: Optional[int] = field(
        default=None,
        metadata={"help": "Deprecated, use `pad_token` (str) instead."},
    )

    def __post_init__(self):
        self.bf16 = not (self.fp16) if self.bf16 is None else self.bf16

        # Normalize loss_type to string format for internal use
        if hasattr(self.loss_type, "__len__") and len(self.loss_type) == 1:
            self.loss_type = self.loss_type[0]

        # Validate loss_type
        if self.loss_weights is not None:
            loss_types = self.loss_type if isinstance(self.loss_type, list) else [self.loss_type]
            if len(self.loss_weights) != len(loss_types):
                raise ValueError(
                    f"Length of loss_weights list ({self.loss_weights}) must match number of loss types "
                    f"({loss_types})."
                )
        super().__post_init__()

        if self.padding_value is not None:
            warnings.warn(
                "The `padding_value` argument is deprecated and will be removed in version 0.25.0. Please use "
                "`pad_token` (str) instead."
            )
            if self.pad_token is None:
                self.pad_token = self.padding_value<|MERGE_RESOLUTION|>--- conflicted
+++ resolved
@@ -71,14 +71,9 @@
 
         dataset_num_proc (`int`, *optional*):
             Number of processes to use for processing the dataset.
-<<<<<<< HEAD
-        pad_token (`str` or `None`, *optional*, defaults to `None`):
+        pad_token (`str`, *optional*):
             Token used for padding. If `None`, it defaults to `processing_class.pad_token`, or if that is also `None`,
             it falls back to `processing_class.eos_token`.
-=======
-        padding_value (`int`, *optional*):
-            Padding value to use. If `None`, the padding value of the tokenizer is used.
->>>>>>> 69e288eb
         label_pad_token_id (`int`, *optional*, defaults to `-100`):
             Padding value to use for labels.
         max_prompt_length (`int` or `None`, *optional*, defaults to `512`):
