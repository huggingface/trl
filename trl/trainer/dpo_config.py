--- conflicted
+++ resolved
@@ -93,15 +93,12 @@
             Batch size to use when precomputing reference model log probabilities. This can be set higher than the
             training batch size to speed up preprocessing. If `None`, defaults to `per_device_train_batch_size` for
             training and `per_device_eval_batch_size` for evaluation.
-<<<<<<< HEAD
         use_liger_loss (`bool`, *optional*, defaults to `False`):
             Whether to use Liger loss.
         base_model_attribute_name (`str`, *optional*, defaults to `"model"`):
             Name of the attribute in the model that contains the base model. This is used to get the base model
             from the model when the model does not have a `get_decoder` method in the case when `use_liger_loss` is
             `True`.
-=======
->>>>>>> 57d9a973
 
         > Parameters that control the training
 
@@ -270,7 +267,6 @@
             "`per_device_train_batch_size` for training and `per_device_eval_batch_size` for evaluation."
         },
     )
-<<<<<<< HEAD
     use_liger_loss: bool = field(
         default=False,
         metadata={"help": "Whether to use Liger loss."},
@@ -283,9 +279,6 @@
             "`True`."
         },
     )
-
-=======
->>>>>>> 57d9a973
 
     # Parameters that control the training
     learning_rate: float = field(
