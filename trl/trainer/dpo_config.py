# Copyright 2024 The HuggingFace Team. All rights reserved.
#
# Licensed under the Apache License, Version 2.0 (the "License");
# you may not use this file except in compliance with the License.
# You may obtain a copy of the License at
#
#     http://www.apache.org/licenses/LICENSE-2.0
#
# Unless required by applicable law or agreed to in writing, software
# distributed under the License is distributed on an "AS IS" BASIS,
# WITHOUT WARRANTIES OR CONDITIONS OF ANY KIND, either express or implied.
# See the License for the specific language governing permissions and
# limitations under the License.
import warnings
from dataclasses import dataclass
from enum import Enum
from typing import Any, Dict, Literal, Optional

from transformers import TrainingArguments


class FDivergenceType(Enum):
    REVERSE_KL = "reverse_kl"
    JS_DIVERGENCE = "js_divergence"
    ALPHA_DIVERGENCE = "alpha_divergence"


class FDivergenceConstants:
    ALPHA_DIVERGENCE_COEF_KEY = "alpha_divergence_coef"
    ALPHA_DIVERGENCE_COEF_DEFAULT = 1.0


@dataclass
class DPOConfig(TrainingArguments):
    r"""
    Configuration class for the [`DPOTrainer`].

    Using [`~transformers.HfArgumentParser`] we can turn this class into
    [argparse](https://docs.python.org/3/library/argparse#module-argparse) arguments that can be specified on the
    command line.

    Parameters:
        beta (`float`, *optional*, defaults to `0.1`):
            Parameter controlling the deviation from the reference model. Higher β means less deviation from the
            reference model. For the IPO loss (`loss_type="ipo"`), β is the regularization parameter denoted by τ in
            the [paper](https://huggingface.co/papers/2310.12036).
        label_smoothing (`float`, *optional*, defaults to `0.0`):
            Robust DPO label smoothing parameter from the [cDPO](https://ericmitchell.ai/cdpo.pdf) report and
            [Robust DPO](https://huggingface.co/papers/2403.00409) paper that should be between `0.0` and `0.5`.
        loss_type (`str`, *optional*, defaults to `"sigmoid"`):
            Type of loss to use. Possible values are:

                - `"sigmoid"`: sigmoid loss from the original [DPO](https://huggingface.co/papers/2305.18290) paper.
                - `"hinge"`: hinge loss on the normalized likelihood from the [SLiC](https://huggingface.co/papers/2305.10425) paper.
                - `"ipo"`: IPO loss from the [IPO](https://huggingface.co/papers/2310.12036) paper.
                - `"exo_pair"`: pairwise EXO loss from the [EXO](https://huggingface.co/papers/2402.00856) paper.
                - `"nca_pair"`: pairwise NCA loss from the [NCA](https://huggingface.co/papers/2402.05369) paper.
                - `"robust"`: unbiased estimate of the DPO loss that is robust to preference noise from the [Robust DPO](https://huggingface.co/papers/2403.00409) paper.
                - `"bco_pair"`: pairwise BCO loss from the [BCO](https://huggingface.co/papers/2404.04656) paper.
                - `"sppo_hard"`: SPPO loss with hard label from the [SPPO](https://huggingface.co/papers/2405.00675) paper.
                - `"aot"`: AOT loss for paired datasets from the [AOT](https://huggingface.co/papers/2406.05882) paper.
                - `"aot_pair"`: AOT loss for unpaired datasets from the [AOT](https://huggingface.co/papers/2406.05882) paper.
                - `"apo_zero"`: APO-zero loss from the [APO](https://huggingface.co/papers/2408.06266) paper.
                - `"apo_down"`: APO-down loss from the [APO](https://huggingface.co/papers/2408.06266) paper.

        label_pad_token_id (`int`, *optional*, defaults to `-100`):
            Label pad token id. This argument is required if you want to use the default data collator.
        padding_value (`Optional[int]`, *optional*, defaults to `None`):
            Padding value to use. If `None`, the padding value of the tokenizer is used.
        truncation_mode (`str`, *optional*, defaults to `"keep_end"`):
            Truncation mode to use, either `keep_end` or `keep_start`. This argument is required if you want to use the
            default data collator.
        max_length (`Optional[int]`, *optional*, defaults to `None`):
            Maximum length of the sequences (prompt + completion) in the batch. This argument is required if you want
            to use the default data collator.
        max_prompt_length (`Optional[int]`, *optional*, defaults to `None`):
            Maximum length of the prompt. This argument is required if you want to use the default data collator.
        max_completion_length (`Optional[int]`, *optional*, defaults to `None`):
            Maximum length of the target. This argument is required if you want to use the default data collator and
            your model is an encoder-decoder.
        is_encoder_decoder(`Optional[int]`, *optional*, defaults to `None`):
            When using the `model_init` argument (callable) to instantiate the model instead of the `model` argument,
            you need to specify if the model returned by the callable is an encoder-decoder model.
        disable_dropout (`bool`, *optional*, defaults to `True`):
            Whether to disable dropout in the model and reference model.
        generate_during_eval (`bool`, *optional*, defaults to `False`):
            Truncation mode to use when the prompt is too long. Possible values are `"keep_end"` or `"keep_start"`.
            This argument is required if you want to use the default data collator.
        precompute_ref_log_probs (`bool`, *optional*, defaults to `False`):
            Whether to precompute reference model log probabilities for training and evaluation datasets. This is
            useful when training without the reference model to reduce the total GPU memory needed.
        dataset_num_proc (`Optional[int]`, *optional*, defaults to `None`):
            Number of processes to use for processing the dataset.
        model_init_kwargs (`Optional[Dict[str, Any]]`, *optional*, defaults to `None`):
            Keyword arguments to pass to `AutoModelForCausalLM.from_pretrained` when instantiating the model from a
            string.
        ref_model_init_kwargs (`Optional[Dict[str, Any]]`, *optional*, defaults to `None`):
            Keyword arguments to pass to `AutoModelForCausalLM.from_pretrained` when instantiating the reference model
            from a string.
        model_adapter_name (`Optional[str]`, *optional*, defaults to `None`):
            Name of the train target PEFT adapter, when using LoRA with multiple adapters.
        ref_adapter_name (`Optional[str]`, *optional*, defaults to `None`):
            Name of the reference PEFT adapter, when using LoRA with multiple adapters.
        reference_free (`bool`, *optional*, defaults to `False`):
            If `True`, we ignore the _provided_ reference model and implicitly use a reference model that assigns equal
            probability to all responses.
        force_use_ref_model (`bool`, *optional*, defaults to `False`):
            In case one passes a PEFT model for the active model and you want to use a different model for the
            ref_model, set this flag to `True`.
        f_divergence_type (`str`, *optional*, defaults to `FDivergenceType.REVERSE_KL`):
            Type of f-divergence regularization function to compute divergence between policy and reference model.
        f_alpha_divergence_coef (`float`, *optional*, defaults to `1.0`):
            α coefficient in the α-divergence \\(u^{-\\alpha}\\) regularization function for DPO loss.
        sync_ref_model (`bool`, *optional*, defaults to `False`):
            When set to `True`, the reference model is synchronized with the active model every `ref_model_sync_steps`
            steps, using the `ref_model_mixup_alpha` parameter. This synchronization originites from the
            [TR-DPO](https://huggingface.co/papers/2404.09656) paper.
        ref_model_mixup_alpha (`float`, *optional*, defaults to `0.9`):
            α parameter from the [TR-DPO](https://huggingface.co/papers/2404.09656) paper, which controls the mix
            between the current policy and the previous reference policy during updates. The reference policy is
            updated according to the equation: `π_ref = α * π_θ + (1 - α) * π_ref_prev`
            To use this parameter, you must set `sync_ref_model=True`.
        ref_model_sync_steps (`int`, *optional*, defaults to `64`):
            τ parameter from the [TR-DPO](https://huggingface.co/papers/2404.09656) paper, which determines how
            frequently the current policy is synchronized with the reference policy. To use this parameter, you must
            set `sync_ref_model=True`.
        rpo_alpha (`float`, *optional*, defaults to `None`):
            α parameter from the [RPO](https://huggingface.co/papers/2404.19733) paper (v3), which controls the
            weighting of the NLL term in the loss. If `None`, no weighting is applied and the loss is the same as the
            DPO loss. The paper recommends `rpo_alpha=1.0`.
        use_num_logits_to_keep (`bool`, *optional*, defaults to `False`): 
<<<<<<< HEAD
            If `True`, only a specified number of logits are computed in the forward pass of CausalLM. This can be useful 
            for saving memory and speeding up training by not computing the logits for all tokens, especially in scenarios 
            when working with very long prompts where labels are -ignored (-100).
=======
            If `True`, only a specified number of logits are computed in the forward pass. This can be useful for 
            saving memory and speeding up training by not computing the logits for all tokens, especially in scenarios 
            when working with very long prompts where labels are -100 (ignored).
>>>>>>> 3adf9ab2
            [Read more](https://huggingface.co/docs/transformers/main/model_doc/llama#transformers.LlamaForCausalLM)
    """

    beta: float = 0.1
    label_smoothing: float = 0.0
    loss_type: Literal[
        "sigmoid",
        "hinge",
        "ipo",
        "exo_pair",
        "nca_pair",
        "robust",
        "bco_pair",
        "sppo_hard",
        "aot",
        "aot_pair",
        "apo_zero",
        "apo_down",
    ] = "sigmoid"
    label_pad_token_id: int = -100
    padding_value: Optional[int] = None
    truncation_mode: str = "keep_end"
    max_length: Optional[int] = None
    max_prompt_length: Optional[int] = None
    max_target_length: Optional[int] = None  # deprecated in favor of max_completion_length
    max_completion_length: Optional[int] = None
    is_encoder_decoder: Optional[bool] = None
    disable_dropout: bool = True
    generate_during_eval: bool = False
    precompute_ref_log_probs: bool = False
    dataset_num_proc: Optional[int] = None
    model_init_kwargs: Optional[Dict[str, Any]] = None
    ref_model_init_kwargs: Optional[Dict[str, Any]] = None
    model_adapter_name: Optional[str] = None
    ref_adapter_name: Optional[str] = None
    reference_free: bool = False
    force_use_ref_model: bool = False
    f_divergence_type: FDivergenceType = FDivergenceType.REVERSE_KL
    f_alpha_divergence_coef: float = 1.0
    sync_ref_model: bool = False
    ref_model_mixup_alpha: float = 0.9
    ref_model_sync_steps: int = 64
    rpo_alpha: Optional[float] = None
    use_num_logits_to_keep: bool = False

    def __post_init__(self):
        if self.max_target_length is not None:
            warnings.warn(
                "The `max_target_length` argument is deprecated in favor of `max_completion_length` and will be removed in a future version.",
                FutureWarning,
            )
            if self.max_completion_length is None:
                self.max_completion_length = self.max_target_length

        return super().__post_init__()<|MERGE_RESOLUTION|>--- conflicted
+++ resolved
@@ -128,16 +128,10 @@
             α parameter from the [RPO](https://huggingface.co/papers/2404.19733) paper (v3), which controls the
             weighting of the NLL term in the loss. If `None`, no weighting is applied and the loss is the same as the
             DPO loss. The paper recommends `rpo_alpha=1.0`.
-        use_num_logits_to_keep (`bool`, *optional*, defaults to `False`): 
-<<<<<<< HEAD
-            If `True`, only a specified number of logits are computed in the forward pass of CausalLM. This can be useful 
-            for saving memory and speeding up training by not computing the logits for all tokens, especially in scenarios 
+        use_num_logits_to_keep (`bool`, *optional*, defaults to `False`):
+            If `True`, only a specified number of logits are computed in the forward pass of CausalLM. This can be useful
+            for saving memory and speeding up training by not computing the logits for all tokens, especially in scenarios
             when working with very long prompts where labels are -ignored (-100).
-=======
-            If `True`, only a specified number of logits are computed in the forward pass. This can be useful for 
-            saving memory and speeding up training by not computing the logits for all tokens, especially in scenarios 
-            when working with very long prompts where labels are -100 (ignored).
->>>>>>> 3adf9ab2
             [Read more](https://huggingface.co/docs/transformers/main/model_doc/llama#transformers.LlamaForCausalLM)
     """
 
