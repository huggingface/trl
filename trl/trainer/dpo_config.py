--- conflicted
+++ resolved
@@ -18,45 +18,6 @@
 from transformers import TrainingArguments
 
 
-<<<<<<< HEAD
-=======
-class FDivergenceType(Enum):
-    """Types of f-divergence functions for DPO loss regularization.
-
-    Attributes:
-        REVERSE_KL: Reverse KL divergence.
-        JS_DIVERGENCE: Jensen-Shannon divergence.
-        ALPHA_DIVERGENCE: Alpha divergence.
-
-    Examples:
-        ```python
-        >>> from trl.trainer.dpo_config import DPOConfig, FDivergenceType
-
-        >>> config = DPOConfig(
-        ...     f_divergence_type=FDivergenceType.ALPHA_DIVERGENCE,
-        ...     f_alpha_divergence_coef=0.5,  # used only with ALPHA_DIVERGENCE
-        ... )
-        ```
-    """
-
-    REVERSE_KL = "reverse_kl"
-    JS_DIVERGENCE = "js_divergence"
-    ALPHA_DIVERGENCE = "alpha_divergence"
-
-
-class FDivergenceConstants:
-    """Constants for f-divergence types and their parameters.
-
-    Attributes:
-        ALPHA_DIVERGENCE_COEF_KEY (`str`): Key for the alpha divergence coefficient.
-        ALPHA_DIVERGENCE_COEF_DEFAULT (`float`): Default value for the alpha divergence coefficient.
-    """
-
-    ALPHA_DIVERGENCE_COEF_KEY = "alpha_divergence_coef"
-    ALPHA_DIVERGENCE_COEF_DEFAULT = 1.0
-
-
->>>>>>> cc578b6b
 @dataclass
 class DPOConfig(TrainingArguments):
     r"""
@@ -73,37 +34,14 @@
     Parameters:
         > Parameters that control the model
 
-<<<<<<< HEAD
         model_init_kwargs (`dict[str, Any]` or `None`, *optional*, defaults to `None`):
             Keyword arguments for [`~transformers.AutoModelForCausalLM.from_pretrained`], used when the `model`
             argument of the [`DPOTrainer`] is provided as a string.
-=======
-        model_init_kwargs (`dict[str, Any]`, *optional*):
-            Keyword arguments for `AutoModelForCausalLM.from_pretrained`, used when the `model` argument of the
-            [`DPOTrainer`] is provided as a string.
-        ref_model_init_kwargs (`dict[str, Any]`, *optional*):
-            Keyword arguments for `AutoModelForCausalLM.from_pretrained`, used when the `ref_model` argument of the
-            [`DPOTrainer`] is provided as a string.
-        model_adapter_name (`str`, *optional*):
-            Name of the train target PEFT adapter, when using LoRA with multiple adapters.
-        ref_adapter_name (`str`, *optional*):
-            Name of the reference PEFT adapter, when using LoRA with multiple adapters.
-        force_use_ref_model (`bool`, *optional*, defaults to `False`):
-            If you provide a PEFT model as the active model and wish to use a different model for the `ref_model`, set
-            this flag to `True`.
-        disable_dropout (`bool`, *optional*, defaults to `True`):
-            Whether to disable dropout in the model and reference model.
-        use_logits_to_keep (`bool`, *optional*, defaults to `False`):
-            If `True`, only a specified number of logits are computed in the forward pass. This can be useful for
-            saving memory and speeding up training by not computing the logits for all tokens, especially in scenarios
-            when working with very long prompts where labels are ignored (-100).
->>>>>>> cc578b6b
 
         > Parameters that control the data preprocessing
 
         dataset_num_proc (`int`, *optional*):
             Number of processes to use for processing the dataset.
-<<<<<<< HEAD
         pad_token (`int` or `None`, *optional*, defaults to `None`):
             Token used for padding. If `None`, it defaults to `processing_class.pad_token`, or if that is also `None`,
             it falls back to `processing_class.eos_token`.
@@ -111,24 +49,12 @@
             Maximum length of the prompt part of the sequence. If `None`, no truncation is applied.
         max_completion_length (`int` or `None`, *optional*, defaults to `None`):
             Maximum length of the completion part of the sequence. If `None`, no truncation is applied.
-=======
-        pad_token (`str`, *optional*):
-            Token used for padding. If `None`, it defaults to `processing_class.pad_token`, or if that is also `None`,
-            it falls back to `processing_class.eos_token`.
-        label_pad_token_id (`int`, *optional*, defaults to `-100`):
-            Padding value to use for labels.
-        max_prompt_length (`int` or `None`, *optional*, defaults to `512`):
-            Maximum length of the prompt.
-        max_completion_length (`int`, *optional*):
-            Maximum length of the completion.
->>>>>>> cc578b6b
         max_length (`int` or `None`, *optional*, defaults to `1024`):
             Maximum length of the tokenized sequence. Sequences longer than `max_length` are truncated from the right.
             If `None`, no truncation is applied.
         padding_free (`bool`, *optional*, defaults to `False`):
             Whether to perform forward passes without padding by flattening all sequences in the batch into a single
             continuous sequence. This reduces memory usage by eliminating padding overhead. Currently, this is only
-<<<<<<< HEAD
             supported with the FlashAttention 2 or 3, which can efficiently handle the flattened batch structure.
         pad_to_multiple_of (`int` or `None`, *optional*, defaults to `None`):
             If set, the sequences will be padded to a multiple of this value.
@@ -137,118 +63,6 @@
 
         activation_offloading (`bool`, *optional*, defaults to `False`):
             Whether to offload the activations to the CPU.
-=======
-            supported with the `flash_attention_2` attention implementation, which can efficiently handle the flattened
-            batch structure.
-        precompute_ref_log_probs (`bool`, *optional*, defaults to `False`):
-            Whether to precompute the log probabilities from the reference model. Setting this to `True` allows
-            training without needing the reference model during training, which can help reduce GPU memory usage. If
-            set to `False` (default), the reference model will be used during training to compute log probabilities
-            on-the-fly.
-        precompute_ref_batch_size (`int`, *optional*):
-            Batch size to use when precomputing reference model log probabilities. This can be set higher than the
-            training batch size to speed up preprocessing. If `None`, defaults to `per_device_train_batch_size` for
-            training and `per_device_eval_batch_size` for evaluation.
-        tools (`Optional[list[Union[dict, Callable]]]`, *optional*):
-            List of tools (callable functions) that will be accessible to the model. If the template does not support
-            function calling, this argument will have no effect.
-
-        > Parameters that control the training
-
-        loss_type (`str` or `list[str]`, *optional*, defaults to `"sigmoid"`):
-            Type of loss to use. Possible values are:
-
-                - `"sigmoid"`: sigmoid loss from the original [DPO](https://huggingface.co/papers/2305.18290) paper.
-                - `"hinge"`: hinge loss on the normalized likelihood from the
-                  [SLiC](https://huggingface.co/papers/2305.10425) paper.
-                - `"ipo"`: IPO loss from the [IPO](https://huggingface.co/papers/2310.12036) paper.
-                - `"exo_pair"`: pairwise EXO loss from the [EXO](https://huggingface.co/papers/2402.00856) paper.
-                - `"nca_pair"`: pairwise NCA loss from the [NCA](https://huggingface.co/papers/2402.05369) paper.
-                - `"robust"`: unbiased estimate of the DPO loss that is robust to preference noise from the [Robust
-                  DPO](https://huggingface.co/papers/2403.00409) paper.
-                - `"bco_pair"`: pairwise BCO loss from the [BCO](https://huggingface.co/papers/2404.04656) paper.
-                - `"sppo_hard"`: SPPO loss with hard label from the [SPPO](https://huggingface.co/papers/2405.00675)
-                  paper.
-                - `"aot"`: AOT loss for paired datasets from the [AOT](https://huggingface.co/papers/2406.05882) paper.
-                - `"aot_pair"`: AOT loss for unpaired datasets from the [AOT](https://huggingface.co/papers/2406.05882)
-                  paper.
-                - `"discopop"`: DiscoPOP (a.k.a Log-Ratio Modulated Loss, LRML) loss from the
-                  [DiscoPOP](https://huggingface.co/papers/2406.08414) paper.
-                - `"apo_zero"`: APO-zero loss from the [APO](https://huggingface.co/papers/2408.06266) paper.
-                - `"apo_down"`: APO-down loss from the [APO](https://huggingface.co/papers/2408.06266) paper.
-                - `"sft"`: Negative log-likelihood loss (standard supervised fine-tuning loss).
-
-            Multiple loss types can be combined using comma separation (e.g., `["sigmoid", "bco_pair", "sft"]` for
-            [MPO](https://huggingface.co/papers/2411.10442)). The `loss_weights` parameter can be used to specify
-            corresponding weights for each loss type.
-
-        use_liger_loss (`bool`, *optional*, defaults to `False`):
-            Whether to use Liger loss.
-        base_model_attribute_name (`str`, *optional*, defaults to `"model"`):
-            Name of the attribute in the model that contains the base model. This is used to get the base model from
-            the model when the model does not have a `get_decoder` method in the case when `use_liger_loss` is `True`.
-        beta (`float`, *optional*, defaults to `0.1`):
-            Parameter controlling the deviation from the reference model. Higher β means less deviation from the
-            reference model. For the IPO loss (`loss_type="ipo"`), β is the regularization parameter denoted by τ in
-            the [paper](https://huggingface.co/papers/2310.12036).
-        f_divergence_type ([`FDivergenceType`] or `str`, *optional*, defaults to `FDivergenceType.REVERSE_KL`):
-            Type of f-divergence regularization function to compute divergence between policy and reference model.
-        f_alpha_divergence_coef (`float`, *optional*, defaults to `1.0`):
-            α coefficient in the α-divergence u^-α regularization function for DPO loss.
-        reference_free (`bool`, *optional*, defaults to `False`):
-            Whether to ignore the provided reference model and implicitly use a reference model that assigns equal
-            probability to all responses.
-        label_smoothing (`float`, *optional*, defaults to `0.0`):
-            Robust DPO label smoothing parameter from the [cDPO report](https://ericmitchell.ai/cdpo.pdf) and [Robust
-            DPO](https://huggingface.co/papers/2403.00409) paper that should be between `0.0` and `0.5`.
-        use_weighting (`bool`, *optional*, defaults to `False`):
-            Whether to weight the loss as done in the [WPO paper](https://huggingface.co/papers/2406.11827).
-        rpo_alpha (`float`, *optional*):
-            α parameter from the [RPO paper](https://huggingface.co/papers/2404.19733) (v3), which controls the
-            weighting of the NLL term in the loss. If `None`, no weighting is applied and the loss is the same as the
-            DPO loss. The paper recommends `rpo_alpha=1.0`.
-        ld_alpha (`float`, *optional*):
-            α parameter from the [LD-DPO paper](https://huggingface.co/papers/2409.06411), which controls the weighting
-            of the verbose token log-probabilities in responses. If `None`, no weighting is applied to the verbose
-            part, and the loss is equivalent to the standard DPO loss. The paper recommends setting `ld_alpha` between
-            `0.0` and `1.0`.
-        discopop_tau (`float`, *optional*, defaults to `0.05`):
-            τ/temperature parameter from the [DiscoPOP](https://huggingface.co/papers/2406.08414) paper, which controls
-            the shape of log ratio modulated loss. The paper recommends the default value `discopop_tau=0.05`.
-        loss_weights (`list[float]`, *optional*):
-            List of loss weights for multi-loss combinations. Used when combining multiple loss types. Example: `[0.8,
-            0.2, 1.0]` for [MPO](https://huggingface.co/papers/2411.10442). If not provided, defaults to equal weights
-            (`1.0`) for all loss types.
-        sync_ref_model (`bool`, *optional*, defaults to `False`):
-            Whether to synchronize the reference model with the active model every `ref_model_sync_steps` steps, using
-            the `ref_model_mixup_alpha` parameter. This synchronization originates from the
-            [TR-DPO](https://huggingface.co/papers/2404.09656) paper.
-        ref_model_mixup_alpha (`float`, *optional*, defaults to `0.6`):
-            α parameter from the [TR-DPO](https://huggingface.co/papers/2404.09656) paper, which controls the mix
-            between the current policy and the previous reference policy during updates. The reference policy is
-            updated according to the equation: `π_ref = α * π_θ + (1 - α) * π_ref_prev`. To use this parameter, you
-            must set `sync_ref_model=True`.
-        ref_model_sync_steps (`int`, *optional*, defaults to `512`):
-            τ parameter from the [TR-DPO](https://huggingface.co/papers/2404.09656) paper, which determines how
-            frequently the current policy is synchronized with the reference policy. To use this parameter, you must
-            set `sync_ref_model=True`.
-
-        > Parameters that control the logging
-
-        generate_during_eval (`bool`, *optional*, defaults to `False`):
-            Whether to generate and log completions from both the model and the reference model to W&B or Comet during
-            evaluation.
-
-        > Deprecated parameters
-
-        padding_value:
-
-            <Deprecated version="0.24.0">
-
-            This parameter is deprecated and will be removed in version 0.25.0. Use `pad_token` (`str`) instead.
-
-            </Deprecated>
->>>>>>> cc578b6b
     """
 
     _VALID_DICT_FIELDS = TrainingArguments._VALID_DICT_FIELDS + ["model_init_kwargs"]
@@ -310,13 +124,6 @@
             "help": "Token used for padding. If `None`, it defaults to `processing_class.pad_token`, or if that "
             "is also `None`, it falls back to `processing_class.eos_token`."
         },
-<<<<<<< HEAD
-=======
-    )
-    label_pad_token_id: int = field(
-        default=-100,
-        metadata={"help": "Padding value to use for labels."},
->>>>>>> cc578b6b
     )
     max_prompt_length: Optional[int] = field(
         default=512,
@@ -354,117 +161,7 @@
     # Parameters that control the training
     activation_offloading: bool = field(
         default=False,
-<<<<<<< HEAD
         metadata={"help": "Whether to offload the activations to the CPU."},
-=======
-        metadata={"help": "Whether to use Liger loss."},
-    )
-    base_model_attribute_name: str = field(
-        default="model",
-        metadata={
-            "help": "Name of the attribute in the model that contains the base model. This is used to get the base "
-            "model  from the model when the model does not have a `get_decoder` method in the case when "
-            "`use_liger_loss` is `True`."
-        },
-    )
-    beta: float = field(
-        default=0.1,
-        metadata={
-            "help": "Parameter controlling the deviation from the reference model. "
-            "Higher β means less deviation from the reference model."
-        },
-    )
-    f_divergence_type: Union[FDivergenceType, str] = field(
-        default=FDivergenceType.REVERSE_KL,
-        metadata={
-            "help": "Type of f-divergence regularization function to compute divergence between policy and reference "
-            "model."
-        },
-    )
-    f_alpha_divergence_coef: float = field(
-        default=1.0,
-        metadata={"help": "α coefficient in the α-divergence u^-α regularization function for DPO loss."},
-    )
-    reference_free: bool = field(
-        default=False,
-        metadata={
-            "help": "Whether to ignore the provided reference model and implicitly use a reference model that assigns "
-            "equal probability to all responses."
-        },
-    )
-    label_smoothing: float = field(
-        default=0.0,
-        metadata={
-            "help": "Robust DPO label smoothing parameter from the cDPO report and Robust DPO paper that should "
-            "be between `0.0` and `0.5`."
-        },
-    )
-    use_weighting: bool = field(
-        default=False,
-        metadata={"help": "Whether to weight the loss as done in the WPO paper."},
-    )
-    rpo_alpha: Optional[float] = field(
-        default=None,
-        metadata={
-            "help": "α parameter from the RPO paper (v3), which controls the weighting of the NLL term in the loss. "
-            "If `None`, no weighting is applied and the loss is the same as the DPO loss. The paper recommends "
-            "`rpo_alpha=1.0`."
-        },
-    )
-    ld_alpha: Optional[float] = field(
-        default=None,
-        metadata={
-            "help": "α parameter from the LD-DPO paper, which controls the weighting of the verbose token "
-            "log-probabilities in responses. If `None`, no weighting is applied to the verbose part, and the loss is "
-            "equivalent to the standard DPO loss. The paper recommends setting `ld_alpha` between `0.0` and `1.0`.",
-        },
-    )
-    discopop_tau: float = field(
-        default=0.05,
-        metadata={
-            "help": "τ/temperature parameter from the DiscoPOP paper, which controls the shape of log ratio modulated "
-            "loss. The paper recommends the default value `discopop_tau=0.05`."
-        },
-    )
-    loss_weights: Optional[list[float]] = field(
-        default=None,
-        metadata={
-            "help": "List of loss weights for multi-loss combinations. Used when combining multiple loss types. "
-            "Example: `[0.8, 0.2, 1.0]` for MPO. If not provided, defaults to equal weights (`1.0`) for all loss "
-            "types."
-        },
-    )
-    sync_ref_model: bool = field(
-        default=False,
-        metadata={
-            "help": "Whether to synchronize the reference model with the active model every `ref_model_sync_steps` "
-            "steps, using the `ref_model_mixup_alpha` parameter."
-        },
-    )
-    ref_model_mixup_alpha: float = field(
-        default=0.6,
-        metadata={
-            "help": "α parameter from the TR-DPO paper, which controls the mix between the current policy and the "
-            "previous reference policy during updates. The reference policy is updated according to the equation: "
-            "`π_ref = α * π_θ + (1 - α) * π_ref_prev`. To use this parameter, you must set `sync_ref_model=True`."
-        },
-    )
-    ref_model_sync_steps: int = field(
-        default=512,
-        metadata={
-            "help": "τ parameter from the TR-DPO paper, which determines how frequently the current policy is "
-            "synchronized with the reference policy. To use this parameter, you must set `sync_ref_model=True`."
-        },
-    )
-
-    # Parameters that control the logging
-    generate_during_eval: bool = field(
-        default=False,
-        metadata={
-            "help": "Whether to generate and log completions from both the model and the reference model to W&B, MLFLow "
-            "or Comet during evaluation."
-        },
->>>>>>> cc578b6b
     )
 
     # Deprecated arguments
@@ -475,21 +172,4 @@
 
     def __post_init__(self):
         self.bf16 = not (self.fp16) if self.bf16 is None else self.bf16
-<<<<<<< HEAD
-=======
-        self.f_divergence_type = FDivergenceType(self.f_divergence_type)
-
-        # Normalize loss_type to string format for internal use
-        if hasattr(self.loss_type, "__len__") and len(self.loss_type) == 1:
-            self.loss_type = self.loss_type[0]
-
-        # Validate loss_type
-        if self.loss_weights is not None:
-            loss_types = self.loss_type if isinstance(self.loss_type, list) else [self.loss_type]
-            if len(self.loss_weights) != len(loss_types):
-                raise ValueError(
-                    f"Length of loss_weights list ({self.loss_weights}) must match number of loss types "
-                    f"({loss_types})."
-                )
->>>>>>> cc578b6b
         super().__post_init__()