--- conflicted
+++ resolved
@@ -150,54 +150,6 @@
             into a single sample, associated with a position_ids vector. Only possible with flash-attention.
     """
 
-<<<<<<< HEAD
-    learning_rate: float = 1e-6
-    beta: float = 0.1
-    label_smoothing: float = 0.0
-    loss_type: Literal[
-        "sigmoid",
-        "hinge",
-        "ipo",
-        "exo_pair",
-        "nca_pair",
-        "robust",
-        "bco_pair",
-        "sppo_hard",
-        "aot",
-        "aot_pair",
-        "discopop",
-        "apo_zero",
-        "apo_down",
-    ] = "sigmoid"
-    use_weighting: bool = False
-    label_pad_token_id: int = -100
-    padding_value: Optional[int] = None
-    truncation_mode: str = "keep_end"
-    max_length: Optional[int] = None
-    max_prompt_length: Optional[int] = None
-    max_completion_length: Optional[int] = None
-    is_encoder_decoder: Optional[bool] = None
-    disable_dropout: bool = True
-    generate_during_eval: bool = False
-    precompute_ref_log_probs: bool = False
-    precompute_ref_batch_size: Optional[int] = None
-    dataset_num_proc: Optional[int] = None
-    model_init_kwargs: Optional[dict[str, Any]] = None
-    ref_model_init_kwargs: Optional[dict[str, Any]] = None
-    model_adapter_name: Optional[str] = None
-    ref_adapter_name: Optional[str] = None
-    reference_free: bool = False
-    force_use_ref_model: bool = False
-    f_divergence_type: FDivergenceType = FDivergenceType.REVERSE_KL
-    f_alpha_divergence_coef: float = 1.0
-    sync_ref_model: bool = False
-    ref_model_mixup_alpha: float = 0.9
-    ref_model_sync_steps: int = 64
-    rpo_alpha: Optional[float] = None
-    discopop_tau: float = 0.05
-    use_num_logits_to_keep: bool = False
-    padding_free: bool = False
-=======
     learning_rate: float = field(
         default=1e-6,
         metadata={
@@ -406,4 +358,10 @@
             "tokens, especially in scenarios when working with very long prompts where labels are ignored (-100)."
         },
     )
->>>>>>> 52d21317
+    padding_free: bool = field(
+        default=False,
+        metadata={
+            "help": "Whether the forward passes are performed without padding, i.e. flattening all the samples in the "
+            "batch into a single sample, associated with a position_ids vector. Only possible with flash-attention."
+        },
+    )