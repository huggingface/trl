# Copyright 2025 The HuggingFace Team. All rights reserved.
#
# Licensed under the Apache License, Version 2.0 (the "License");
# you may not use this file except in compliance with the License.
# You may obtain a copy of the License at
#
#     http://www.apache.org/licenses/LICENSE-2.0
#
# Unless required by applicable law or agreed to in writing, software
# distributed under the License is distributed on an "AS IS" BASIS,
# WITHOUT WARRANTIES OR CONDITIONS OF ANY KIND, either express or implied.
# See the License for the specific language governing permissions and
# limitations under the License.

import warnings
from dataclasses import dataclass, field
from enum import Enum
<<<<<<< HEAD
from typing import Any, Callable, Literal, Optional, Union
=======
from typing import Any, Optional
>>>>>>> 88514d51

from transformers import TrainingArguments


class FDivergenceType(Enum):
    REVERSE_KL = "reverse_kl"
    JS_DIVERGENCE = "js_divergence"
    ALPHA_DIVERGENCE = "alpha_divergence"


class FDivergenceConstants:
    ALPHA_DIVERGENCE_COEF_KEY = "alpha_divergence_coef"
    ALPHA_DIVERGENCE_COEF_DEFAULT = 1.0


@dataclass
class DPOConfig(TrainingArguments):
    r"""
    Configuration class for the [`DPOTrainer`].

    Using [`~transformers.HfArgumentParser`] we can turn this class into
    [argparse](https://docs.python.org/3/library/argparse#module-argparse) arguments that can be specified on the
    command line.

    Parameters:
        > Parameters that control the model and reference model

        model_init_kwargs (`dict[str, Any]` or `None`, *optional*, defaults to `None`):
            Keyword arguments for `AutoModelForCausalLM.from_pretrained`, used when the `model` argument of the
            [`DPOTrainer`] is provided as a string.
        ref_model_init_kwargs (`dict[str, Any]` or `None`, *optional*, defaults to `None`):
            Keyword arguments for `AutoModelForCausalLM.from_pretrained`, used when the `ref_model` argument of the
            [`DPOTrainer`] is provided as a string.
        model_adapter_name (`str` or `None`, *optional*, defaults to `None`):
            Name of the train target PEFT adapter, when using LoRA with multiple adapters.
        ref_adapter_name (`str` or `None`, *optional*, defaults to `None`):
            Name of the reference PEFT adapter, when using LoRA with multiple adapters.
        force_use_ref_model (`bool`, *optional*, defaults to `False`):
            If you provide a PEFT model as the active model and wish to use a different model for the `ref_model`, set
            this flag to `True`.
        disable_dropout (`bool`, *optional*, defaults to `True`):
            Whether to disable dropout in the model and reference model.
        use_num_logits_to_keep (`bool`, *optional*, defaults to `False`):
            If `True`, only a specified number of logits are computed in the forward pass. This can be useful for
            saving memory and speeding up training by not computing the logits for all tokens, especially in
            scenarios when working with very long prompts where labels are ignored (-100).

        > Parameters that control the data preprocessing

        dataset_num_proc (`int` or `None`, *optional*, defaults to `None`):
            Number of processes to use for processing the dataset.
        padding_value (`int` or `None`, *optional*, defaults to `None`):
            Padding value to use. If `None`, the padding value of the tokenizer is used.
        label_pad_token_id (`int`, *optional*, defaults to `-100`):
            Padding value to use for labels.
        truncation_mode (`str`, *optional*, defaults to `"keep_end"`):
            Truncation mode to usewhen the prompt is too long, either `keep_end` or `keep_start`.
        max_prompt_length (`int` or `None`, *optional*, defaults to `512`):
            Maximum length of the prompt.
        max_completion_length (`int` or `None`, *optional*, defaults to `None`):
            Maximum length of the completion.
        max_length (`int` or `None`, *optional*, defaults to `1024`):
            Maximum length of the full sequence (prompt + completion).
        padding_free (`bool`, *optional*, defaults to `False`):
            Whether forward passes are performed without padding by flattening all sequences in the batch
            into a single continuous sequence. This approach requires associating a `position_ids` vector to track
            positional information. Currently, this is only supported with the `flash_attention_2` mechanism, as it
            can handle the flattened batch structure.
        precompute_ref_log_probs (`bool`, *optional*, defaults to `False`):
            Whether to precompute the log probabilities from the reference model. Setting this to `True` allows
            training without needing the reference model during training, which can help reduce GPU memory usage. If
            set to `False` (default), the reference model will be used during training to compute log probabilities
            on-the-fly.
        precompute_ref_batch_size (`int` or `None`, *optional*, defaults to `None`):
            Batch size to use when precomputing reference model log probabilities. This can be set higher than the
            training batch size to speed up preprocessing. If `None`, defaults to `per_device_train_batch_size` for
            training and `per_device_eval_batch_size` for evaluation.

        > Parameters that control the training

        learning_rate (`float`, *optional*, defaults to `1e-6`):
            Initial learning rate for [`AdamW`] optimizer. The default value replaces that of
            [`~transformers.TrainingArguments`].
<<<<<<< HEAD
        beta (`float`, *optional*, defaults to `0.1`):
            Parameter controlling the deviation from the reference model. Higher β means less deviation from the
            reference model. For the IPO loss (`loss_type="ipo"`), β is the regularization parameter denoted by τ in
            the [paper](https://huggingface.co/papers/2310.12036).
        label_smoothing (`float`, *optional*, defaults to `0.0`):
            Robust DPO label smoothing parameter from the [cDPO](https://ericmitchell.ai/cdpo.pdf) report and
            [Robust DPO](https://huggingface.co/papers/2403.00409) paper that should be between `0.0` and `0.5`.
        tools (`Optional[list[Union[dict, Callable]]]`, *optional*, defaults to `None`):
            A list of tools (callable functions) that will be accessible to the model.
            If the template does not support function calling, this argument will have no effect
=======
>>>>>>> 88514d51
        loss_type (`str`, *optional*, defaults to `"sigmoid"`):
            Type of loss to use. Possible values are:

                - `"sigmoid"`: sigmoid loss from the original [DPO](https://huggingface.co/papers/2305.18290) paper.
                - `"hinge"`: hinge loss on the normalized likelihood from the [SLiC](https://huggingface.co/papers/2305.10425) paper.
                - `"ipo"`: IPO loss from the [IPO](https://huggingface.co/papers/2310.12036) paper.
                - `"exo_pair"`: pairwise EXO loss from the [EXO](https://huggingface.co/papers/2402.00856) paper.
                - `"nca_pair"`: pairwise NCA loss from the [NCA](https://huggingface.co/papers/2402.05369) paper.
                - `"robust"`: unbiased estimate of the DPO loss that is robust to preference noise from the [Robust DPO](https://huggingface.co/papers/2403.00409) paper.
                - `"bco_pair"`: pairwise BCO loss from the [BCO](https://huggingface.co/papers/2404.04656) paper.
                - `"sppo_hard"`: SPPO loss with hard label from the [SPPO](https://huggingface.co/papers/2405.00675) paper.
                - `"aot"`: AOT loss for paired datasets from the [AOT](https://huggingface.co/papers/2406.05882) paper.
                - `"aot_pair"`: AOT loss for unpaired datasets from the [AOT](https://huggingface.co/papers/2406.05882) paper.
                - `"discopop"`: DiscoPOP (a.k.a Log-Ratio Modulated Loss, LRML) loss from the [DiscoPOP](https://huggingface.co/papers/2406.08414) paper.
                - `"apo_zero"`: APO-zero loss from the [APO](https://huggingface.co/papers/2408.06266) paper.
                - `"apo_down"`: APO-down loss from the [APO](https://huggingface.co/papers/2408.06266) paper.

        beta (`float`, *optional*, defaults to `0.1`):
            Parameter controlling the deviation from the reference model. Higher β means less deviation from the
            reference model. For the IPO loss (`loss_type="ipo"`), β is the regularization parameter denoted by τ in
            the [paper](https://huggingface.co/papers/2310.12036).
        f_divergence_type (`str`, *optional*, defaults to `FDivergenceType.REVERSE_KL`):
            Type of f-divergence regularization function to compute divergence between policy and reference model.
        f_alpha_divergence_coef (`float`, *optional*, defaults to `1.0`):
            α coefficient in the α-divergence u^-α regularization function for DPO loss.
        reference_free (`bool`, *optional*, defaults to `False`):
            Whether to ignore the provided reference model and implicitly use a reference model that assigns equal
            probability to all responses.
        label_smoothing (`float`, *optional*, defaults to `0.0`):
            Robust DPO label smoothing parameter from the [cDPO](https://ericmitchell.ai/cdpo.pdf) report and
            [Robust DPO](https://huggingface.co/papers/2403.00409) paper that should be between `0.0` and `0.5`.
        use_weighting (`bool`, *optional*, defaults to `False`):
            Whether to weight the loss as done in the [WPO](https://huggingface.co/papers/2406.11827) paper.
        rpo_alpha (`float`, *optional*, defaults to `None`):
            α parameter from the [RPO](https://huggingface.co/papers/2404.19733) paper (v3), which controls the
            weighting of the NLL term in the loss. If `None`, no weighting is applied and the loss is the same as the
            DPO loss. The paper recommends `rpo_alpha=1.0`.
        discopop_tau (`float`, *optional*, defaults to `0.05`):
            τ/temperature parameter from the [DiscoPOP](https://huggingface.co/papers/2406.08414) paper, which controls
            the shape of log ratio modulated loss. The paper recommends the default value `discopop_tau=0.05`.
        sync_ref_model (`bool`, *optional*, defaults to `False`):
            Whether to synchronize the reference model with the active model every `ref_model_sync_steps` steps, using
            the `ref_model_mixup_alpha` parameter. This synchronization originites from the
            [TR-DPO](https://huggingface.co/papers/2404.09656) paper.
        ref_model_mixup_alpha (`float`, *optional*, defaults to `0.9`):
            α parameter from the [TR-DPO](https://huggingface.co/papers/2404.09656) paper, which controls the mix
            between the current policy and the previous reference policy during updates. The reference policy is
            updated according to the equation: `π_ref = α * π_θ + (1 - α) * π_ref_prev`. To use this parameter, you
            must set `sync_ref_model=True`.
        ref_model_sync_steps (`int`, *optional*, defaults to `64`):
            τ parameter from the [TR-DPO](https://huggingface.co/papers/2404.09656) paper, which determines how
            frequently the current policy is synchronized with the reference policy. To use this parameter, you must
            set `sync_ref_model=True`.

        > Parameters that control the logging

        generate_during_eval (`bool`, *optional*, defaults to `False`):
            Whether to generate and log completions from both the model and the reference model to W&B or Comet during
            evaluation.
    """

<<<<<<< HEAD
    learning_rate: float = 1e-6
    beta: float = 0.1
    label_smoothing: float = 0.0
    tools: Optional[list[Union[dict, Callable]]] = None
    loss_type: Literal[
        "sigmoid",
        "hinge",
        "ipo",
        "exo_pair",
        "nca_pair",
        "robust",
        "bco_pair",
        "sppo_hard",
        "aot",
        "aot_pair",
        "discopop",
        "apo_zero",
        "apo_down",
    ] = "sigmoid"
    use_weighting: bool = False
    label_pad_token_id: int = -100
    padding_value: Optional[int] = None
    truncation_mode: str = "keep_end"
    max_length: Optional[int] = None
    max_prompt_length: Optional[int] = None
    max_target_length: Optional[int] = None  # deprecated in favor of max_completion_length
    max_completion_length: Optional[int] = None
    is_encoder_decoder: Optional[bool] = None
    disable_dropout: bool = True
    generate_during_eval: bool = False
    precompute_ref_log_probs: bool = False
    precompute_ref_batch_size: Optional[int] = None
    dataset_num_proc: Optional[int] = None
    model_init_kwargs: Optional[dict[str, Any]] = None
    ref_model_init_kwargs: Optional[dict[str, Any]] = None
    model_adapter_name: Optional[str] = None
    ref_adapter_name: Optional[str] = None
    reference_free: bool = False
    force_use_ref_model: bool = False
    f_divergence_type: FDivergenceType = FDivergenceType.REVERSE_KL
    f_alpha_divergence_coef: float = 1.0
    sync_ref_model: bool = False
    ref_model_mixup_alpha: float = 0.9
    ref_model_sync_steps: int = 64
    rpo_alpha: Optional[float] = None
    discopop_tau: float = 0.05
    use_num_logits_to_keep: bool = False
=======
    # Parameters that control the model and reference model
    model_init_kwargs: Optional[dict[str, Any]] = field(
        default=None,
        metadata={
            "help": "Keyword arguments for `AutoModelForCausalLM.from_pretrained`, used when the `model` argument of "
            "the `DPOTrainer` is provided as a string."
        },
    )
    ref_model_init_kwargs: Optional[dict[str, Any]] = field(
        default=None,
        metadata={
            "help": "Keyword arguments for `AutoModelForCausalLM.from_pretrained`, used when the `ref_model` argument "
            "of the `DPOTrainer` is provided as a string."
        },
    )
    model_adapter_name: Optional[str] = field(
        default=None,
        metadata={"help": "Name of the train target PEFT adapter, when using LoRA with multiple adapters."},
    )
    ref_adapter_name: Optional[str] = field(
        default=None,
        metadata={"help": "Name of the reference PEFT adapter, when using LoRA with multiple adapters."},
    )
    force_use_ref_model: bool = field(
        default=False,
        metadata={
            "help": "If you provide a PEFT model as the active model and wish to use a different model for the "
            "`ref_model`, set this flag to `True`."
        },
    )
    disable_dropout: bool = field(
        default=True,
        metadata={"help": "Whether to disable dropout in the model and reference model."},
    )
    use_num_logits_to_keep: bool = field(
        default=False,
        metadata={
            "help": "If `True`, only a specified number of logits are computed in the forward pass. This can be "
            "useful for saving memory and speeding up training by not computing the logits for all tokens, especially "
            "in scenarios when working with very long prompts where labels are ignored (-100)."
        },
    )

    # Parameters that control the data preprocessing
    dataset_num_proc: Optional[int] = field(
        default=None,
        metadata={"help": "Number of processes to use for processing the dataset."},
    )
    padding_value: Optional[int] = field(
        default=None,
        metadata={"help": "Padding value to use. If `None`, the padding value of the tokenizer is used."},
    )
    label_pad_token_id: int = field(
        default=-100,
        metadata={"help": "Padding value to use for labels."},
    )
    truncation_mode: str = field(
        default="keep_end",
        metadata={
            "help": "Truncation mode to use when the prompt is too long.",
            "choices": ["keep_end", "keep_start"],
        },
    )
    max_prompt_length: Optional[int] = field(
        default=512,
        metadata={"help": "Maximum length of the prompt."},
    )
    max_completion_length: Optional[int] = field(
        default=None,
        metadata={"help": "Maximum length of the completion."},
    )
    max_length: Optional[int] = field(
        default=1024,
        metadata={"help": "Maximum length of the full sequence (prompt + completion)."},
    )
    padding_free: bool = field(
        default=False,
        metadata={
            "help": "Whether forward passes are performed without padding by flattening all sequences in the batch "
            "into a single continuous sequence. This approach requires associating a `position_ids` vector to track "
            "positional information. Currently, this is only supported with the `flash_attention_2` mechanism, as it "
            "can handle the flattened batch structure."
        },
    )
    precompute_ref_log_probs: bool = field(
        default=False,
        metadata={
            "help": "Whether to precompute the log probabilities from the reference model. Setting this to `True` "
            "allows training without needing the reference model during training, which can help reduce GPU memory "
            "usage. If set to `False` (default), the reference model will be used during training to compute log "
            "probabilities on-the-fly."
        },
    )
    precompute_ref_batch_size: Optional[int] = field(
        default=None,
        metadata={
            "help": "Batch size to use when precomputing reference model log probabilities. This can be set higher "
            "than the training batch size to speed up preprocessing. If `None`, defaults to "
            "`per_device_train_batch_size` for training and `per_device_eval_batch_size` for evaluation."
        },
    )

    # Parameters that control the training
    learning_rate: float = field(
        default=1e-6,
        metadata={
            "help": "Initial learning rate for `AdamW` optimizer. The default value replaces that of "
            "`transformers.TrainingArguments`."
        },
    )
    loss_type: str = field(
        default="sigmoid",
        metadata={
            "help": "Type of loss to use.",
            "choices": [
                "sigmoid",
                "hinge",
                "ipo",
                "exo_pair",
                "nca_pair",
                "robust",
                "bco_pair",
                "sppo_hard",
                "aot",
                "aot_pair",
                "discopop",
                "apo_zero",
                "apo_down",
            ],
        },
    )
    beta: float = field(
        default=0.1,
        metadata={
            "help": "Parameter controlling the deviation from the reference model. "
            "Higher β means less deviation from the reference model."
        },
    )
    f_divergence_type: FDivergenceType = field(
        default=FDivergenceType.REVERSE_KL,
        metadata={
            "help": "Type of f-divergence regularization function to compute divergence between policy and reference "
            "model."
        },
    )
    f_alpha_divergence_coef: float = field(
        default=1.0,
        metadata={"help": "α coefficient in the α-divergence u^-α regularization function for DPO loss."},
    )
    reference_free: bool = field(
        default=False,
        metadata={
            "help": "Whether to ignore the provided reference model and implicitly use a reference model that assigns "
            "equal probability to all responses."
        },
    )
    label_smoothing: float = field(
        default=0.0,
        metadata={
            "help": "Robust DPO label smoothing parameter from the cDPO report and Robust DPO paper that should "
            "be between `0.0` and `0.5`."
        },
    )
    use_weighting: bool = field(
        default=False,
        metadata={"help": "Whether to weight the loss as done in the WPO paper."},
    )
    rpo_alpha: Optional[float] = field(
        default=None,
        metadata={
            "help": "α parameter from the RPO paper (v3), which controls the weighting of the NLL term in the loss. "
            "If `None`, no weighting is applied and the loss is the same as the DPO loss. The paper recommends "
            "`rpo_alpha=1.0`."
        },
    )
    discopop_tau: float = field(
        default=0.05,
        metadata={
            "help": "τ/temperature parameter from the DiscoPOP paper, which controls the shape of log ratio modulated "
            "loss. The paper recommends the default value `discopop_tau=0.05`."
        },
    )
    sync_ref_model: bool = field(
        default=False,
        metadata={
            "help": "Whether to synchronize the reference model with the active model every `ref_model_sync_steps` "
            "steps, using the `ref_model_mixup_alpha` parameter."
        },
    )
    ref_model_mixup_alpha: float = field(
        default=0.9,
        metadata={
            "help": "α parameter from the TR-DPO paper, which controls the mix between the current policy and the "
            "previous reference policy during updates. The reference policy is updated according to the equation: "
            "`π_ref = α * π_θ + (1 - α) * π_ref_prev`. To use this parameter, you must set `sync_ref_model=True`."
        },
    )
    ref_model_sync_steps: int = field(
        default=64,
        metadata={
            "help": "τ parameter from the TR-DPO paper, which determines how frequently the current policy is "
            "synchronized with the reference policy. To use this parameter, you must set `sync_ref_model=True`."
        },
    )

    # Parameters that control the logging
    generate_during_eval: bool = field(
        default=False,
        metadata={
            "help": "Whether to generate and log completions from both the model and the reference model to W&B or "
            "Comet during evaluation."
        },
    )

    # Deprecated parameters
    is_encoder_decoder: Optional[bool] = field(
        default=None,
        metadata={"help": "Deprecated. This argument is not used anymore."},
    )
>>>>>>> 88514d51

    def __post_init__(self):
        if self.is_encoder_decoder is not None:
            warnings.warn(
                "The `is_encoder_decoder` parameter is deprecated will be removed in version 0.15. The trainer now "
                "automatically determines if the model is an encoder-decoder, so you can safely remove it."
            )

        return super().__post_init__()<|MERGE_RESOLUTION|>--- conflicted
+++ resolved
@@ -15,11 +15,7 @@
 import warnings
 from dataclasses import dataclass, field
 from enum import Enum
-<<<<<<< HEAD
 from typing import Any, Callable, Literal, Optional, Union
-=======
-from typing import Any, Optional
->>>>>>> 88514d51
 
 from transformers import TrainingArguments
 
@@ -97,25 +93,15 @@
             Batch size to use when precomputing reference model log probabilities. This can be set higher than the
             training batch size to speed up preprocessing. If `None`, defaults to `per_device_train_batch_size` for
             training and `per_device_eval_batch_size` for evaluation.
+        tools (`Optional[list[Union[dict, Callable]]]`, *optional*, defaults to `None`):
+            List of tools (callable functions) that will be accessible to the model.
+            If the template does not support function calling, this argument will have no effect.
 
         > Parameters that control the training
 
         learning_rate (`float`, *optional*, defaults to `1e-6`):
             Initial learning rate for [`AdamW`] optimizer. The default value replaces that of
             [`~transformers.TrainingArguments`].
-<<<<<<< HEAD
-        beta (`float`, *optional*, defaults to `0.1`):
-            Parameter controlling the deviation from the reference model. Higher β means less deviation from the
-            reference model. For the IPO loss (`loss_type="ipo"`), β is the regularization parameter denoted by τ in
-            the [paper](https://huggingface.co/papers/2310.12036).
-        label_smoothing (`float`, *optional*, defaults to `0.0`):
-            Robust DPO label smoothing parameter from the [cDPO](https://ericmitchell.ai/cdpo.pdf) report and
-            [Robust DPO](https://huggingface.co/papers/2403.00409) paper that should be between `0.0` and `0.5`.
-        tools (`Optional[list[Union[dict, Callable]]]`, *optional*, defaults to `None`):
-            A list of tools (callable functions) that will be accessible to the model.
-            If the template does not support function calling, this argument will have no effect
-=======
->>>>>>> 88514d51
         loss_type (`str`, *optional*, defaults to `"sigmoid"`):
             Type of loss to use. Possible values are:
 
@@ -177,55 +163,6 @@
             evaluation.
     """
 
-<<<<<<< HEAD
-    learning_rate: float = 1e-6
-    beta: float = 0.1
-    label_smoothing: float = 0.0
-    tools: Optional[list[Union[dict, Callable]]] = None
-    loss_type: Literal[
-        "sigmoid",
-        "hinge",
-        "ipo",
-        "exo_pair",
-        "nca_pair",
-        "robust",
-        "bco_pair",
-        "sppo_hard",
-        "aot",
-        "aot_pair",
-        "discopop",
-        "apo_zero",
-        "apo_down",
-    ] = "sigmoid"
-    use_weighting: bool = False
-    label_pad_token_id: int = -100
-    padding_value: Optional[int] = None
-    truncation_mode: str = "keep_end"
-    max_length: Optional[int] = None
-    max_prompt_length: Optional[int] = None
-    max_target_length: Optional[int] = None  # deprecated in favor of max_completion_length
-    max_completion_length: Optional[int] = None
-    is_encoder_decoder: Optional[bool] = None
-    disable_dropout: bool = True
-    generate_during_eval: bool = False
-    precompute_ref_log_probs: bool = False
-    precompute_ref_batch_size: Optional[int] = None
-    dataset_num_proc: Optional[int] = None
-    model_init_kwargs: Optional[dict[str, Any]] = None
-    ref_model_init_kwargs: Optional[dict[str, Any]] = None
-    model_adapter_name: Optional[str] = None
-    ref_adapter_name: Optional[str] = None
-    reference_free: bool = False
-    force_use_ref_model: bool = False
-    f_divergence_type: FDivergenceType = FDivergenceType.REVERSE_KL
-    f_alpha_divergence_coef: float = 1.0
-    sync_ref_model: bool = False
-    ref_model_mixup_alpha: float = 0.9
-    ref_model_sync_steps: int = 64
-    rpo_alpha: Optional[float] = None
-    discopop_tau: float = 0.05
-    use_num_logits_to_keep: bool = False
-=======
     # Parameters that control the model and reference model
     model_init_kwargs: Optional[dict[str, Any]] = field(
         default=None,
@@ -325,6 +262,13 @@
             "help": "Batch size to use when precomputing reference model log probabilities. This can be set higher "
             "than the training batch size to speed up preprocessing. If `None`, defaults to "
             "`per_device_train_batch_size` for training and `per_device_eval_batch_size` for evaluation."
+        },
+    )
+    tools: Optional[list[Union[dict, Callable]]] = field(
+        default=None,
+        metadata={
+            "help": "List of tools (callable functions) that will be accessible to the model. If the template does "
+            "not support function calling, this argument will have no effect."
         },
     )
 
@@ -445,7 +389,6 @@
         default=None,
         metadata={"help": "Deprecated. This argument is not used anymore."},
     )
->>>>>>> 88514d51
 
     def __post_init__(self):
         if self.is_encoder_decoder is not None:
