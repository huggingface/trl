--- conflicted
+++ resolved
@@ -249,7 +249,7 @@
             raise ValueError("reward_adapter can only be used with a PeftModel. ")
         elif is_peft_model and reward_adapter is not None:
             score_module = cls.add_and_load_reward_modeling_adapter(
-                pretrained_model, reward_adapter, reward_adapter_name
+                pretrained_model, reward_adapter, reward_adapter_name, token=token
             )
             multi_adapter_args = {
                 "score_module": score_module,
@@ -327,17 +327,6 @@
         if is_resuming_training:
             model.post_init(state_dict=state_dict)
 
-<<<<<<< HEAD
-=======
-        if not is_peft_model and reward_adapter is not None:
-            raise ValueError("reward_adapter can only be used with a PeftModel. ")
-        elif is_peft_model and reward_adapter is not None:
-            model.add_and_load_reward_modeling_adapter(reward_adapter, token=token)
-            model.supports_rm_adapter = True
-        else:
-            model.supports_rm_adapter = False
-
->>>>>>> 98120d6a
         return model
 
     @classmethod
@@ -443,14 +432,14 @@
         """
         raise NotImplementedError
 
-<<<<<<< HEAD
     @classmethod
     def add_and_load_reward_modeling_adapter(
-        cls, pretrained_model, adapter_model_id, adapter_name="reward_model_adapter"
+        cls,
+        pretrained_model,
+        adapter_model_id,
+        adapter_name="reward_model_adapter",
+        token=token,
     ):
-=======
-    def add_and_load_reward_modeling_adapter(self, adapter_model_id, adapter_name="reward_model_adapter", token=None):
->>>>>>> 98120d6a
         r"""
         Add and load a reward modeling adapter. This method can only be used if the
         model is a `PeftModel` and if you have initialized the model with the `reward_modeling_adapter_id`
@@ -491,20 +480,7 @@
                 score_dict[key_name] = params.to(cls._get_current_device())
 
         num_labels, hidden_dim = score_dict["weight"].shape
-<<<<<<< HEAD
         has_bias = any("bias" in name for name in adapter_state_dict.keys())
-=======
-        has_bias = any(["bias" in name for name in adapter_state_dict.keys()])
-
-        self.score = nn.Linear(hidden_dim, num_labels, bias=has_bias).to(
-            device=self._get_current_device(),
-            dtype=self.pretrained_model.dtype,
-        )
-        self.score.load_state_dict(score_dict)
-
-        # load the adapter to the model
-        set_peft_model_state_dict(self.pretrained_model, adapter_state_dict, adapter_name=adapter_name)
->>>>>>> 98120d6a
 
         score = nn.Linear(hidden_dim, num_labels, bias=has_bias, dtype=pretrained_model.dtype).to(
             cls._get_current_device()
