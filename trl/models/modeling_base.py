--- conflicted
+++ resolved
@@ -110,11 +110,8 @@
         """
         if kwargs is not None:
             peft_config = kwargs.pop("peft_config", None)
-<<<<<<< HEAD
             reward_modeling_adapter_id = kwargs.pop("reward_modeling_adapter_id", None)
-=======
             is_trainable = kwargs.pop("is_trainable", False)
->>>>>>> 6916e0d2
             trl_model_args, pretrained_kwargs, peft_int8_kwargs = cls._split_kwargs(kwargs)
         else:
             peft_config = None
