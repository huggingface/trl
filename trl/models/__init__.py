# Copyright 2020-2025 The HuggingFace Team. All rights reserved.
#
# Licensed under the Apache License, Version 2.0 (the "License");
# you may not use this file except in compliance with the License.
# You may obtain a copy of the License at
#
#     http://www.apache.org/licenses/LICENSE-2.0
#
# Unless required by applicable law or agreed to in writing, software
# distributed under the License is distributed on an "AS IS" BASIS,
# WITHOUT WARRANTIES OR CONDITIONS OF ANY KIND, either express or implied.
# See the License for the specific language governing permissions and
# limitations under the License.

from typing import TYPE_CHECKING

from ..import_utils import _LazyModule


_import_structure = {
    "activation_offloading": ["get_act_offloading_ctx_manager"],
    "modeling_base": ["GeometricMixtureWrapper", "PreTrainedModelWrapper"],
    "modeling_value_head": ["AutoModelForCausalLMWithValueHead", "AutoModelForSeq2SeqLMWithValueHead"],
    "utils": [
<<<<<<< HEAD
        "clone_chat_template",
        "create_reference_model",
=======
        "SUPPORTED_ARCHITECTURES",
>>>>>>> beecb598
        "prepare_deepspeed",
        "prepare_fsdp",
        "prepare_model_for_kbit_training",
        "prepare_peft_model",
        "unwrap_model_for_generation",
    ],
}


if TYPE_CHECKING:
    from .activation_offloading import get_act_offloading_ctx_manager
    from .modeling_base import GeometricMixtureWrapper, PreTrainedModelWrapper
    from .modeling_value_head import AutoModelForCausalLMWithValueHead, AutoModelForSeq2SeqLMWithValueHead
    from .utils import (
<<<<<<< HEAD
        clone_chat_template,
        create_reference_model,
=======
        SUPPORTED_ARCHITECTURES,
>>>>>>> beecb598
        prepare_deepspeed,
        prepare_fsdp,
        prepare_model_for_kbit_training,
        prepare_peft_model,
        unwrap_model_for_generation,
    )
else:
    import sys

    sys.modules[__name__] = _LazyModule(__name__, globals()["__file__"], _import_structure, module_spec=__spec__)<|MERGE_RESOLUTION|>--- conflicted
+++ resolved
@@ -22,12 +22,7 @@
     "modeling_base": ["GeometricMixtureWrapper", "PreTrainedModelWrapper"],
     "modeling_value_head": ["AutoModelForCausalLMWithValueHead", "AutoModelForSeq2SeqLMWithValueHead"],
     "utils": [
-<<<<<<< HEAD
-        "clone_chat_template",
         "create_reference_model",
-=======
-        "SUPPORTED_ARCHITECTURES",
->>>>>>> beecb598
         "prepare_deepspeed",
         "prepare_fsdp",
         "prepare_model_for_kbit_training",
@@ -42,12 +37,7 @@
     from .modeling_base import GeometricMixtureWrapper, PreTrainedModelWrapper
     from .modeling_value_head import AutoModelForCausalLMWithValueHead, AutoModelForSeq2SeqLMWithValueHead
     from .utils import (
-<<<<<<< HEAD
-        clone_chat_template,
         create_reference_model,
-=======
-        SUPPORTED_ARCHITECTURES,
->>>>>>> beecb598
         prepare_deepspeed,
         prepare_fsdp,
         prepare_model_for_kbit_training,
