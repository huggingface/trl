--- conflicted
+++ resolved
@@ -21,16 +21,10 @@
 
 import torch
 import torch.nn as nn
-<<<<<<< HEAD
 import transformers
-from accelerate.utils import is_peft_model
 from packaging import version
 from packaging.version import Version
-from transformers import GenerationConfig, PreTrainedModel, TrainingArguments
-=======
-from packaging import version
-from transformers import PreTrainedModel
->>>>>>> ca54e248
+from transformers import GenerationConfig, PreTrainedModel
 from transformers.integrations.deepspeed import is_deepspeed_zero3_enabled
 
 
