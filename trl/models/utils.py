--- conflicted
+++ resolved
@@ -548,13 +548,8 @@
                     module = module.to(torch.bfloat16)
 
 
-<<<<<<< HEAD
 def prepare_model(
     model: PreTrainedModel, gradient_checkpointing: bool, gradient_checkpointing_kwargs: Optional[dict]
-=======
-def prepare_peft_model(
-    model: PreTrainedModel, peft_config: "PeftConfig | None", args: TrainingArguments
->>>>>>> cac9f1d8
 ) -> PreTrainedModel:
     """Prepares a model."""
     if gradient_checkpointing:
