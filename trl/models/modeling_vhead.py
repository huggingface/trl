# Copyright 2022 The HuggingFace Team. All rights reserved.
#
# Licensed under the Apache License, Version 2.0 (the "License");
# you may not use this file except in compliance with the License.
# You may obtain a copy of the License at
#
#     http://www.apache.org/licenses/LICENSE-2.0
#
# Unless required by applicable law or agreed to in writing, software
# distributed under the License is distributed on an "AS IS" BASIS,
# WITHOUT WARRANTIES OR CONDITIONS OF ANY KIND, either express or implied.
# See the License for the specific language governing permissions and
# limitations under the License.
import torch.nn as nn
from transformers import AutoModelForCausalLM

from .modeling_base import PreTrainedModelWrapper

class ValueHead(nn.Module):
    r"""
    The ValueHead class implements a head for GPT2 that returns a scalar for each output token.
    """
    def __init__(self, config, **kwargs):
        super().__init__()
        if not hasattr(config, "summary_dropout_prob"):
            summary_dropout_prob = kwargs.pop("summary_dropout_prob", 0.1)
        else:
            summary_dropout_prob = config.summary_dropout_prob
        
        self.dropout = nn.Dropout(summary_dropout_prob) if summary_dropout_prob else nn.Identity()

        # some models such as OPT have a projection layer before the word embeddings - e.g. OPT-350m
        if hasattr(config, "word_embed_proj_dim"):
            hidden_size = config.word_embed_proj_dim
        else:
            hidden_size = config.hidden_size

        self.summary = nn.Linear(hidden_size, 1)

        self.flatten = nn.Flatten()

    def forward(self, hidden_states):
        output = self.dropout(hidden_states)

        # For now force upcast in fp32 if needed. Let's keep the 
        # output in fp32 for numerical stability.
        if output.dtype != self.summary.weight.dtype:
            output = output.to(self.summary.weight.dtype)

        output = self.summary(output)
        return output

class AutoModelForCausalLMWithValueHead(PreTrainedModelWrapper):
    r"""
    An autoregressive model with a value head in addition to the language model head.
    This class inherits from `~trl.PreTrainedModelWrapper` and wraps a
    `transformers.PreTrainedModel` class. The wrapper class supports classic functions
    such as `from_pretrained` and `push_to_hub` and also provides some additional
    functionalities such as `generate`.

    Args:
        pretrained_model (`transformers.PreTrainedModel`):
            The model to wrap. It should be a causal language model such as GPT2.
            or any model mapped inside the `AutoModelForCausalLM` class.
        kwargs:
            Additional keyword arguments passed along to the `ValueHead` class.
    """
    transformers_parent_class = AutoModelForCausalLM
    lm_head_namings = ["lm_head", "embed_out"]
    supported_args = (
        "summary_dropout_prob",
        "v_head_initializer_range",
        "v_head_init_strategy",
    )

    def __init__(self, pretrained_model, **kwargs):
        super().__init__(pretrained_model)
        v_head_kwargs, _ = self._split_kwargs(kwargs)

        if not any(hasattr(self.pretrained_model, attribute) for attribute in self.lm_head_namings):
            raise ValueError("The model does not have a language model head, please use a model that has one.")

        self.v_head = ValueHead(self.pretrained_model.config, **v_head_kwargs)

        self._init_weights(**v_head_kwargs)
    
    def _init_weights(self, **kwargs):
        r"""
        We initialize the weights of the value head.
        """
        initializer_range = kwargs.pop("v_head_initializer_range", 0.2)
<<<<<<< HEAD
        
        self.v_head.summary.weight.data.normal_(mean=0.0, std=initializer_range)
        self.v_head.summary.bias.data.zero_()
=======
        # random init by default
        init_strategy = kwargs.pop("v_head_init_strategy", None)
        if init_strategy is None:
            # do nothing
            pass
        elif init_strategy == "normal":
            self.v_head.summary.weight.data.normal_(mean=0.0, std=initializer_range)
            self.v_head.summary.bias.data.zero_()
>>>>>>> 08c54ee9
    
    def forward(
        self,
        input_ids=None,
        past_key_values=None,
        attention_mask=None,
        **kwargs,
    ):
        base_model_output = self.pretrained_model(
            input_ids=input_ids,
            past_key_values=past_key_values,
            attention_mask=attention_mask,
            output_hidden_states=True, # We force the model to output hidden states
            **kwargs,
        )

        last_hidden_state = base_model_output.hidden_states[-1]
        lm_logits = base_model_output.logits
        loss = base_model_output.loss

        value = self.v_head(last_hidden_state).squeeze(-1)

        return (lm_logits, loss, value)

    def generate(self, *args, **kwargs):
        r"""
        We call `generate` on the wrapped model.
        """
        return self.pretrained_model.generate(*args, **kwargs)<|MERGE_RESOLUTION|>--- conflicted
+++ resolved
@@ -89,11 +89,6 @@
         We initialize the weights of the value head.
         """
         initializer_range = kwargs.pop("v_head_initializer_range", 0.2)
-<<<<<<< HEAD
-        
-        self.v_head.summary.weight.data.normal_(mean=0.0, std=initializer_range)
-        self.v_head.summary.bias.data.zero_()
-=======
         # random init by default
         init_strategy = kwargs.pop("v_head_init_strategy", None)
         if init_strategy is None:
@@ -102,7 +97,6 @@
         elif init_strategy == "normal":
             self.v_head.summary.weight.data.normal_(mean=0.0, std=initializer_range)
             self.v_head.summary.bias.data.zero_()
->>>>>>> 08c54ee9
     
     def forward(
         self,
