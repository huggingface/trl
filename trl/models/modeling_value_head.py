--- conflicted
+++ resolved
@@ -208,8 +208,11 @@
         by preprending the key with `v_head.`. This function removes the `v_head.` prefix from the
         keys of the value head state dictionary.
         """
-<<<<<<< HEAD
-        return self.pretrained_model.generate(*args, **kwargs)
+        for k in list(state_dict.keys()):
+            if "v_head." in k:
+                state_dict[k.replace("v_head.", "")] = state_dict.pop(k)
+        self.v_head.load_state_dict(state_dict, strict=False)
+        del state_dict
 
 
 class AutoModelForSeq2SeqLMWithValueHead(PreTrainedModelWrapper):
@@ -288,11 +291,4 @@
         r"""
         We call `generate` on the wrapped model.
         """
-        return self.pretrained_model.generate(*args, **kwargs)
-=======
-        for k in list(state_dict.keys()):
-            if "v_head." in k:
-                state_dict[k.replace("v_head.", "")] = state_dict.pop(k)
-        self.v_head.load_state_dict(state_dict, strict=False)
-        del state_dict
->>>>>>> e954fa00
+        return self.pretrained_model.generate(*args, **kwargs)