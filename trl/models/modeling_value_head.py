# Copyright 2020-2025 The HuggingFace Team. All rights reserved.
#
# Licensed under the Apache License, Version 2.0 (the "License");
# you may not use this file except in compliance with the License.
# You may obtain a copy of the License at
#
#     http://www.apache.org/licenses/LICENSE-2.0
#
# Unless required by applicable law or agreed to in writing, software
# distributed under the License is distributed on an "AS IS" BASIS,
# WITHOUT WARRANTIES OR CONDITIONS OF ANY KIND, either express or implied.
# See the License for the specific language governing permissions and
# limitations under the License.

import torch
import torch.nn as nn
from transformers import AutoModelForCausalLM, AutoModelForSeq2SeqLM, is_torch_npu_available, is_torch_xpu_available

from .modeling_base import PreTrainedModelWrapper


class ValueHead(nn.Module):
    r"""
    The ValueHead class implements a head for GPT2 that returns a scalar for each output token.
    """

    def __init__(self, config, **kwargs):
        super().__init__()
        if not hasattr(config, "summary_dropout_prob"):
            summary_dropout_prob = kwargs.pop("summary_dropout_prob", 0.1)
        else:
            summary_dropout_prob = config.summary_dropout_prob

        self.dropout = nn.Dropout(summary_dropout_prob) if summary_dropout_prob else nn.Identity()

        # some models such as OPT have a projection layer before the word embeddings - e.g. OPT-350m
        if hasattr(config, "hidden_size"):
            hidden_size = config.hidden_size
        if hasattr(config, "word_embed_proj_dim"):
            hidden_size = config.word_embed_proj_dim
        elif hasattr(config, "is_encoder_decoder"):
            if config.is_encoder_decoder and hasattr(config, "decoder"):
                if hasattr(config.decoder, "hidden_size"):
                    hidden_size = config.decoder.hidden_size

        self.summary = nn.Linear(hidden_size, 1)

        self.flatten = nn.Flatten()

    def forward(self, hidden_states):
        output = self.dropout(hidden_states)

        # For now force upcast in fp32 if needed. Let's keep the
        # output in fp32 for numerical stability.
        if output.dtype != self.summary.weight.dtype:
            output = output.to(self.summary.weight.dtype)

        output = self.summary(output)
        return output


class AutoModelForCausalLMWithValueHead(PreTrainedModelWrapper):
    r"""
    An autoregressive model with a value head in addition to the language model head. This class inherits from
    `~trl.PreTrainedModelWrapper` and wraps a `transformers.PreTrainedModel` class. The wrapper class supports classic
    functions such as `from_pretrained`, `push_to_hub` and `generate`. To call a method of the wrapped model, simply
    manipulate the `pretrained_model` attribute of this class.

    Class attributes:
        - **transformers_parent_class** (`transformers.PreTrainedModel`) -- The parent class of the wrapped model. This
            should be set to `transformers.AutoModelForCausalLM` for this class.
        - **supported_args** (`tuple`) -- A tuple of strings that are used to identify the arguments that are supported
            by the `ValueHead` class. Currently, the supported args are:
            - **summary_dropout_prob** (`float`, `optional`, defaults to `None`) -- The dropout probability for the
                `ValueHead` class.
            - **v_head_initializer_range** (`float`, `optional`, defaults to `0.2`) -- The initializer range for the
                `ValueHead` if a specific initialization strategy is selected.
            - **v_head_init_strategy** (`str`, `optional`, defaults to `None`) -- The initialization strategy for the
                `ValueHead`. Currently, the supported strategies are:
                - **`None`** -- Initializes the weights of the `ValueHead` with a random distribution. This is the
<<<<<<< HEAD
                  default
                    strategy.
=======
                  default strategy.
>>>>>>> 8bad863f
                - **"normal"** -- Initializes the weights of the `ValueHead` with a normal distribution.
    """

    transformers_parent_class = AutoModelForCausalLM
    supported_args = (
        "summary_dropout_prob",
        "v_head_initializer_range",
        "v_head_init_strategy",
    )

    def __init__(self, pretrained_model, **kwargs):
        r"""
        Initializes the model.

        Args:
            pretrained_model (`transformers.PreTrainedModel`):
                The model to wrap. It should be a causal language model such as GPT2. or any model mapped inside the
                `AutoModelForCausalLM` class.
            kwargs (`dict`, `optional`):
                Additional keyword arguments, that are passed to the `ValueHead` class.
        """
        super().__init__(pretrained_model, **kwargs)
        v_head_kwargs, _, _ = self._split_kwargs(kwargs)
        self.v_head = ValueHead(self.pretrained_model.config, **v_head_kwargs)
        self._init_weights(**v_head_kwargs)

    def _init_weights(self, **kwargs):
        r"""
        Initializes the weights of the value head. The default initialization strategy is random. Users can pass a
        different initialization strategy by passing the `v_head_init_strategy` argument when calling
        `.from_pretrained`. Supported strategies are:
        - `normal`: initializes the weights with a normal distribution.

        Args:
            **kwargs (`dict`, `optional`):
                Additional keyword arguments, that are passed to the `ValueHead` class. These arguments can contain the
                `v_head_init_strategy` argument as well as the `v_head_initializer_range` argument.
        """
        initializer_range = kwargs.pop("v_head_initializer_range", 0.2)
        # random init by default
        init_strategy = kwargs.pop("v_head_init_strategy", None)
        if init_strategy is None:
            # do nothing
            pass
        elif init_strategy == "normal":
            self.v_head.summary.weight.data.normal_(mean=0.0, std=initializer_range)
            self.v_head.summary.bias.data.zero_()

    def forward(
        self,
        input_ids=None,
        past_key_values=None,
        attention_mask=None,
        return_past_key_values=False,
        **kwargs,
    ):
        r"""
        Applies a forward pass to the wrapped model and returns the logits of the value head.

        Args:
            input_ids (`torch.LongTensor` of shape `(batch_size, sequence_length)`):
                Indices of input sequence tokens in the vocabulary.
            past_key_values (`tuple(tuple(torch.FloatTensor))`, `optional`):
                Contains pre-computed hidden-states (key and values in the attention blocks) as computed by the model
                (see `past_key_values` input) to speed up sequential decoding.
            attention_mask (`torch.FloatTensor` of shape `(batch_size, sequence_length)`, `optional`):
                Mask to avoid performing attention on padding token indices. Mask values selected in ``[0, 1]``:
                - 1 for tokens that are **not masked**,
                - 0 for tokens that are **masked**.
            return_past_key_values (bool): A flag indicating if the computed hidden-states should be returned.
            kwargs (`dict`, `optional`):
                Additional keyword arguments, that are passed to the wrapped model.
        """
        kwargs["output_hidden_states"] = True  # this had already been set in the LORA / PEFT examples
        kwargs["past_key_values"] = past_key_values

        if self.is_peft_model and self.pretrained_model.active_peft_config.peft_type == "PREFIX_TUNING":
            kwargs.pop("past_key_values")

        base_model_output = self.pretrained_model(
            input_ids=input_ids,
            attention_mask=attention_mask,
            **kwargs,
        )

        last_hidden_state = base_model_output.hidden_states[-1]
        lm_logits = base_model_output.logits
        loss = base_model_output.loss

        if last_hidden_state.device != self.v_head.summary.weight.device:
            last_hidden_state = last_hidden_state.to(self.v_head.summary.weight.device)

        value = self.v_head(last_hidden_state).squeeze(-1)

        # force upcast in fp32 if logits are in half-precision
        if lm_logits.dtype != torch.float32:
            lm_logits = lm_logits.float()

        if return_past_key_values:
            return (lm_logits, loss, value, base_model_output.past_key_values)
        else:
            return (lm_logits, loss, value)

    def generate(self, *args, **kwargs):
        r"""
        A simple wrapper around the `generate` method of the wrapped model. Please refer to the
        [`generate`](https://huggingface.co/docs/transformers/internal/generation_utils) method of the wrapped model
        for more information about the supported arguments.

        Args:
            *args (`list`, *optional*):
                Positional arguments passed to the `generate` method of the wrapped model.
            **kwargs (`dict`, *optional*):
                Keyword arguments passed to the `generate` method of the wrapped model.
        """
        return self.pretrained_model.generate(*args, **kwargs)

    def state_dict(self, *args, **kwargs):
        r"""
        Returns the state dictionary of the model. We add the state dictionary of the value head to the state
        dictionary of the wrapped model by prepending the key with `v_head.`.
        """
        if not self.is_peft_model:
            pretrained_model_state_dict = self.pretrained_model.state_dict(*args, **kwargs)
        else:
            # if it is a peft model, only save the v_head
            pretrained_model_state_dict = {}

        v_head_state_dict = self.v_head.state_dict(*args, **kwargs)
        for k, v in v_head_state_dict.items():
            pretrained_model_state_dict[f"v_head.{k}"] = v
        return pretrained_model_state_dict

    def push_to_hub(self, *args, **kwargs):
        self.pretrained_model.v_head = self.v_head

        return self.pretrained_model.push_to_hub(*args, **kwargs)

    def post_init(self, state_dict):
        r"""
        We add the state dictionary of the value head to the state dictionary of the wrapped model by prepending the
        key with `v_head.`. This function removes the `v_head.` prefix from the keys of the value head state
        dictionary.
        """
        for k in list(state_dict.keys()):
            if "v_head." in k:
                state_dict[k.replace("v_head.", "")] = state_dict.pop(k)
        self.v_head.load_state_dict(state_dict, strict=False)
        del state_dict

        if hasattr(self.pretrained_model, "hf_device_map"):
            if (
                "cpu" in self.pretrained_model.hf_device_map.values()
                or "disk" in self.pretrained_model.hf_device_map.values()
            ):
                raise ValueError(
                    "The model is offloaded on CPU or disk - CPU & disk offloading is not supported for ValueHead models."
                )

            first_device = list(set(self.pretrained_model.hf_device_map.values()))[0]
            if isinstance(first_device, int):
                if is_torch_npu_available():
                    first_device = f"npu:{first_device}"
                elif is_torch_xpu_available():
                    first_device = f"xpu:{first_device}"
                else:
                    first_device = f"cuda:{first_device}"
            self.v_head = self.v_head.to(first_device)

            def set_device_hook(module, input, outputs):
                new_output = ()
                for output in outputs:
                    if isinstance(output, torch.Tensor):
                        new_output += (output.to(first_device),)
                    else:
                        new_output += (output,)
                return new_output

            self.register_forward_hook(set_device_hook)

            self.is_sequential_parallel = True


class AutoModelForSeq2SeqLMWithValueHead(PreTrainedModelWrapper):
    r"""
    A seq2seq model with a value head in addition to the language model head. This class inherits from
    `~trl.PreTrainedModelWrapper` and wraps a `transformers.PreTrainedModel` class. The wrapper class supports classic
    functions such as `from_pretrained` and `push_to_hub` and also provides some additional functionalities such as
    `generate`.

    Args:
        pretrained_model (`transformers.PreTrainedModel`):
            The model to wrap. It should be a causal language model such as GPT2. or any model mapped inside the
            `AutoModelForSeq2SeqLM` class.
        kwargs:
            Additional keyword arguments passed along to the `ValueHead` class.
    """

    transformers_parent_class = AutoModelForSeq2SeqLM
    lm_head_namings = ["lm_head", "embed_out", "output_projection"]
    supported_args = (
        "summary_dropout_prob",
        "v_head_initializer_range",
        "v_head_init_strategy",
    )

    def __init__(self, pretrained_model, **kwargs):
        super().__init__(pretrained_model, **kwargs)
        v_head_kwargs, _, _ = self._split_kwargs(kwargs)
        self.is_encoder_decoder = True

        if not self._has_lm_head():
            raise ValueError("The model does not have a language model head, please use a model that has one.")

        self.v_head = ValueHead(self.pretrained_model.config, **v_head_kwargs)

        self._init_weights(**v_head_kwargs)

    def _has_lm_head(self):
        # check module names of all modules inside `pretrained_model` to find the language model head
        for name, _module in self.pretrained_model.named_modules():
            if any(attribute in name for attribute in self.lm_head_namings):
                return True
        return False

    def post_init(self, state_dict):
        r"""
        We add the state dictionary of the value head to the state dictionary of the wrapped model by prepending the
        key with `v_head.`. This function removes the `v_head.` prefix from the keys of the value head state
        dictionary.
        """
        for k in list(state_dict.keys()):
            if "v_head." in k:
                state_dict[k.replace("v_head.", "")] = state_dict.pop(k)
        self.v_head.load_state_dict(state_dict, strict=False)
        del state_dict

        if hasattr(self.pretrained_model, "hf_device_map"):
            if (
                "cpu" in self.pretrained_model.hf_device_map.values()
                or "disk" in self.pretrained_model.hf_device_map.values()
            ):
                raise ValueError(
                    "The model is offloaded on CPU or disk - CPU & disk offloading is not supported for ValueHead models."
                )

            # get the lm_head device
            for name, module in self.pretrained_model.named_modules():
                if any(attribute in name for attribute in self.lm_head_namings):
                    lm_head_device = module.weight.device
                    break

            # put v_head on the same device as the lm_head to avoid issues
            self.v_head = self.v_head.to(lm_head_device)

            def set_device_hook(module, input, outputs):
                r"""
                A hook that sets the device of the output of the model to the device of the first parameter of the
                model.

                Args:
                    module (`nn.Module`):
                        The module to which the hook is attached.
                    input (`tuple`):
                        The input to the module.
                    outputs (`tuple`):
                        The output of the module.
                """
                new_output = ()
                for output in outputs:
                    if isinstance(output, torch.Tensor):
                        new_output += (output.to(lm_head_device),)
                    else:
                        new_output += (output,)
                return new_output

            self.register_forward_hook(set_device_hook)
            self.is_sequential_parallel = True

    def state_dict(self, *args, **kwargs):
        r"""
        Returns the state dictionary of the model. We add the state dictionary of the value head to the state
        dictionary of the wrapped model by prepending the key with `v_head.`.
        """
        if not self.is_peft_model:
            pretrained_model_state_dict = self.pretrained_model.state_dict(*args, **kwargs)
        else:
            # if it is a peft model, only save the v_head
            pretrained_model_state_dict = {}

        v_head_state_dict = self.v_head.state_dict(*args, **kwargs)
        for k, v in v_head_state_dict.items():
            pretrained_model_state_dict[f"v_head.{k}"] = v
        return pretrained_model_state_dict

    def push_to_hub(self, *args, **kwargs):
        self.pretrained_model.v_head = self.v_head

        return self.pretrained_model.push_to_hub(*args, **kwargs)

    def _init_weights(self, **kwargs):
        r"""
        We initialize the weights of the value head.
        """
        initializer_range = kwargs.pop("v_head_initializer_range", 0.2)
        # random init by default
        init_strategy = kwargs.pop("v_head_init_strategy", None)
        if init_strategy is None:
            # do nothing
            pass
        elif init_strategy == "normal":
            self.v_head.summary.weight.data.normal_(mean=0.0, std=initializer_range)
            self.v_head.summary.bias.data.zero_()

    def forward(
        self,
        input_ids=None,
        past_key_values=None,
        attention_mask=None,
        return_past_key_values=False,
        **kwargs,
    ):
        kwargs["past_key_values"] = past_key_values
        if self.is_peft_model and self.pretrained_model.active_peft_config.peft_type == "PREFIX_TUNING":
            kwargs.pop("past_key_values")

        base_model_output = self.pretrained_model(
            input_ids=input_ids,
            attention_mask=attention_mask,
            output_hidden_states=True,  # We force the model to output hidden states
            **kwargs,
        )

        last_hidden_state = base_model_output.decoder_hidden_states[-1]
        lm_logits = base_model_output.logits
        loss = base_model_output.loss

        value = self.v_head(last_hidden_state).squeeze(-1)

        # force upcast in fp32 if logits are in half-precision
        if lm_logits.dtype != torch.float32:
            lm_logits = lm_logits.float()

        if return_past_key_values:
            return (lm_logits, loss, value, base_model_output.past_key_values)
        else:
            return (lm_logits, loss, value)

    def generate(self, *args, **kwargs):
        r"""
        We call `generate` on the wrapped model.
        """
        return self.pretrained_model.generate(*args, **kwargs)<|MERGE_RESOLUTION|>--- conflicted
+++ resolved
@@ -78,12 +78,7 @@
             - **v_head_init_strategy** (`str`, `optional`, defaults to `None`) -- The initialization strategy for the
                 `ValueHead`. Currently, the supported strategies are:
                 - **`None`** -- Initializes the weights of the `ValueHead` with a random distribution. This is the
-<<<<<<< HEAD
-                  default
-                    strategy.
-=======
                   default strategy.
->>>>>>> 8bad863f
                 - **"normal"** -- Initializes the weights of the `ValueHead` with a normal distribution.
     """
 
