--- conflicted
+++ resolved
@@ -118,17 +118,8 @@
                     attention_mask,
                     logits_to_keep,
                     batch_size,
-<<<<<<< HEAD
-                    pixel_values=prompt_inputs.get("pixel_values"),
-                    image_grid_thw=prompt_inputs.get("image_grid_thw"),
-                    pixel_attention_mask=prompt_inputs.get("pixel_attention_mask"),
-                    image_sizes=prompt_inputs.get("image_sizes"),
-                    token_type_ids=prompt_inputs.get("token_type_ids"),
-                    image_split_sizes=image_split_sizes,
-=======
                     num_images=num_images,
                     **forward_kwargs,  # may contain pixel_values, image_grid_thw, pixel_attention_mask and image_sizes
->>>>>>> f397a61e
                 )
             else:
                 old_per_token_logps = None
@@ -149,17 +140,8 @@
                         attention_mask,
                         logits_to_keep,
                         batch_size=batch_size,
-<<<<<<< HEAD
-                        pixel_values=prompt_inputs.get("pixel_values"),
-                        image_grid_thw=prompt_inputs.get("image_grid_thw"),
-                        pixel_attention_mask=prompt_inputs.get("pixel_attention_mask"),
-                        image_sizes=prompt_inputs.get("image_sizes"),
-                        token_type_ids=prompt_inputs.get("token_type_ids"),
-                        image_split_sizes=image_split_sizes,
-=======
                         num_images=num_images,
                         **forward_kwargs,  # may contain pixel_values, image_grid_thw, pixel_attention_mask and image_sizes
->>>>>>> f397a61e
                     )
                 else:
                     with self.accelerator.unwrap_model(self.model).disable_adapter():
@@ -169,17 +151,8 @@
                             attention_mask,
                             logits_to_keep,
                             batch_size=batch_size,
-<<<<<<< HEAD
-                            pixel_values=prompt_inputs.get("pixel_values"),
-                            image_grid_thw=prompt_inputs.get("image_grid_thw"),
-                            pixel_attention_mask=prompt_inputs.get("pixel_attention_mask"),
-                            image_sizes=prompt_inputs.get("image_sizes"),
-                            token_type_ids=prompt_inputs.get("token_type_ids"),
-                            image_split_sizes=image_split_sizes,
-=======
                             num_images=num_images,
                             **forward_kwargs,  # may contain pixel_values, image_grid_thw, pixel_attention_mask and image_sizes
->>>>>>> f397a61e
                         )
             else:
                 ref_per_token_logps = None
@@ -319,18 +292,6 @@
                 output["importance_sampling_ratio"] = importance_sampling_ratio
             if ref_per_token_logps is not None:
                 output["ref_per_token_logps"] = ref_per_token_logps
-<<<<<<< HEAD
-            optional_vision_fields = [
-                "pixel_values",
-                "image_grid_thw",
-                "pixel_attention_mask",
-                "image_sizes",
-                "token_type_ids",
-            ]
-            for field in optional_vision_fields:
-                if field in prompt_inputs:
-                    output[field] = prompt_inputs[field]
-=======
             if "pixel_values" in forward_kwargs:
                 output["pixel_values"] = forward_kwargs["pixel_values"]
             if "image_grid_thw" in forward_kwargs:
@@ -339,9 +300,10 @@
                 output["pixel_attention_mask"] = forward_kwargs["pixel_attention_mask"]
             if "image_sizes" in forward_kwargs:
                 output["image_sizes"] = forward_kwargs["image_sizes"]
+            if "token_type_ids" in forward_kwargs:
+                output["token_type_ids"] = forward_kwargs["token_type_ids"]
             if images is not None:
                 output["images"] = images
->>>>>>> f397a61e
             return output
 
     def slice_group_data(
