# Copyright 2020-2025 The HuggingFace Team. All rights reserved.
#
# Licensed under the Apache License, Version 2.0 (the "License");
# you may not use this file except in compliance with the License.
# You may obtain a copy of the License at
#
#     http://www.apache.org/licenses/LICENSE-2.0
#
# Unless required by applicable law or agreed to in writing, software
# distributed under the License is distributed on an "AS IS" BASIS,
# WITHOUT WARRANTIES OR CONDITIONS OF ANY KIND, either express or implied.
# See the License for the specific language governing permissions and
# limitations under the License.

import heapq
from typing import Any

import torch
from accelerate.utils import gather_object

from trl.data_utils import (
    apply_chat_template,
    is_conversational,
    prepare_multimodal_messages,
)
from trl.trainer.grpo_trainer import GRPOTrainer
from trl.trainer.utils import nanmax, nanmin, nanstd, pad

from .grpo_with_replay_buffer_config import GRPOWithReplayBufferConfig


class ReplayBuffer:
    """
    A simple replay buffer to store and sample previously seen rollouts.
    """

    def __init__(self, max_size: int):
        self.max_size = max_size
        self.heap = []  # Min-heap of (score, data) tuples

    def add(self, scores: list[float], data: list[dict]):
        for score, datum in zip(scores, data, strict=True):
            if len(self.heap) < self.max_size:
                heapq.heappush(self.heap, (score, datum))
            else:
                # Only add if score is better than worst (minimum) item
                if score > self.heap[0][0]:
                    heapq.heapreplace(self.heap, (score, datum))

    def sample(self, num_samples: int) -> list[dict[str, torch.Tensor]]:
        if not self.heap:
            return None

        # Sample by normalized scores
        scores = torch.tensor([item[0] for item in self.heap], dtype=torch.float32)
        probabilities = scores / scores.sum()
        replacement = False
        if num_samples > len(self.heap):
            replacement = True
        chosen_indices = torch.multinomial(probabilities, num_samples, replacement=replacement).tolist()
        return [self.heap[i][1] for i in chosen_indices]


class GRPOWithReplayBufferTrainer(GRPOTrainer):
    def __init__(self, args: GRPOWithReplayBufferConfig | None = None, **kwargs):
        super().__init__(args=args, **kwargs)
        self.replay_buffer = ReplayBuffer(args.replay_buffer_size) if args.replay_buffer_size > 0 else None

    def _generate_and_score_completions(
        self, inputs: list[dict[str, torch.Tensor | Any]]
    ) -> dict[str, torch.Tensor | Any]:
        device = self.accelerator.device
        mode = "train" if self.model.training else "eval"

        prompts = [x["prompt"] for x in inputs]

        if "images" in inputs[0]:
            images = [example.get("images") for example in inputs]
        elif "image" in inputs[0]:
            images = [[example.get("image")] if example.get("image") is not None else None for example in inputs]
        else:
            images = None
        # Transformers requires at least one image in the batch, otherwise it throws an error
        if images is not None and all(img_list == [] for img_list in images):
            images = None

        # If the prompts are conversational and the inputs contain images, we need to convert the prompts from
        # [{"role": "user", "content": "What color is the sky?"}] to
        # [{"role": "user", "content": [{"type": "image", "image": <Image>}, {"type": "text", "text": "What color is the sky?"}]}]
        if images is not None:
            prompts = [prepare_multimodal_messages(prompt, image_list) for prompt, image_list in zip(prompts, images)]

        prompt_ids_list, completion_ids_list, num_items_in_batch, sampling_per_token_logps_list, extra_fields = (
            self._generate(prompts)
        )

        # Convert lists of token IDs to padded tensors
        prompt_ids = [torch.tensor(ids, device=device) for ids in prompt_ids_list]
        prompt_mask = [torch.ones_like(ids, dtype=torch.long) for ids in prompt_ids]
        prompt_ids = pad(prompt_ids, padding_value=self.pad_token_id, padding_side="left")
        prompt_mask = pad(prompt_mask, padding_value=0, padding_side="left")
        completion_ids = [torch.tensor(ids, device=device) for ids in completion_ids_list]
        completion_mask = [torch.ones_like(ids, dtype=torch.long) for ids in completion_ids]
        completion_ids = pad(completion_ids, padding_value=self.pad_token_id, padding_side="right")
        completion_mask = pad(completion_mask, padding_value=0, padding_side="right")
        if sampling_per_token_logps_list is not None:
            sampling_per_token_logps = [torch.tensor(logps, device=device) for logps in sampling_per_token_logps_list]
            sampling_per_token_logps = pad(sampling_per_token_logps, padding_value=0.0, padding_side="right")
        else:
            sampling_per_token_logps = None

<<<<<<< HEAD
        # Convert tensor to a list of lists of token IDs. This will be passed to the reward function, avoiding the need
        # to re-tokenize completions if the reward is computed from tokens.
        completion_ids_list = [
            row[mask_row].tolist() for row, mask_row in zip(completion_ids, completion_mask.bool(), strict=True)
        ]
=======
        # If mask_truncated_completions is enabled, zero out truncated completions in completion_mask
        if self.mask_truncated_completions:
            eos_and_pad = [self.eos_token_id, self.pad_token_id]
            is_truncated = torch.tensor([ids[-1] not in eos_and_pad for ids in completion_ids_list], device=device)
            completion_mask = completion_mask * (~is_truncated).unsqueeze(1).int()
>>>>>>> 4e138ab9

        # Concatenate prompt_mask with completion_mask for logit computation
        prompt_completion_ids = torch.cat([prompt_ids, completion_ids], dim=1)  # (B, P+C)
        attention_mask = torch.cat([prompt_mask, completion_mask], dim=1)  # (B, P+C)

        logits_to_keep = completion_ids.size(1)  # we only need to compute the logits for the completion tokens
        batch_size = self.args.per_device_train_batch_size if mode == "train" else self.args.per_device_eval_batch_size

        num_images = [len(img_list) for img_list in images] if images is not None else None

        # Get forward_kwargs for models with multimodal inputs
        if images is not None:
            prompts_text = [
                apply_chat_template({"prompt": prompt}, self.processing_class, **self.chat_template_kwargs)["prompt"]
                for prompt in prompts
            ]
            prompt_inputs = self.processing_class(images=images, text=prompts_text, padding=True, return_tensors="pt")
            prompt_inputs = super()._prepare_inputs(prompt_inputs)
            forward_kwargs = {k: v for k, v in prompt_inputs.items() if k not in ["input_ids", "attention_mask"]}
        else:
            forward_kwargs = {}

        # If token_type_ids are used, extend them with zeros for the completion part
        if "token_type_ids" in forward_kwargs:
            token_type_ids = forward_kwargs["token_type_ids"]
            forward_kwargs["token_type_ids"] = torch.cat(
                [token_type_ids, token_type_ids.new_zeros(completion_ids.shape)], dim=1
            )

        with torch.no_grad():
            # If the generation and optimization steps are misaligned—i.e., if generation does not occur at the end of
            # a full optimizer step (when gradient_accumulation_steps is not a multiple of generate_every)—then the
            # samples may come from an earlier version of the model. In that case, we need to track old_per_token_logps
            # for importance sampling. If the steps are aligned, importance sampling isn't necessary and we set
            # old_per_token_logps to None.
            # When using vLLM, we always compute old_per_token_logps for importance sampling, it was shown that the
            # distribution mismatch between vLLM and the training model can be large and harm the training.
            generate_every = self.args.steps_per_generation * self.num_iterations  # generation frequency
            if self.args.gradient_accumulation_steps % generate_every != 0 or (
                self.use_vllm and self.vllm_importance_sampling_correction
            ):
                old_per_token_logps, _ = self._get_per_token_logps_and_entropies(
                    self.model,
                    prompt_completion_ids,
                    attention_mask,
                    logits_to_keep,
                    batch_size,
                    num_images=num_images,
                    **forward_kwargs,  # may contain pixel_values, image_grid_thw, pixel_attention_mask and image_sizes
                )
            else:
                old_per_token_logps = None

            # Compute the importance sampling ratio when using vLLM, to correct for potential distribution mismatch
            if self.use_vllm and self.vllm_importance_sampling_correction:
                importance_sampling_ratio = torch.exp(old_per_token_logps - sampling_per_token_logps)
                importance_sampling_ratio = torch.clamp(
                    importance_sampling_ratio, max=self.vllm_importance_sampling_cap
                )

            # Compute the per-token log probabilities for the reference model
            if self.beta != 0.0:
                if self.ref_model is not None:
                    ref_per_token_logps, _ = self._get_per_token_logps_and_entropies(
                        self.ref_model,
                        prompt_completion_ids,
                        attention_mask,
                        logits_to_keep,
                        batch_size=batch_size,
                        num_images=num_images,
                        **forward_kwargs,  # may contain pixel_values, image_grid_thw, pixel_attention_mask and image_sizes
                    )
                else:
                    with self.accelerator.unwrap_model(self.model).disable_adapter():
                        ref_per_token_logps, _ = self._get_per_token_logps_and_entropies(
                            self.model,
                            prompt_completion_ids,
                            attention_mask,
                            logits_to_keep,
                            batch_size=batch_size,
                            num_images=num_images,
                            **forward_kwargs,  # may contain pixel_values, image_grid_thw, pixel_attention_mask and image_sizes
                        )
            else:
                ref_per_token_logps = None

        # Decode
        prompts_text = self.processing_class.batch_decode(prompt_ids, skip_special_tokens=True)
        completions_text = self.processing_class.batch_decode(completion_ids, skip_special_tokens=True)
        if is_conversational(inputs[0]):
            completions = []
            for prompt, completion in zip(prompts, completions_text, strict=True):
                bootstrap = prompt.pop()["content"] if prompt[-1]["role"] == "assistant" else ""
                completions.append([{"role": "assistant", "content": bootstrap + completion}])
        else:
            completions = completions_text

        # Merge extra_fields from rollout_func into inputs for reward functions
        if extra_fields:
            for i, inp in enumerate(inputs):
                for key, values in extra_fields.items():
                    if isinstance(values, list) and i < len(values):
                        inp[key] = values[i]
                    elif not isinstance(values, list):
                        inp[key] = values

        # Calculate rewards for each reward function. rewards_per_func aggregates rewards across all processes. This is
        # important because rewards will be normalized per group, and completions are distributed. We will later slice
        # rewards_per_func to extract each process's subset.
        rewards_per_func = self._calculate_rewards(inputs, prompts, completions, completion_ids_list)

        # Apply weights to each reward function's output and sum
        rewards = (rewards_per_func * self.reward_weights.to(device).unsqueeze(0)).nansum(dim=1)

        # Compute grouped-wise rewards
        mean_grouped_rewards = rewards.view(-1, self.num_generations).mean(dim=1)

        # Normalize the rewards to compute the advantages
        mean_grouped_rewards = mean_grouped_rewards.repeat_interleave(self.num_generations, dim=0)
        advantages = rewards - mean_grouped_rewards

        if self.scale_rewards in ["group", "none"]:
            # If self.scale_rewards = "none", we'll still log group level std
            std_rewards = rewards.view(-1, self.num_generations).std(dim=1)
            std_rewards = std_rewards.repeat_interleave(self.num_generations, dim=0)
        elif self.scale_rewards == "batch":
            # Compute global std
            std_rewards = rewards.std().expand_as(rewards)
        else:
            raise ValueError(
                f"Invalid value for scale_rewards: {self.scale_rewards}. Must be one of 'batch', 'group', or 'none'."
            )

        is_std_zero = torch.isclose(std_rewards, torch.zeros_like(std_rewards))
        if self.scale_rewards != "none":
            advantages = advantages / (std_rewards + 1e-4)

        # Slice to keep only the local part of the data
        process_slice = slice(
            self.accelerator.process_index * len(prompts),
            (self.accelerator.process_index + 1) * len(prompts),
        )
        all_process_advantages = advantages.clone()  # keep the aggregated advantages for logging
        advantages = advantages[process_slice]
        std_rewards = std_rewards[process_slice]

        # Calculate mean reward per function, but only for samples where the function was applied (non-NaN values)
        for i, reward_func_name in enumerate(self.reward_func_names):
            mean_rewards = torch.nanmean(rewards_per_func[:, i]).item()
            self._metrics[mode][f"rewards/{reward_func_name}/mean"].append(mean_rewards)
            std_func_rewards = nanstd(rewards_per_func[:, i]).item()
            self._metrics[mode][f"rewards/{reward_func_name}/std"].append(std_func_rewards)
        self._metrics[mode]["reward"].append(mean_grouped_rewards.mean().item())
        self._metrics[mode]["reward_std"].append(std_rewards.mean().item())
        self._metrics[mode]["frac_reward_zero_std"].append(is_std_zero.float().mean().item())

        # Log prompt and completion texts
        self._logs["prompt"].extend(gather_object(prompts_text))
        self._logs["completion"].extend(gather_object(completions_text))
        for i, name in enumerate(self.reward_func_names):
            self._logs["rewards"][name].extend(rewards_per_func[:, i].tolist())
        self._logs["advantages"].extend(all_process_advantages.tolist())

        if images is not None:
            self._logs["images"].extend(gather_object(images))

        if self.use_vllm and self.vllm_importance_sampling_correction:
            delta = torch.abs(old_per_token_logps - sampling_per_token_logps)
            delta = delta[completion_mask.bool()]
            mean_delta = torch.mean(delta) if delta.numel() > 0 else torch.tensor(0.0, device=device)
            max_delta = torch.max(delta) if delta.numel() > 0 else torch.tensor(0.0, device=device)
            self._metrics[mode]["sampling/sampling_logp_difference/mean"].append(
                self.accelerator.gather(mean_delta).mean().item()
            )
            self._metrics[mode]["sampling/sampling_logp_difference/max"].append(
                self.accelerator.gather(max_delta).max().item()
            )

            flat_is_ratio = importance_sampling_ratio[completion_mask.bool()]
            min_importance_sampling_ratio = (
                torch.min(flat_is_ratio) if flat_is_ratio.numel() > 0 else torch.tensor(0.0, device=device)
            )
            mean_importance_sampling_ratio = (
                torch.mean(flat_is_ratio) if flat_is_ratio.numel() > 0 else torch.tensor(0.0, device=device)
            )
            max_importance_sampling_ratio = (
                torch.max(flat_is_ratio) if flat_is_ratio.numel() > 0 else torch.tensor(0.0, device=device)
            )
            self._metrics[mode]["sampling/importance_sampling_ratio/min"].append(
                nanmin(self.accelerator.gather(min_importance_sampling_ratio)).item()
            )
            self._metrics[mode]["sampling/importance_sampling_ratio/mean"].append(
                self.accelerator.gather(mean_importance_sampling_ratio).nanmean().item()
            )
            self._metrics[mode]["sampling/importance_sampling_ratio/max"].append(
                nanmax(self.accelerator.gather(max_importance_sampling_ratio)).item()
            )
        outputs_after_sampling_buffer = self.update_with_replay_buffer(
            advantages,
            std_rewards,
            prompt_ids,
            prompt_mask,
            completion_ids,
            completion_mask,
            forward_kwargs,
            num_items_in_batch,
            old_per_token_logps,
            ref_per_token_logps,
            importance_sampling_ratio if self.use_vllm and self.vllm_importance_sampling_correction else None,
        )
        if outputs_after_sampling_buffer is not None:
            return outputs_after_sampling_buffer
        else:
            output = {
                "prompt_ids": prompt_ids,
                "prompt_mask": prompt_mask,
                "completion_ids": completion_ids,
                "completion_mask": completion_mask,
                "advantages": advantages,
                "num_items_in_batch": num_items_in_batch,
            }
            if old_per_token_logps is not None:
                output["old_per_token_logps"] = old_per_token_logps
            if self.use_vllm and self.vllm_importance_sampling_correction:
                output["importance_sampling_ratio"] = importance_sampling_ratio
            if ref_per_token_logps is not None:
                output["ref_per_token_logps"] = ref_per_token_logps
            if "pixel_values" in forward_kwargs:
                output["pixel_values"] = forward_kwargs["pixel_values"]
            if "image_grid_thw" in forward_kwargs:
                output["image_grid_thw"] = forward_kwargs["image_grid_thw"]
            if "pixel_attention_mask" in forward_kwargs:
                output["pixel_attention_mask"] = forward_kwargs["pixel_attention_mask"]
            if "image_sizes" in forward_kwargs:
                output["image_sizes"] = forward_kwargs["image_sizes"]
            if "token_type_ids" in forward_kwargs:
                output["token_type_ids"] = forward_kwargs["token_type_ids"]
            if images is not None:
                output["num_images"] = num_images
            return output

    def slice_group_data(
        self, data: torch.Tensor, mask: torch.Tensor, group_idx: int
    ) -> tuple[torch.Tensor, torch.Tensor]:
        """
        Slices the input data and mask tensors for a specific group index. Also trims the sequence length to the
        maximum length in the group based on the mask.

        Args:
            data: Tensor of shape (num_groups * num_generations, seq_length)
            mask: Tensor of shape (num_groups * num_generations, seq_length)
            group_idx: Index of the group to slice
        Returns:
            Tuple of (sliced_data, sliced_mask) for the specified group, with sequence length trimmed to the maximum
            length in the group.
        """
        start_idx = group_idx * self.num_generations
        end_idx = (group_idx + 1) * self.num_generations
        group_data = data[start_idx:end_idx]
        group_mask = mask[start_idx:end_idx]
        group_max_len = group_mask.sum(dim=1).max().item()
        return group_data[:, :group_max_len], group_mask[:, :group_max_len]

    def update_replay_buffer(
        self,
        groups_with_variance: torch.Tensor,
        group_advantages: torch.Tensor,
        group_std_rewards: torch.Tensor,
        prompt_ids: torch.Tensor,
        prompt_mask: torch.Tensor,
        completion_ids: torch.Tensor,
        completion_mask: torch.Tensor,
        forward_kwargs: dict,
        optional_vision_fields: list[str] = None,
        old_per_token_logps: torch.Tensor | None = None,
        ref_per_token_logps: torch.Tensor | None = None,
        importance_sampling_ratio: float | None = None,
    ) -> None:
        """
        Update the replay buffer with groups that have reward variance (std > 0).

        Args:
            groups_with_variance: Boolean tensor indicating which groups have reward variance
            group_advantages: Tensor of shape (num_groups, num_generations) containing advantage values
            std_rewards: Tensor of shape (num_groups, num_generations) containing std of rewards per group
            prompt_ids: Tensor containing prompt token IDs
            prompt_mask: Tensor containing prompt attention masks
            completion_ids: Tensor containing completion token IDs
            completion_mask: Tensor containing completion attention masks
            forward_kwargs: Dictionary containing additional prompt inputs (vision data, etc.)
            optional_vision_fields: List of optional vision-related fields to include if present in forward_kwargs
            old_per_token_logps: Optional tensor of old per-token log probabilities
            ref_per_token_logps: Optional tensor of reference per-token log probabilities
            importance_sampling_ratio: Optional importance sampling correction ratio
        """
        # Prepare buffered outputs for groups with variance
        buffered_outputs = []
        for _, group_idx in enumerate(groups_with_variance.nonzero(as_tuple=True)[0].unique().tolist()):
            group_prompt_ids, group_prompt_mask = self.slice_group_data(prompt_ids, prompt_mask, group_idx)
            group_completion_ids, group_completion_mask = self.slice_group_data(
                completion_ids, completion_mask, group_idx
            )

            # Store unpadded data in the buffer
            buffered_output = {
                "prompt_ids": group_prompt_ids,
                "completion_ids": group_completion_ids,
                "advantages": group_advantages[group_idx].tolist(),
                "prompt_mask": group_prompt_mask,
                "completion_mask": group_completion_mask,
            }

            # Add optional fields if they exist
            optional_fields = {
                "old_per_token_logps": old_per_token_logps if old_per_token_logps is not None else None,
                "ref_per_token_logps": ref_per_token_logps if ref_per_token_logps is not None else None,
            }

            for field_name, field_data in optional_fields.items():
                if field_data is not None:
                    buffered_output[field_name] = self.slice_group_data(field_data, completion_mask, group_idx)[0]

            # Add importance sampling if needed
            if self.use_vllm and self.vllm_importance_sampling_correction:
                buffered_output["importance_sampling_ratio"] = importance_sampling_ratio

            if optional_vision_fields:
                # Add vision-related fields if they exist
                for field_name in optional_vision_fields:
                    if field_name in forward_kwargs:
                        buffered_output[field_name] = self.slice_group_data(
                            forward_kwargs[field_name], prompt_mask, group_idx
                        )[0]

            buffered_outputs.append(buffered_output)

        if groups_with_variance.any():
            # Calculate replay buffer scores for groups with variance
            replay_buffer_scores = (group_advantages.abs() * group_std_rewards).sum(dim=-1)[groups_with_variance]
            # Add all groups to replay buffer at once (batch operation)
            self.replay_buffer.add(replay_buffer_scores.tolist(), buffered_outputs)

    def sample_from_replay_buffer(
        self, num_samples: int, optional_vision_fields: list[str] = None, optional_tensor_fields: list[str] = None
    ) -> list[dict]:
        """
        Sample groups from the replay buffer.

        Args:
            num_samples: Number of samples to draw from the replay buffer
            optional_vision_fields: List of optional vision-related fields to include if present in sampled data
            optional_tensor_fields: List of optional tensor fields to include if present in sampled data
        Returns:
            List of sampled data dictionaries from the replay buffer
        """
        sampled = self.replay_buffer.sample(num_samples=num_samples)

        # Extract and concatenate sampled data
        sampled_data = {
            "prompt_ids": [],
            "prompt_mask": [],
            "completion_ids": [],
            "completion_mask": [],
            "advantages": [],
        }

        all_optional_fields = (optional_tensor_fields or []) + (optional_vision_fields or [])
        # Initialize containers for optional fields if they exist in sampled data
        for field in all_optional_fields:
            if sampled and field in sampled[0]:
                sampled_data[field] = []

        # Extract data from each sampled item
        for item in sampled:
            # Handle core fields
            for key in ["prompt_ids", "prompt_mask", "completion_ids", "completion_mask"]:
                sampled_data[key].append(item[key])

            # Handle advantages (list, not tensor)
            sampled_data["advantages"].append(item["advantages"])

            # Handle optional fields
            for field in all_optional_fields:
                if field in item:
                    sampled_data[field].append(item[field])

        return sampled_data

    def update_with_replay_buffer(
        self,
        group_advantages: torch.Tensor,
        group_std_rewards: torch.Tensor,
        prompt_ids: torch.Tensor,
        prompt_mask: torch.Tensor,
        completion_ids: torch.Tensor,
        completion_mask: torch.Tensor,
        forward_kwargs: dict,
        num_items_in_batch: int,
        old_per_token_logps: torch.Tensor | None = None,
        ref_per_token_logps: torch.Tensor | None = None,
        importance_sampling_ratio: float | None = None,
    ) -> None:
        """
        Update current batch data with samples from replay buffer.

        Groups with reward variance (std > 0) are added to the replay buffer and then replaced with samples from the
        buffer to improve training stability.

        Args:
            group_advantages: Tensor of shape (num_groups, num_generations) containing advantage values
            std_rewards: Tensor of shape (num_groups, num_generations) containing std of rewards per group
            prompt_ids: Tensor containing prompt token IDs
            prompt_mask: Tensor containing prompt attention masks
            completion_ids: Tensor containing completion token IDs
            completion_mask: Tensor containing completion attention masks
            forward_kwargs: Dictionary containing additional prompt inputs (vision data, etc.)
            num_items_in_batch: Number of items in the current batch
            old_per_token_logps: Optional tensor of old per-token log probabilities
            ref_per_token_logps: Optional tensor of reference per-token log probabilities
            importance_sampling_ratio: Optional importance sampling correction ratio
        """
        if self.replay_buffer.max_size <= 0:
            return

        # Groups to consider for adding to the replay buffer
        groups_with_variance = group_std_rewards.max(dim=0).values > 0
        # Groups to replace from the replay buffer
        groups_without_variance = ~groups_with_variance

        # Track which optional fields are present in sampled data
        optional_tensor_fields = ["old_per_token_logps", "ref_per_token_logps"]
        vision_fields = ["pixel_values", "image_grid_thw", "pixel_attention_mask", "image_sizes"]

        self.update_replay_buffer(
            groups_with_variance,
            group_advantages,
            group_std_rewards,
            prompt_ids,
            prompt_mask,
            completion_ids,
            completion_mask,
            forward_kwargs,
            vision_fields,
            old_per_token_logps,
            ref_per_token_logps,
            importance_sampling_ratio,
        )

        # Sample from replay buffer to replace groups with variance
        num_groups_to_replace = groups_without_variance.sum().item()
        if not num_groups_to_replace:
            return

        sampled_data = self.sample_from_replay_buffer(
            num_samples=num_groups_to_replace,
            optional_vision_fields=vision_fields,
            optional_tensor_fields=optional_tensor_fields,
        )

        # Pad sampled data if they are shorter than the current batch sequences
        # Or pad the current batch if sampled are longer
        current_batch_prompt_seq_len = prompt_ids.size(1)
        current_batch_completion_seq_len = completion_ids.size(1)

        groups_to_replace_idxs = groups_with_variance.logical_not().nonzero(as_tuple=True)[0].unique().tolist()

        # Determine target (max) sequence lengths once
        sampled_prompt_lengths = [t.size(1) for t in sampled_data["prompt_ids"]]
        sampled_completion_lengths = [t.size(1) for t in sampled_data["completion_ids"]]
        target_prompt_len = max([current_batch_prompt_seq_len] + sampled_prompt_lengths)
        target_completion_len = max([current_batch_completion_seq_len] + sampled_completion_lengths)

        # If any sampled prompt is longer, pad the whole batch prompt tensors once (left padding)
        if target_prompt_len > current_batch_prompt_seq_len:
            prompt_ids = pad(
                list(prompt_ids.unbind(0)),
                padding_value=self.pad_token_id,
                pad_to_multiple_of=target_prompt_len,
                padding_side="left",
            )
            prompt_mask = pad(
                list(prompt_mask.unbind(0)), padding_value=0, pad_to_multiple_of=target_prompt_len, padding_side="left"
            )
        # If any sampled completion is longer, pad the whole batch completion tensors once (right padding)
        if target_completion_len > current_batch_completion_seq_len:
            completion_ids = pad(
                list(completion_ids.unbind(0)),
                padding_value=self.pad_token_id,
                pad_to_multiple_of=target_completion_len,
                padding_side="right",
            )
            completion_mask = pad(
                list(completion_mask.unbind(0)),
                padding_value=0,
                pad_to_multiple_of=target_completion_len,
                padding_side="right",
            )
            if old_per_token_logps is not None:
                old_per_token_logps = pad(
                    list(old_per_token_logps.unbind(0)),
                    padding_value=0.0,
                    pad_to_multiple_of=target_completion_len,
                    padding_side="right",
                )
            if ref_per_token_logps is not None:
                ref_per_token_logps = pad(
                    list(ref_per_token_logps.unbind(0)),
                    padding_value=0.0,
                    pad_to_multiple_of=target_completion_len,
                    padding_side="right",
                )

        # Replace per-group data, padding only sampled groups that are shorter than the target
        for i, group_idx in enumerate(groups_to_replace_idxs):
            start_idx = group_idx * self.num_generations
            end_idx = (group_idx + 1) * self.num_generations
            idx_range = slice(start_idx, end_idx)

            # Pad sampled prompt to target length if needed
            if sampled_data["prompt_ids"][i].size(1) < target_prompt_len:
                sampled_data["prompt_ids"][i] = pad(
                    sampled_data["prompt_ids"][i],
                    padding_value=self.pad_token_id,
                    pad_to_multiple_of=target_prompt_len,
                    padding_side="left",
                )
                sampled_data["prompt_mask"][i] = pad(
                    sampled_data["prompt_mask"][i],
                    padding_value=0,
                    pad_to_multiple_of=target_prompt_len,
                    padding_side="left",
                )

            # Pad sampled completion to target length if needed
            if sampled_data["completion_ids"][i].size(1) < target_completion_len:
                sampled_data["completion_ids"][i] = pad(
                    sampled_data["completion_ids"][i],
                    padding_value=self.pad_token_id,
                    pad_to_multiple_of=target_completion_len,
                    padding_side="right",
                )
                sampled_data["completion_mask"][i] = pad(
                    sampled_data["completion_mask"][i],
                    padding_value=0,
                    pad_to_multiple_of=target_completion_len,
                    padding_side="right",
                )
                if "old_per_token_logps" in sampled_data:
                    sampled_data["old_per_token_logps"][i] = pad(
                        sampled_data["old_per_token_logps"][i],
                        padding_value=0.0,
                        pad_to_multiple_of=target_completion_len,
                        padding_side="right",
                    )
                if "ref_per_token_logps" in sampled_data:
                    sampled_data["ref_per_token_logps"][i] = pad(
                        sampled_data["ref_per_token_logps"][i],
                        padding_value=0.0,
                        pad_to_multiple_of=target_completion_len,
                        padding_side="right",
                    )

            # Assign (replace) group slice
            prompt_ids[idx_range] = sampled_data["prompt_ids"][i]
            prompt_mask[idx_range] = sampled_data["prompt_mask"][i]
            completion_ids[idx_range] = sampled_data["completion_ids"][i]
            completion_mask[idx_range] = sampled_data["completion_mask"][i]
            group_advantages[group_idx] = sampled_data["advantages"][i]

            if "old_per_token_logps" in sampled_data:
                old_per_token_logps[idx_range] = sampled_data["old_per_token_logps"][i]
            if "ref_per_token_logps" in sampled_data:
                ref_per_token_logps[idx_range] = sampled_data["ref_per_token_logps"][i]

            for field in vision_fields:
                if field in sampled_data and field in forward_kwargs:
                    forward_kwargs[field][idx_range] = sampled_data[field][i]

        # Prepare final outputs after sampling and replacement
        outputs_after_sampling_buffer = {
            "prompt_ids": prompt_ids,
            "prompt_mask": prompt_mask,
            "completion_ids": completion_ids,
            "completion_mask": completion_mask,
            "advantages": group_advantages,
        }

        # Replace optional tensor fields if they exist
        for field in optional_tensor_fields:
            if field in sampled_data:
                outputs_after_sampling_buffer[field] = (
                    old_per_token_logps if field == "old_per_token_logps" else ref_per_token_logps
                )

        # Replace vision fields if they exist
        for field in vision_fields:
            if field in sampled_data and field in forward_kwargs:
                outputs_after_sampling_buffer[field] = forward_kwargs[field]

        outputs_after_sampling_buffer["num_items_in_batch"] = num_items_in_batch
        if self.use_vllm and self.vllm_importance_sampling_correction:
            outputs_after_sampling_buffer["importance_sampling_ratio"] = importance_sampling_ratio

        return outputs_after_sampling_buffer<|MERGE_RESOLUTION|>--- conflicted
+++ resolved
@@ -109,19 +109,11 @@
         else:
             sampling_per_token_logps = None
 
-<<<<<<< HEAD
-        # Convert tensor to a list of lists of token IDs. This will be passed to the reward function, avoiding the need
-        # to re-tokenize completions if the reward is computed from tokens.
-        completion_ids_list = [
-            row[mask_row].tolist() for row, mask_row in zip(completion_ids, completion_mask.bool(), strict=True)
-        ]
-=======
         # If mask_truncated_completions is enabled, zero out truncated completions in completion_mask
         if self.mask_truncated_completions:
             eos_and_pad = [self.eos_token_id, self.pad_token_id]
             is_truncated = torch.tensor([ids[-1] not in eos_and_pad for ids in completion_ids_list], device=device)
             completion_mask = completion_mask * (~is_truncated).unsqueeze(1).int()
->>>>>>> 4e138ab9
 
         # Concatenate prompt_mask with completion_mask for logit computation
         prompt_completion_ids = torch.cat([prompt_ids, completion_ids], dim=1)  # (B, P+C)
