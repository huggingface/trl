# Copyright 2020-2025 The HuggingFace Team. All rights reserved.
#
# Licensed under the Apache License, Version 2.0 (the "License");
# you may not use this file except in compliance with the License.
# You may obtain a copy of the License at
#
#     http://www.apache.org/licenses/LICENSE-2.0
#
# Unless required by applicable law or agreed to in writing, software
# distributed under the License is distributed on an "AS IS" BASIS,
# WITHOUT WARRANTIES OR CONDITIONS OF ANY KIND, either express or implied.
# See the License for the specific language governing permissions and
# limitations under the License.

import logging
from collections.abc import Callable
from typing import Any

import torch
from accelerate.utils import gather_object

from ...data_utils import apply_chat_template, is_conversational, prepare_multimodal_messages
from ...models.utils import disable_gradient_checkpointing
from ...trainer.grpo_trainer import GRPOTrainer as _GRPOTrainer
from ...trainer.utils import nanmax, nanmin, nanstd, pad


logger = logging.getLogger(__name__)

GroupFilterFunc = Callable[[list[list[Any]], list[list[Any]]], list[list[float]]]

<<<<<<< HEAD
if is_vllm_available():
    from vllm import SamplingParams
    from vllm.sampling_params import StructuredOutputsParams

=======
>>>>>>> e1b7eb80

class GFPOTrainer(_GRPOTrainer):
    def __init__(
        self,
        model,
        reward_funcs,
        args=None,
        train_dataset=None,
        eval_dataset=None,
        processing_class=None,
        reward_processing_classes=None,
        group_filter_func=None,
        callbacks=None,
        optimizers=(None, None),
        peft_config=None,
    ):
        super().__init__(
            model=model,
            reward_funcs=reward_funcs,
            args=args,
            train_dataset=train_dataset,
            eval_dataset=eval_dataset,
            processing_class=processing_class,
            reward_processing_classes=reward_processing_classes,
            callbacks=callbacks,
            optimizers=optimizers,
            peft_config=peft_config,
        )
        self.group_filter_func = group_filter_func
        self.num_remains_in_group = args.num_remains_in_group
        if self.group_filter_func is None and self.num_remains_in_group is not None:
            raise ValueError(
                f"Group filter function must not be None when num_remains_in_group ({self.num_remains_in_group}) is given."
            )
        if self.group_filter_func is not None and self.num_remains_in_group is None:
            logger.warning("Group filter function is not activated since num_remains_in_group is not set")

    def _generate_and_score_completions(self, inputs):
        device = self.accelerator.device
        mode = "train" if self.model.training else "eval"

        prompts = [x["prompt"] for x in inputs]

        if "images" in inputs[0]:
            images = [example.get("images") for example in inputs]
        elif "image" in inputs[0]:
            images = [[example.get("image")] if example.get("image") is not None else None for example in inputs]
        else:
            images = None
        # Transformers requires at least one image in the batch, otherwise it throws an error
        if images is not None and all(img_list == [] for img_list in images):
            images = None

        # If the prompts are conversational and the inputs contain images, we need to convert the prompts from
        # [{"role": "user", "content": "What color is the sky?"}] to
        # [{"role": "user", "content": [{"type": "image", "image": <Image>}, {"type": "text", "text": "What color is the sky?"}]}]
        if images is not None:
<<<<<<< HEAD
            kwargs = {"images": images}
            for prompt, image_list in zip(prompts, images):
                if isinstance(prompt, list):  # i.e., when using conversational data
                    prepare_multimodal_messages(prompt, num_images=len(image_list))

        prompts_text = [maybe_apply_chat_template(example, self.processing_class)["prompt"] for example in inputs]

        prompt_inputs = self.processing_class(
            text=prompts_text,
            return_tensors="pt",
            padding=True,
            padding_side="left",
            add_special_tokens=False,
            **kwargs,
        )
        prompt_inputs = super()._prepare_inputs(prompt_inputs)
        prompt_ids, prompt_mask = prompt_inputs["input_ids"], prompt_inputs["attention_mask"]

        if self.max_prompt_length is not None:
            # If max_prompt_length is set, we trim the prompt to keep only the last `max_prompt_length` tokens.
            # Then we decode those tokens back into text. We manually remove leading pad tokens from the decoded text,
            # because we can't use `skip_special_tokens=True` (some special tokens are still needed for generation).
            protected = [self.image_token_id, self.vision_start_token_id, self.vision_end_token_id]
            protected = [token for token in protected if token is not None]
            prompt_ids, prompt_mask = truncate_with_protected_tokens(
                prompt_ids, prompt_mask, self.max_prompt_length, protected
            )

            prompts_text = self.processing_class.batch_decode(
                prompt_ids, skip_special_tokens=False, clean_up_tokenization_spaces=False
            )
            prompts_text = [re.sub(rf"^({re.escape(self.pad_token)})+", "", text) for text in prompts_text]

            # The chat template sometimes inserts a single image token into the prompt text. However, when this text is
            # later tokenized, the single image token string is expanded into multiple image token IDs, depending on the
            # image size. Since we're detokenizing here, we may see repeated image tokens in the decoded text. We
            # collapse them back into a single token string to match the original chat template in case it originally
            # applies it. Otherwise, it assumes that the chat template uses only vision_start_token_id to indicate images
            # (e.g. Gemma 3) and removes all image_token instances and vision_end_token_id as well, leaving only
            # the vision_start_token_id (e.g. <start_of_image>).
            if self.image_token is not None:
                escaped_img_token = re.escape(self.image_token)
                # Search for the image token in the chat template
                if re.search(escaped_img_token, self.processing_class.chat_template):
                    prompts_text = [
                        re.sub(rf"({escaped_img_token})+", self.image_token, text) for text in prompts_text
                    ]
                else:
                    # If the chat template doesn't use the image token, we remove all instances of it + vision_end_token_id
                    if self.vision_end_token_id is not None:
                        escaped_eoi_token = re.escape(
                            self.processing_class.tokenizer.decode([self.vision_end_token_id])
                        )
                        prompts_text = [
                            re.sub(rf"({escaped_img_token})+{escaped_eoi_token}", "", text) for text in prompts_text
                        ]
                    else:
                        # If vision_end_token_id is None, just remove the image tokens
                        prompts_text = [re.sub(rf"({escaped_img_token})+", "", text) for text in prompts_text]

        # Generate completions using either vLLM or regular generation
        if self.use_vllm:
            if self.vllm_mode == "colocate" and self.args.vllm_enable_sleep_mode:
                # wake up colocated vLLM instances if needed
                torch.cuda.empty_cache()  # required to avoid OOM in some cases
                self.llm.wake_up()

            # First, update the vLLM weights if needed
            if self.state.global_step != self._last_loaded_step:
                self._move_model_to_vllm()
                self._last_loaded_step = self.state.global_step

            # Generate completions using vLLM: gather all prompts and use them in a single call in the main process
            if self.vllm_mode == "server":
                all_prompts_text = gather_object(prompts_text)
                if images is not None:
                    all_images = gather_object(images)

                if self.accelerator.is_main_process:
                    # Since 'prompts' contains 'num_generations' duplicates, we first take unique prompts, and generate
                    # num_generations outputs for each one. This is faster than generating outputs for each duplicate
                    # prompt individually.
                    ordered_set_of_prompts = all_prompts_text[:: self.num_generations]

                    if images is not None:
                        ordered_set_of_images = all_images[:: self.num_generations]
                    else:
                        ordered_set_of_images = None

                    with profiling_context(self, "vLLM.generate"):
                        output = self.vllm_client.generate(
                            prompts=ordered_set_of_prompts,
                            images=ordered_set_of_images,
                            n=self.num_generations,
                            repetition_penalty=self.repetition_penalty,
                            temperature=self.temperature,
                            top_p=self.top_p,
                            top_k=-1 if self.top_k is None else self.top_k,
                            min_p=0.0 if self.min_p is None else self.min_p,
                            max_tokens=self.max_completion_length,
                            structured_outputs_regex=self.structured_outputs_regex,
                            generation_kwargs=self.args.generation_kwargs,
                        )
                        payload = (output["completion_ids"], output["logprobs"])
                else:
                    payload = None

                # Broadcast the completions from the main process to all processes, ensuring each process receives its corresponding slice.
                obj_list = [payload]
                broadcast_object_list(obj_list, from_process=0)
                completion_ids, all_logprobs = obj_list[0]

                process_slice = slice(
                    self.accelerator.process_index * len(prompts),
                    (self.accelerator.process_index + 1) * len(prompts),
                )
                completion_ids = completion_ids[process_slice]
                all_logprobs = all_logprobs[process_slice]

            # Generate completions using colocated vLLM instances: each device holds vLLM copy and work on their own batch of prompts
            elif self.vllm_mode == "colocate":
                if self.structured_outputs_regex:
                    structured_outputs = StructuredOutputsParams(regex=self.structured_outputs_regex)
                else:
                    structured_outputs = None

                generation_kwargs = {
                    "n": 1,  # vLLM on each GPU generates only 1 in colocate mode
                    "repetition_penalty": self.repetition_penalty,
                    "temperature": self.temperature,
                    "top_p": self.top_p,
                    "top_k": -1 if self.top_k is None else self.top_k,
                    "min_p": 0.0 if self.min_p is None else self.min_p,
                    "max_tokens": self.max_completion_length,
                    "structured_outputs": structured_outputs,
                    "logprobs": 0,  # only return the logprob of the generated token
                }
                if self.args.generation_kwargs is not None:
                    generation_kwargs.update(self.args.generation_kwargs)
                sampling_params = SamplingParams(**generation_kwargs)

                if self.vllm_tensor_parallel_size > 1:
                    # Gather prompts from all ranks in the TP group and flatten.
                    # Each rank starts with its own prompts; after gathering, all ranks see the full group set.
                    orig_size = len(prompts_text)
                    gathered_prompts = [None for _ in range(self.vllm_tensor_parallel_size)]
                    torch.distributed.all_gather_object(gathered_prompts, prompts_text, group=self.tp_group)
                    all_prompts_text = [p for sublist in gathered_prompts for p in sublist]

                    if images is not None:
                        gathered_images = [None for _ in range(self.vllm_tensor_parallel_size)]
                        torch.distributed.all_gather_object(gathered_images, images, group=self.tp_group)
                        all_images = [img for sublist in gathered_images for img in sublist]
                    else:
                        all_images = None
                else:
                    all_prompts_text = prompts_text
                    all_images = images

                if images is not None and all_images:
                    vllm_inputs = []
                    for prompt, image_list in zip(all_prompts_text, all_images):
                        vllm_inputs.append({"prompt": prompt, "multi_modal_data": {"image": image_list}})

                else:
                    vllm_inputs = all_prompts_text

                with profiling_context(self, "vLLM.generate"):
                    all_outputs = self.llm.generate(vllm_inputs, sampling_params=sampling_params, use_tqdm=False)

                completion_ids = [output.token_ids for outputs in all_outputs for output in outputs.outputs]
                all_logprobs = [
                    [next(iter(lp.values())).logprob for lp in output.logprobs]
                    for outputs in all_outputs
                    for output in outputs.outputs
                ]

                if self.vllm_tensor_parallel_size > 1:
                    # Slice completions for this rank within its TP group.
                    # Each rank generates all outputs — we keep only our share.
                    local_rank_in_group = torch.distributed.get_rank(group=self.tp_group)
                    tp_slice = slice(local_rank_in_group * orig_size, (local_rank_in_group + 1) * orig_size)
                    completion_ids = completion_ids[tp_slice]
                    all_logprobs = all_logprobs[tp_slice]

                if self.args.vllm_enable_sleep_mode:
                    self.llm.sleep(level=1)

            # Pad the completions, and concatenate them with the prompts
            completion_ids = [torch.tensor(ids, device=device) for ids in completion_ids]
            completion_ids = pad(completion_ids, padding_value=self.pad_token_id)
            prompt_completion_ids = torch.cat([prompt_ids, completion_ids], dim=1)
            sampling_per_token_logps = [
                torch.tensor(logprobs, device=device, dtype=torch.float32) for logprobs in all_logprobs
=======
            prompts = [
                prepare_multimodal_messages(prompt, image_list)
                for prompt, image_list in zip(prompts, images, strict=True)
>>>>>>> e1b7eb80
            ]

        prompt_ids_list, completion_ids_list, num_items_in_batch, sampling_per_token_logps_list, extra_fields = (
            self._generate(prompts)
        )

        # Convert lists of token IDs to padded tensors
        prompt_ids = [torch.tensor(ids, device=device) for ids in prompt_ids_list]
        prompt_mask = [torch.ones_like(ids, dtype=torch.long) for ids in prompt_ids]
        prompt_ids = pad(prompt_ids, padding_value=self.pad_token_id, padding_side="left")
        prompt_mask = pad(prompt_mask, padding_value=0, padding_side="left")
        completion_ids = [torch.tensor(ids, device=device) for ids in completion_ids_list]
        completion_mask = [torch.ones_like(ids, dtype=torch.long) for ids in completion_ids]
        completion_ids = pad(completion_ids, padding_value=self.pad_token_id, padding_side="right")
        completion_mask = pad(completion_mask, padding_value=0, padding_side="right")
        if sampling_per_token_logps_list is not None:
            sampling_per_token_logps = [torch.tensor(logps, device=device) for logps in sampling_per_token_logps_list]
            sampling_per_token_logps = pad(sampling_per_token_logps, padding_value=0.0, padding_side="right")
        else:
            sampling_per_token_logps = None

        # If mask_truncated_completions is enabled, zero out truncated completions in completion_mask
        if self.mask_truncated_completions:
            eos_and_pad = [self.eos_token_id, self.pad_token_id]
            is_truncated = torch.tensor([ids[-1] not in eos_and_pad for ids in completion_ids_list], device=device)
            completion_mask = completion_mask * (~is_truncated).unsqueeze(1).int()

        # Concatenate prompt_mask with completion_mask for logit computation
        prompt_completion_ids = torch.cat([prompt_ids, completion_ids], dim=1)  # (B, P+C)
        attention_mask = torch.cat([prompt_mask, completion_mask], dim=1)  # (B, P+C)

        logits_to_keep = completion_ids.size(1)  # we only need to compute the logits for the completion tokens
        batch_size = self.args.per_device_train_batch_size if mode == "train" else self.args.per_device_eval_batch_size

        num_images = [len(img_list) for img_list in images] if images is not None else None

        # Get forward_kwargs for models with multimodal inputs
        if images is not None:
            prompts_text = [
                apply_chat_template({"prompt": prompt}, self.processing_class)["prompt"] for prompt in prompts
            ]
            prompt_inputs = self.processing_class(images=images, text=prompts_text, padding=True, return_tensors="pt")
            prompt_inputs = super()._prepare_inputs(prompt_inputs)
            forward_kwargs = {k: v for k, v in prompt_inputs.items() if k not in ["input_ids", "attention_mask"]}
        else:
            forward_kwargs = {}

        # If token_type_ids are used, extend them with zeros for the completion part
        if "token_type_ids" in forward_kwargs:
            token_type_ids = forward_kwargs["token_type_ids"]
            forward_kwargs["token_type_ids"] = torch.cat(
                [token_type_ids, token_type_ids.new_zeros(completion_ids.shape)], dim=1
            )

        # When gradient checkpointing is enabled with use_reentrant=True (default), calling the model inside a
        # torch.no_grad() block triggers a harmless PyTorch warning ("None of the inputs have requires_grad=True").
        # Temporarily disable checkpointing to avoid this warning during inference.
        with torch.no_grad(), disable_gradient_checkpointing(self.model, self.args.gradient_checkpointing_kwargs):
            # If the generation and optimization steps are misaligned—i.e., if generation does not occur at the end of
            # a full optimizer step (when gradient_accumulation_steps is not a multiple of generate_every)—then the
            # samples may come from an earlier version of the model. In that case, we need to track old_per_token_logps
            # for importance sampling. If the steps are aligned, importance sampling isn't necessary and we set
            # old_per_token_logps to None.
            # When using vLLM, we always compute old_per_token_logps for importance sampling, it was shown that the
            # distribution mismatch between vLLM and the training model can be large and harm the training.
            generate_every = self.args.steps_per_generation * self.num_iterations  # generation frequency
            if self.args.gradient_accumulation_steps % generate_every != 0 or (
                self.use_vllm and self.vllm_importance_sampling_correction
            ):
                old_per_token_logps, _ = self._get_per_token_logps_and_entropies(
                    self.model,
                    prompt_completion_ids,
                    attention_mask,
                    logits_to_keep,
                    batch_size,
                    num_images=num_images,
                    **forward_kwargs,  # may contain pixel_values, image_grid_thw, pixel_attention_mask and image_sizes
                )
            else:
                old_per_token_logps = None

            # Compute the importance sampling ratio when using vLLM, to correct for potential distribution mismatch
            if self.use_vllm and self.vllm_importance_sampling_correction:
                importance_sampling_ratio = torch.exp(old_per_token_logps - sampling_per_token_logps)
                importance_sampling_ratio = torch.clamp(
                    importance_sampling_ratio, max=self.vllm_importance_sampling_cap
                )

            # Compute the per-token log probabilities for the reference model
            if self.beta != 0.0:
                if self.ref_model is not None:
                    ref_per_token_logps, _ = self._get_per_token_logps_and_entropies(
                        self.ref_model,
                        prompt_completion_ids,
                        attention_mask,
                        logits_to_keep,
                        batch_size=batch_size,
                        num_images=num_images,
                        **forward_kwargs,  # may contain pixel_values, image_grid_thw, pixel_attention_mask and image_sizes
                    )
                else:
                    with self.accelerator.unwrap_model(self.model).disable_adapter():
                        ref_per_token_logps, _ = self._get_per_token_logps_and_entropies(
                            self.model,
                            prompt_completion_ids,
                            attention_mask,
                            logits_to_keep,
                            batch_size=batch_size,
                            num_images=num_images,
                            **forward_kwargs,  # may contain pixel_values, image_grid_thw, pixel_attention_mask and image_sizes
                        )
            else:
                ref_per_token_logps = None

        # Decode
        prompts_text = self.processing_class.batch_decode(prompt_ids, skip_special_tokens=True)
        completions_text = self.processing_class.batch_decode(completion_ids, skip_special_tokens=True)
        if is_conversational(inputs[0]):
            completions = []
            for prompt, completion in zip(prompts, completions_text, strict=True):
                bootstrap = prompt.pop()["content"] if prompt[-1]["role"] == "assistant" else ""
                if isinstance(bootstrap, list):  # for VLM, the format might be [{"type": "text", "text": "..."}]
                    assert len(bootstrap) == 1 and bootstrap[0]["type"] == "text"
                    bootstrap = bootstrap[0]["text"]
                completions.append([{"role": "assistant", "content": bootstrap + completion}])
        else:
            completions = completions_text

        # Calculate rewards for each reward function. rewards_per_func aggregates rewards across all processes. This is
        # important because rewards will be normalized per group, and completions are distributed. We will later slice
        # rewards_per_func to extract each process's subset.
        rewards_per_func = self._calculate_rewards(inputs, prompts, completions, completion_ids_list)

        # Apply weights to each reward function's output and sum
        rewards = (rewards_per_func * self.reward_weights.to(device).unsqueeze(0)).nansum(dim=1)

        num_in_group = self.num_generations
        num_inputs_in_device = len(prompts)

        if self.num_remains_in_group is not None and mode == "train":
            num_in_group = self.num_remains_in_group

            all_completions = gather_object(completions)

            group_filter_scores = self.group_filter_func(
                group_completions=[
                    all_completions[i : i + 1 * self.num_generations]
                    for i in range(len(all_completions) // self.num_generations)
                ],
                group_rewards=rewards.view(-1, self.num_generations).tolist(),
            )
            group_filter_scores = torch.tensor(group_filter_scores, device=device)

            _, group_local_indices = torch.topk(group_filter_scores, self.num_remains_in_group, dim=-1)
            group_row_offsets = torch.arange(0, len(all_completions), self.num_generations, device=device).unsqueeze(1)
            group_global_indices = group_row_offsets + group_local_indices
            group_global_indices = group_global_indices.flatten()

            rewards = rewards[group_global_indices].contiguous()
            rewards_per_func = rewards_per_func[group_global_indices, :].contiguous()

            num_inputs_in_device = int(len(prompts) / self.num_generations * self.num_remains_in_group)

        # Compute grouped-wise rewards
        mean_grouped_rewards = rewards.view(-1, num_in_group).mean(dim=1)

        # Normalize the rewards to compute the advantages
        mean_grouped_rewards = mean_grouped_rewards.repeat_interleave(num_in_group, dim=0)
        advantages = rewards - mean_grouped_rewards

        if self.scale_rewards in ["group", "none"]:
            # If self.scale_rewards = "none", we'll still log group level std
            std_rewards = rewards.view(-1, num_in_group).std(dim=1)
            std_rewards = std_rewards.repeat_interleave(num_in_group, dim=0)
        elif self.scale_rewards == "batch":
            # Compute global std
            std_rewards = rewards.std().expand_as(rewards)
        else:
            raise ValueError(
                f"Invalid value for scale_rewards: {self.scale_rewards}. Must be one of 'batch', 'group', or 'none'."
            )

        is_std_zero = torch.isclose(std_rewards, torch.zeros_like(std_rewards))
        if self.scale_rewards != "none":
            advantages = advantages / (std_rewards + 1e-4)

        # Slice to keep only the local part of the data
        process_slice = slice(
            self.accelerator.process_index * num_inputs_in_device,
            (self.accelerator.process_index + 1) * num_inputs_in_device,
        )
        all_process_advantages = advantages.clone()  # keep the aggregated advantages for logging
        advantages = advantages[process_slice]

        if self.num_remains_in_group is not None and mode == "train":
            local_input_indices_to_keep = group_global_indices[process_slice] - self.accelerator.process_index * len(
                prompts
            )  # step is length of prompts

            prompt_ids = prompt_ids[local_input_indices_to_keep].contiguous()
            prompt_mask = prompt_mask[local_input_indices_to_keep].contiguous()
            completion_ids = completion_ids[local_input_indices_to_keep].contiguous()
            completion_mask = completion_mask[local_input_indices_to_keep].contiguous()
            attention_mask = attention_mask[local_input_indices_to_keep].contiguous()
            completion_lengths = completion_mask.sum(1)
            agg_completion_lengths = self.accelerator.gather(completion_lengths)
            num_items_in_batch = agg_completion_lengths.sum()

            if sampling_per_token_logps is not None:
                sampling_per_token_logps = sampling_per_token_logps[local_input_indices_to_keep].contiguous()
            if old_per_token_logps is not None:
                old_per_token_logps = old_per_token_logps[local_input_indices_to_keep].contiguous()
            if ref_per_token_logps is not None:
                ref_per_token_logps = ref_per_token_logps[local_input_indices_to_keep].contiguous()
            if self.use_vllm and self.vllm_importance_sampling_correction:
                importance_sampling_ratio = importance_sampling_ratio[local_input_indices_to_keep].contiguous()

        # Calculate mean reward per function, but only for samples where the function was applied (non-NaN values)
        for i, reward_func_name in enumerate(self.reward_func_names):
            mean_rewards = torch.nanmean(rewards_per_func[:, i]).item()
            self._metrics[mode][f"rewards/{reward_func_name}/mean"].append(mean_rewards)
            std_func_rewards = nanstd(rewards_per_func[:, i]).item()
            self._metrics[mode][f"rewards/{reward_func_name}/std"].append(std_func_rewards)
        self._metrics[mode]["reward"].append(mean_grouped_rewards.mean().item())
        self._metrics[mode]["reward_std"].append(std_rewards.mean().item())
        self._metrics[mode]["frac_reward_zero_std"].append(is_std_zero.float().mean().item())

        # Log prompt and completion texts
        all_prompts_text = gather_object(prompts_text)
        all_completions_text = gather_object(completions_text)
        all_images = gather_object(images) if images is not None else None
        if self.num_remains_in_group is not None and mode == "train":
            group_global_indices_list = group_global_indices.tolist()
            all_prompts_text = [all_prompts_text[i] for i in group_global_indices_list]
            all_completions_text = [all_completions_text[i] for i in group_global_indices_list]
            if images is not None:
                all_images = [all_images[i] for i in group_global_indices_list]

        self._logs["prompt"].extend(all_prompts_text)
        self._logs["completion"].extend(all_completions_text)
        for i, name in enumerate(self.reward_func_names):
            self._logs["rewards"][name].extend(rewards_per_func[:, i].tolist())
        self._logs["advantages"].extend(all_process_advantages.tolist())

        if images is not None:
            self._logs["images"].extend(all_images)

        if self.use_vllm and self.vllm_importance_sampling_correction:
            delta = torch.abs(old_per_token_logps - sampling_per_token_logps)
            delta = delta[completion_mask.bool()]
            mean_delta = torch.mean(delta) if delta.numel() > 0 else torch.tensor(0.0, device=device)
            max_delta = torch.max(delta) if delta.numel() > 0 else torch.tensor(0.0, device=device)
            self._metrics[mode]["sampling/sampling_logp_difference/mean"].append(
                self.accelerator.gather(mean_delta).mean().item()
            )
            self._metrics[mode]["sampling/sampling_logp_difference/max"].append(
                self.accelerator.gather(max_delta).max().item()
            )

            flat_is_ratio = importance_sampling_ratio[completion_mask.bool()]
            min_importance_sampling_ratio = (
                torch.min(flat_is_ratio) if flat_is_ratio.numel() > 0 else torch.tensor(0.0, device=device)
            )
            mean_importance_sampling_ratio = (
                torch.mean(flat_is_ratio) if flat_is_ratio.numel() > 0 else torch.tensor(0.0, device=device)
            )
            max_importance_sampling_ratio = (
                torch.max(flat_is_ratio) if flat_is_ratio.numel() > 0 else torch.tensor(0.0, device=device)
            )
            self._metrics[mode]["sampling/importance_sampling_ratio/min"].append(
                nanmin(self.accelerator.gather(min_importance_sampling_ratio)).item()
            )
            self._metrics[mode]["sampling/importance_sampling_ratio/mean"].append(
                self.accelerator.gather(mean_importance_sampling_ratio).nanmean().item()
            )
            self._metrics[mode]["sampling/importance_sampling_ratio/max"].append(
                nanmax(self.accelerator.gather(max_importance_sampling_ratio)).item()
            )

        output = {
            "prompt_ids": prompt_ids,
            "prompt_mask": prompt_mask,
            "completion_ids": completion_ids,
            "completion_mask": completion_mask,
            "advantages": advantages,
            "num_items_in_batch": num_items_in_batch,
        }
        if old_per_token_logps is not None:
            output["old_per_token_logps"] = old_per_token_logps
        if self.use_vllm and self.vllm_importance_sampling_correction:
            output["importance_sampling_ratio"] = importance_sampling_ratio
        if ref_per_token_logps is not None:
            output["ref_per_token_logps"] = ref_per_token_logps
        if "pixel_values" in forward_kwargs:
            output["pixel_values"] = forward_kwargs["pixel_values"]
        if "image_grid_thw" in forward_kwargs:
            output["image_grid_thw"] = forward_kwargs["image_grid_thw"]
        if "pixel_attention_mask" in forward_kwargs:
            output["pixel_attention_mask"] = forward_kwargs["pixel_attention_mask"]
        if "image_sizes" in forward_kwargs:
            output["image_sizes"] = forward_kwargs["image_sizes"]
        if "token_type_ids" in forward_kwargs:
            output["token_type_ids"] = forward_kwargs["token_type_ids"]
        if images is not None:
            output["num_images"] = num_images
        return output<|MERGE_RESOLUTION|>--- conflicted
+++ resolved
@@ -29,13 +29,6 @@
 
 GroupFilterFunc = Callable[[list[list[Any]], list[list[Any]]], list[list[float]]]
 
-<<<<<<< HEAD
-if is_vllm_available():
-    from vllm import SamplingParams
-    from vllm.sampling_params import StructuredOutputsParams
-
-=======
->>>>>>> e1b7eb80
 
 class GFPOTrainer(_GRPOTrainer):
     def __init__(
@@ -93,206 +86,9 @@
         # [{"role": "user", "content": "What color is the sky?"}] to
         # [{"role": "user", "content": [{"type": "image", "image": <Image>}, {"type": "text", "text": "What color is the sky?"}]}]
         if images is not None:
-<<<<<<< HEAD
-            kwargs = {"images": images}
-            for prompt, image_list in zip(prompts, images):
-                if isinstance(prompt, list):  # i.e., when using conversational data
-                    prepare_multimodal_messages(prompt, num_images=len(image_list))
-
-        prompts_text = [maybe_apply_chat_template(example, self.processing_class)["prompt"] for example in inputs]
-
-        prompt_inputs = self.processing_class(
-            text=prompts_text,
-            return_tensors="pt",
-            padding=True,
-            padding_side="left",
-            add_special_tokens=False,
-            **kwargs,
-        )
-        prompt_inputs = super()._prepare_inputs(prompt_inputs)
-        prompt_ids, prompt_mask = prompt_inputs["input_ids"], prompt_inputs["attention_mask"]
-
-        if self.max_prompt_length is not None:
-            # If max_prompt_length is set, we trim the prompt to keep only the last `max_prompt_length` tokens.
-            # Then we decode those tokens back into text. We manually remove leading pad tokens from the decoded text,
-            # because we can't use `skip_special_tokens=True` (some special tokens are still needed for generation).
-            protected = [self.image_token_id, self.vision_start_token_id, self.vision_end_token_id]
-            protected = [token for token in protected if token is not None]
-            prompt_ids, prompt_mask = truncate_with_protected_tokens(
-                prompt_ids, prompt_mask, self.max_prompt_length, protected
-            )
-
-            prompts_text = self.processing_class.batch_decode(
-                prompt_ids, skip_special_tokens=False, clean_up_tokenization_spaces=False
-            )
-            prompts_text = [re.sub(rf"^({re.escape(self.pad_token)})+", "", text) for text in prompts_text]
-
-            # The chat template sometimes inserts a single image token into the prompt text. However, when this text is
-            # later tokenized, the single image token string is expanded into multiple image token IDs, depending on the
-            # image size. Since we're detokenizing here, we may see repeated image tokens in the decoded text. We
-            # collapse them back into a single token string to match the original chat template in case it originally
-            # applies it. Otherwise, it assumes that the chat template uses only vision_start_token_id to indicate images
-            # (e.g. Gemma 3) and removes all image_token instances and vision_end_token_id as well, leaving only
-            # the vision_start_token_id (e.g. <start_of_image>).
-            if self.image_token is not None:
-                escaped_img_token = re.escape(self.image_token)
-                # Search for the image token in the chat template
-                if re.search(escaped_img_token, self.processing_class.chat_template):
-                    prompts_text = [
-                        re.sub(rf"({escaped_img_token})+", self.image_token, text) for text in prompts_text
-                    ]
-                else:
-                    # If the chat template doesn't use the image token, we remove all instances of it + vision_end_token_id
-                    if self.vision_end_token_id is not None:
-                        escaped_eoi_token = re.escape(
-                            self.processing_class.tokenizer.decode([self.vision_end_token_id])
-                        )
-                        prompts_text = [
-                            re.sub(rf"({escaped_img_token})+{escaped_eoi_token}", "", text) for text in prompts_text
-                        ]
-                    else:
-                        # If vision_end_token_id is None, just remove the image tokens
-                        prompts_text = [re.sub(rf"({escaped_img_token})+", "", text) for text in prompts_text]
-
-        # Generate completions using either vLLM or regular generation
-        if self.use_vllm:
-            if self.vllm_mode == "colocate" and self.args.vllm_enable_sleep_mode:
-                # wake up colocated vLLM instances if needed
-                torch.cuda.empty_cache()  # required to avoid OOM in some cases
-                self.llm.wake_up()
-
-            # First, update the vLLM weights if needed
-            if self.state.global_step != self._last_loaded_step:
-                self._move_model_to_vllm()
-                self._last_loaded_step = self.state.global_step
-
-            # Generate completions using vLLM: gather all prompts and use them in a single call in the main process
-            if self.vllm_mode == "server":
-                all_prompts_text = gather_object(prompts_text)
-                if images is not None:
-                    all_images = gather_object(images)
-
-                if self.accelerator.is_main_process:
-                    # Since 'prompts' contains 'num_generations' duplicates, we first take unique prompts, and generate
-                    # num_generations outputs for each one. This is faster than generating outputs for each duplicate
-                    # prompt individually.
-                    ordered_set_of_prompts = all_prompts_text[:: self.num_generations]
-
-                    if images is not None:
-                        ordered_set_of_images = all_images[:: self.num_generations]
-                    else:
-                        ordered_set_of_images = None
-
-                    with profiling_context(self, "vLLM.generate"):
-                        output = self.vllm_client.generate(
-                            prompts=ordered_set_of_prompts,
-                            images=ordered_set_of_images,
-                            n=self.num_generations,
-                            repetition_penalty=self.repetition_penalty,
-                            temperature=self.temperature,
-                            top_p=self.top_p,
-                            top_k=-1 if self.top_k is None else self.top_k,
-                            min_p=0.0 if self.min_p is None else self.min_p,
-                            max_tokens=self.max_completion_length,
-                            structured_outputs_regex=self.structured_outputs_regex,
-                            generation_kwargs=self.args.generation_kwargs,
-                        )
-                        payload = (output["completion_ids"], output["logprobs"])
-                else:
-                    payload = None
-
-                # Broadcast the completions from the main process to all processes, ensuring each process receives its corresponding slice.
-                obj_list = [payload]
-                broadcast_object_list(obj_list, from_process=0)
-                completion_ids, all_logprobs = obj_list[0]
-
-                process_slice = slice(
-                    self.accelerator.process_index * len(prompts),
-                    (self.accelerator.process_index + 1) * len(prompts),
-                )
-                completion_ids = completion_ids[process_slice]
-                all_logprobs = all_logprobs[process_slice]
-
-            # Generate completions using colocated vLLM instances: each device holds vLLM copy and work on their own batch of prompts
-            elif self.vllm_mode == "colocate":
-                if self.structured_outputs_regex:
-                    structured_outputs = StructuredOutputsParams(regex=self.structured_outputs_regex)
-                else:
-                    structured_outputs = None
-
-                generation_kwargs = {
-                    "n": 1,  # vLLM on each GPU generates only 1 in colocate mode
-                    "repetition_penalty": self.repetition_penalty,
-                    "temperature": self.temperature,
-                    "top_p": self.top_p,
-                    "top_k": -1 if self.top_k is None else self.top_k,
-                    "min_p": 0.0 if self.min_p is None else self.min_p,
-                    "max_tokens": self.max_completion_length,
-                    "structured_outputs": structured_outputs,
-                    "logprobs": 0,  # only return the logprob of the generated token
-                }
-                if self.args.generation_kwargs is not None:
-                    generation_kwargs.update(self.args.generation_kwargs)
-                sampling_params = SamplingParams(**generation_kwargs)
-
-                if self.vllm_tensor_parallel_size > 1:
-                    # Gather prompts from all ranks in the TP group and flatten.
-                    # Each rank starts with its own prompts; after gathering, all ranks see the full group set.
-                    orig_size = len(prompts_text)
-                    gathered_prompts = [None for _ in range(self.vllm_tensor_parallel_size)]
-                    torch.distributed.all_gather_object(gathered_prompts, prompts_text, group=self.tp_group)
-                    all_prompts_text = [p for sublist in gathered_prompts for p in sublist]
-
-                    if images is not None:
-                        gathered_images = [None for _ in range(self.vllm_tensor_parallel_size)]
-                        torch.distributed.all_gather_object(gathered_images, images, group=self.tp_group)
-                        all_images = [img for sublist in gathered_images for img in sublist]
-                    else:
-                        all_images = None
-                else:
-                    all_prompts_text = prompts_text
-                    all_images = images
-
-                if images is not None and all_images:
-                    vllm_inputs = []
-                    for prompt, image_list in zip(all_prompts_text, all_images):
-                        vllm_inputs.append({"prompt": prompt, "multi_modal_data": {"image": image_list}})
-
-                else:
-                    vllm_inputs = all_prompts_text
-
-                with profiling_context(self, "vLLM.generate"):
-                    all_outputs = self.llm.generate(vllm_inputs, sampling_params=sampling_params, use_tqdm=False)
-
-                completion_ids = [output.token_ids for outputs in all_outputs for output in outputs.outputs]
-                all_logprobs = [
-                    [next(iter(lp.values())).logprob for lp in output.logprobs]
-                    for outputs in all_outputs
-                    for output in outputs.outputs
-                ]
-
-                if self.vllm_tensor_parallel_size > 1:
-                    # Slice completions for this rank within its TP group.
-                    # Each rank generates all outputs — we keep only our share.
-                    local_rank_in_group = torch.distributed.get_rank(group=self.tp_group)
-                    tp_slice = slice(local_rank_in_group * orig_size, (local_rank_in_group + 1) * orig_size)
-                    completion_ids = completion_ids[tp_slice]
-                    all_logprobs = all_logprobs[tp_slice]
-
-                if self.args.vllm_enable_sleep_mode:
-                    self.llm.sleep(level=1)
-
-            # Pad the completions, and concatenate them with the prompts
-            completion_ids = [torch.tensor(ids, device=device) for ids in completion_ids]
-            completion_ids = pad(completion_ids, padding_value=self.pad_token_id)
-            prompt_completion_ids = torch.cat([prompt_ids, completion_ids], dim=1)
-            sampling_per_token_logps = [
-                torch.tensor(logprobs, device=device, dtype=torch.float32) for logprobs in all_logprobs
-=======
             prompts = [
                 prepare_multimodal_messages(prompt, image_list)
                 for prompt, image_list in zip(prompts, images, strict=True)
->>>>>>> e1b7eb80
             ]
 
         prompt_ids_list, completion_ids_list, num_items_in_batch, sampling_per_token_logps_list, extra_fields = (
