# Copyright 2020-2025 The HuggingFace Team. All rights reserved.
#
# Licensed under the Apache License, Version 2.0 (the "License");
# you may not use this file except in compliance with the License.
# You may obtain a copy of the License at
#
#     http://www.apache.org/licenses/LICENSE-2.0
#
# Unless required by applicable law or agreed to in writing, software
# distributed under the License is distributed on an "AS IS" BASIS,
# WITHOUT WARRANTIES OR CONDITIONS OF ANY KIND, either express or implied.
# See the License for the specific language governing permissions and
# limitations under the License.

import gc
import math
import os
import textwrap
import time
from collections import defaultdict
from contextlib import contextmanager, nullcontext
from dataclasses import dataclass
from pathlib import Path

import numpy as np
import pandas as pd
import torch
import torch.nn as nn
from accelerate import Accelerator, logging
from accelerate.utils import broadcast, gather_object
from datasets import Dataset
from torch.utils.data import DataLoader
from transformers import (
    BaseImageProcessor,
    DataCollatorWithPadding,
    FeatureExtractionMixin,
    GenerationConfig,
    PreTrainedTokenizerBase,
    ProcessorMixin,
    TrainerCallback,
    TrainerControl,
    TrainerState,
)
from transformers.integrations import get_reporting_integration_callbacks
from transformers.trainer import DEFAULT_CALLBACKS, DEFAULT_PROGRESS_CALLBACK
from transformers.trainer_callback import CallbackHandler, ExportableState, PrinterCallback
from transformers.utils import is_peft_available, is_rich_available

from ...models.utils import create_reference_model, unwrap_model_for_generation
from ...trainer.base_trainer import BaseTrainer
from ...trainer.utils import (
<<<<<<< HEAD
    OnlineTrainerState,
=======
    batch_generation,
>>>>>>> 8b20f020
    disable_dropout_in_model,
    empty_cache,
    exact_div,
    first_true_indices,
    forward,
    get_reward,
    log_table_to_comet_experiment,
    pad,
    peft_module_casting_to_bf16,
    prepare_deepspeed,
    print_rich_table,
    selective_log_softmax,
    truncate_response,
)
from .ppo_config import PPOConfig


logger = logging.get_logger(__name__)

if is_peft_available():
    from peft import PeftConfig, PeftModel, get_peft_model


INVALID_LOGPROB = 1.0


<<<<<<< HEAD
def generate(
    lm_backbone: torch.nn.Module, queries: torch.Tensor, pad_token_id: int, generation_config: GenerationConfig
) -> tuple[torch.Tensor, torch.Tensor]:
    """
    Generates sequences from the language model backbone in a way that does not affect padding tokens.

    Args:
        lm_backbone (`torch.nn.Module`):
            The language model backbone used for generation.
        queries (`torch.Tensor`):
            The tensor containing the input queries.
        pad_token_id (`int`):
            The token ID representing the pad token.
        generation_config ([`~transformers.GenerationConfig`]):
            The configuration for the generation process.

    Returns:
        tuple:
            - `generated_sequences` (`torch.Tensor`):
                The concatenated tensor of input queries and generated sequences.
            - `logits` (`torch.Tensor`):
                The logits output from the generation process.
    """
    context_length = queries.shape[1]
    attention_mask = queries != pad_token_id
    input_ids = torch.masked_fill(queries, ~attention_mask, 0)
    output = lm_backbone.generate(
        input_ids=input_ids,
        attention_mask=attention_mask,
        # position_ids=attention_mask.cumsum(1) - attention_mask.long(), # not needed: already adjusted in generations
        # https://github.com/huggingface/transformers/blob/ac33aeeeee2a7a89b89c93c2962e6feb90daef0a/src/transformers/models/gpt2/modeling_gpt2.py#L1227-L1250
        generation_config=generation_config,
        return_dict_in_generate=True,
        output_scores=True,
    )
    logits = torch.stack(output.scores, 1)
    return torch.cat((queries, output.sequences[:, context_length:]), dim=1), logits


@torch.no_grad()
def batch_generation(
    model: torch.nn.Module,
    queries: torch.Tensor,
    local_rollout_forward_batch_size: int,
    pad_token_id: int,
    generation_config: GenerationConfig,
):
    query_responses = []
    logitss = []
    batch_size = queries.shape[0]
    for i in range(0, batch_size, local_rollout_forward_batch_size):
        query = queries[i : i + local_rollout_forward_batch_size]
        query_response, logits = generate(
            model,
            query,
            pad_token_id,
            generation_config,
        )
        query_responses.append(query_response)
        logitss.append(logits)

    # padding tensors
    padded_query_responses = pad(query_responses, padding_value=pad_token_id, padding_side="right")
    padded_logitss = pad(logitss, padding_value=0, padding_side="right")

    # reshaping
    padded_query_responses = padded_query_responses.view(-1, padded_query_responses.shape[-1])[:batch_size]
    padded_logitss = padded_logitss.view(-1, *padded_logitss.shape[2:])[:batch_size]

    return padded_query_responses, padded_logitss
=======
@dataclass
class OnlineTrainerState(TrainerState):
    """
    Training state for online/on-policy trainers.

    Extends [`~transformers.TrainerState`] with an `episode` counter to track the current rollout/episode.

    Args:
        episode (`int`, defaults to 0): Zero-based episode index.
    """

    episode: int = 0
>>>>>>> 8b20f020


def masked_mean(values: torch.Tensor, mask: torch.Tensor, axis: bool | None = None) -> torch.Tensor:
    """Compute mean of tensor with a masked values."""
    if axis is not None:
        return (values * mask).sum(axis=axis) / mask.sum(axis=axis)
    else:
        return (values * mask).sum() / mask.sum()


def masked_var(values: torch.Tensor, mask: torch.Tensor, unbiased: bool = True) -> torch.Tensor:
    """Compute variance of tensor with masked values."""
    mean = masked_mean(values, mask)
    centered_values = values - mean
    variance = masked_mean(centered_values**2, mask)
    if unbiased:
        mask_sum = mask.sum()
        if mask_sum == 0:
            raise ValueError(
                "The sum of the mask is zero, which can happen when `mini_batch_size=1`;"
                "try increase the `mini_batch_size` or `gradient_accumulation_steps`"
            )
        # note that if mask_sum == 1, then there is a division by zero issue
        # to avoid it you just need to use a larger minibatch_size
        bessel_correction = mask_sum / (mask_sum - 1)
        variance = variance * bessel_correction
    return variance


def masked_whiten(values: torch.Tensor, mask: torch.Tensor, shift_mean: bool = True) -> torch.Tensor:
    """Whiten values with masked values."""
    mean, var = masked_mean(values, mask), masked_var(values, mask)
    whitened = (values - mean) * torch.rsqrt(var + 1e-8)
    if not shift_mean:
        whitened += mean
    return whitened


# taken from https://github.com/OpenLMLab/MOSS-RLHF/blob/40b91eb2f2b71b16919addede0341d2bef70825d/ppo/ppo_trainer.py#L29
# we did this we can do a single `model = accelerator.prepare(model)`
class PolicyAndValueWrapper(nn.Module):
    def __init__(self, policy, value_model) -> None:
        super().__init__()
        self.policy = policy
        self.value_model = value_model
        self.critic_backbone = getattr(value_model, value_model.base_model_prefix)
        self.is_gradient_checkpointing = policy.is_gradient_checkpointing

    def forward(self, **kwargs):
        output = self.critic_backbone(**kwargs)
        logits = self.value_model.score(output.hidden_states[-1])
        return self.policy(**kwargs), logits


class PPOTrainer(BaseTrainer):
    """Trainer for Proximal Policy Optimization (PPO).

    For details on PPO, see the paper: [Proximal Policy Optimization
    Algorithms](https://huggingface.co/papers/1707.06347).

    Args:
        args ([`experimental.ppo.PPOConfig`]):
            Training arguments.
        processing_class ([`~transformers.PreTrainedTokenizerBase`], [`~transformers.BaseImageProcessor`], [`~transformers.FeatureExtractionMixin`] or [`~transformers.ProcessorMixin`]):
            Class to process the data.
        model (`torch.nn.Module`):
            Model to be trained. This is the policy model.
        ref_model (`torch.nn.Module`, *optional*):
            Reference model used to compute the KL divergence. If `None`, a copy of the policy model is created.
        reward_model (`torch.nn.Module`):
            Reward model used to compute the rewards.
        train_dataset ([`~datasets.Dataset`]):
            Dataset for training.
        value_model (`torch.nn.Module`):
            Value model used to predict the value of a state.
        data_collator ([`~transformers.DataCollatorWithPadding`], *optional*):
            Data collator to batch and pad samples from the dataset. If `None`, a default data collator is created
            using the `processing_class`.
        eval_dataset ([`~datasets.Dataset`] or `dict` of [`~datasets.Dataset`], *optional*):
            Dataset for evaluation.
        optimizers (`tuple` of `torch.optim.Optimizer` and `torch.optim.lr_scheduler.LambdaLR`, *optional*, defaults to `(None, None)`):
            Tuple containing the optimizer and the learning rate scheduler to use for training. If `None`, the
            optimizer and the learning rate scheduler are created using the
            [`~transformers.Trainer.create_optimizer_and_scheduler`] method.
        callbacks (`list` of [`~transformers.TrainerCallback`], *optional*):
            Callbacks to use during training.
        peft_config ([`~peft.PeftConfig`], *optional*):
            PEFT configuration to use PEFT for training. If `None`, PEFT is not used. If provided, the policy `model`
            will be wrapped with the specified PEFT adapter.
    """

    _tag_names = ["trl", "ppo"]
    _name = "PPO"
    _paper = {
        "title": "Fine-Tuning Language Models from Human Preferences",
        "id": "1909.08593",
        # docstyle-ignore
        "citation": textwrap.dedent("""\
            @article{mziegler2019fine-tuning,
                title        = {{Fine-Tuning Language Models from Human Preferences}},
                author       = {Daniel M. Ziegler and Nisan Stiennon and Jeffrey Wu and Tom B. Brown and Alec Radford and Dario Amodei and Paul F. Christiano and Geoffrey Irving},
                year         = 2019,
                eprint       = {arXiv:1909.08593}
            }"""),
    }

    def __init__(
        self,
        args: PPOConfig,
        processing_class: PreTrainedTokenizerBase | BaseImageProcessor | FeatureExtractionMixin | ProcessorMixin,
        model: nn.Module,
        ref_model: nn.Module | None,
        reward_model: nn.Module,
        train_dataset: Dataset,
        value_model: nn.Module,
        data_collator: DataCollatorWithPadding | None = None,
        eval_dataset: Dataset | dict[str, Dataset] | None = None,
        # less commonly used
        optimizers: tuple[torch.optim.Optimizer, torch.optim.lr_scheduler.LambdaLR] = (None, None),
        callbacks: list[TrainerCallback] | None = None,
        peft_config: "PeftConfig | None" = None,
    ) -> None:
        if ref_model is model:
            raise ValueError(
                "`model` and `ref_model` cannot be the same object. If you want `ref_model` to be the "
                "same as `model`, you must make a copy of it, or `None` if you use peft."
            )

        self.args = args
        self.processing_class = processing_class
        self.policy_model = model

        # Define the collator if not provided
        if data_collator is None:
            data_collator = DataCollatorWithPadding(self.processing_class)

        # Handle stop token settings: update policy model's generation_config to use provided stop token
        if args.stop_token and args.stop_token_id:
            raise ValueError("You cannot set both `stop_token` and `stop_token_id`.")
        elif args.stop_token:
            if args.stop_token == "eos":
                self.policy_model.generation_config.eos_token_id = self.stop_token_id = processing_class.eos_token_id
            else:
                raise ValueError(
                    f"Unknown `stop_token` {args.stop_token}. Allowed values are: `'eos'` and `None` (no stop token)."
                )
        else:
            self.policy_model.generation_config.eos_token_id = self.stop_token_id = args.stop_token_id  # None or int

        # Check that the kl estimator is valid
        if self.args.kl_estimator not in {"k1", "k3"}:
            raise ValueError(
                "kl_estimator must be either 'k1' (straightforward, unbiased) or 'k3' (lower variance, unbiased, "
                "appears to be a strictly better estimator). See "
                "[Approximating KL Divergence](http://joschu.net/blog/kl-approx.html) for details."
            )

        # peft support
        if not is_peft_available() and peft_config is not None:
            raise ImportError(
                "PEFT is not installed and you passed a `peft_config` in the trainer's kwargs, please install it to use the PEFT models"
            )
        elif is_peft_available() and peft_config is not None:
            # if model is a peft model and we have a peft_confg, we merge and unload it first
            if isinstance(self.policy_model, PeftModel):
                self.policy_model = self.policy_model.merge_and_unload()

            # get peft model with the given config
            self.policy_model = get_peft_model(self.policy_model, peft_config)
            if args.bf16 and getattr(self.policy_model, "is_loaded_in_4bit", False):
                peft_module_casting_to_bf16(self.policy_model)

        self.is_peft_model = is_peft_available() and isinstance(self.policy_model, PeftModel)
        self.model_adapter_name = args.model_adapter_name
        self.ref_adapter_name = args.ref_adapter_name

        if ref_model:
            self.ref_model = ref_model
        elif self.is_peft_model:
            self.ref_model = None
        else:
            self.ref_model = create_reference_model(self.policy_model)

        self.reward_model = reward_model
        self.train_dataset = train_dataset
        self.train_dataset_len = len(train_dataset)
        self.value_model = value_model
        self.data_collator = data_collator
        self.eval_dataset = eval_dataset
        self.optimizer, self.lr_scheduler = optimizers
        self.optimizer_cls_and_kwargs = None  # needed for transformers >= 4.47

        #########
        # calculate various batch sizes
        #########
        if args.total_episodes is None:  # allow the users to define episodes in terms of epochs.
            args.total_episodes = int(args.num_train_epochs * self.train_dataset_len)
        accelerator = Accelerator(gradient_accumulation_steps=args.gradient_accumulation_steps)
        self.accelerator = accelerator
        args.world_size = accelerator.num_processes
        args.local_batch_size = args.per_device_train_batch_size * args.gradient_accumulation_steps
        args.micro_batch_size = int(args.per_device_train_batch_size * args.world_size)
        args.batch_size = int(args.local_batch_size * args.world_size)
        args.mini_batch_size = exact_div(
            args.batch_size, args.num_mini_batches, "`batch_size` must be a multiple of `num_mini_batches`"
        )
        args.local_mini_batch_size = exact_div(
            args.local_batch_size, args.num_mini_batches, "`local_batch_size` must be a multiple of `num_mini_batches`"
        )
        if args.whiten_rewards:
            assert args.local_mini_batch_size >= 8, (
                f"Per-rank minibatch size {args.local_mini_batch_size} is insufficient for whitening"
            )
        # `per_rank_rollout_batch_size` is our `args.local_batch_size`
        # `per_rank_minibatch_size` is our `args.local_mini_batch_size`
        args.num_total_batches = math.ceil(
            args.total_episodes / args.batch_size
        )  # we may train for more than `total_episodes`
        time_tensor = torch.tensor(int(time.time()), device=accelerator.device)
        time_int = broadcast(time_tensor, 0).item()  # avoid different timestamps across processes
        args.run_name = f"{args.exp_name}__{args.seed}__{time_int}"
        self.local_seed = args.seed + accelerator.process_index * 100003  # Prime
        if args.num_sample_generations > 0:
            self.sample_generations_freq = max(1, args.num_total_batches // args.num_sample_generations)
        self.local_dataloader_batch_size = args.local_batch_size

        #########
        # setup model, optimizer, and others
        #########
        for module in [self.policy_model, self.ref_model, self.value_model, self.reward_model]:
            if module is not None:
                disable_dropout_in_model(module)
        self.model = PolicyAndValueWrapper(self.policy_model, self.value_model)
        self.model.config = self.policy_model.config  # needed for pushing to hub
        self.create_optimizer_and_scheduler(
            num_training_steps=args.num_total_batches
        )  # note that we are calling `self.lr_scheduler.step()` manually only at the batch level

        #########
        # trainer specifics
        #########
        default_callbacks = DEFAULT_CALLBACKS + get_reporting_integration_callbacks(self.args.report_to)
        self.callbacks = default_callbacks if callbacks is None else default_callbacks + callbacks
        self.callback_handler = CallbackHandler(
            self.callbacks, self.model, self.processing_class, self.optimizer, self.lr_scheduler
        )
        self.add_callback(PrinterCallback if self.args.disable_tqdm else DEFAULT_PROGRESS_CALLBACK)
        self.control = TrainerControl()
        self.state = OnlineTrainerState(
            is_local_process_zero=self.is_local_process_zero(),
            is_world_process_zero=self.is_world_process_zero(),
            stateful_callbacks=[
                cb for cb in self.callback_handler.callbacks + [self.control] if isinstance(cb, ExportableState)
            ],
        )
        self.current_flos = 0
        self.hp_search_backend = None
        self.is_deepspeed_enabled = getattr(self.accelerator.state, "deepspeed_plugin", None) is not None
        self.is_fsdp_enabled = getattr(self.accelerator.state, "fsdp_plugin", None) is not None
        # Create distant repo and output directory if needed
        self.hub_model_id = None
        if self.args.push_to_hub:
            self.init_hf_repo()
        if self.args.should_save:
            os.makedirs(self.args.output_dir, exist_ok=True)

        # Add tags for models that have been loaded with the correct transformers version
        if hasattr(self.model, "add_model_tags"):
            self.model.add_model_tags(self._tag_names)

        #########
        # setup dataloader
        #########
        self.dataloader = DataLoader(
            self.train_dataset,
            batch_size=self.local_dataloader_batch_size,
            shuffle=True,
            collate_fn=self.data_collator,
            drop_last=True,  # needed; otherwise the last batch will be of ragged shape
        )
        # sync random states for DataLoader(shuffle=True) before `accelerator.prepare`
        # see https://gist.github.com/vwxyzjn/2581bff1e48e185e0b85b6dfe1def79c
        torch.manual_seed(args.seed)
        self.model, self.optimizer, self.dataloader = accelerator.prepare(self.model, self.optimizer, self.dataloader)
        torch.manual_seed(self.local_seed)  # reset the local seed again

        self.eval_dataloader = DataLoader(
            self.eval_dataset,
            batch_size=args.per_device_eval_batch_size,
            collate_fn=self.data_collator,
            drop_last=True,
        )  # no need to shuffle eval dataset
        self.eval_dataloader = accelerator.prepare(self.eval_dataloader)

        if self.is_deepspeed_enabled:
            self.reward_model = prepare_deepspeed(
                self.reward_model, args.per_device_train_batch_size, args.fp16, args.bf16
            )

            if self.ref_model is None:
                if not self.is_peft_model:
                    raise ValueError("No reference model and model is not a Peft model.")
            else:
                self.ref_model = prepare_deepspeed(
                    self.ref_model, args.per_device_train_batch_size, args.fp16, args.bf16
                )
        else:
            if self.ref_model is None:
                if not self.is_peft_model:
                    raise ValueError("No reference model and model is not a Peft model.")
            else:
                self.ref_model = self.ref_model.to(self.accelerator.device)
            self.reward_model = self.reward_model.to(self.accelerator.device)

    def get_train_dataloader(self) -> DataLoader:
        return self.dataloader

    def get_eval_dataloader(self) -> DataLoader:
        return self.eval_dataloader

    @contextmanager
    def null_ref_context(self):
        """Context manager for handling null reference model (that is, peft adapter manipulation)."""
        with (
            self.accelerator.unwrap_model(self.model.policy).disable_adapter()
            if self.is_peft_model and not self.ref_adapter_name
            else nullcontext()
        ):
            if self.ref_adapter_name:
                self.model.policy.set_adapter(self.ref_adapter_name)
            yield
            if self.ref_adapter_name:
                self.model.policy.set_adapter(self.model_adapter_name or "default")

    def save_model(self, output_dir: str | None = None, _internal_call: bool = False):
        backup_model = self.model
        self.model = self.model.policy  # save only the policy

        if self.is_deepspeed_enabled:
            backup_deepspeed = self.deepspeed
            self.deepspeed = self.model

        super().save_model(output_dir, _internal_call)

        self.model = backup_model

        if self.is_deepspeed_enabled:
            self.deepspeed = backup_deepspeed

    def train(self):
        args = self.args
        accelerator = self.accelerator
        optimizer = self.optimizer
        model = self.model
        ref_policy = self.ref_model
        reward_model = self.reward_model
        processing_class = self.processing_class
        dataloader = self.dataloader
        device = accelerator.device

        def repeat_generator():
            while True:
                yield from dataloader

        iter_dataloader = iter(repeat_generator())
        generation_config = GenerationConfig(
            max_new_tokens=args.response_length,
            temperature=(args.temperature + 1e-7),
            top_k=0.0,
            top_p=1.0,
            do_sample=True,
        )

        accelerator.print("===training policy===")
        start_time = time.time()
        stats_shape = (args.num_ppo_epochs, args.num_mini_batches, args.gradient_accumulation_steps)
        approxkl_stats = torch.zeros(stats_shape, device=device)
        pg_clipfrac_stats = torch.zeros(stats_shape, device=device)
        pg_loss_stats = torch.zeros(stats_shape, device=device)
        vf_loss_stats = torch.zeros(stats_shape, device=device)
        vf_clipfrac_stats = torch.zeros(stats_shape, device=device)
        entropy_stats = torch.zeros(stats_shape, device=device)
        ratio_stats = torch.zeros(stats_shape, device=device)
        model.train()

        # trainer state initialization
        self.state.global_step = 0
        self.state.episode = 0
        self.state.max_steps = args.num_total_batches
        self.state.num_train_epochs = args.total_episodes / self.train_dataset_len
        # Compute absolute values for logging, eval, and save if given as ratio
        if args.logging_steps is not None:
            if args.logging_steps < 1:
                self.state.logging_steps = math.ceil(self.state.max_steps * args.logging_steps)
            else:
                self.state.logging_steps = args.logging_steps
        if args.eval_steps is not None:
            if args.eval_steps < 1:
                self.state.eval_steps = math.ceil(self.state.max_steps * args.eval_steps)
            else:
                self.state.eval_steps = args.eval_steps
        if args.save_steps is not None:
            if args.save_steps < 1:
                self.state.save_steps = math.ceil(self.state.max_steps * args.save_steps)
            else:
                self.state.save_steps = args.save_steps
        self.control = self.callback_handler.on_train_begin(args, self.state, self.control)

        # backward compatibility
        if self.is_deepspeed_enabled:
            self.deepspeed = self.model
            self.model_wrapped = self.model

        for update in range(1, args.num_total_batches + 1):
            self.state.episode += 1 * args.batch_size
            data = next(iter_dataloader)
            with torch.no_grad():
                queries = data["input_ids"].to(device)
                context_length = queries.shape[1]
                responses = []
                postprocessed_responses = []
                logprobs = []
                ref_logprobs = []
                scores = []
                sequence_lengths = []
                values = []
                with unwrap_model_for_generation(
                    self.model, self.accelerator, gather_deepspeed3_params=self.args.ds3_gather_for_generation
                ) as unwrapped_model:
                    query_responses, logitss = batch_generation(
                        unwrapped_model.policy,
                        queries,
                        args.local_rollout_forward_batch_size,
                        processing_class.pad_token_id,
                        generation_config,
                    )

                for i in range(0, queries.shape[0], args.local_rollout_forward_batch_size):
                    query = queries[i : i + args.local_rollout_forward_batch_size]
                    query_response = query_responses[i : i + args.local_rollout_forward_batch_size]
                    response = query_response[:, context_length:]
                    logits = logitss[i : i + args.local_rollout_forward_batch_size]
                    logprob = selective_log_softmax(logits, response)
                    del logits
                    empty_cache()

                    if ref_policy is None:
                        with self.null_ref_context():
                            ref_output = forward(model.policy, query_response, processing_class.pad_token_id)
                    else:
                        ref_output = forward(ref_policy, query_response, processing_class.pad_token_id)
                    ref_logits = ref_output.logits[:, context_length - 1 : -1]
                    ref_logits /= args.temperature + 1e-7
                    ref_logprob = selective_log_softmax(ref_logits, response)
                    del ref_output, ref_logits
                    empty_cache()

                    # Response Processing 1. truncate response after the first occurrence of `stop_token_id`
                    postprocessed_response = response
                    if self.stop_token_id is not None:  # handle the edge case when stop_token_id exists but is 0
                        postprocessed_response = truncate_response(
                            self.stop_token_id, processing_class.pad_token_id, response
                        )

                    # Response Processing 2. run reward model on the truncated responses
                    postprocessed_query_response = torch.cat((query, postprocessed_response), 1)
                    sequence_length = first_true_indices(postprocessed_response == processing_class.pad_token_id) - 1
                    unwrapped_value_model = accelerator.unwrap_model(model).value_model
                    full_value, _, _ = get_reward(
                        unwrapped_value_model, query_response, processing_class.pad_token_id, context_length
                    )
                    value = full_value[:, context_length - 1 : -1].squeeze(-1)
                    _, score, _ = get_reward(
                        reward_model, postprocessed_query_response, processing_class.pad_token_id, context_length
                    )

                    responses.append(response)
                    postprocessed_responses.append(postprocessed_response)
                    logprobs.append(logprob)
                    ref_logprobs.append(ref_logprob)
                    sequence_lengths.append(sequence_length)
                    scores.append(score)
                    values.append(value)
                responses = torch.cat(responses, 0)
                postprocessed_responses = torch.cat(postprocessed_responses, 0)
                logprobs = torch.cat(logprobs, 0)
                ref_logprobs = torch.cat(ref_logprobs, 0)
                sequence_lengths = torch.cat(sequence_lengths, 0)
                scores = torch.cat(scores, 0)
                values = torch.cat(values, 0)
                del (logprob, ref_logprob, full_value, value, score, unwrapped_model)
                empty_cache()
                gc.collect()

                # Response Processing 3. Filter completion. Ensure that the sample contains stop_token_id
                # Completions not passing that filter will receive a lower score.
                contain_eos_token = torch.any(postprocessed_responses == self.processing_class.eos_token_id, dim=-1)
                if self.args.missing_eos_penalty is not None:
                    scores[~contain_eos_token] -= self.args.missing_eos_penalty
                # accelerator.print(f"{scores=}, {(contain_eos_token.sum() / len(contain_eos_token))=}")

                # be very careful with `padding_mask_p1`; see https://excalidraw.com/#json=LWnzG4w2k5DjF_EOL_xPt,e2w3a-hFJ_gX5vOfeyXGTw
                response_idxs = torch.arange(responses.shape[1], device=responses.device).repeat(responses.shape[0], 1)
                padding_mask = response_idxs > sequence_lengths.unsqueeze(1)
                logprobs = torch.masked_fill(logprobs, padding_mask, INVALID_LOGPROB)
                ref_logprobs = torch.masked_fill(ref_logprobs, padding_mask, INVALID_LOGPROB)
                sequence_lengths_p1 = sequence_lengths + 1
                padding_mask_p1 = response_idxs > (sequence_lengths_p1.unsqueeze(1))
                values = torch.masked_fill(values, padding_mask_p1, 0)

                # 4. compute rewards
                # Formula used by http://joschu.net/blog/kl-approx.html for the k1 and k3 estimators
                logr = ref_logprobs - logprobs
                kl = -logr if args.kl_estimator == "k1" else (logr.exp() - 1) - logr  # Else statement is k3
                non_score_reward = -args.kl_coef * kl
                rewards = non_score_reward.clone()
                actual_start = torch.arange(rewards.size(0), device=rewards.device)
                actual_end = torch.where(sequence_lengths_p1 < rewards.size(1), sequence_lengths_p1, sequence_lengths)
                rewards[actual_start, actual_end] += scores

                # 5. whiten rewards
                if args.whiten_rewards:
                    rewards = masked_whiten(rewards, mask=~padding_mask_p1, shift_mean=False)
                    rewards = torch.masked_fill(rewards, padding_mask_p1, 0)

                # 6. compute advantages and returns
                lastgaelam = 0
                advantages_reversed = []
                gen_length = responses.shape[1]
                for t in reversed(range(gen_length)):
                    nextvalues = values[:, t + 1] if t < gen_length - 1 else 0.0
                    delta = rewards[:, t] + args.gamma * nextvalues - values[:, t]
                    lastgaelam = delta + args.gamma * args.lam * lastgaelam
                    advantages_reversed.append(lastgaelam)
                advantages = torch.stack(advantages_reversed[::-1], axis=1)
                returns = advantages + values
                advantages = masked_whiten(advantages, ~padding_mask)
                advantages = torch.masked_fill(advantages, padding_mask, 0)
                empty_cache()

            # Do multiple epochs of PPO training, with a fresh random shuffle in each epoch
            for ppo_epoch_idx in range(args.num_ppo_epochs):
                b_inds = np.random.permutation(args.local_batch_size)
                minibatch_idx = 0
                for mini_batch_start in range(0, args.local_batch_size, args.local_mini_batch_size):
                    mini_batch_end = mini_batch_start + args.local_mini_batch_size
                    mini_batch_inds = b_inds[mini_batch_start:mini_batch_end]
                    gradient_accumulation_idx = 0
                    for micro_batch_start in range(0, args.local_mini_batch_size, args.per_device_train_batch_size):
                        with accelerator.accumulate(model):
                            micro_batch_end = micro_batch_start + args.per_device_train_batch_size
                            micro_batch_inds = mini_batch_inds[micro_batch_start:micro_batch_end]
                            mb_advantage = advantages[micro_batch_inds]
                            mb_responses = responses[micro_batch_inds]
                            mb_query_responses = query_responses[micro_batch_inds]
                            mb_logprobs = logprobs[micro_batch_inds]
                            mb_return = returns[micro_batch_inds]
                            mb_values = values[micro_batch_inds]

                            output, vpred_temp = forward(model, mb_query_responses, processing_class.pad_token_id)
                            logits = output.logits[:, context_length - 1 : -1]
                            logits /= args.temperature + 1e-7
                            new_logprobs = selective_log_softmax(logits, mb_responses)
                            new_logprobs = torch.masked_fill(
                                new_logprobs, padding_mask[micro_batch_inds], INVALID_LOGPROB
                            )
                            vpred = vpred_temp[:, context_length - 1 : -1].squeeze(-1)
                            vpred = torch.masked_fill(vpred, padding_mask_p1[micro_batch_inds], 0)
                            vpredclipped = torch.clamp(
                                vpred,
                                mb_values - args.cliprange_value,
                                mb_values + args.cliprange_value,
                            )
                            vf_losses1 = torch.square(vpred - mb_return)
                            vf_losses2 = torch.square(vpredclipped - mb_return)
                            vf_loss_max = torch.max(vf_losses1, vf_losses2)
                            vf_loss = 0.5 * masked_mean(vf_loss_max, ~padding_mask_p1[micro_batch_inds])
                            vf_clipfrac = masked_mean(
                                (vf_losses2 > vf_losses1).float(), ~padding_mask_p1[micro_batch_inds]
                            )
                            logprobs_diff = new_logprobs - mb_logprobs
                            ratio = torch.exp(logprobs_diff)
                            pg_losses = -mb_advantage * ratio
                            pg_losses2 = -mb_advantage * torch.clamp(ratio, 1.0 - args.cliprange, 1.0 + args.cliprange)
                            pg_loss_max = torch.max(pg_losses, pg_losses2)
                            pg_loss = masked_mean(pg_loss_max, ~padding_mask[micro_batch_inds])
                            loss = pg_loss + args.vf_coef * vf_loss
                            accelerator.backward(loss)
                            optimizer.step()
                            optimizer.zero_grad()
                            with torch.no_grad():
                                pg_clipfrac = masked_mean(
                                    (pg_losses2 > pg_losses).float(), ~padding_mask[micro_batch_inds]
                                )
                                prob_dist = torch.nn.functional.softmax(logits, dim=-1)
                                entropy = torch.logsumexp(logits, dim=-1) - torch.sum(prob_dist * logits, dim=-1)
                                approxkl = 0.5 * (logprobs_diff**2).mean()
                                approxkl_stats[ppo_epoch_idx, minibatch_idx, gradient_accumulation_idx] = approxkl
                                pg_clipfrac_stats[ppo_epoch_idx, minibatch_idx, gradient_accumulation_idx] = (
                                    pg_clipfrac
                                )
                                pg_loss_stats[ppo_epoch_idx, minibatch_idx, gradient_accumulation_idx] = pg_loss
                                vf_loss_stats[ppo_epoch_idx, minibatch_idx, gradient_accumulation_idx] = vf_loss
                                vf_clipfrac_stats[ppo_epoch_idx, minibatch_idx, gradient_accumulation_idx] = (
                                    vf_clipfrac
                                )
                                entropy_stats[ppo_epoch_idx, minibatch_idx, gradient_accumulation_idx] = entropy.mean()
                                ratio_stats[ppo_epoch_idx, minibatch_idx, gradient_accumulation_idx] = ratio.mean()
                        gradient_accumulation_idx += 1
                    minibatch_idx += 1
                    # del everything and empty cache
                    # fmt: off
                    del (
                        output, vpred_temp, logits, new_logprobs, vpred, vpredclipped,
                        vf_losses1, vf_losses2, vf_loss, vf_clipfrac, logprobs_diff, ratio, pg_losses, pg_losses2, pg_loss_max,
                        pg_loss, loss, pg_clipfrac, prob_dist, entropy, approxkl, mb_return,
                        mb_advantage, mb_values, mb_responses, mb_query_responses, mb_logprobs,
                    )
                    # fmt: on
                    empty_cache()
            with torch.no_grad():
                mean_kl = kl.sum(1).mean()
                mean_entropy = (-logprobs).sum(1).mean()
                mean_non_score_reward = non_score_reward.sum(1).mean()
                rlhf_reward = mean_non_score_reward + scores.mean()
                eps = int(self.state.episode / (time.time() - start_time))
                metrics = {}
                metrics["eps"] = eps
                metrics["objective/kl"] = self.accelerator.gather_for_metrics(mean_kl).mean().item()
                metrics["objective/entropy"] = self.accelerator.gather_for_metrics(mean_entropy).mean().item()
                metrics["objective/non_score_reward"] = (
                    self.accelerator.gather_for_metrics(mean_non_score_reward).mean().item()
                )
                metrics["objective/rlhf_reward"] = self.accelerator.gather_for_metrics(rlhf_reward).mean().item()
                metrics["objective/scores"] = self.accelerator.gather_for_metrics(scores.mean()).mean().item()
                metrics["policy/approxkl_avg"] = self.accelerator.gather_for_metrics(approxkl_stats).mean().item()
                metrics["policy/clipfrac_avg"] = self.accelerator.gather_for_metrics(pg_clipfrac_stats).mean().item()
                metrics["loss/policy_avg"] = self.accelerator.gather_for_metrics(pg_loss_stats).mean().item()
                metrics["loss/value_avg"] = self.accelerator.gather_for_metrics(vf_loss_stats).mean().item()
                metrics["val/clipfrac_avg"] = self.accelerator.gather_for_metrics(vf_clipfrac_stats).mean().item()
                metrics["policy/entropy_avg"] = self.accelerator.gather_for_metrics(entropy_stats).mean().item()
                metrics["val/ratio"] = self.accelerator.gather_for_metrics(ratio_stats).mean().item()
                metrics["val/ratio_var"] = self.accelerator.gather_for_metrics(ratio_stats).var().item()
                metrics["val/num_eos_tokens"] = (responses == processing_class.eos_token_id).sum().item()
                metrics["lr"] = self.lr_scheduler.get_last_lr()[0]
                metrics["episode"] = self.state.episode
                self.state.epoch = self.state.episode / self.train_dataset_len  # used by self.log
                self.state.global_step += 1
                self.log(metrics)

            self.lr_scheduler.step()
            self.control = self.callback_handler.on_step_end(args, self.state, self.control)
            if self.control.should_save:
                self._save_checkpoint(model, trial=None)
                self.control = self.callback_handler.on_save(self.args, self.state, self.control)
            del kl, mean_kl, mean_entropy, mean_non_score_reward, scores, metrics, non_score_reward
            empty_cache()
            gc.collect()

            if args.num_sample_generations > 0 and (update - 1) % self.sample_generations_freq == 0:
                self.generate_completions(sampling=True)
                empty_cache()
            del (
                query_responses,
                responses,
                postprocessed_responses,
                logprobs,
                ref_logprobs,
                values,
                sequence_lengths,
                contain_eos_token,
                sequence_lengths_p1,
                response_idxs,
                padding_mask,
                padding_mask_p1,
                rewards,
                actual_start,
                actual_end,
                advantages,
                returns,
            )
            empty_cache()

        # HF trainer specifics
        self.control = self.callback_handler.on_train_end(args, self.state, self.control)
        if self.control.should_save:
            self._save_checkpoint(model, trial=None)
            self.control = self.callback_handler.on_save(self.args, self.state, self.control)

    def generate_completions(self, sampling: bool = False):
        args = self.args
        processing_class = self.processing_class
        generation_config = GenerationConfig(
            max_new_tokens=self.args.response_length,
            temperature=(0.01 + 1e-7),
            top_k=0.0,
            top_p=1.0,
            do_sample=True,
        )

        table = defaultdict(list)
        with unwrap_model_for_generation(
            self.model, self.accelerator, gather_deepspeed3_params=self.args.ds3_gather_for_generation
        ) as unwrapped_model:
            for batch in self.eval_dataloader:
                query = batch["input_ids"]
                with torch.no_grad():
                    context_length = query.shape[1]
                    query_response, _ = batch_generation(
                        unwrapped_model.policy,
                        query,
                        query.shape[0],
                        processing_class.pad_token_id,
                        generation_config,
                    )
                    response = query_response[:, context_length:]
                    postprocessed_response = response
                    if self.stop_token_id is not None:  # handle the edge case when stop_token_id exists but is 0
                        postprocessed_response = truncate_response(
                            self.stop_token_id, processing_class.pad_token_id, response
                        )
                    table["query"].extend(
                        gather_object(processing_class.batch_decode(query, skip_special_tokens=True))
                    )
                    table["model response"].extend(
                        gather_object(processing_class.batch_decode(postprocessed_response))
                    )

                    postprocessed_query_response = torch.cat((query, postprocessed_response), 1)
                    _, score, _ = get_reward(
                        self.reward_model, postprocessed_query_response, processing_class.pad_token_id, context_length
                    )
                    table["score"].extend(self.accelerator.gather_for_metrics(score).float().cpu().numpy())

                if sampling:
                    break
        df = pd.DataFrame(table)

        if self.accelerator.is_main_process:
            if is_rich_available():
                print_rich_table(df.iloc[0 : 0 + 5])
            if "wandb" in args.report_to:
                import wandb

                if wandb.run is not None:
                    wandb.log({"completions": wandb.Table(dataframe=df)})

            if "comet_ml" in args.report_to:
                log_table_to_comet_experiment(
                    name="completions.csv",
                    table=df,
                )

    # Ensure the model card is saved along with the checkpoint
    def _save_checkpoint(self, model, trial):
        if self.args.hub_model_id is None:
            model_name = Path(self.args.output_dir).name
        else:
            model_name = self.args.hub_model_id.split("/")[-1]
        self.create_model_card(model_name=model_name)
        super()._save_checkpoint(model, trial)<|MERGE_RESOLUTION|>--- conflicted
+++ resolved
@@ -49,11 +49,6 @@
 from ...models.utils import create_reference_model, unwrap_model_for_generation
 from ...trainer.base_trainer import BaseTrainer
 from ...trainer.utils import (
-<<<<<<< HEAD
-    OnlineTrainerState,
-=======
-    batch_generation,
->>>>>>> 8b20f020
     disable_dropout_in_model,
     empty_cache,
     exact_div,
@@ -80,7 +75,6 @@
 INVALID_LOGPROB = 1.0
 
 
-<<<<<<< HEAD
 def generate(
     lm_backbone: torch.nn.Module, queries: torch.Tensor, pad_token_id: int, generation_config: GenerationConfig
 ) -> tuple[torch.Tensor, torch.Tensor]:
@@ -151,7 +145,8 @@
     padded_logitss = padded_logitss.view(-1, *padded_logitss.shape[2:])[:batch_size]
 
     return padded_query_responses, padded_logitss
-=======
+
+
 @dataclass
 class OnlineTrainerState(TrainerState):
     """
@@ -164,7 +159,6 @@
     """
 
     episode: int = 0
->>>>>>> 8b20f020
 
 
 def masked_mean(values: torch.Tensor, mask: torch.Tensor, axis: bool | None = None) -> torch.Tensor:
