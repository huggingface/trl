--- conflicted
+++ resolved
@@ -76,7 +76,6 @@
 INVALID_LOGPROB = 1.0
 
 
-<<<<<<< HEAD
 def generate(
     lm_backbone: torch.nn.Module, queries: torch.Tensor, pad_token_id: int, generation_config: GenerationConfig
 ) -> tuple[torch.Tensor, torch.Tensor]:
@@ -147,7 +146,8 @@
     padded_logitss = padded_logitss.view(-1, *padded_logitss.shape[2:])[:batch_size]
 
     return padded_query_responses, padded_logitss
-=======
+
+
 def exact_div(a, b, custom_error_message=""):
     q = a // b
     if a != q * b:
@@ -222,7 +222,6 @@
         return_dict=True,
         output_hidden_states=True,
     )
->>>>>>> b78ab74d
 
 
 @dataclass
