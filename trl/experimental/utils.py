--- conflicted
+++ resolved
@@ -25,16 +25,12 @@
 from transformers import PreTrainedModel, PreTrainedTokenizerBase, TrainingArguments
 from transformers.utils import is_peft_available
 
-<<<<<<< HEAD
-from ..trainer.utils import pad
-=======
-from ..trainer.utils import first_true_indices, pad, peft_module_casting_to_bf16
+from ..trainer.utils import pad, peft_module_casting_to_bf16
 
 
 if is_peft_available():
     import peft
     from peft import PeftConfig, PeftModel, get_peft_model
->>>>>>> 20cc2e1d
 
 
 @dataclass
@@ -321,7 +317,6 @@
     return chosen_tokens, rejected_tokens
 
 
-<<<<<<< HEAD
 def first_true_indices(bools: torch.Tensor, dtype=torch.long) -> torch.Tensor:
     """
     Takes an N-dimensional bool tensor and returns an (N-1)-dimensional tensor of integers giving the position of the
@@ -393,7 +388,8 @@
         ].squeeze(-1),
         sequence_lengths,
     )
-=======
+
+
 def prepare_model_for_kbit_training(model, use_gradient_checkpointing=True, gradient_checkpointing_kwargs=None):
     r"""
     Prepare a k-bit quantized transformers model for training (PEFT/QLoRA).
@@ -510,5 +506,4 @@
     if args.bf16 and getattr(model, "is_loaded_in_4bit", False) and not is_sharded_qlora:
         peft_module_casting_to_bf16(model)
 
-    return model
->>>>>>> 20cc2e1d
+    return model