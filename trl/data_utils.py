--- conflicted
+++ resolved
@@ -635,10 +635,7 @@
     Example:
     ```python
     >>> from datasets import Dataset
-<<<<<<< HEAD
-=======
     >>> from trl import pack_dataset
->>>>>>> 8bad863f
 
     >>> examples = {
     ...     "input_ids": [[1, 2, 3], [4, 5], [6, 7, 8], [9]],
@@ -749,9 +746,11 @@
     >>> example = {"conversations": [{"from": "user", "value": "What color is the sky?"}]}
     >>> is_conversational_from_value(example)
     True
+
     >>> example = {"conversations": [{"role": "user", "content": "What color is the sky?"}]}
     >>> is_conversational_from_value(example)
     False
+
     >>> example = {"conversations": "The sky is"})
     >>> is_conversational_from_value(example)
     False
