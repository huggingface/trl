--- conflicted
+++ resolved
@@ -268,15 +268,10 @@
                 - Unpaired preference dataset: `"prompt"`, `"completion"`, and `"label"`.
 
             For keys `"messages"`, `"prompt"`, `"chosen"`, `"rejected"`, and `"completion"`, the values are lists of
-<<<<<<< HEAD
-            messages, where each message is a dictionary with keys `"role"` and `"content"`.
-        tokenizer ([`~transformers.PreTrainedTokenizerBase`]):
-=======
             messages, where each message is a dictionary with keys `"role"` and `"content"`. Additionally, the example
             may contain a `"chat_template_kwargs"` key, which is a dictionary of additional keyword arguments to pass
             to the chat template renderer.
-        tokenizer (`PreTrainedTokenizerBase`):
->>>>>>> 1684ef27
+        tokenizer ([`~transformers.PreTrainedTokenizerBase`]):
             Tokenizer to apply the chat template with.
         tools (`list[Union[dict, Callable]]`, *optional*):
             A list of tools (callable functions) that will be accessible to the model. If the template does not support
