# Copyright 2020-2025 The HuggingFace Team. All rights reserved.
#
# Licensed under the Apache License, Version 2.0 (the "License");
# you may not use this file except in compliance with the License.
# You may obtain a copy of the License at
#
#     http://www.apache.org/licenses/LICENSE-2.0
#
# Unless required by applicable law or agreed to in writing, software
# distributed under the License is distributed on an "AS IS" BASIS,
# WITHOUT WARRANTIES OR CONDITIONS OF ANY KIND, either express or implied.
# See the License for the specific language governing permissions and
# limitations under the License.

import copy
from collections import defaultdict, deque
from collections.abc import Callable, Sequence
from itertools import takewhile
from typing import Any, TypeVar

import numpy as np
import pyarrow as pa
import pyarrow.compute as pc
import pyarrow.types
from datasets import Dataset, DatasetDict
from transformers import PreTrainedTokenizerBase, ProcessorMixin


DatasetType = TypeVar("DatasetType", Dataset, DatasetDict)


def prepare_multimodal_messages(messages: list[dict[str, Any]], images: list) -> list[dict[str, Any]]:
    # docstyle-ignore  # because <Image> is not parsable in the code block
    """
    Convert messages into a structured multimodal format and inject the provided images into the message contents.

    Args:
        messages (`list[dict[str, Any]]`):
            Messages with `"role"` and `"content"`. Content may be a raw string before transformation. List of messages
            a `"role"` key (`"system"`, `"user"`, or `"assistant"`) and a `"content"` key containing either a string or
            a list of structured blocks if already prepared.
        images (`list`):
            List of image objects to insert.

    Returns:
        `list[dict[str, Any]]`: A deep-copied list of messages where every `"content"` value is a list of structured
        content blocks, and all `"image"` placeholders are populated with the corresponding image objects.

    Notes:
        - When the input `messages` isn't already in the structured format, (i.e., all `"content"` values are strings),
          the function transforms them into the structured format by wrapping text in `{"type": "text", "text": ...}`
          and inserting `{"type": "image"}` placeholders for the images *before* the first user message.
        - When the input `messages` is already in the structured format (i.e., all `"content"` values are lists of
          structured blocks), the function only fills in the actual images in the existing `{"type": "image"}`
          placeholders. If the number of placeholders does not match the number of provided images, an error is raised.

    Example:
    ```python
    # Input
    [
        {"role": "user", "content": "What's in this image?"},
        {"role": "assistant", "content": "It looks like a cat."},
    ]

    # Output, one image provided
    [
        {"role": "user", "content": [{"type": "image", "image": <PIL.Image.Image>}, {"type": "text", "text": "What's in this image?"}]},
        {"role": "assistant", "content": [{"type": "text", "text": "It looks like a cat."}]},
    ]
    ```
    """

    messages = copy.deepcopy(messages)  # avoid modifying the original messages

    # First, convert all messages to the structured format if needed, and insert image placeholders if needed
    images_included = False
    for message in messages:
        if message["role"] == "system":
            if isinstance(message["content"], str):  # if already prepared, the content will be a list
                message["content"] = [{"type": "text", "text": message["content"]}]
        elif message["role"] == "user":
            if isinstance(message["content"], str) and not images_included:
                image_entries = [{"type": "image"} for _ in range(len(images))]
                message["content"] = [*image_entries, {"type": "text", "text": message["content"]}]
                images_included = True
            elif isinstance(message["content"], str) and images_included:
                message["content"] = [{"type": "text", "text": message["content"]}]
        elif message["role"] == "assistant":
            if isinstance(message["content"], str):
                message["content"] = [{"type": "text", "text": message["content"]}]
        else:
            raise ValueError(f"Invalid role in message: {message['role']}. Expected 'user', 'assistant', or 'system'.")

    # Then, check that the number of image placeholders matches the number of images provided
    num_placeholders = sum(sum(1 for part in message["content"] if part["type"] == "image") for message in messages)
    if num_placeholders != len(images):
        raise ValueError(
            f"Number of images provided ({len(images)}) does not match number of image placeholders ({num_placeholders})."
        )

    # Then, fill in the actual images in the placeholders
    img_idx = 0
    for message in messages:
        for part in message["content"]:
            if part["type"] == "image":
                part["image"] = images[img_idx]
                img_idx += 1

    return messages


def prepare_multimodal_messages_vllm(messages: list[dict[str, Any]]) -> list[dict[str, Any]]:
    # docstyle-ignore  # because <Image> is not parsable in the code block
    """
    Convert structured multimodal messages into a format compatible with vLLM. Replaces `"type": "image"` blocks with
    `"type": "image_pil"` blocks, and `"image": Image` with `"image_pil": Image`.

    Args:
        messages (`list[dict[str, Any]]`):
            Messages with `"role"` and `"content"`. Content is expected to be a list of structured blocks.

    Returns:
        `list[dict[str, Any]]`:
            A deep-copied list of messages compatible with vLLM's expected input format.

    Example:
    ```python
    # Input
    [{"role": "user", "content": [{"type": "image", "image": <PIL.Image.Image>}, {"type": "text", "text": "What's in this image?"}]}]

    # Output
    [{"role": "user", "content": [{"type": "image_pil", "image_pil": <PIL.Image.Image>}, {"type": "text", "text": "What's in this image?"}]}]
    ```
    """
    messages = copy.deepcopy(messages)  # avoid modifying the original messages
    for message in messages:
        if isinstance(message["content"], list):
            for part in message["content"]:
                if part["type"] == "image":
                    part["type"] = "image_pil"  # vLLM expects 'image_pil' key for images
                    part["image_pil"] = part.pop("image")
    return messages


def is_conversational(example: dict[str, Any]) -> bool:
    r"""
    Check if the example is in a conversational format.

    Args:
        example (`dict[str, Any]`):
            A single data entry of a dataset. The example can have different keys depending on the dataset type.

    Returns:
        `bool`:
            `True` if the data is in a conversational format, `False` otherwise.

    Examples:

    ```python
    >>> example = {"prompt": [{"role": "user", "content": "What color is the sky?"}]}
    >>> is_conversational(example)
    True

    >>> example = {"prompt": "The sky is"}
    >>> is_conversational(example)
    False
    ```
    """
    supported_keys = ["prompt", "chosen", "rejected", "completion", "messages"]
    example_keys = {key for key in example.keys() if key in supported_keys}

    # It must have one of the supported keys
    if example_keys:
        key = example_keys.pop()  # take the first supported key
        maybe_messages = example[key]
        # It must be a list of messages
        if isinstance(maybe_messages, list):
            maybe_message = maybe_messages[0]
            # Each message must a list of dictionaries with keys "role" and "content"
            if isinstance(maybe_message, dict) and "role" in maybe_message and "content" in maybe_message:
                return True

    return False


def apply_chat_template(
    example: dict[str, list[dict[str, str]]],
    tokenizer: PreTrainedTokenizerBase | ProcessorMixin,
    tools: list[dict | Callable] | None = None,
    **template_kwargs,
) -> dict[str, str]:
    r"""
    Apply a chat template to a conversational example along with the schema for a list of functions in `tools`.

    For more details, see [`maybe_apply_chat_template`].
    """
    # Check that the example has the correct keys
    supported_keys = ["prompt", "chosen", "rejected", "completion", "messages", "label"]
    example_keys = {key for key in example.keys() if key in supported_keys}
    if example_keys not in [
        {"messages"},  # language modeling
        {"prompt"},  # prompt-only
        {"prompt", "completion"},  # prompt-completion
        {"prompt", "chosen", "rejected"},  # preference
        {"chosen", "rejected"},  # preference with implicit prompt
        {"prompt", "completion", "label"},  # unpaired preference
    ]:
        raise KeyError(f"Invalid keys in the example: {example_keys}")

    # Apply the chat template to the whole conversation
    if "messages" in example:
        messages = tokenizer.apply_chat_template(
            example["messages"],
            tools=tools,
            tokenize=False,
            **example.get("chat_template_kwargs", {}),
            **template_kwargs,
        )

    # Apply the chat template to the prompt, adding the generation prompt
    if "prompt" in example:
        last_role = example["prompt"][-1]["role"]
        if last_role == "user":
            add_generation_prompt = True
            continue_final_message = False
        elif last_role == "assistant":
            add_generation_prompt = False
            continue_final_message = True
        else:
            raise ValueError(f"Invalid role in the last message: {last_role}")
        prompt = tokenizer.apply_chat_template(
            example["prompt"],
            tools=tools,
            continue_final_message=continue_final_message,
            tokenize=False,
            add_generation_prompt=add_generation_prompt,
            **example.get("chat_template_kwargs", {}),
            **template_kwargs,
        )

    # Apply the chat template to the entire prompt + completion
    if "prompt" in example:  # explicit prompt and prompt-completion case
        if "chosen" in example:
            prompt_chosen = tokenizer.apply_chat_template(
                example["prompt"] + example["chosen"],
                tools=tools,
                tokenize=False,
                **example.get("chat_template_kwargs", {}),
                **template_kwargs,
            )
            # DeepSeek-R1 inserts a <tool_call> token when using `add_generation_prompt`, which can cause discrepancies
            # between the prompt alone and the combined prompt+completion. To ensure consistency, we extract the
            # common prefix between the two. In most cases, this is a no-op.
            prompt = "".join(x for x, _ in takewhile(lambda x: x[0] == x[1], zip(prompt, prompt_chosen, strict=False)))

            chosen = prompt_chosen[len(prompt) :]
        if "rejected" in example and "prompt" in example:  # explicit prompt
            prompt_rejected = tokenizer.apply_chat_template(
                example["prompt"] + example["rejected"],
                tools=tools,
                tokenize=False,
                **example.get("chat_template_kwargs", {}),
                **template_kwargs,
            )
            # Handle DeepSeek-R1 <tool_call> token, see the above comment for details
            prompt = "".join(
                x for x, _ in takewhile(lambda x: x[0] == x[1], zip(prompt, prompt_rejected, strict=False))
            )
            rejected = prompt_rejected[len(prompt) :]
        if "completion" in example:
            prompt_completion = tokenizer.apply_chat_template(
                example["prompt"] + example["completion"],
                tools=tools,
                tokenize=False,
                **example.get("chat_template_kwargs", {}),
                **template_kwargs,
            )
            # Handle DeepSeek-R1 <tool_call> token, see the above comment for details
            prompt = "".join(
                x for x, _ in takewhile(lambda x: x[0] == x[1], zip(prompt, prompt_completion, strict=False))
            )
            completion = prompt_completion[len(prompt) :]
    else:  # implicit prompt case
        if "chosen" in example:
            chosen = tokenizer.apply_chat_template(
                example["chosen"],
                tools=tools,
                tokenize=False,
                **example.get("chat_template_kwargs", {}),
                **template_kwargs,
            )
        if "rejected" in example:
            rejected = tokenizer.apply_chat_template(
                example["rejected"],
                tools=tools,
                tokenize=False,
                **example.get("chat_template_kwargs", {}),
                **template_kwargs,
            )

    # Extract the completion by removing the prompt part from the prompt-completion string
    output = {}
    if "messages" in example:
        output["text"] = messages
    if "prompt" in example:
        output["prompt"] = prompt
    if "chosen" in example:
        output["chosen"] = chosen
    if "rejected" in example:
        output["rejected"] = rejected
    if "completion" in example:
        output["completion"] = completion
    if "label" in example:
        output["label"] = example["label"]

    return output


def maybe_apply_chat_template(
    example: dict[str, list[dict[str, str]]],
    tokenizer: PreTrainedTokenizerBase,
    tools: list[dict | Callable] | None = None,
    **template_kwargs: Any,
) -> dict[str, str]:
    r"""
    If the example is in a conversational format, apply a chat template to it.

    Args:
        example (`dict[str, list[dict[str, str]]`):
            Dictionary representing a single data entry of a conversational dataset. Each data entry can have different
            keys depending on the dataset type. The supported dataset types are:

                - Language modeling dataset: `"messages"`.
                - Prompt-only dataset: `"prompt"`.
                - Prompt-completion dataset: `"prompt"` and `"completion"`.
                - Preference dataset: `"prompt"`, `"chosen"`, and `"rejected"`.
                - Preference dataset with implicit prompt: `"chosen"` and `"rejected"`.
                - Unpaired preference dataset: `"prompt"`, `"completion"`, and `"label"`.

            For keys `"messages"`, `"prompt"`, `"chosen"`, `"rejected"`, and `"completion"`, the values are lists of
            messages, where each message is a dictionary with keys `"role"` and `"content"`. Additionally, the example
            may contain a `"chat_template_kwargs"` key, which is a dictionary of additional keyword arguments to pass
            to the chat template renderer.
        tokenizer ([`~transformers.PreTrainedTokenizerBase`]):
            Tokenizer to apply the chat template with.
        tools (`list[dict | Callable]`, *optional*):
            A list of tools (callable functions) that will be accessible to the model. If the template does not support
            function calling, this argument will have no effect.
        **template_kwargs (`Any`, *optional*):
            Additional kwargs to pass to the template renderer. Will be accessible by the chat template.

    Returns:
        `dict[str, str]`:
            Formatted example with the chat template applied.

    Notes:
        - This function does not alter the keys, except for Language modeling dataset, where `"messages"` is replaced
        by `"text"`.

        - In case of prompt-only data, if the last role is `"user"`, the generation prompt is added to the prompt.
        Else, if the last role is `"assistant"`, the final message is continued.

    Example:

    ```python
    >>> from transformers import AutoTokenizer

    >>> tokenizer = AutoTokenizer.from_pretrained("microsoft/Phi-3-mini-128k-instruct")
    >>> example = {
    ...     "prompt": [{"role": "user", "content": "What color is the sky?"}],
    ...     "completion": [{"role": "assistant", "content": "It is blue."}],
    ... }
    >>> apply_chat_template(example, tokenizer)
    {'prompt': '<|user|>\nWhat color is the sky?<|end|>\n<|assistant|>\n', 'completion': 'It is blue.<|end|>\n'}
    ```
    """
    if is_conversational(example):
        return apply_chat_template(example, tokenizer, tools, **template_kwargs)
    else:
        return example


def _unpair_row(examples: list[dict[str, list[dict[str, str]]]]) -> list[dict[str, list[dict[str, str]]]]:
    batch_size = len(examples["chosen"])
    new_rows = {
        "completion": examples["chosen"] + examples["rejected"],
        "label": [True] * batch_size + [False] * batch_size,
    }
    if "prompt" in examples:
        new_rows["prompt"] = examples["prompt"] + examples["prompt"]
    return new_rows


def unpair_preference_dataset(
    dataset: DatasetType, num_proc: int | None = None, desc: str | None = None
) -> DatasetType:
    r"""
    Unpair a preference dataset.

    Args:
        dataset ([`~datasets.Dataset`] or [`~datasets.DatasetDict`]):
            Preference dataset to unpair. The dataset must have columns `"chosen"`, `"rejected"` and optionally
            `"prompt"`.
        num_proc (`int`, *optional*):
            Number of processes to use for processing the dataset.
        desc (`str`, *optional*):
            Meaningful description to be displayed alongside with the progress bar while mapping examples.

    Returns:
        [`~datasets.Dataset`]: The unpaired preference dataset.

    Example:

    ```python
    >>> from datasets import Dataset

    >>> dataset_dict = {
    ...     "prompt": ["The sky is", "The sun is"],
    ...     "chosen": [" blue.", "in the sky."],
    ...     "rejected": [" green.", " in the sea."],
    ... }
    >>> dataset = Dataset.from_dict(dataset_dict)
    >>> dataset = unpair_preference_dataset(dataset)
    >>> dataset
    Dataset({
        features: ['prompt', 'completion', 'label'],
        num_rows: 4
    })

    >>> dataset[0]
    {'prompt': 'The sky is', 'completion': ' blue.', 'label': True}
    ```
    """
    return dataset.map(_unpair_row, batched=True, remove_columns=["chosen", "rejected"], num_proc=num_proc, desc=desc)


def maybe_unpair_preference_dataset(
    dataset: DatasetType, num_proc: int | None = None, desc: str | None = None
) -> DatasetType:
    r"""
    Unpair a preference dataset if it is paired.

    Args:
        dataset ([`~datasets.Dataset`] or [`~datasets.DatasetDict`]):
            Preference dataset to unpair. The dataset must have columns `"chosen"`, `"rejected"` and optionally
            `"prompt"`.
        num_proc (`int`, *optional*):
            Number of processes to use for processing the dataset.
        desc (`str`, *optional*):
            Meaningful description to be displayed alongside with the progress bar while mapping examples.

    Returns:
        [`~datasets.Dataset`] or [`~datasets.DatasetDict`]: The unpaired preference dataset if it was paired, otherwise
        the original dataset.

    Example:

    ```python
    >>> from datasets import Dataset

    >>> dataset_dict = {
    ...     "prompt": ["The sky is", "The sun is"],
    ...     "chosen": [" blue.", "in the sky."],
    ...     "rejected": [" green.", " in the sea."],
    ... }
    >>> dataset = Dataset.from_dict(dataset_dict)
    >>> dataset = unpair_preference_dataset(dataset)
    >>> dataset
    Dataset({
        features: ['prompt', 'completion', 'label'],
        num_rows: 4
    })

    >>> dataset[0]
    {'prompt': 'The sky is', 'completion': ' blue.', 'label': True}
    ```
    """
    if isinstance(dataset, DatasetDict):
        column_names = dataset[list(dataset.keys())[0]].column_names
    else:
        column_names = dataset.column_names
    if "chosen" in column_names and "rejected" in column_names:
        return unpair_preference_dataset(dataset, num_proc=num_proc, desc=desc)
    else:
        return dataset


def extract_prompt(example: dict[str, Sequence]) -> dict[str, Sequence]:
    r"""
    Extracts the shared prompt from a preference data example, where the prompt is implicit within both the chosen and
    rejected completions.

    For more details, see [`maybe_extract_prompt`].
    """
    for idx in range(min(len(example["chosen"]), len(example["rejected"]))):
        if example["chosen"][idx] != example["rejected"][idx]:
            if example["chosen"][idx - 1] == " ":  # remove space before the prompt
                idx -= 1
            break
    return {
        "prompt": example["chosen"][:idx],
        "chosen": example["chosen"][idx:],
        "rejected": example["rejected"][idx:],
    }


def maybe_extract_prompt(example: dict[str, list]) -> dict[str, list]:
    r"""
    Extracts the shared prompt from a preference data example, where the prompt is implicit within both the chosen and
    rejected completions.

    If the example already contains a `"prompt"` key, the function returns the example as is. Else, the function
    identifies the longest common sequence (prefix) of conversation turns between the "chosen" and "rejected"
    completions and extracts this as the prompt. It then removes this prompt from the respective "chosen" and
    "rejected" completions.

    Args:
        example (`dict[str, list]`):
            A dictionary representing a single data entry in the preference dataset. It must contain the keys
            `"chosen"` and `"rejected"`, where each value is either conversational or standard (`str`).

    Returns:
        `dict[str, list]`: A dictionary containing:
            - `"prompt"`: The longest common prefix between the "chosen" and "rejected" completions.
            - `"chosen"`: The remainder of the "chosen" completion, with the prompt removed.
            - `"rejected"`: The remainder of the "rejected" completion, with the prompt removed.

    Examples:

    ```python
    >>> example = {
    ...     "chosen": [
    ...         {"role": "user", "content": "What color is the sky?"},
    ...         {"role": "assistant", "content": "It is blue."},
    ...     ],
    ...     "rejected": [
    ...         {"role": "user", "content": "What color is the sky?"},
    ...         {"role": "assistant", "content": "It is green."},
    ...     ],
    ... }
    >>> extract_prompt(example)
    {'prompt': [{'role': 'user', 'content': 'What color is the sky?'}],
     'chosen': [{'role': 'assistant', 'content': 'It is blue.'}],
     'rejected': [{'role': 'assistant', 'content': 'It is green.'}]}
    ```

    Or, with the `map` method of [`~datasets.Dataset`]:

    ```python
    >>> from trl import extract_prompt
    >>> from datasets import Dataset

    >>> dataset_dict = {
    ...     "chosen": [
    ...         [
    ...             {"role": "user", "content": "What color is the sky?"},
    ...             {"role": "assistant", "content": "It is blue."},
    ...         ],
    ...         [
    ...             {"role": "user", "content": "Where is the sun?"},
    ...             {"role": "assistant", "content": "In the sky."},
    ...         ],
    ...     ],
    ...     "rejected": [
    ...         [
    ...             {"role": "user", "content": "What color is the sky?"},
    ...             {"role": "assistant", "content": "It is green."},
    ...         ],
    ...         [
    ...             {"role": "user", "content": "Where is the sun?"},
    ...             {"role": "assistant", "content": "In the sea."},
    ...         ],
    ...     ],
    ... }
    >>> dataset = Dataset.from_dict(dataset_dict)
    >>> dataset = dataset.map(extract_prompt)
    >>> dataset[0]
    {'prompt': [{'role': 'user', 'content': 'What color is the sky?'}],
     'chosen': [{'role': 'assistant', 'content': 'It is blue.'}],
     'rejected': [{'role': 'assistant', 'content': 'It is green.'}]}
    ```
    """
    # Some dataset add a `"prompt"` column, even though the prompt is implicit and included in the "chosen" and
    # "rejected" completions. E.g.:
    # {"prompt": "What color is the sky?",
    #  "chosen": [{"role": "user", "content": "What color is the sky?"}, {"role": "assistant", "content": "It is blue."}],
    #  "rejected": [{"role": "user", "content": "What color is the sky?"}, {"role": "assistant", "content": "It is green."}]}
    # That's why we check if the prompt is also conversational before deciding not to extract it.
    if "chosen" not in example or "rejected" not in example:  # not a preference example
        return example
    if "prompt" in example:
        # Both conversational or both non-conversational
        chosen_conv = is_conversational({"chosen": example["chosen"]})
        prompt_conv = is_conversational({"prompt": example["prompt"]})
        if (chosen_conv and prompt_conv) or (not chosen_conv and not prompt_conv):
            return example
    return extract_prompt({"chosen": example["chosen"], "rejected": example["rejected"]})


class _SegmentTree:
    """
    A segment tree data structure that, when initialized as `_SegmentTree(maxval)`, efficiently finds the next larger
    value for a given input within the range [1, maxval].

    See [Fewer Truncations Improve Language Modeling](https://arxiv.org/abs/2404.10830) for more details.
    """

    def __init__(self, maxval: int):
        self.maxval = maxval
        # For non-power-of-2 values, we need to round up to the next power of 2 for the tree size
        self.tree_size = 1 << (maxval - 1).bit_length()
        self.tree = [0] * (2 * self.tree_size)

    def add(self, val):
        assert 0 < val <= self.maxval
        i = self.tree_size + val - 1
        self.tree[i] = val
        while i > 1:
            i >>= 1
            left, right = self.tree[i << 1], self.tree[(i << 1) + 1]
            # Compare the values using if-else otherwise repeated calls to `builtins.max` become the bottleneck
            self.tree[i] = left if left >= right else right

    def remove(self, val):
        assert 0 < val <= self.maxval
        i = self.tree_size + val - 1
        self.tree[i] = 0
        while i > 1:
            i >>= 1
            left, right = self.tree[i << 1], self.tree[(i << 1) + 1]
            # Compare the values using if-else otherwise repeated calls to `builtins.max` become the bottleneck
            self.tree[i] = left if left >= right else right

    def search(self, val):
        assert 0 < val <= self.maxval
        i = 1
        while i < self.tree_size:
            if self.tree[i << 1] >= val:
                i = i << 1
            else:
                i = (i << 1) + 1
        return self.tree[i]


def _pack_bfd(examples: pa.Table, seq_length: int) -> pa.Table:
    """Pack sequences in a pyarrow Table using Best Fit Decreasing strategy."""
    columns = []
    list_column_idx = None
    for idx, column in enumerate(examples.columns):
        if pyarrow.types.is_list(column.type) or pyarrow.types.is_large_list(column.type):
            column = pc.list_slice(column, 0, seq_length)
            if list_column_idx is None:
                list_column_idx = idx
        columns.append(column)
    examples = pa.Table.from_arrays(columns, names=examples.column_names)

    ids = np.arange(len(examples))
    assert list_column_idx is not None
    lengths = pc.list_value_length(examples[list_column_idx]).combine_chunks()
    examples = examples.append_column("seq_lengths", lengths)  # Allows us to later construct `position_ids`
    lengths = pc.make_struct(lengths, ids)
    lengths = lengths.sort("descending", by=0)

    segment_tree = _SegmentTree(seq_length)
    segment_tree.add(seq_length)  # the max, `seq_length` bin is always available
    space_to_bin = defaultdict(deque)

    # Bin is represented as a dict (of example ids and sum of their lengths) to allow in-place updates
    bins: list[dict] = []
    for length, idx in zip(lengths.field(0).to_numpy(), lengths.field(1).to_numpy(), strict=True):
        space = segment_tree.search(length)

        if space < seq_length:
            # Use existing bin with exactly this amount of space
            bin = space_to_bin[space].popleft()
        else:
            # Create a new bin
            bin = {"ids": [], "length": 0}
            bins.append(bin)

        bin["ids"].append(idx)
        bin["length"] += length
        if space < seq_length and not space_to_bin[space]:
            segment_tree.remove(space)

        space = space - length
        space_to_bin[space].append(bin)
        if space > 0:
            segment_tree.add(space)

    examples = pc.take(examples, [id_ for bin in bins for id_ in bin["ids"]])
    offsets = np.array([0] + [bin["length"] for bin in bins])
    offsets = np.cumsum(offsets)

    assert all(
        column.num_chunks == 1 for column in examples.columns
    )  # `pc.take` returns a ChunkedArray with a single chunk

    lengths = examples["seq_lengths"].chunks[0]
    examples = examples.drop_columns("seq_lengths")
    lengths = pa.ListArray.from_arrays(np.cumsum([0] + [len(bin["ids"]) for bin in bins], dtype=np.int32), lengths)

    columns = []
    for column in examples.columns:
        column = column.chunks[0]
        if pa.types.is_list(column.type) or pa.types.is_large_list(column.type):
            dtype = column.offsets.type.to_pandas_dtype()
            column = type(column).from_arrays(offsets.astype(dtype), column.values)
        columns.append(column)
    return pa.Table.from_arrays(columns + [lengths], names=examples.column_names + ["seq_lengths"])


def _pack_wrapped(examples: pa.Table, seq_length: int) -> pa.Table:
    """Pack sequences in a pyarrow Table using a wrapped strategy."""
    columns = []
    for column in examples.columns:
        if pyarrow.types.is_list(column.type) or pyarrow.types.is_large_list(column.type):
            if isinstance(column, pa.ChunkedArray):
                column = column.combine_chunks()
            offsets, values = column.offsets, column.values
            values = values[offsets[0].as_py() : offsets[-1].as_py()]
            num_elements = len(values)
            dtype = offsets.type.to_pandas_dtype()  # np.int32 or np.int64
            offsets = np.arange(0, num_elements, seq_length, dtype=dtype)
            offsets = np.concatenate((offsets, [num_elements]))
            column = type(column).from_arrays(offsets, values)
        columns.append(column)
    return pa.Table.from_arrays(columns, names=examples.column_names)


def pack_dataset(
    dataset: DatasetType, seq_length: int, strategy: str = "bfd", map_kwargs: dict[str, Any] | None = None
) -> DatasetType:
    r"""
    Pack sequences in a dataset into chunks of size `seq_length`.

    Args:
        dataset ([`~datasets.Dataset`] or [`~datasets.DatasetDict`]):
            Dataset to pack
        seq_length (`int`):
            Target sequence length to pack to.
        strategy (`str`, *optional*, defaults to `"bfd"`):
            Packing strategy to use. Can be either:

            - `"bfd"` (Best Fit Decreasing): Slower but preserves sequence boundaries. Sequences are never cut in the
                middle.
            - `"wrapped"`: Faster but more aggressive. Ignores sequence boundaries and will cut sequences in the middle
                to completely fill each packed sequence with data.
        map_kwargs (`dict`, *optional*):
            Additional keyword arguments to pass to the dataset's map method when packing examples.

    Returns:
        [`~datasets.Dataset`] or [`~datasets.DatasetDict`]: The dataset with packed sequences. The number of examples
        may decrease as sequences are combined.

    Example:
    ```python
    >>> from datasets import Dataset
    >>> from trl import pack_dataset

    >>> examples = {
    ...     "input_ids": [[1, 2, 3], [4, 5], [6, 7, 8], [9]],
    ...     "attention_mask": [[1, 1, 0], [1, 0], [1, 0, 0], [1]],
    ... }
    >>> dataset = Dataset.from_dict(examples)
    >>> packed_dataset = pack_dataset(dataset, seq_length=4, strategy="bfd")
    >>> packed_dataset[:]
    {'input_ids': [[1, 2, 3, 9], [6, 7, 8], [4, 5]],
    'attention_mask': [[1, 1, 0, 1], [1, 0, 0], [1, 0]],
    'seq_lengths': [[3, 1], [3], [2]]}
    ```
    """
    if map_kwargs is None:
        map_kwargs = {}
    # Fast packing with pyarrow
    dataset = dataset.with_format("arrow")
    if strategy == "bfd":
        dataset = dataset.map(_pack_bfd, batched=True, fn_kwargs={"seq_length": seq_length}, **map_kwargs)
    elif strategy == "wrapped":
        dataset = dataset.map(_pack_wrapped, batched=True, fn_kwargs={"seq_length": seq_length}, **map_kwargs)
    else:
        raise ValueError(f"Invalid packing strategy: {strategy}. Use 'bfd' or 'wrapped'.")
    dataset = dataset.with_format(None)
    return dataset


<<<<<<< HEAD
def truncate_dataset(
    dataset: DatasetType,
    max_length: int,
    columns: Union[str, list[str]] = "all",
    map_kwargs: Optional[dict[str, Any]] = None,
) -> DatasetType:
=======
def truncate_dataset(dataset: DatasetType, max_length: int, map_kwargs: dict[str, Any] | None = None) -> DatasetType:
>>>>>>> cb5fdf9a
    r"""
    Truncate sequences in a dataset to a specified `max_length`.

    Args:
        dataset ([`~datasets.Dataset`] or [`~datasets.DatasetDict`]):
            Dataset to truncate.
        max_length (`int`):
            Maximum sequence length to truncate to.
        columns (`str` or `list[str]`, *optional*, defaults to `"all"`):
            Which columns to truncate. If `"all"` (default), all columns are truncated.
        map_kwargs (`dict`, *optional*):
            Additional keyword arguments to pass to the dataset's map method when truncating examples.

    Returns:
        [`~datasets.Dataset`] or [`~datasets.DatasetDict`]: The dataset with truncated sequences.

    Example:
    ```python
    >>> from datasets import Dataset

    >>> examples = {
    ...     "input_ids": [[1, 2, 3], [4, 5, 6, 7], [8]],
    ...     "attention_mask": [[0, 1, 1], [0, 0, 1, 1], [1]],
    ... }
    >>> dataset = Dataset.from_dict(examples)
    >>> truncated_dataset = truncate_dataset(dataset, max_length=2)
    >>> truncated_dataset[:]
    {'input_ids': [[1, 2], [4, 5], [8]],
     'attention_mask': [[0, 1], [0, 0], [1]]}
    ```
    """
    if map_kwargs is None:
        map_kwargs = {}
    if isinstance(dataset, Dataset):
        # Fast truncation with pyarrow
        def truncate(examples, columns):
            truncated_columns = []
            for column in examples.columns:
                if columns == "all" or column._name in columns:
                    if pyarrow.types.is_list(column.type) or pyarrow.types.is_large_list(column.type):
                        column = pc.list_slice(column, 0, max_length)
                truncated_columns.append(column)
            return pa.Table.from_arrays(truncated_columns, names=examples.column_names)

        dataset = dataset.with_format("arrow")
        dataset = dataset.map(truncate, batched=True, **map_kwargs, fn_kwargs={"columns": columns})
        dataset = dataset.with_format(None)
    else:

        def truncate(examples, columns):
            truncated_examples = {}
            for key, column in examples.items():
                if columns == "all" or key in columns:
                    if column and isinstance(column[0], list):
                        column = [val[:max_length] for val in column]
                truncated_examples[key] = column
            return truncated_examples

        dataset = dataset.map(truncate, batched=True, **map_kwargs, fn_kwargs={"columns": columns})
    return dataset


def is_conversational_from_value(example: dict[str, Any]) -> bool:
    r"""
    Check if the example is in a conversational format (from/value). Note that this format isn't recommended. Prefer
    the ChatML format (role/content)

    Args:
        example (`dict[str, Any]`):
            A single data entry of a dataset. The example can have different keys depending on the dataset type.

    Returns:
        `bool`:
            `True` if the data is in a conversational Chatformat, `False` otherwise.

    Examples:

    ```python
    >>> example = {"conversations": [{"from": "user", "value": "What color is the sky?"}]}
    >>> is_conversational_from_value(example)
    True

    >>> example = {"conversations": [{"role": "user", "content": "What color is the sky?"}]}
    >>> is_conversational_from_value(example)
    False

    >>> example = {"conversations": "The sky is"}
    >>> is_conversational_from_value(example)
    False
    ```
    """
    maybe_messages = example.get("conversations")
    # It must be a list of messages
    if isinstance(maybe_messages, list):
        maybe_message = maybe_messages[0]
        # Each message must a list of dictionaries with keys "from" and "value"
        if isinstance(maybe_message, dict) and "from" in maybe_message and "value" in maybe_message:
            return True

    return False


def maybe_convert_to_chatml(example: dict[str, list]) -> dict[str, list]:
    """
    Convert a conversational dataset with fields `from` and `value` to ChatML format.

    This function modifies conversational data to align with OpenAI's ChatML format:
    - Replaces the key `"from"` with `"role"` in message dictionaries.
    - Replaces the key `"value"` with `"content"` in message dictionaries.
    - Renames `"conversations"` to `"messages"` for consistency with ChatML.

    Args:
        example (`dict[str, list]`):
            A single data entry containing a list of messages.

    Returns:
        `dict[str, list]`:
            Example reformatted to ChatML style.

    Example:
    ```python
    >>> from trl import maybe_convert_to_chatml

    >>> example = {
    ...     "conversations": [
    ...         {"from": "user", "value": "What color is the sky?"},
    ...         {"from": "assistant", "value": "It is blue."},
    ...     ]
    ... }
    >>> maybe_convert_to_chatml(example)
    {'messages': [{'role': 'user', 'content': 'What color is the sky?'},
                  {'role': 'assistant', 'content': 'It is blue.'}]}
    ```
    """
    # List of possible keys containing message lists
    for key in ["prompt", "completion", "chosen", "rejected", "messages", "conversations"]:
        if key in example and isinstance(example[key], list):
            messages = example[key]
            for message in messages:
                if isinstance(message, dict):
                    if "from" in message:
                        message["role"] = message.pop("from")
                    if "value" in message:
                        message["content"] = message.pop("value")

    # Rename "conversations" to "messages"
    if "conversations" in example:
        example["messages"] = example.pop("conversations")

    return example<|MERGE_RESOLUTION|>--- conflicted
+++ resolved
@@ -784,16 +784,12 @@
     return dataset
 
 
-<<<<<<< HEAD
 def truncate_dataset(
     dataset: DatasetType,
     max_length: int,
     columns: Union[str, list[str]] = "all",
     map_kwargs: Optional[dict[str, Any]] = None,
 ) -> DatasetType:
-=======
-def truncate_dataset(dataset: DatasetType, max_length: int, map_kwargs: dict[str, Any] | None = None) -> DatasetType:
->>>>>>> cb5fdf9a
     r"""
     Truncate sequences in a dataset to a specified `max_length`.
 
