--- conflicted
+++ resolved
@@ -81,12 +81,7 @@
         "PairRMJudge",
         "PPOConfig",
         "PPOTrainer",
-<<<<<<< HEAD
-        "PPOv2Config",
-        "PPOv2Trainer",
         "RandomBinaryJudge",
-=======
->>>>>>> b8c9d9c7
         "RandomPairwiseJudge",
         "RandomRankJudge",
         "RewardConfig",
@@ -178,12 +173,7 @@
         PairRMJudge,
         PPOConfig,
         PPOTrainer,
-<<<<<<< HEAD
-        PPOv2Config,
-        PPOv2Trainer,
         RandomBinaryJudge,
-=======
->>>>>>> b8c9d9c7
         RandomPairwiseJudge,
         RandomRankJudge,
         RewardConfig,
