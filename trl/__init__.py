--- conflicted
+++ resolved
@@ -57,10 +57,8 @@
         "SFTTrainer",
         "FDivergenceConstants",
         "FDivergenceType",
-<<<<<<< HEAD
         "GKDTrainer",
         "GKDConfig",
-=======
         "WinRateCallback",
         "BaseJudge",
         "BaseAPIJudge",
@@ -69,7 +67,6 @@
         "MockJudge",
         "OpenAIJudge",
         "PairRMJudge",
->>>>>>> 4e85bd75
     ],
     "commands": [],
     "commands.cli_utils": ["init_zero_verbose", "SFTScriptArguments", "DPOScriptArguments", "TrlParser"],
@@ -143,10 +140,8 @@
         SFTTrainer,
         FDivergenceConstants,
         FDivergenceType,
-<<<<<<< HEAD
         GKDTrainer,
         GKDConfig,
-=======
         WinRateCallback,
         BaseJudge,
         BaseAPIJudge,
@@ -155,7 +150,6 @@
         MockJudge,
         OpenAIJudge,
         PairRMJudge,
->>>>>>> 4e85bd75
     )
     from .trainer.callbacks import RichProgressCallback, SyncRefModelCallback
     from .trainer.utils import get_kbit_device_map, get_peft_config, get_quantization_config
