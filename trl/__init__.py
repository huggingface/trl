# flake8: noqa

__version__ = "0.7.11.dev0"

from .core import set_seed
from .environment import TextEnvironment, TextHistory
from .extras import BestOfNSampler
from .import_utils import (
    is_bitsandbytes_available,
    is_diffusers_available,
    is_npu_available,
    is_peft_available,
    is_wandb_available,
    is_xpu_available,
)
from .models import (
    AutoModelForCausalLMWithValueHead,
    AutoModelForSeq2SeqLMWithValueHead,
    PreTrainedModelWrapper,
    create_reference_model,
    setup_chat_format,
)
from .trainer import (
    DataCollatorForCompletionOnlyLM,
    DPOTrainer,
    IterativeSFTTrainer,
<<<<<<< HEAD
    KTOConfig,
    KTOTrainer,
=======
    ModelConfig,
>>>>>>> 60425967
    PPOConfig,
    PPOTrainer,
    RewardConfig,
    RewardTrainer,
    SFTTrainer,
)
from .trainer.utils import get_kbit_device_map, get_peft_config, get_quantization_config


if is_diffusers_available():
    from .models import (
        DDPOPipelineOutput,
        DDPOSchedulerOutput,
        DDPOStableDiffusionPipeline,
        DefaultDDPOStableDiffusionPipeline,
    )
    from .trainer import DDPOConfig, DDPOTrainer<|MERGE_RESOLUTION|>--- conflicted
+++ resolved
@@ -24,12 +24,9 @@
     DataCollatorForCompletionOnlyLM,
     DPOTrainer,
     IterativeSFTTrainer,
-<<<<<<< HEAD
     KTOConfig,
     KTOTrainer,
-=======
     ModelConfig,
->>>>>>> 60425967
     PPOConfig,
     PPOTrainer,
     RewardConfig,
