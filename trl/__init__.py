# flake8: noqa

__version__ = "0.4.8.dev0"

from .core import set_seed
from .extras import BestOfNSampler
from .import_utils import is_peft_available
from .models import (
    AutoModelForCausalLMWithValueHead,
    AutoModelForSeq2SeqLMWithValueHead,
    PreTrainedModelWrapper,
    create_reference_model,
)
<<<<<<< HEAD
from .trainer import (
    DataCollatorForCompletionOnlyLM,
    ForwardMode,
    PPOConfig,
    PPOTrainer,
    RewardTrainer,
    SFTTrainer,
    SoftQLearningConfig,
    SoftQLearningTrainer,
)
=======
from .trainer import DataCollatorForCompletionOnlyLM, DPOTrainer, PPOConfig, PPOTrainer, RewardTrainer, SFTTrainer
>>>>>>> 84c92090
<|MERGE_RESOLUTION|>--- conflicted
+++ resolved
@@ -11,9 +11,9 @@
     PreTrainedModelWrapper,
     create_reference_model,
 )
-<<<<<<< HEAD
 from .trainer import (
     DataCollatorForCompletionOnlyLM,
+    DPOTrainer,
     ForwardMode,
     PPOConfig,
     PPOTrainer,
@@ -21,7 +21,4 @@
     SFTTrainer,
     SoftQLearningConfig,
     SoftQLearningTrainer,
-)
-=======
-from .trainer import DataCollatorForCompletionOnlyLM, DPOTrainer, PPOConfig, PPOTrainer, RewardTrainer, SFTTrainer
->>>>>>> 84c92090
+)