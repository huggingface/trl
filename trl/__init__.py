--- conflicted
+++ resolved
@@ -12,7 +12,6 @@
     PreTrainedModelWrapper,
     create_reference_model,
 )
-<<<<<<< HEAD
 from .trainer import (
     DataCollatorForCompletionOnlyLM,
     DPOTrainer,
@@ -23,8 +22,6 @@
     SoftQLearningConfig,
     SoftQLearningTrainer,
 )
-=======
-from .trainer import DataCollatorForCompletionOnlyLM, DPOTrainer, PPOConfig, PPOTrainer, RewardTrainer, SFTTrainer
 
 
 if is_diffusers_available():
@@ -34,5 +31,4 @@
         DDPOStableDiffusionPipeline,
         DefaultDDPOStableDiffusionPipeline,
     )
-    from .trainer import DDPOConfig, DDPOTrainer
->>>>>>> 25d6700c
+    from .trainer import DDPOConfig, DDPOTrainer