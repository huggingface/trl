--- conflicted
+++ resolved
@@ -5,9 +5,6 @@
 from .core import set_seed
 from .environment import TextEnvironment, TextHistory
 from .extras import BestOfNSampler
-<<<<<<< HEAD
-from .import_utils import is_diffusers_available, is_npu_available, is_peft_available, is_wandb_available
-=======
 from .import_utils import (
     is_bitsandbytes_available,
     is_diffusers_available,
@@ -16,7 +13,6 @@
     is_wandb_available,
     is_xpu_available,
 )
->>>>>>> 2eeb7b04
 from .models import (
     AutoModelForCausalLMWithValueHead,
     AutoModelForSeq2SeqLMWithValueHead,
