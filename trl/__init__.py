--- conflicted
+++ resolved
@@ -152,13 +152,9 @@
         OpenAIJudge,
         PairRMJudge,
     )
-<<<<<<< HEAD
-    from .inference import VASInference
-    from .trainer.utils import get_kbit_device_map, get_peft_config, get_quantization_config, RichProgressCallback
-=======
     from .trainer.callbacks import RichProgressCallback, SyncRefModelCallback
     from .trainer.utils import get_kbit_device_map, get_peft_config, get_quantization_config
->>>>>>> 4e85bd75
+    from .inference import VASInference
     from .commands.cli_utils import init_zero_verbose, SFTScriptArguments, DPOScriptArguments, TrlParser
 
     try:
