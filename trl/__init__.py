--- conflicted
+++ resolved
@@ -80,15 +80,12 @@
         "PairRMJudge",
         "PPOConfig",
         "PPOTrainer",
-<<<<<<< HEAD
         "VASConfig",
         "VASTrainer",
-=======
         "PPOv2Config",
         "PPOv2Trainer",
         "RandomPairwiseJudge",
         "RandomRankJudge",
->>>>>>> adf58d80
         "RewardConfig",
         "RewardTrainer",
         "RLOOConfig",
@@ -99,12 +96,9 @@
         "XPOConfig",
         "XPOTrainer",
     ],
-<<<<<<< HEAD
     "inference": ["VASInference"],
     "commands": [],
     "commands.cli_utils": ["init_zero_verbose", "SFTScriptArguments", "DPOScriptArguments", "TrlParser"],
-=======
->>>>>>> adf58d80
     "trainer.callbacks": ["RichProgressCallback", "SyncRefModelCallback"],
     "trainer.utils": ["get_kbit_device_map", "get_peft_config", "get_quantization_config"],
 }
@@ -186,15 +180,12 @@
         PairRMJudge,
         PPOConfig,
         PPOTrainer,
-<<<<<<< HEAD
         VASConfig,
         VASTrainer,
-=======
         PPOv2Config,
         PPOv2Trainer,
         RandomPairwiseJudge,
         RandomRankJudge,
->>>>>>> adf58d80
         RewardConfig,
         RewardTrainer,
         RLOOConfig,
@@ -207,11 +198,8 @@
     )
     from .trainer.callbacks import RichProgressCallback, SyncRefModelCallback
     from .trainer.utils import get_kbit_device_map, get_peft_config, get_quantization_config
-<<<<<<< HEAD
     from .inference import VASInference
     from .commands.cli_utils import init_zero_verbose, SFTScriptArguments, DPOScriptArguments, TrlParser
-=======
->>>>>>> adf58d80
 
     try:
         if not is_diffusers_available():
