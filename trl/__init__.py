# flake8: noqa

__version__ = "0.4.5.dev0"

from .core import set_seed
from .extras import BestOfNSampler
from .import_utils import is_peft_available
from .models import (
    AutoModelForCausalLMWithValueHead,
    AutoModelForSeq2SeqLMWithValueHead,
    PreTrainedModelWrapper,
    create_reference_model,
)
<<<<<<< HEAD
from .trainer import DPOTrainer, PPOConfig, PPOTrainer, RewardTrainer, SFTTrainer
=======
from .trainer import DataCollatorForCompletionOnlyLM, PPOConfig, PPOTrainer, RewardTrainer, SFTTrainer
>>>>>>> 7705daa6
<|MERGE_RESOLUTION|>--- conflicted
+++ resolved
@@ -11,8 +11,4 @@
     PreTrainedModelWrapper,
     create_reference_model,
 )
-<<<<<<< HEAD
-from .trainer import DPOTrainer, PPOConfig, PPOTrainer, RewardTrainer, SFTTrainer
-=======
-from .trainer import DataCollatorForCompletionOnlyLM, PPOConfig, PPOTrainer, RewardTrainer, SFTTrainer
->>>>>>> 7705daa6
+from .trainer import DataCollatorForCompletionOnlyLM, DPOTrainer, PPOConfig, PPOTrainer, RewardTrainer, SFTTrainer