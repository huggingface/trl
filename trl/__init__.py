--- conflicted
+++ resolved
@@ -53,11 +53,7 @@
         "SFTTrainer",
     ],
     "commands": [],
-<<<<<<< HEAD
-    "commands.cli_utils": ["init_zero_verbose", "SFTScriptArguments", "DpoScriptArguments", "TrlParser"],
-=======
-    "commands.cli_utils": ["init_zero_verbose", "SftScriptArguments", "DPOScriptArguments", "TrlParser"],
->>>>>>> 24fd8dd5
+    "commands.cli_utils": ["init_zero_verbose", "SFTScriptArguments", "DPOScriptArguments", "TrlParser"],
     "trainer.utils": ["get_kbit_device_map", "get_peft_config", "get_quantization_config", "RichProgressCallback"],
     "multitask_prompt_tuning": [
         "MultitaskPromptEmbedding",
@@ -123,11 +119,7 @@
         SFTTrainer,
     )
     from .trainer.utils import get_kbit_device_map, get_peft_config, get_quantization_config, RichProgressCallback
-<<<<<<< HEAD
-    from .commands.cli_utils import init_zero_verbose, SFTScriptArguments, DpoScriptArguments, TrlParser
-=======
-    from .commands.cli_utils import init_zero_verbose, SftScriptArguments, DPOScriptArguments, TrlParser
->>>>>>> 24fd8dd5
+    from .commands.cli_utils import init_zero_verbose, SFTScriptArguments, DPOScriptArguments, TrlParser
 
     try:
         if not is_diffusers_available():
