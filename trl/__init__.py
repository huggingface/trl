--- conflicted
+++ resolved
@@ -1,47 +1,5 @@
 # flake8: noqa
 
-<<<<<<< HEAD
-__version__ = "0.7.12.dev0"
-
-from .core import set_seed
-from .environment import TextEnvironment, TextHistory
-from .extras import BestOfNSampler
-from .import_utils import (
-    is_bitsandbytes_available,
-    is_diffusers_available,
-    is_npu_available,
-    is_peft_available,
-    is_wandb_available,
-    is_xpu_available,
-)
-from .models import (
-    AutoModelForCausalLMWithValueHead,
-    AutoModelForSeq2SeqLMWithValueHead,
-    PreTrainedModelWrapper,
-    create_reference_model,
-    setup_chat_format,
-)
-from .trainer import (
-    DataCollatorForCompletionOnlyLM,
-    DPOConfig,
-    DPOTrainer,
-    FDivergenceConstants,
-    FDivergenceType,
-    IterativeSFTTrainer,
-    KTOConfig,
-    KTOTrainer,
-    ModelConfig,
-    PPOConfig,
-    PPOTrainer,
-    RewardConfig,
-    RewardTrainer,
-    SFTTrainer,
-)
-from .trainer.utils import get_kbit_device_map, get_peft_config, get_quantization_config
-
-
-if is_diffusers_available():
-=======
 __version__ = "0.8.7.dev0"
 
 from typing import TYPE_CHECKING
@@ -133,7 +91,6 @@
         is_wandb_available,
         is_xpu_available,
     )
->>>>>>> 5400f635
     from .models import (
         AutoModelForCausalLMWithValueHead,
         AutoModelForSeq2SeqLMWithValueHead,
