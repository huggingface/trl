--- conflicted
+++ resolved
@@ -181,29 +181,10 @@
         HfPairwiseJudge,
         OpenAIPairwiseJudge,
     )
-<<<<<<< HEAD
-    from .trainer.callbacks import (
-        RichProgressCallback,
-        SyncRefModelCallback,
-        WinRateCallback,
-    )
-    from .trainer.utils import (
-        get_kbit_device_map,
-        get_peft_config,
-        get_quantization_config,
-    )
-    from .commands.cli_utils import (
-        init_zero_verbose,
-        SFTScriptArguments,
-        DPOScriptArguments,
-        TrlParser,
-    )
-=======
     from .trainer.callbacks import RichProgressCallback, SyncRefModelCallback
     from .trainer.utils import get_kbit_device_map, get_peft_config, get_quantization_config
     from .commands.cli_utils import init_zero_verbose, SFTScriptArguments, DPOScriptArguments, TrlParser
     from .data_utils import maybe_reformat_dpo_to_kto
->>>>>>> fc20db88
 
     try:
         if not is_diffusers_available():
