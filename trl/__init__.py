# flake8: noqa

__version__ = "0.4.8.dev0"

from .core import set_seed
from .extras import BestOfNSampler
from .import_utils import is_peft_available
from .models import (
    AutoModelForCausalLMWithValueHead,
    AutoModelForSeq2SeqLMWithValueHead,
    DDPOPipelineOutput,
    DDPOSchedulerOutput,
    DDPOStableDiffusionPipeline,
    DefaultDDPOPipeline,
    DefaultDDPOScheduler,
    PreTrainedModelWrapper,
    create_reference_model,
)
<<<<<<< HEAD
from .trainer import (
    DataCollatorForCompletionOnlyLM,
    DDPOConfig,
    DDPOTrainer,
    PPOConfig,
    PPOTrainer,
    RewardTrainer,
    SFTTrainer,
)
=======
from .trainer import DataCollatorForCompletionOnlyLM, DPOTrainer, PPOConfig, PPOTrainer, RewardTrainer, SFTTrainer
>>>>>>> 84c92090
<|MERGE_RESOLUTION|>--- conflicted
+++ resolved
@@ -16,16 +16,13 @@
     PreTrainedModelWrapper,
     create_reference_model,
 )
-<<<<<<< HEAD
 from .trainer import (
     DataCollatorForCompletionOnlyLM,
+    DPOTrainer,
     DDPOConfig,
     DDPOTrainer,
     PPOConfig,
     PPOTrainer,
     RewardTrainer,
     SFTTrainer,
-)
-=======
-from .trainer import DataCollatorForCompletionOnlyLM, DPOTrainer, PPOConfig, PPOTrainer, RewardTrainer, SFTTrainer
->>>>>>> 84c92090
+)